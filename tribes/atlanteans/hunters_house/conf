--- conflicted
+++ resolved
@@ -2,7 +2,7 @@
 output=meat
 
 [aihints]
-build_material=false
+prohibited_till=60
 
 [buildcost]
 log=1
@@ -12,12 +12,6 @@
 [return_on_dismantle]
 stone=1
 
-<<<<<<< HEAD
-[aihints]
-prohibited_till=60
-
-=======
->>>>>>> 6c644498
 [working positions]
 hunter=1
 
