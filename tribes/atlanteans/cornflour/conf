help=_Cornflour is produced in a mill out of corn and is one of three parts of the Atlantean bread produced in bakeries.

<<<<<<< HEAD
preciousness=7
=======
default_target_quantity=15
preciousness=2
>>>>>>> 6c644498

[idle]
pics=idle.png
hotspot=4 15<|MERGE_RESOLUTION|>--- conflicted
+++ resolved
@@ -1,11 +1,7 @@
 help=_Cornflour is produced in a mill out of corn and is one of three parts of the Atlantean bread produced in bakeries.
 
-<<<<<<< HEAD
+default_target_quantity=15
 preciousness=7
-=======
-default_target_quantity=15
-preciousness=2
->>>>>>> 6c644498
 
 [idle]
 pics=idle.png
