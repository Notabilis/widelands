--- conflicted
+++ resolved
@@ -3,7 +3,7 @@
 output=gold
 
 [aihints]
-build_material=false
+prohibited_till=600
 
 [buildcost]
 log=1
@@ -14,12 +14,6 @@
 [return_on_dismantle]
 stone=3
 
-<<<<<<< HEAD
-[aihints]
-prohibited_till=600
-
-=======
->>>>>>> 6c644498
 [working positions]
 smelter=1
 
