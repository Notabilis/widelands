--- conflicted
+++ resolved
@@ -1,7 +1,6 @@
 size=small
 
 [aihints]
-build_material=false
 
 [buildcost]
 log=2
@@ -17,11 +16,6 @@
 smoked_fish=2
 bread=2
 
-<<<<<<< HEAD
-[aihints]
-
-=======
->>>>>>> 6c644498
 [programs]
 work=_Work
 
