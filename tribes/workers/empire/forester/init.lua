dirname = path.dirname(__file__)

animations = {
   idle = {
      pictures = path.list_files(dirname .. "idle_??.png"),
      hotspot = { 3, 23 }
   },
   dig = {
      pictures = path.list_files(dirname .. "dig_??.png"),
      hotspot = { 5, 22 },
      fps = 5
   },
<<<<<<< HEAD
   planting = {
      template = "plant_??",
      directory = dirname,
=======
   crop = {
      pictures = path.list_files(dirname .. "plant_??.png"),
>>>>>>> 486014f1
      hotspot = { 18, 23 },
      fps = 10
   },
   water = {
      pictures = path.list_files(dirname .. "water_??.png"),
      hotspot = { 18, 26 },
      fps = 5
   }
}
add_worker_animations(animations, "walk", dirname, "walk", {10, 23}, 10)
add_worker_animations(animations, "walkload", dirname, "walk", {10, 23}, 10)


tribes:new_worker_type {
   msgctxt = "empire_worker",
   name = "empire_forester",
   -- TRANSLATORS: This is a worker name used in lists of workers
   descname = pgettext("empire_worker", "Forester"),
   helptext_script = dirname .. "helptexts.lua",
   icon = dirname .. "menu.png",
   vision_range = 2,

   buildcost = {
      empire_carrier = 1,
      shovel = 1
   },

   programs = {
      plant = {
         "findspace size:any radius:5 avoid:field",
         "walk coords",
         "animation dig 2000",
         "animation planting 1000",
         "plant attrib:tree_sapling",
         "animation water 2000",
         "return"
      }
   },

   animations = animations,
}<|MERGE_RESOLUTION|>--- conflicted
+++ resolved
@@ -10,14 +10,8 @@
       hotspot = { 5, 22 },
       fps = 5
    },
-<<<<<<< HEAD
    planting = {
-      template = "plant_??",
-      directory = dirname,
-=======
-   crop = {
       pictures = path.list_files(dirname .. "plant_??.png"),
->>>>>>> 486014f1
       hotspot = { 18, 23 },
       fps = 10
    },
