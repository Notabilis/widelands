dirname = path.dirname(__file__)

tribes:new_trainingsite_type {
   msgctxt = "atlanteans_building",
   name = "atlanteans_dungeon",
   -- TRANSLATORS: This is a building name used in lists of buildings
   descname = pgettext("atlanteans_building", "Dungeon"),
   helptext_script = dirname .. "helptexts.lua",
   icon = dirname .. "menu.png",
   size = "medium",

   buildcost = {
      planks = 2,
      granite = 4,
      diamond = 2,
      quartz = 2,
      spidercloth = 2,
      gold = 2,
      log = 4
   },
   return_on_dismantle = {
      planks = 1,
      granite = 3,
      diamond = 1,
      quartz = 1,
      gold = 1,
      log = 1
   },

   animations = {
      idle = {
         template = "idle_??",
         directory = dirname,
         hotspot = { 47, 47 },
      }
   },

   aihints = {
      trainingsite_type = "advanced",
<<<<<<< HEAD
      prohibited_till = 1500,
      weak_ai_limit = 0,
      normal_ai_limit = 1
=======
      very_weak_ai_limit = 0,
      weak_ai_limit = 1
>>>>>>> 74ead3d2
   },

   working_positions = {
      atlanteans_trainer = 1
   },

   inputs = {
      atlanteans_bread = 10,
      smoked_fish = 6,
      smoked_meat = 6,
      trident_long = 4,
      trident_steel = 4,
      trident_double = 4,
      trident_heavy_double = 4
   },
   outputs = {
      "atlanteans_soldier",
   },

   ["soldier attack"] = {
      min_level = 0,
      max_level = 3,
      food = {
         {"smoked_fish", "smoked_meat"},
         {"atlanteans_bread"}
      },
      weapons = {
         "trident_long",
         "trident_steel",
         "trident_double",
         "trident_heavy_double"
      }
   },

   programs = {
      sleep = {
         -- TRANSLATORS: Completed/Skipped/Did not start sleeping because ...
         descname = _"sleeping",
         actions = {
            "sleep=5000",
            "check_soldier=soldier attack 9", -- dummy check to get sleep rated as skipped - else it will change statistics
         }
      },
      upgrade_soldier_attack_0 = {
         -- TRANSLATORS: Completed/Skipped/Did not start upgrading ... because ...
         descname = _"upgrading soldier attack from level 0 to level 1",
         actions = {
            "check_soldier=soldier attack 0",
            "sleep=30000",
            "check_soldier=soldier attack 0",
            "consume=atlanteans_bread smoked_fish,smoked_meat trident_long",
            "train=soldier attack 0 1"
         }
      },
      upgrade_soldier_attack_1 = {
         -- TRANSLATORS: Completed/Skipped/Did not start upgrading ... because ...
         descname = _"upgrading soldier attack from level 1 to level 2",
         actions = {
            "check_soldier=soldier attack 1",
            "sleep=30000",
            "check_soldier=soldier attack 1",
            "consume=atlanteans_bread smoked_fish,smoked_meat trident_steel",
            "train=soldier attack 1 2"
         }
      },
      upgrade_soldier_attack_2 = {
         -- TRANSLATORS: Completed/Skipped/Did not start upgrading ... because ...
         descname = _"upgrading soldier attack from level 2 to level 3",
         actions = {
            "check_soldier=soldier attack 2",
            "sleep=30000",
            "check_soldier=soldier attack 2",
            "consume=atlanteans_bread smoked_fish,smoked_meat trident_double",
            "train=soldier attack 2 3"
         }
      },
      upgrade_soldier_attack_3 = {
         -- TRANSLATORS: Completed/Skipped/Did not start upgrading ... because ...
         descname = _"upgrading soldier attack from level 3 to level 4",
         actions = {
            "check_soldier=soldier attack 3",
            "sleep=30000",
            "check_soldier=soldier attack 3",
            "consume=atlanteans_bread smoked_fish,smoked_meat trident_heavy_double",
            "train=soldier attack 3 4"
         }
      },
   },

   soldier_capacity = 8,
   trainer_patience = 16
}<|MERGE_RESOLUTION|>--- conflicted
+++ resolved
@@ -37,14 +37,9 @@
 
    aihints = {
       trainingsite_type = "advanced",
-<<<<<<< HEAD
       prohibited_till = 1500,
-      weak_ai_limit = 0,
-      normal_ai_limit = 1
-=======
       very_weak_ai_limit = 0,
       weak_ai_limit = 1
->>>>>>> 74ead3d2
    },
 
    working_positions = {
