size=medium
max_soldiers=3
heal_per_second=100
conquers=7
enhancement=barrier
prefer_heroes=false
occupied_string=_Your soldiers have occupied your outpost.
aggressor_string=_Your outpost discovered an aggressor.
attack_string=_Your outpost is under attack.
defeated_enemy_string=_The enemy defeated your soldiers at the outpost.
defeated_you_string=_Your soldiers defeated the enemy at the outpost.

[aihints]
expansion=true

[buildcost]
log=1
wood=1
stone=1
marble=1

[return_on_dismantle]
stone=1
marble=1

[idle]
pics=outpost_i_??.png
<<<<<<< HEAD
hotspot=57 77

[aihints]
expansion=true
prohibited_till=600
=======
hotspot=57 77
>>>>>>> 6c644498
<|MERGE_RESOLUTION|>--- conflicted
+++ resolved
@@ -12,6 +12,7 @@
 
 [aihints]
 expansion=true
+prohibited_till=600
 
 [buildcost]
 log=1
@@ -25,12 +26,4 @@
 
 [idle]
 pics=outpost_i_??.png
-<<<<<<< HEAD
-hotspot=57 77
-
-[aihints]
-expansion=true
-prohibited_till=600
-=======
-hotspot=57 77
->>>>>>> 6c644498
+hotspot=57 77