--- conflicted
+++ resolved
@@ -1,12 +1,7 @@
 help=_This tasty wine is drunk by the miners working the marble and gold mines. It is produced in a winery. 
 
-<<<<<<< HEAD
-default_target_quantity=10
+default_target_quantity=20 # currently not used
 preciousness=5
-=======
-default_target_quantity=20 # currently not used
-preciousness=2
->>>>>>> 6c644498
 
 [idle]
 pics=idle.png
