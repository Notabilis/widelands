--- conflicted
+++ resolved
@@ -2,7 +2,6 @@
 output=meat
 
 [aihints]
-build_material=false
 
 [buildcost]
 log=2
@@ -14,11 +13,6 @@
 stone=1
 marble=1
 
-<<<<<<< HEAD
-[aihints]
-
-=======
->>>>>>> 6c644498
 [working positions]
 pig-breeder=1
 
