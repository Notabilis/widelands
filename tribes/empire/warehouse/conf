size=medium
heal_per_second=170

[buildcost]
trunk=2
wood=2
stone=2
marble=3
marblecolumn=2

<<<<<<< HEAD
[idle]
packed=true
pics=warehouse.png
dimensions=98 80
base_offset=0 0
hotspot=58 55

=======
[return_on_dismantle]
wood=1
stone=2
marble=2
marblecolumn=1

[idle]
pics=warehouse_i_??.png  # ???
hotspot=58 55
>>>>>>> ed1a814f
<|MERGE_RESOLUTION|>--- conflicted
+++ resolved
@@ -8,15 +8,6 @@
 marble=3
 marblecolumn=2
 
-<<<<<<< HEAD
-[idle]
-packed=true
-pics=warehouse.png
-dimensions=98 80
-base_offset=0 0
-hotspot=58 55
-
-=======
 [return_on_dismantle]
 wood=1
 stone=2
@@ -25,5 +16,4 @@
 
 [idle]
 pics=warehouse_i_??.png  # ???
-hotspot=58 55
->>>>>>> ed1a814f
+hotspot=58 55