--- conflicted
+++ resolved
@@ -13,14 +13,10 @@
 
    p:allow_workers("all")
 
-<<<<<<< HEAD
    local sf = wl.Game().map.player_slots[p.number].starting_field
-=======
-   local sf = p.starting_field
 
    p = actual_player(p)
 
->>>>>>> 3c872d84
    prefilled_buildings(p, { "headquarters", sf.x, sf.y, 
       wares = {
          helm = 4,
