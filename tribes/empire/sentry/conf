size=small
heal_per_second=80
conquers=6
max_soldiers=2
enhanced_building=yes
prefer_heroes=false

[buildcost]
wood=1
trunk=1
stone=1

<<<<<<< HEAD
[idle]
packed=true
pics=sentry.png
dimensions=74 74
base_offset=0 0
hotspot=37 60

=======
[return_on_dismantle]
stone=1
wood=1

[enhancement_cost]
wood=1
stone=1

[return_on_dismantle_on_enhanced]
stone=1

[idle]
pics=sentry_i_??.png
hotspot=37 60
>>>>>>> ed1a814f
<|MERGE_RESOLUTION|>--- conflicted
+++ resolved
@@ -10,15 +10,6 @@
 trunk=1
 stone=1
 
-<<<<<<< HEAD
-[idle]
-packed=true
-pics=sentry.png
-dimensions=74 74
-base_offset=0 0
-hotspot=37 60
-
-=======
 [return_on_dismantle]
 stone=1
 wood=1
@@ -32,5 +23,4 @@
 
 [idle]
 pics=sentry_i_??.png
-hotspot=37 60
->>>>>>> ed1a814f
+hotspot=37 60