--- conflicted
+++ resolved
@@ -121,11 +121,7 @@
 	if not text then
 		text = ""
 	end
-<<<<<<< HEAD
-	string = "image=tribes/immovables/" .. resource  .. "/idle_00.png"
-=======
-	local string = "image=tribes/" .. tribename .. "/" .. resource  .. "/resi_00.png"
->>>>>>> e023ba6b
+	local string = "image=tribes/immovables/" .. resource  .. "/idle_00.png"
 	for k,v in ipairs({table.unpack(items)}) do
 		string = string .. ";pics/arrow-right.png;" ..  v.icon_name
 	end
