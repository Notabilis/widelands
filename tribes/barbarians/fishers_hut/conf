--- conflicted
+++ resolved
@@ -2,8 +2,8 @@
 output=fish
 
 [aihints]
-build_material=false
 needs_water=true
+prohibited_till=900
 
 [buildcost]
 log=4
@@ -14,13 +14,6 @@
 [working positions]
 fisher=1
 
-<<<<<<< HEAD
-[aihints]
-needs_water=true
-prohibited_till=900
-
-=======
->>>>>>> 6c644498
 [programs]
 work=_Work
 
