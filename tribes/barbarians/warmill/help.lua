use("aux", "formatting")
use("aux", "format_help")

set_textdomain("tribe_barbarians")

return {
	text =
		--rt(h1(_"The Barbarian War Mill")) ..
	--Lore Section
		rt(h2(_"Lore")) ..
		rt("image=tribes/barbarians/warmill/warmill_i_00.png", p(
			_[[‘A new Warrior’s Ax brings forth the best in its wielder – or the worst in its maker.’]])) ..
		rt("text-align=right",p("font-size=10 font-style=italic", _[[An old Barbarian proverb<br> meaning that you need to take some risks sometimes.]])) ..
	--General Section
		rt(h2(_"General")) ..
		text_line(_"Purpose:", _"The Barbarian War Mill is their most advanced production site for weapons. As such it needs to be upgraded from an Axfactory.") ..
		rt("image=tribes/barbarians/axe/menu.png;tribes/barbarians/sharpaxe/menu.png;tribes/barbarians/broadaxe/menu.png;tribes/barbarians/bronzeaxe/menu.png;tribes/barbarians/battleaxe/menu.png;tribes/barbarians/warriorsaxe/menu.png image-align=right",p("The War Mill produces all the axes that the Barbarians use for warfare.")) ..
		text_line(_"Working radius:", "n/a") ..
		text_line(_"Conquer range:", "n/a") ..
		text_line(_"Vision range:", "4") ..
	--Dependencies
		rt(h2(_"Dependencies")) ..
		rt(h3(_"Incoming:")) ..
		dependencies({"tribes/barbarians/smelting_works/menu.png","tribes/barbarians/iron/menu.png","tribes/barbarians/warmill/menu.png"},p(_"%s from the Smelting Works":format(_"Iron"))) ..
		dependencies({"tribes/barbarians/smelting_works/menu.png","tribes/barbarians/gold/menu.png","tribes/barbarians/warmill/menu.png"},p(_"%s from the Smelting Works":format(_"Gold"))) ..
		dependencies({"tribes/barbarians/coalmine/menu.png;tribes/barbarians/burners_house/menu.png","tribes/barbarians/coal/menu.png","tribes/barbarians/warmill/menu.png"}) ..
		rt(p(_"Coal from the Coal mine or the Charcoal Burner’s House")) ..
		rt(h3(_"Outgoing:")) ..
		dependencies({"tribes/barbarians/warmill/menu.png","tribes/barbarians/axe/menu.png","tribes/barbarians/headquarters/menu.png","tribes/barbarians/soldier/menu.png"},p(_"Soldier")) ..
		dependencies({"tribes/barbarians/warmill/menu.png","tribes/barbarians/sharpaxe/menu.png;tribes/barbarians/broadaxe/menu.png;tribes/barbarians/bronzeaxe/menu.png;tribes/barbarians/battleaxe/menu.png;tribes/barbarians/warriorsaxe/menu.png","tribes/barbarians/trainingscamp/menu.png"}) ..
		rt(p(_"Training Camp")) ..
	--Building Section
		rt(h2(_"Building")) ..
<<<<<<< HEAD
		building_size_string("barbarians", "warmill") ..
		text_line(_"Upgraded from:", _"Axefactory","tribes/barbarians/axefactory/menu.png") ..
		rt(h3(_"Upgrade Cost:")) ..
		image_line("tribes/barbarians/blackwood/menu.png",1,p("1 " .. _"Blackwood")) ..
		image_line("tribes/barbarians/thatchreed/menu.png",1,p("1 " .. _"Thatch Reed")) ..
		image_line("tribes/barbarians/raw_stone/menu.png",2,p("2 " .. _"Raw Stone")) ..
		image_line("tribes/barbarians/grout/menu.png",1,p("1 " .. _"Grout")) ..
		image_line("tribes/barbarians/trunk/menu.png",1,p("1 " .. _"Trunk")) ..
=======
		text_line(_"Space required:",_"Medium plot","pics/medium.png") ..
		text_line(_"Upgraded from:", _"Axfactory","tribes/barbarians/axefactory/menu.png") ..
		rt(h3(_"Upgrade cost:")) ..
		help_building_line("barbarians", "blackwood", ngettext("%i Blackwood", "%i Blackwood", 1), 1) ..
		help_building_line("barbarians", "thatchreed", ngettext("%i Thatch Reed", "%i Thatch Reeds", 1), 1) ..
		help_building_line("barbarians", "grout", ngettext("%i Grout", "%i Grout", 1), 1) ..
		help_building_line("barbarians", "raw_stone", ngettext("%i Raw Stone", "%i Raw Stones", 2), 2) ..
		help_building_line("barbarians", "trunk", ngettext("%i Log", "%i Logs", 1), 1) ..
>>>>>>> 62e16dc7
		rt(h3(_"Cost cumulative:")) ..
		help_building_line("barbarians", "blackwood", ngettext("%i Blackwood", "%i Blackwood", 3), 3) ..
		help_building_line("barbarians", "thatchreed", ngettext("%i Thatch Reed", "%i Thatch Reeds", 3), 3) ..
		help_building_line("barbarians", "grout", ngettext("%i Grout", "%i Grout", 3), 3) ..
		help_building_line("barbarians", "raw_stone", ngettext("%i Raw Stone", "%i Raw Stones", 6), 6) ..
		help_building_line("barbarians", "trunk", ngettext("%i Log", "%i Logs", 3), 3) ..
		rt(h3(_"Dismantle yields:")) ..
		help_building_line("barbarians", "blackwood", ngettext("%i Blackwood", "%i Blackwood", 2), 2) ..
		help_building_line("barbarians", "thatchreed", ngettext("%i Thatch Reed", "%i Thatch Reeds", 2), 2) ..
		help_building_line("barbarians", "grout", ngettext("%i Grout", "%i Grout", 2), 2) ..
		help_building_line("barbarians", "raw_stone", ngettext("%i Raw Stone", "%i Raw Stones", 3), 3) ..
		help_building_line("barbarians", "trunk", ngettext("%i Log", "%i Logs", 2), 2) ..
		text_line(_"Upgradeable to:","n/a") ..
	--Workers Section
		rt(h2(_"Workers")) ..
		rt(h3(_"Crew required:")) ..
		image_line("tribes/barbarians/master-blacksmith/menu.png", 1, p(_"%s and":format(_"Master Blacksmith"))) ..
		image_line("tribes/barbarians/blacksmith/menu.png", 1, p(_"%s or better":format(_"Blacksmith"))) ..
		text_line(_"Workers use:",_"Hammer","tribes/barbarians/hammer/menu.png") ..
		rt(h3(_"Experience levels:")) ..
		rt("text-align=right", p(_"%s to %s (%s EP)":format(_"Blacksmith",_"Master Blacksmith","24"))) ..
	--Production Section
		rt(h2(_"Production")) ..
		text_line(_"Performance:", _"If all needed wares are delivered in time, this building can produce %s in about %s on average.":format(_"each item","57s")) ..
		rt(p(_"All weapons require the same time for making, but the consumption of the same raw materials increases from step to step. The last two need gold."))
}<|MERGE_RESOLUTION|>--- conflicted
+++ resolved
@@ -31,16 +31,6 @@
 		rt(p(_"Training Camp")) ..
 	--Building Section
 		rt(h2(_"Building")) ..
-<<<<<<< HEAD
-		building_size_string("barbarians", "warmill") ..
-		text_line(_"Upgraded from:", _"Axefactory","tribes/barbarians/axefactory/menu.png") ..
-		rt(h3(_"Upgrade Cost:")) ..
-		image_line("tribes/barbarians/blackwood/menu.png",1,p("1 " .. _"Blackwood")) ..
-		image_line("tribes/barbarians/thatchreed/menu.png",1,p("1 " .. _"Thatch Reed")) ..
-		image_line("tribes/barbarians/raw_stone/menu.png",2,p("2 " .. _"Raw Stone")) ..
-		image_line("tribes/barbarians/grout/menu.png",1,p("1 " .. _"Grout")) ..
-		image_line("tribes/barbarians/trunk/menu.png",1,p("1 " .. _"Trunk")) ..
-=======
 		text_line(_"Space required:",_"Medium plot","pics/medium.png") ..
 		text_line(_"Upgraded from:", _"Axfactory","tribes/barbarians/axefactory/menu.png") ..
 		rt(h3(_"Upgrade cost:")) ..
@@ -49,7 +39,6 @@
 		help_building_line("barbarians", "grout", ngettext("%i Grout", "%i Grout", 1), 1) ..
 		help_building_line("barbarians", "raw_stone", ngettext("%i Raw Stone", "%i Raw Stones", 2), 2) ..
 		help_building_line("barbarians", "trunk", ngettext("%i Log", "%i Logs", 1), 1) ..
->>>>>>> 62e16dc7
 		rt(h3(_"Cost cumulative:")) ..
 		help_building_line("barbarians", "blackwood", ngettext("%i Blackwood", "%i Blackwood", 3), 3) ..
 		help_building_line("barbarians", "thatchreed", ngettext("%i Thatch Reed", "%i Thatch Reeds", 3), 3) ..
