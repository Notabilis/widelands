--- conflicted
+++ resolved
@@ -12,17 +12,12 @@
    func = function(plr) 
 
    plr:allow_workers("all")
-   
-<<<<<<< HEAD
-   local sf = p.starting_field
 
-   p = actual_player(p)
+   local sf = plr.starting_field
 
-   local h = p:place_building("citadel", sf)
-=======
-   local sf = plr.starting_field
+   plr = actual_player(plr)
+
    local h = plr:place_building("citadel", sf)
->>>>>>> 7adc24c2
    h:set_soldiers{[{0,0,0,0}] = 12}
 
    if not pcall(function()
