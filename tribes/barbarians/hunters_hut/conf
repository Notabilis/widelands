--- conflicted
+++ resolved
@@ -2,7 +2,7 @@
 output=meat
 
 [aihints]
-build_material=false
+prohibited_till=300
 
 [buildcost]
 log=4
@@ -12,12 +12,6 @@
 log=1
 raw_stone=1
 
-<<<<<<< HEAD
-[aihints]
-prohibited_till=300
-
-=======
->>>>>>> 6c644498
 [working positions]
 hunter=1
 
