size=small

[aihints]
build_material=false

[buildcost]
log=2
raw_stone=1

[return_on_dismantle]
log=1
raw_stone=1

[inputs]
ration=2

<<<<<<< HEAD
[aihints]

=======
>>>>>>> 6c644498
[working positions]
scout=1

[programs]
work=_Work

[work]
sleep=30000
consume=ration
worker=scout

[idle]
pics=scouts_hut_i_??.png
hotspot=45 43<|MERGE_RESOLUTION|>--- conflicted
+++ resolved
@@ -1,7 +1,6 @@
 size=small
 
 [aihints]
-build_material=false
 
 [buildcost]
 log=2
@@ -14,11 +13,6 @@
 [inputs]
 ration=2
 
-<<<<<<< HEAD
-[aihints]
-
-=======
->>>>>>> 6c644498
 [working positions]
 scout=1
 
