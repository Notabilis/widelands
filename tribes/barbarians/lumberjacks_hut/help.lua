--- conflicted
+++ resolved
@@ -1,80 +1,3 @@
-<<<<<<< HEAD
-use("aux", "formatting")  
-
-return {  
-  text =   
-     rt(  
-h1("The Barbarian Quarry") ..  
-
-h2("General:") ..  
-p(_  
-[[The stone mason working at the quarry makes stones for your buildings out of rocks found lying in the landscape.<br>  
-Once they are gone, you need to find another stone field, or open up a granite mine. They do not regenerate.<br>  
-Only if a spot is totally cleared from these stones, it is ready for building new houses there.<br>  
-The stonemason starts working outward, starting with the stones closest to his house up to the maximum range of 6.  
-Note that he will change the heap he is working on and not continue at one until this is finished.<br>  
-Also keep in mind that stones of a different kind exist, that are not cut by the stonemason and will be blocking.]]) ..   
-
-h2("Building:") ..  
-p(_  
-[[needs only a small plot, and cannot be upgraded into a more effective building. <br>  
-It offers room for one stonemason only.The barbarian stonemason is needed at the quarries only.<br>  
-To build a quarry, you will need: 4 trunks, <br>  
-dismantling will yield 2 trunks]]) ..   
-
-h2("Output:") ..  
-h3(_"Build costs:") ..
-
-rt("image=tribes/barbarians/trunk/menu.png", p( 2 .. _"trunks")) ..
-
-rt(p( _
-[[Depending on the walking distance to the stones, the stonemason will fetch one tree every 40 to 60 seconds.<br>  
-A granite mine will work more effective than a quarry, but it needs rations to work.]]) ..   
-
-h2("Worker:") ..  
-p(_  
-[[The Barbarian stonemason needs a pick. Without one a new stonemason cannot be created.<br>  
-Although miners also use picks, they are a different profession and one cannot replace the other.<br>  
-Stonemasons are doing a perfect job from the very beginning and will not gain further experience.<br>  
-Clearing a large amount of stones is a slow and tedious work. Build more than one quarry if possible and don't let  
-the walking distances get too long.]]))  
-}  
-
-
-
-
--- use("aux", "formatting")   
-
--- return {   
-  -- text =    
-     -- rt(   
--- h1("The Barbarian Lumberjack") ..   
-
--- h2("General:") ..   
--- p(_   
--- [[The lumberjack clears the landscape from trees enabling you to build new houses.<br>   
--- In doing so he also provides you with trunks, which are the Barbarians' basic building material.<br>   
--- The lumberjack works outward starting with the tree closest to his house up to the maximum range of 10.   
--- Only fully grown specimen of all tree species are being felled.]]) ..    
--- h2("Building:") ..   
--- p(_   
--- [[The lumberjack's hut needs only a small plot, and cannot be upgraded into a more effective building. <br>   
--- It offers room for one lumberjack only.<br>   
--- To build one, you will need: 3 trunks, <br>   
--- dismantling will yield 2 trunks]]) ..    
--- h2("Output:") ..   
--- p(_   
--- [[The Barbarian lumberjack is more effective than tree fellers os other tribes.<br>   
--- Depending on the walking distance to the tree, he will fell one tree every 52 to 90 seconds.<br>   
--- One lumberjack will fell fewer trees than a ranger can plant.]]) ..    
--- h2("Worker:") ..   
--- p(_   
--- [[The Barbarian lumberjack needs a felling axe. Without one a new Lumberjack cannot be created.<br>   
--- The felling axe is a tool, not a weapon and can only be produced at the metalworks, not at an axefactory or war mill.<br>   
--- Lumberjacks are fully trained from the very beginning and will not gain further experience.<br>   
--- Trees are auto seeding. Unless you have eradicated all trees in a larger area, keep one lumberjack to deal with the offspring.]]))   
--- }   
-=======
 use("aux", "formatting")
 use("aux", "format_help")
 
@@ -123,5 +46,4 @@
 	--Production Section
 		rt(h2(_"Production")) ..
 		text_line(_"Performance:", _"The Lumberjack needs %s to fell a tree, not counting the time he needs to reach the destination and go home again.":format("12s"))
-}
->>>>>>> c7dd824c
+}