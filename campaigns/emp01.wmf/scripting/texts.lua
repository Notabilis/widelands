-- =========================
-- Some formating functions
-- =========================

include "scripting/formatting.lua"
include "scripting/format_scenario.lua"

function lutius(title, text)
   return speech("map:Lutius.png", "2F9131", title, text)
end
function saledus(title, text)
   return speech("map:Saledus.png", "8F9131", title, text)
end
function amalea(title, text)
   return speech("map:Amalea.png", "AF7511", title, text)
end

-- =======================================================================
--                           Texts - No logic here
-- =======================================================================


-- ===========
-- objectives
-- ===========
obj_build_blockhouse = {
   name = "build_blockhouse",
   title=_"Build a blockhouse",
   number = 1,
   body = objective_text(_"Blockhouse",
      listitem_bullet(_[[Build a blockhouse at the red house symbol on the east side of the forests, to the right of your provisional headquarters.]])
   ),
}

obj_build_lumberjack = {
   name = "build_lumberjack",
   title=_"Build a lumberjack’s house",
   number = 1,
   body = objective_text(_"Lumberjack’s House",
      listitem_bullet(_[[Build a lumberjack’s house at the red house symbol, south of your provisional headquarters.]])
   ),
}

obj_build_sawmill_and_lumberjacks = {
   name = "build_sawmill_and_lumberjacks",
   title=_"Build 2 lumberjack’s houses and a sawmill",
   number = 3,
   body = objective_text(_"Two Lumberjack’s Houses and a Sawmill",
      listitem_bullet(_[[Build two more lumberjack’s houses and a sawmill as soon as there is enough space for them.]])
   ),
}

obj_build_forester = {
   name = "build_forester",
   title=_"Build a forester’s house",
   number = 1,
   body = objective_text(_"Forester’s House",
      listitem_bullet(_[[Build a forester’s house to preserve the wood resources of this island.]])
   ),
}

obj_build_quarry = {
   name = "build_quarry",
   title=_"Build a quarry",
   number = 5,
   body = objective_text(_"Quarry",
      listitem_bullet(_[[Build a quarry in the south to cut some stones and marble out of the rocks.]]) ..
      listitem_arrow(_[[These might be used for future buildings.]])
   ),
}



-- ==================
-- Texts to the user
-- ==================
diary_page_1 = {
   title =_ "A Dark Night",
   body=lutius(_"Diary of Lutius",
		_([[What has become of our Empire? I really ask this question – why did my king forbid me from fighting against that monstrous Barbarian tribe, who first acted as a peaceful friend and then attacked my army in the darkest night?]])
		.. paragraphdivider() ..
		_([[With an army of 150 men, I was assigned to patrol on our northern frontier, which lies near the Galdin Mountains in a great, beautiful and ancient forest. Soon, we met a Barbarian tribe, which at first was friendly. A few of my men even traded with them and their children came to us, to admire our clean and tidy uniforms and weapons.]])
		.. paragraphdivider() ..
		_([[But during our fifth night in that region, they attacked us with no reason. I lost dozens of good men, and found myself imprisoned and brought to their chieftain. He spat at me, mocked me and told me to leave this land forever. He did not want new land and did not want our land, but he told me that THIS forest was their land – and it would stay theirs until the spirits took the last man of his folk!]])
		.. paragraphdivider() ..
		_([[Three weeks later, I returned to Fremil to speak with our king. He was furious at the Barbarians, yet forbade any attack on these tribes. He believed that our army was too weak to survive in a war against the Barbarians.]])
		.. paragraphdivider() ..
		_([[Still, I saw no way that I could erase my shame without fighting against these Barbarians. So, I left Fremil by boat to find a new world and a new life for myself, somewhere in the south. Now I am sailing on the perl-gulf with my family, some of my friends and a few of my best warriors.]])),
   w=500,
   posy=1,
}

diary_page_2 = {
   title=_"The Rough Sea",
   body= lutius(_"Diary of Lutius",
		_([[It seems as if sailing on the perl-gulf was one of our biggest mistakes. Nature was against us and drove us into a dark, wild storm. I really don’t know how many hours have passed since the waves rose higher than our boat, but still it would be suicide to go outside.]])
		.. paragraphdivider() ..
		_([[Our ship is badly damaged and is taking in more and more water. We can thank the Gods if we survive this black night with our lives.]])),
   w=400,
   posy=1,
}

diary_page_3 = {
   title=_"Survivor",
   body= lutius(_"Diary of Lutius",
		_([[Finally, the Gods were with us!]])
		.. paragraphdivider() ..
		_([[We landed on an unknown coast and found peaceful rest under the palm trees growing at the shore. But that is about as good as it gets. The truth is: when I woke up this morning, I saw nothing but sand around us.]])
		.. paragraphdivider() ..
		_([[It really seems as if we have landed under the only palm trees existing in this far-away sandy desert. I fear we won’t find the help we need to get our ship repaired in good time.]])),
   w=400,
   posy=1,
}

saledus_1 = {
   title=_"A Foreboding",
   body= saledus(_"Saledus looks around nervously…",
		_([[Sire, I fear we are not safe in this foreign land. Who knows what terrible creatures live beyond this forest, in that mighty desert? What if these creatures enter the woods and await the time to attack us?]])
		.. paragraphdivider() ..
		_([[Well, perhaps my fear is misguided, but it can’t be wrong to keep watch in the forests – so that we can be sure to see any potential enemies before they can see us.]])
		.. paragraphdivider() ..
<<<<<<< HEAD
		_([[We really should build a blockhouse in the eastern portion of the forest. Then one of us can keep watch in the darkness and keep us safe from these creatures.]]))
		.. new_objectives(obj_build_blockhouse),
=======
		_([[You really should build a barracks in the eastern portion of the forest. Then one of my men can keep watch in the darkness and keep us safe from these creatures.]]))
		.. new_objectives(obj_build_barracks),
>>>>>>> 5158580b
   w=400,
}


saledus_2 = {
   title=_"Safe For Now",
   body= saledus(_"Saledus speaks with a sigh of relief…",
		_([[Sire, I saw that the construction of the blockhouse was completed, so I have assigned one of my best soldiers to it to keep watch on the desert.]])
		.. paragraphdivider() ..
		_([[This is a good step forward. Now we can feel a bit safer and can look forward to repairing our ship.]])),
   w=400,
}

amalea_1 = {
   title=_"Young Amalea",
   body= amalea(_"Amalea smiles…",
		_([[Greetings, Lutius! I just met Saledus outside.]])
		.. paragraphdivider() ..
<<<<<<< HEAD
		_([[He told me about the blockhouse. Well, I am not one of those girls who think we need more blockhouse – instead, we might concentrate on other things now.]])
=======
		_([[He told me about the barracks. Well, I don’t think we need more barracks – instead, we might concentrate on other things now.]])
>>>>>>> 5158580b
		.. paragraphdivider() ..
		_([[It is absolutely clear that we need wood to repair our ship. So, I walked through the forest yesterday to look for a nice place for a lumberjack’s house and found one right south of our provisional headquarters.]]))
		.. new_objectives(obj_build_lumberjack),
   w=400,
}

amalea_2 = {
   title=_"Young Amalea",
   body= amalea(_"Amalea recommends…",
		_([[I got the message that our first lumberjack has started his work today. Perhaps it would be a good idea to wait until he cleans enough space for constructing two more lumberjack’s houses, so that we can harvest the logs faster.]])
		.. paragraphdivider() ..
		_([[But unfortunately the logs are useless for repairing our ship – we need to turn them into planks, which are needed by every ship and every bigger building too. So we should build a sawmill – as soon as we have enough space for this.]]))
		.. new_objectives(obj_build_sawmill_and_lumberjacks),
   w=400,
}

amalea_3 = {
   title=_"Young Amalea",
   body= amalea(_"Amalea comes in…",
		_([[I’ve got two important things to talk about… First the good news:]])
		.. paragraphdivider() ..
		_([[I noticed that the construction of the sawmill is complete, so we can begin to refine the logs that the lumberjacks are harvesting into lumber.]])
		.. paragraphdivider() ..
		_([[But the bad news is that our lumberjacks harvest at an incredible speed. There are almost no trees left on this island.]])
		.. paragraphdivider() ..
		_([[These trees provide shelter from the sandstorms that sweep in from the desert, and shade on the hot days, and they are the home of many gentle animals. We shouldn’t leave this island a complete desert.]])
		.. paragraphdivider() ..
		_([[Lutius, please find someone who will take care of planting new trees.]]))
		.. new_objectives(obj_build_forester),
   w=400,
}

saledus_3 = {
   title=_"Thinking About the Future",
   body= saledus(_"Saledus notes…",
		_([[Sire, I just thought about the rocks standing on the south shore of this land. Perhaps we could cut out some useful hard stones and beautiful marble.]])
		.. paragraphdivider() ..
		_([[The repair of our ship will take a few weeks, anyway, and the resources we harvest now might be the base of strong and big buildings in another land.]]))
		.. new_objectives(obj_build_quarry),
   w=400,
}

saledus_4 = {
   title=_"A Step Forward",
   body= saledus(_"Saledus looks excited…",
		_([[Sire, today we got a lot closer to our first castle. The quarry to the south began its work today and will soon provide us with stones and beautiful marble.]])
		.. paragraphdivider() ..
		_([[Now we truly can look forward to settling down on another island.]])),
   w=400,
}

diary_page_4 = {
   title=_"Mission Complete",
   body= lutius(_"Diary of Lutius",
		_([[Today I got the message that our ship is completely repaired. At the moment, my people are loading everything onto our newly repaired ship, hoping it will serve us better than last time.]])
		.. paragraphdivider() ..
		_([[Tonight will be our last night on this island. Tomorrow morning we will leave, searching for a new place for our exile.]])
		.. paragraphdivider() ..
		_([[I still wonder if we will ever see Fremil again.]]))
		.. objective_text(_"Victory",
		_[[You have completed this mission. You may continue playing if you wish, otherwise move on to the next mission.]]),
   posy=1
}

safe_peninsula = {
   title=_"Safe Peninsula",
   body= saledus(_"Saledus speaks:",
		_[[Sire, you have made this peninsula a very secure place. Now it’s time to move on!]])
}<|MERGE_RESOLUTION|>--- conflicted
+++ resolved
@@ -119,13 +119,8 @@
 		.. paragraphdivider() ..
 		_([[Well, perhaps my fear is misguided, but it can’t be wrong to keep watch in the forests – so that we can be sure to see any potential enemies before they can see us.]])
 		.. paragraphdivider() ..
-<<<<<<< HEAD
-		_([[We really should build a blockhouse in the eastern portion of the forest. Then one of us can keep watch in the darkness and keep us safe from these creatures.]]))
+		_([[We really should build a blockhouse in the eastern portion of the forest. Then one of my men can keep watch in the darkness and keep us safe from these creatures.]]))
 		.. new_objectives(obj_build_blockhouse),
-=======
-		_([[You really should build a barracks in the eastern portion of the forest. Then one of my men can keep watch in the darkness and keep us safe from these creatures.]]))
-		.. new_objectives(obj_build_barracks),
->>>>>>> 5158580b
    w=400,
 }
 
@@ -144,11 +139,7 @@
    body= amalea(_"Amalea smiles…",
 		_([[Greetings, Lutius! I just met Saledus outside.]])
 		.. paragraphdivider() ..
-<<<<<<< HEAD
-		_([[He told me about the blockhouse. Well, I am not one of those girls who think we need more blockhouse – instead, we might concentrate on other things now.]])
-=======
-		_([[He told me about the barracks. Well, I don’t think we need more barracks – instead, we might concentrate on other things now.]])
->>>>>>> 5158580b
+		_([[He told me about the blockhouse. Well, I don’t think we need more blockhouses – instead, we might concentrate on other things now.]])
 		.. paragraphdivider() ..
 		_([[It is absolutely clear that we need wood to repair our ship. So, I walked through the forest yesterday to look for a nice place for a lumberjack’s house and found one right south of our provisional headquarters.]]))
 		.. new_objectives(obj_build_lumberjack),
