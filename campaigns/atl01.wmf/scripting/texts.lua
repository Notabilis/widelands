-- =======================================================================
--                 Texts for the Atlantean tutorial mission
-- =======================================================================

include "scripting/formatting.lua"
include "scripting/format_scenario.lua"

function jundlina(title, text)
   return speech("map:princess.png", "2F9131", title, text)
end
function loftomor(text)
   return speech("map:loftomor.png", "FDD53D", "Loftomor", text)
end
function sidolus(text)
   return speech("map:sidolus.png", "FF1A30", "Sidolus", text)
end
function colionder(text)
   return speech("map:colionder.png", "33A9FD", "Colionder", text)
end
function opol(text)
   return speech("map:opol.png", "FF3FFB", "Opol", text)
end
function ostur(text)
   return speech("map:ostur.png", "375FFC", "Ostur", text)
end

-- =======================================================================
--                                Objectives
-- =======================================================================
obj_ensure_build_wares_production = {
   name = "obj_ensure_build_wares_production",
   title = _ "Ensure the supply of building wares",
   number = 6,
   body = objective_text(_"Supply Building Wares", _
[[Supply basic building material for your economy:]] .. paragraphdivider() ..
      listitem_bullet(_[[Build a quarry]]) ..
      listitem_bullet(_[[Build two woodcutter’s houses]]) ..
      listitem_bullet(_[[Build two forester’s houses]]) ..
      listitem_bullet(_[[Build a sawmill]])
   ),
}

obj_expand = {
   name = "obj_expand",
   title = _ "Expand your territory and explore",
   number = 1,
   body = objective_text(_"Expand and Explore", _(
[[The island is huge and as long as we are not sure that we are alone here, we cannot relax. ]] ..
[[Explore and conquer it, this is the only way to protect us from threats on the island and from Atlantis.]]) .. paragraphdivider() ..
      listitem_bullet(_[[Build military sites to expand your territory]])
   ),
}

obj_make_food_infrastructure = {
   name = "obj_make_food_infrastructure",
   title = _ "Establish a solid food production",
   number = 10,
   body = objective_text(_"Food Production", _[[Food is very important for mines and military training areas. Establish a well working food environment by building at least one farm, one blackroot farm and a mill. The two kinds of flour together with water from a well will be baked into bread in a bakery, so build a bakery and a well, too.]] .. paragraphdivider() ..
      _[[The other two important food wares are smoked fish and smoked meat. Raw meat is delivered from a hunter. A fisher gets the fish out of the sea while a fish breeder makes sure that a school of fish does not go extinct by breeding more. Make sure that there are always fish left, otherwise the fish breeder won’t be able to breed new ones. The smoking happens in a smokery, you will need at least two of those.]] .. paragraphdivider() ..
      listitem_bullet(_[[Build a farm and a blackroot farm]]) ..
      listitem_bullet(_[[Build a mill to make cornflour and blackroot flour]]) ..
      listitem_bullet(_[[Build a well]]) ..
      listitem_bullet(_[[Build a bakery to bake bread from cornflour, blackroot flour and water]]) ..
      listitem_bullet(_[[Build a hunter’s house to get raw meat]]) ..
      listitem_bullet(_[[Build a fisher’s house close to water to get raw fish]]) ..
      listitem_bullet(_[[Build a fish breeder’s house close to the fisher to make sure the fish do not die out]]) ..
      listitem_bullet(_[[Build two smokeries to smoke raw meat and fish]])
   )
}

obj_spidercloth_production = {
   name = "obj_spidercloth_production",
   title = _ "Build a spider farm and a weaving mill",
   number = 3,
<<<<<<< HEAD
   body = objective_text(_"Spidercloth Production", _(
[[The weavers produce spidercloth and tabards in the weaving mill. ]] ..
[[Spidercloth is needed for the construction of some buildings and clothing, ]] ..
[[while tabards are the uniforms of soldiers. ]] ..
[[The weaving mill needs gold yarn and spideryarn as raw material. ]] ..
[[Spideryarn is produced by the spider farm, while gold yarn is produced by the gold spinning works out of gold.]]) .. "<br>" ..
[[• ]] .. _[[Build a weaving mill]] .. "<br>" ..
[[• ]] .. _[[Build a spider farm]] .. "<br>" ..
[[• ]] .. _[[Build a gold spinning mill]]
=======
   body = objective_text(_"Spidercloth Production", _[[The weavers produce spidercloth and tabards in the weaving mill. Spidercloth is needed for the construction of some buildings and clothing, while tabards are the uniforms of soldiers. The weaving mill needs gold yarn and spideryarn as raw material. Spideryarn is produced by the spider farm, while gold yarn is produced by the gold weaver out of gold.]] .. paragraphdivider() ..
      listitem_bullet(_[[Build a weaving mill]]) ..
      listitem_bullet(_[[Build a spider farm]]) ..
      listitem_bullet(_[[Build a goldweaver]])
>>>>>>> 83b739a1
 )
}

obj_make_heavy_industry_and_mining = {
   name = "obj_make_heavy_industry_and_mining",
   title = _ "Build industry and mines",
   number = 5,
   body = objective_text(_"Industry and Mines", _[[Iron ore, gold ore and coal are mined in the respective mines. The crystal mine will dig for crystal, quartz and diamond – all of them are precious materials and very rarely found. It will produce a lot of stone while searching for them.]] .. paragraphdivider() ..
      listitem_bullet(_[[The ores have to be smelted at a smelting works before they can be used. The refined materials are then used in the weapon smithy, the armor smithy and the toolsmithy.]]) .. paragraphdivider() ..
      listitem_bullet(_[[Build a mine of each type. Make sure to send geologists to the mountain first.]]) ..
      listitem_bullet(_[[Build a smelting works]]) ..
      listitem_bullet(_[[Build an armor smithy and a weapon smithy]]) ..
      listitem_bullet(_[[Build a toolsmithy]])
   )
}

obj_make_training_buildings = {
   name = "obj_make_training_buildings",
   title = _"Build training buildings for soldiers",
   number = 2,
   body = objective_text(_"Soldier Training Buildings", _[[Like all other tribes, the Atlanteans are also able to train soldiers: the dungeon trains attack – the major attribute of the Atlanteans – and the labyrinth trains evasion, health and defense. The items produced by the industry are used to train better soldiers in the two training buildings.]] .. paragraphdivider() ..
      listitem_bullet(_[[Build a dungeon and a labyrinth]])
 )
}

obj_horsefarm_and_warehouse = {
   name = "obj_horsefarm_and_warehouse",
   title = _"Build a warehouse and a horse farm",
   number = 2,
   body = objective_text(_"Warehouse and Horse Farm", _[[As your road network gets longer and more complicated, you should employ horses to help out your carriers. Horses are bred at horse farms using water and corn. A warehouse will also help to ensure that your transportation system does not collapse.]] .. paragraphdivider() ..
      listitem_bullet(_[[Build a warehouse]]) ..
      listitem_bullet(_[[Build a horse farm]])
  )
}

obj_build_ships = {
   name = "obj_build_ships",
   title = _ "Build 3 ships to escape from the island",
   number = 1,
   body = objective_text(_"Escape From the Island", _[[There is a lake at the top of the island. Build three ships in these waters and you might be able to rescue your people before the island is swallowed completely by the ocean.]]  .. paragraphdivider() ..
      listitem_bullet(_[[Build a shipyard close to the lake to start building ships]])
   )
}

-- =======================================================================
--                                  Texts
-- =======================================================================

-- This is an array or message descriptions
initial_messages = {
{
   title = _ "Proud to the Death",
   body = rt(
      h1(_"Favored by the God") ..
      p(_(
[[On the hidden and lost island of Atlantis, a proud tribe settled since the ]] ..
[[world was very young. Ruled by the bloodline of King Ajanthul – the first human ]] ..
[[to be empowered by the sea god Lutas to breathe above sea level – and the ]] ..
[[wise clerics, who provided the link to Lutas – they prospered and became ]] ..
[[civilized.]]
      )) .. p(_(
[[This story is taking place during the reign of King Askandor, the 43rd successor of King Ajanthul. ]] ..
[[He had been a good king, ruling Atlantis with wisdom and foresight. ]] ..
[[But with age, he became afraid of dying and so he began looking for ]] ..
[[a cure for death even though most clerics warned him against it. ]] ..
[[Some said that endless life was only for the gods and that to seek for it was forbidden.]]
      ))
   ),
},
{
   title = _ "Disgraced Before the God",
   body = rt(
      h1(_"The God’s Punishment") ..
      p(_(
[[But all seemed well. Only the horses seemed to feel something was wrong. ]] ..
[[During the nights, they went crazy and were full of fear. ]] ..
[[It was not long before the horse breeder Xydra figured out what was wrong with them: ]] ..
[[the sea level in front of their stable was rising with ever increasing speed.]]
   )) .. p(_(
[[The clerics retreated into meditation and the reason for the rising water was soon to be found: ]] ..
[[the god Lutas had lost faith in the Atlanteans because of the boldness of their king. ]] ..
[[He decided to withdraw the rights that were granted to King Ajanthul and his children. ]] ..
[[And so, he called them back below the sea again.]]
   ))
)
},
{
   title = _ "Uproar and Confusion",
   body = rt(
      h1(_"Emerging Chaos...") ..
      p(_(
[[Guilt-ridden, the king committed suicide. ]] ..
[[Without a monarch, the people turned to the clerics, but they had no substantial help to offer. ]] ..
[[Most accepted their fate while others tried to change the god’s mind by offering animals in his temple. ]] ..
[[But to no avail...]]
   )) .. p(_(
[[Jundlina, the late king’s daughter and the highest priestess of the god was the most determined cleric. ]] ..
[[As countless offerings didn’t change the situation, she convinced herself that to soothe the god, ]] ..
[[an offer of great personal value was needed. So she offered him her most beloved: ]] ..
[[her husband, the father of her only child.]]
   )) .. p(_(
[[But not even this changed the mind of the god. The water kept on rising. ]] ..
[[Nearly driven insane by guilt, pain and anger, Jundlina became a heretic: ]] ..
[[Secretly, she gathered people of the common folk who were not in line ]] ..
[[with the decision of the clerics to accept the god’s will. ]] ..
[[Together with them, she set the temple on fire and stole a ship to flee from the god’s influence over Atlantis. ]] ..
[[This small group started praying to Satul, the fire god and the worst enemy of Lutas.]]
   )) .. p(_(
[[Leaving the dying Atlantis and their past behind, they started on a quest to ]] ..
[[find a place sheltered by the fire and protected from the sea.]]
   ))
)
},
} -- end of initial messages.

first_briefing_messages = {
{
   title = _ "The Princess’ Memoir",
   body = jundlina(_ "Jundlina Writes Down Her Memories", _(
[[We left Atlantis and sailed east. ]] ..
[[We entered the forbidden sea on the sixth day without noticing any pursuers from Atlantis ]] ..
[[and without Lutas having smashed our ship. Now, we are out of his reach. ]] ..
[[One day later, we sighted an island which seems to have one of these fire spitting mountains on it. ]] ..
[[I deemed this a sign from the fire god and we landed on its shore.]])
.. paragraphdivider() .. _(
[[We spent the last week building two watchtowers on the mountains close to our landing area; ]] ..
[[and, of course, a hall for us all. We have very talented constructors in our group – still, ]] ..
[[the buildings do not match the art we had on Atlantis. I hope they will withstand the next rain. ]] ..
[[At least, the towers will warn us if a ship from Atlantis follows us and if the island is inhabited, ]] ..
[[we will see attackers a long time before they arrive.]])
.. paragraphdivider() .. _(
[[We have established ourselves on this island. The next step is now to make it a home. ]] ..
[[I reckon we need to establish a sustainable economy and to explore our surroundings. ]] ..
[[I called for specialists and will follow their advice.]])
   )
},
{
   title = _ "Loftomor and Sidolus Arrive",
   body = jundlina( _"Jundlina", _(
[[May Satul warm you both. Loftomor, you have been the island’s most renowned architect. ]] ..
[[Sidolus, you are a seasoned warrior and strategist. I have called you before me to seek your counsel: ]] ..
[[what needs to be done to make this our new home?]]
   ))
},
{
   title = _ "Loftomor Speaks",
   body = loftomor(_(
[[May Satul warm you, Jundlina! ]] ..
[[The most important things for building a settlement are the building materials. ]] ..
[[There are some trees here, so we should build housings for some woodcutters and of course also for foresters, ]] ..
[[so we will not run out of trees. Oh, and we mustn’t forget the sawmill, ]] ..
[[for most buildings can’t be made out of logs alone. Stronger buildings also need stone, ]] ..
[[but there is plenty to the north-east of here; ]] ..
[[we just need to build a quarry, and my stonemasons will go to work promptly.]]
   )) .. new_objectives(obj_ensure_build_wares_production)
},
{
   title = _ "Sidolus Speaks",
   body = sidolus(_(
[[May Satul warm you, Jundlina! I agree with what Loftomor proposes. ]] ..
[[We need a good supply of building materials for we have to expand our territory swiftly. ]] ..
[[I will not feel safe on this island as long as we have not seen all its shores it. ]] ..
[[I brought plenty of good men from Atlantis. The military might is available. ]] ..
[[We only need some housing to live in.]])
   ) ..  new_objectives(obj_expand)
}
}

food_story_message = {
{
   title = _ "Jundlina is Satisfied",
   body = jundlina(_"Jundlina’s Memoirs", _(
[[Our building infrastructure is finished and I spent some days making sure that everybody is working well together. ]] ..
[[Now, there are other pressing matters. ]] ..
[[I called Colionder, my personal cook, before me to get his help with sorting some things out.]]
   ))
},
{
   title = _ "Colionder Arrives",
   body = colionder(_
[[May Satul warm you, Jundlina. Can I be of any service to you or the god?]]
   )
},
{
   title = _ "Jundlina Replies",
   body = jundlina(_"Jundlina", _(
[[May Satul warm you too, Colionder. ]] ..
[[Yes, I wondered if there is a way that we could centralize our food production. ]] ..
[[We lose a lot of productivity because our people are accustomed to making their own food. ]] ..
[[I feel if we could split responsibilities, it would be better for us all. ]] ..
[[I want your thoughts on this.]]
   ))
},
{
   title = _ "Colionder is in Thought",
   body = colionder(_(
[[Ahh, but I think this is impossible to change. The preparing and eating of food is something deeply ingrained in us Atlanteans – it is a ceremony that we just need for our well-being. So I guess we cannot take this away from the individuals completely.]])
.. paragraphdivider() .. _(
[[But we might find a compromise in between: for me, making bread is a troublesome task. Grinding the blackroot and corn to flour and then baking the bread is tedious and boring; I feel a more industrial approach would be helpful here. I for one would love to just have fresh bread delivered to my house every day.]])
.. paragraphdivider() .. _(
[[Oooh and even more important: the smoking of fish and meat to cleanse them and improve their taste is terrible. My house is full of smoke and stinks for weeks afterwards. Don’t you think that this could be done in a special building where the side effects do not matter? I think those two things would be accepted by the people and would reduce the cooking time without taking away the ritual.]]
 ))
},
{
   title = _ "Jundlina Agrees",
   body = jundlina(_
[[Your words sound wise to me, Colionder. So be it then.]]
   ) .. new_objectives(obj_make_food_infrastructure)
},
}

food_story_ended_messages = {
   {
      title = _ "Jundlina is Satisfied",
      body = jundlina(_ "Jundlina is Reviewing the Reports", _(
[[Seems like our food production is finished and everybody is working together nicely. ]] ..
[[It is really starting to feel like home here.]]
      ))
   }
}

spidercloth_messages = {
   {
      title = _"A Man Comes to Jundlina",
      body = opol(_(
[[May Satul warm you, Jundlina. My name is Opol, and I am the highest weaver of the guild abandoning Atlantis and Lutas with you. I come with sad news indeed: we have no more spidercloth. Not a single piece is to be found in our warehouses. Could you not help the weavers’ guild by arranging the building of a weaving mill and a spider farm? The spiders deliver the finest silk and we will produce the finest spidercloth from it.]])
.. paragraphdivider() .. _(
[[We offer to also produce the tabards for young soldiers and the golden tabards for officers for you in exchange. You will need them for sure as soon as you want to recruit new soldiers.]]))
 },
 {
    title = _ "Jundlina Replies",
    body = jundlina(_ "Jundlina Replies", _(
[[May Satul warm you too, Opol. I wanted to delay production of spidercloth, but I understand your urgency. ]] ..
[[Your suggestion sounds fair to me, I will build your weaving mill and spider farm. ]] ..
[[I will also build a gold spinning mill so that the golden tabards you make will not be golden by name alone.]]
    )) ..  new_objectives(obj_spidercloth_production)
 }
}

spidercloth_story_ended_messages = {
   {
      title = _ "Opol Seeks Out Jundlina",
      body = opol(_(
[[May Satul warm you, Jundlina! ]] ..
[[The weaving mill, gold spinning mill and spider farm buildings are complete ]] ..
[[and are starting their work at this very moment. The weavers’ guild is very grateful for your support ]] ..
[[and we will stand by our word and deliver the first tabard very soon.]]
      ))
   },
   {
      title = _ "Jundlina Replies",
      body = jundlina(_(
[[This is good news indeed, Opol. Our economy is developing very well. ]] ..
[[Go back to your work now, Opol, and may Satul warm you and all your guild members!]]
      ))
   }
}


heavy_industry_story = {
   {
      title = _ "Sidolus Seeks Out Jundlina",
      body = sidolus(_(
[[May Satul warm you, Jundlina. Have you considered mining for resources in the mountains around us? ]] ..
[[We are running short of quartz, crystal and diamonds for our buildings. ]] ..
[[Also we could use more iron, gold and especially coal. If we find an ample supply of those commodities, ]] ..
[[we could start producing weapons and tools; this would help enormously. ]] ..
[[Of course, we would need smelters, a weapon smithy, an armor smithy and a toolsmithy. And maybe even more.]]
      ))
   },
   {
      title = _ "Jundlina Replies",
      body = jundlina(_"Jundlina Nods", _(
[[I have considered this, Sidolus. I think  it is about time. We will make this a priority for now. You shall get your industry soon!]]
      )) .. new_objectives(obj_make_heavy_industry_and_mining)
   },
}

training_story = {
   {
      title = _ "Jundlina Summons Sidolus",
      body = jundlina(_ "Jundlina is Angry", _(
[[What is this I hear, Sidolus? I received words about your soldiers misbehaving and bullying the common folk. ]] ..
[[What is this nonsense all about? They are servants for the common good and must not misuse their powers. ]] ..
[[This is inexcusable! Explain this, if you will!]]
      ))
   },
   {
      title = _ "Sidolus Seems Contrite",
      body = sidolus(_(
[[I agree with you and I have punished the troublemakers severely. ]] ..
[[But it is very difficult to keep my men quiet: they are bored and have nothing to do. ]] ..
[[I would like to ramp up their drill. ]] ..
[[I think more routine in their life would keep them occupied and focused on their duties. ]] ..
[[I would need a dungeon and a labyrinth for them. ]] ..
[[I have the plans ready, but I guess they won’t come cheap.]]
      ))
   },
   {
      title = _"Jundlina Replies",
      body = jundlina(_(
[[I do not fear the cost and labor as long as it keeps your people at bay. You shall get your buildings. ]] ..
[[But note that I will not tolerate any rogue soldier; if similar things happen again, ]] ..
[[I will make you responsible for them. Dismissed.]]
      )) .. new_objectives(obj_make_training_buildings)
   }
}

training_story_end = {
   {
      title = _ "Jundlina Received a Letter",
      body = jundlina(_"Jundlina", _(
[[I received an invitation from Sidolus. The first day of training in the newly finished labyrinth will be tomorrow. ]] ..
[[The dungeon is done as well and will start its work soon. I am looking forward to tomorrow; ]] ..
[[I am very interested in how our soldiers are trained, and I wonder if the additional workload ]] ..
[[will keep them from bullying the civilian population.]]
      ))
   }
}

horsefarm_and_warehouse_story = {
   {
      title = _ "Jundlina Considers the Economy",
      body = jundlina(_"Jundlina", _(
[[People are complaining about crowded streets and slow transportation. We need to help out our carriers on the roads. I have decided to build a horse farm so that the horses can help with the heavy wares.]])
.. paragraphdivider() .. _(
[[Another way to take load from our roads is to build warehouses. We have claimed the mountain now, it seems a good idea to have a warehouse on the plateau to avoid having to transport everything up and down the slopes.]]
      )) .. new_objectives(obj_horsefarm_and_warehouse)
   }
}

-- =======================================================================
--                         Leftover buildings found
-- =======================================================================
first_leftover_building_found = {
{
   posx = 100000,
   posy = 0,
   title = _ "A Dangerous Discovery",
   body = jundlina(_ "Jundlina is in Thought", _(
[[We found an old building, destroyed and burned by flames. I am very worried about this discovery. The building is not of any kind I’ve ever seen. It is certainly not designed by any Atlantean architect I’ve ever heard about. The building is crude, the assemblage is sloppy. But the materials are very enduring: the wood used for it seemed to have been burned in a strange way before it was used as building material – it is hard as stone.]])
.. paragraphdivider() .. _(
[[The implications frighten me. Are there others on this island? Where are they then? They work with fire, are they praying to Satul too? Are they friends or foe? And why is the building burned down? Has this island seen war? Is a war being waged on it right now?]])
.. paragraphdivider() .. _(
[[We must improve our military capabilities. If there are foes on the island, we have to be prepared when we meet them. We should also enforce the fortification of our borders.]])
   )
}
}

second_leftover_building_found = {
{
   posx = 100000,
   posy = 0,
   title = _ "Another Building",
   body = jundlina(_ "Jundlina is Worried", _(
[[We found one more building of this strange making. We have yet to see any of its builders. ]] ..
[[But obviously there has been a community on this island before and obviously it was militarized. ]] ..
[[I have to check on our military status with my generals. ]] ..
[[I will not allow that a potential enemy will find us unprepared.]]
   ))
}
}

third_leftover_building_found = {
{
   posx = 100000,
   posy = 0,
   title = _ "One More Building",
   body = jundlina(_(
[[And yet another of these buildings. ]] ..
[[We know now that the tribe that built them once had complete control over the island. ]] ..
[[But I am no longer so scared of potential enemies. ]] ..
[[We know so much of this island already and there is no trace of this old economy to be found. ]] ..
[[I am starting to relax, but I will not let our guard down as we continue to explore this beautiful island. ]] ..
[[But without obvious dangers, I am feeling very much at home here already.]]
   ))
}
}

-- =======================
-- Flooding of the island
-- =======================
field_flooded_msg = {
{
   posx = 100000,
   posy = 0,
   title = _ "The Water is Rising!",
   body = jundlina(_"Jundlina", _(
[[May Satul save us! Lutas is still trying to get to us. A scout informed me that the ocean is rising quickly. ]] ..
[[We have to reach higher ground and evacuate everybody and as much wares as we can ]] ..
[[from the headquarters up the mountains. How can we escape?]]
   ))
},
{
   title = _ "A Young Man Approaches",
   body = ostur(_(
[[May Satul warm you, Jundlina. My name is Ostur and I construct ships. ]] ..
[[I have invented a new kind of ship: smaller than those we are used to, but much sturdier. ]] ..
[[If we build them correctly, I am confident that we can sail a much longer distance with them ]] ..
[[and maybe escape from Lutas’ influence.]]
 ))
},
{
   title = _ "Jundlina Replies",
   body = jundlina(_ "Jundlina", _(
[[Ostur, we have no time. The water rises too fast, and if we build the ships on the shore ]] ..
[[they will vanish in the sea before they can float. I fear we are doomed!]]
   )),
},
{
   posx = 100000,
   posy = 0,
   title = _"Ostur Seems Confident",
   pre_func = function()
      local lake_field = map:get_field(75,80)
      p1:reveal_fields(lake_field:region(10))
      scroll_smoothly_to(lake_field)
      sleep(200)
   end,
   body = ostur(_(
[[A friend of mine explored the island on his own and he told me of a big lake at the top of the mountain. ]] ..
[[I suggest we build the ships in this lake and wait until the island drowns beneath us. Then we can sail away. ]] ..
[[It is a bold plan, but I think it could work.]]
   ))
},
{
   title = _ "Jundlina Replies",
   body = jundlina(_(
[[Your red hair is a signal from the fire god. I will trust you and support your plan. Our survival lies in your hands now, Ostur.]])
.. paragraphdivider() .. _(
[[Swift now, we need a house for Ostur next to the lake, and we need planks, logs and spidercloth for the construction there. Forget about everything else, we need those wares on top of the mountain before our warehouses are all swallowed by the sea.]]
   )) .. new_objectives(obj_build_ships)
}
}

scenario_won = {
   {
      title = _ "Jundlina is Relieved",
      body = jundlina(_"Jundlina", _(
[[Praise Satul! Ostur, the young ship builder did it. ]] ..
[[We have three ships – never have I seen sturdier ones – with enough room to carry all of us and some wares too. ]] ..
[[And this rescue came just in time: Lutas is about to swallow the rest of this island, ]] ..
[[the water rises faster by the hour. But we can make our escape now and start over in some country farther away... ]] ..
[[I expect a long journey, but we will find the land of Satul in the end. ]] ..
[[This is what I promised my people. And myself.]]
      )) .. rt("<p font-size=10> <br></p>" .. h1(_ "Congratulations") .. p(_
[[You have won this mission. Continue with the next one or keep playing for as long as you like.]]
      )),
   },
}<|MERGE_RESOLUTION|>--- conflicted
+++ resolved
@@ -72,22 +72,10 @@
    name = "obj_spidercloth_production",
    title = _ "Build a spider farm and a weaving mill",
    number = 3,
-<<<<<<< HEAD
-   body = objective_text(_"Spidercloth Production", _(
-[[The weavers produce spidercloth and tabards in the weaving mill. ]] ..
-[[Spidercloth is needed for the construction of some buildings and clothing, ]] ..
-[[while tabards are the uniforms of soldiers. ]] ..
-[[The weaving mill needs gold yarn and spideryarn as raw material. ]] ..
-[[Spideryarn is produced by the spider farm, while gold yarn is produced by the gold spinning works out of gold.]]) .. "<br>" ..
-[[• ]] .. _[[Build a weaving mill]] .. "<br>" ..
-[[• ]] .. _[[Build a spider farm]] .. "<br>" ..
-[[• ]] .. _[[Build a gold spinning mill]]
-=======
-   body = objective_text(_"Spidercloth Production", _[[The weavers produce spidercloth and tabards in the weaving mill. Spidercloth is needed for the construction of some buildings and clothing, while tabards are the uniforms of soldiers. The weaving mill needs gold yarn and spideryarn as raw material. Spideryarn is produced by the spider farm, while gold yarn is produced by the gold weaver out of gold.]] .. paragraphdivider() ..
+   body = objective_text(_"Spidercloth Production", _[[The weavers produce spidercloth and tabards in the weaving mill. Spidercloth is needed for the construction of some buildings and clothing, while tabards are the uniforms of soldiers. The weaving mill needs gold yarn and spideryarn as raw material. Spideryarn is produced by the spider farm, while gold yarn is produced by the gold spinning mill out of gold.]] .. paragraphdivider() ..
       listitem_bullet(_[[Build a weaving mill]]) ..
       listitem_bullet(_[[Build a spider farm]]) ..
-      listitem_bullet(_[[Build a goldweaver]])
->>>>>>> 83b739a1
+      listitem_bullet(_[[Build a gold spinning mill]])
  )
 }
 
