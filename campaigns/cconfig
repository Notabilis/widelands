##########################################
#      Campaign configuration - file     #
##########################################



#####
# Section "global"
#
# version      = Version-number of this file - used to check, whether campvis-
#               file needs to be updated. Higher the value, if you added a map
#               or campaign or if you changed a visibility-value.
# campname??   = Name of the Campaign with the number ??.
# campsect??   = Name of section, to be loaded, if this campaign is selected.
# campdiff??   = Level of difficulty 1-3 (easy to hard) (this is only a visua-
#               lisation, it has no influences on the real difficulty).
# campdesc??   = Description of the campaign
# campvisi??   = Is campaign visible by default? (1=yes, 0=no)
# * cnewvisi?? = the name of a campaign or a scenario that must be visible, to show
#                this entry as well - this string unhides the map, if the player
#                completed the requirements with an older cconfig version.
#####

[global]
version = 7
# Barbarians Introduction
campname0=_"The Second Empire"
campsect0=barbariantut
camptribe0=_"Barbarians"
campdiff0=1
campdiffdescr0=_"Easy. Introduces the Barbarians"
campdesc0=_"When Chat’Karuth died, he was an old man, father to three strong and ambitious sons, and warlord to an army that could match any enemy willing to rise against the ancient forests. Though at the end of his glorious reign, Chat’Karuth chose his eldest son, Thron, to succeed him as the tribe’s warlord – a decision that left his two brothers unsatisfied. The old warlord knew that. As his father instructed him, Thron left the capital of Al’thunran, the home of the Throne Among the Trees, and withdrew his forces to the high hills where he buried the corpse of his father. There he swore to the gods and his father’s spirit that he’d return to re-established order. While his brothers have raged blind war against Thron and the few forces he left to secure the borders of Al’thunran, the young warlord seeks to reunite his ambitious brothers and force the tribes to march once again under a common banner."
campvisi0=1
# Empire Introduction
campname1=_"The Months of Exile"
campsect1=empiretut
camptribe1=_"Empire"
campdiff1=1
campdiffdescr1=_"Easy. Introduces the Empire"
campdesc1=_"Six months ago, Lutius – a young general of the Empire – was sent with 150 soldiers to the frontier beyond the northern forests where Barbarian tribes were crossing onto land held by the Empire. His task was to defend the Empire’s land. At first, everything was calm. He even talked to a few barbarian children and thought about a peaceful life – side by side with this archaic folk. He began to feel safer and his army began to drop their attention off the potential enemy. That was their undoing. One night in March his unprepared army was attacked by 100 barbarian footmen and was completely scattered. Only with his bare life he and a handful of his soldiers survived."
campvisi1=0
# Atlantean Introduction
campname2=_"The Run for the Fire"
campsect2=atlanteans
camptribe2=_"Atlanteans"
campdiff2=2
campdiffdescr2=_"Challenging. Introduces the Atlanteans"
campdesc2=_"When their God lost faith in the Atlanteans and drowned their island, one woman’s struggle for justice and a second chance for her people would become the stuff of legends. Leading the remaining Atlanteans into a new future in a new part of the World, Jundlina became the most powerful human of her time, but at a high cost: her humanity and soul."
campvisi2=0
cnewvisi2=empiretut01



#####
# Sections of the campaign - maps
# Naming MUST be the name of the campaign-section + "??" where ?? is an increasing number.
#
# name      = name of the map.
# * newvisi = the name of a campaign or a scenario that must be visible, to show
#             this entry as well - this string unhides the map, if the player
#             completed the requirements with an older cconfig version.
# visible   = is this map visible(1), or does it need another map to be played first(0).
# path      = path to the map.
#####

[barbariantut00]
<<<<<<< HEAD
name=_"01 – A Place to Call Home"
=======
name=_"Eyes in the Dark"
>>>>>>> 9f0499d8
visible=1
path="campaigns/bar01.wmf"

[barbariantut01]
<<<<<<< HEAD
name=_"02 – This Land is Our Land"
=======
name=_"A Place to Call Home"
visible=0
path="campaigns/t02.wmf"

[barbariantut02]
name=_"This Land is Our Land"
>>>>>>> 9f0499d8
newvisi="campsect1"
visible=0
path="campaigns/bar02.wmf"


[empiretut00]
name=_"The Strands of Malac’ Mor"
visible=1
path="campaigns/emp01.wmf"

[empiretut01]
name=_"An Outpost for Exile"
visible=0
path="campaigns/emp02.wmf"

[empiretut02]
name=_"Not yet implemented"
newvisi="campsect2"
visible=0
path="campaigns/dummy.wmf"


[atlanteans00]
name=_"From Nemesis to Genesis"
visible=1
path="campaigns/atl01.wmf"

[atlanteans01]
name=_"Not yet implemented"
visible=0
path="campaigns/dummy.wmf"<|MERGE_RESOLUTION|>--- conflicted
+++ resolved
@@ -64,26 +64,12 @@
 #####
 
 [barbariantut00]
-<<<<<<< HEAD
-name=_"01 – A Place to Call Home"
-=======
-name=_"Eyes in the Dark"
->>>>>>> 9f0499d8
+name=_"A Place to Call Home"
 visible=1
 path="campaigns/bar01.wmf"
 
 [barbariantut01]
-<<<<<<< HEAD
-name=_"02 – This Land is Our Land"
-=======
-name=_"A Place to Call Home"
-visible=0
-path="campaigns/t02.wmf"
-
-[barbariantut02]
 name=_"This Land is Our Land"
->>>>>>> 9f0499d8
-newvisi="campsect1"
 visible=0
 path="campaigns/bar02.wmf"
 
