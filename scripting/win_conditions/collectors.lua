--- conflicted
+++ resolved
@@ -93,11 +93,7 @@
    local function _calc_points(plr)
       set_textdomain("win_conditions")
       local bs = array_combine(
-<<<<<<< HEAD
-         plr:get_buildings(plr.tribe_name .. "_headquarters"), plr:get_buildings(plr.tribe_name .. "_warehouse")
-=======
-         plr:get_buildings("headquarters"), plr:get_buildings("warehouse"), plr:get_buildings("port")
->>>>>>> fb984755
+         plr:get_buildings(plr.tribe_name .. "_headquarters"), plr:get_buildings(plr.tribe_name .. "_warehouse"), plr:get_buildings(plr.tribe_name .. "_port")
       )
 
       local points = 0
@@ -110,8 +106,8 @@
          end
          local lpoints = count * value
          points = points + lpoints
-         local warename = wl.Game():get_ware_description(plr.tribe_name, ware).descname
-         -- TRANSLATORS: For example: 'gold (3 P) x 4 = 12 P", P meaning "Points'
+         local warename = wl.Game():get_ware_description(ware).descname
+         -- TRANSLATORS: For example: 'gold (3 P) x 4 = 12 P', P meaning 'Points'
          descr[#descr+1] = [[• ]] .. (_"  %1$s (%2$i P) x %3$i = %4$i P"):bformat(
             warename, value, count, lpoints
          ) .. "<br>"
