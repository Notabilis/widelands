-- =======================================================================
--                         Defeat all Win condition
-- =======================================================================

use("aux", "coroutine") -- for sleep
<<<<<<< HEAD
use("aux", "metaserver")
=======
use("aux", "win_condition_functions")
>>>>>>> e991d9e4

set_textdomain("win_conditions")

return {
   name = _ "Autocrat",
   description = _ "The tribe (or team) that can defeat all others wins!",
   func = function()

      -- =========================================                                                                                               
      -- Report the result back to the metaserver                                                                                                
      -- =========================================
      local function _report_result(p, has_won)
         if has_won then
            p:send_message(_"Congratulations!",
               _ "You have won this game!", 
               {popup = true}
            )
         else
            p:send_message(_ "You lost!",
               _ "Sorry, you have lost this game!",
               { popup = true }
            )
         end
         wl.game.report_result(p, has_won, 0, make_extra_data(p, "defeat_all", 1))
      end

      -- Find all valid players
      local plrs = {}
      valid_players(plrs)

      -- Iterate all players, if one is defeated, remove him
      -- from the list, send him a defeated message and give him full vision
      repeat
         sleep(5000)
<<<<<<< HEAD
         for idx,p in ipairs(plrs) do
            if p.defeated then
               _report_result(p, false)
               table.remove(plrs, idx)
               break
            end
         end
      until count_factions() <= 1
=======
         check_player_defeated(plrs, _ "You lost!",
            _ "Sorry, you have lost this game!")
      until count_factions(plrs) <= 1
>>>>>>> e991d9e4

      -- Send congratulations to all remaining players
      for idx,p in ipairs(plrs) do
         _report_result(p, true)
      end

   end,
}<|MERGE_RESOLUTION|>--- conflicted
+++ resolved
@@ -3,11 +3,8 @@
 -- =======================================================================
 
 use("aux", "coroutine") -- for sleep
-<<<<<<< HEAD
 use("aux", "metaserver")
-=======
 use("aux", "win_condition_functions")
->>>>>>> e991d9e4
 
 set_textdomain("win_conditions")
 
@@ -42,7 +39,7 @@
       -- from the list, send him a defeated message and give him full vision
       repeat
          sleep(5000)
-<<<<<<< HEAD
+
          for idx,p in ipairs(plrs) do
             if p.defeated then
                _report_result(p, false)
@@ -50,12 +47,10 @@
                break
             end
          end
-      until count_factions() <= 1
-=======
+
          check_player_defeated(plrs, _ "You lost!",
             _ "Sorry, you have lost this game!")
       until count_factions(plrs) <= 1
->>>>>>> e991d9e4
 
       -- Send congratulations to all remaining players
       for idx,p in ipairs(plrs) do
