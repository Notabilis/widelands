--- conflicted
+++ resolved
@@ -9,52 +9,27 @@
 
 return {
    name = _ "Autocrat",
-<<<<<<< HEAD
-   description = _ "The tribe that can defeat all others wins!",
-   func = function() 
-
-local function _report_result(p, has_won)
-   if has_won then
-      p:send_message(_"Congratulations!",
-         _ "You have won this game!", 
-         {popup = true}
-      )
-   else
-      p:send_message(_ "You lost!",
-         _ "Sorry, you have lost this game!",
-         { popup = true }
-      )
-   end
-
-   wl.game.report_result(p, has_won, 0, make_extra_data(p, "defeat_all", 1))
-end
-
--- Find all valid players
-local plrs = {}
-for i=1,10 do
-   if pcall(wl.game.Player, i) then
-      plrs[#plrs+1] = wl.game.Player(i)
-   end
-end
-
--- Iterate all players, if one is defeated, remove him
--- from the list and send him a defeated message
-while #plrs > 1 do
-   sleep(5000)
-   for idx,p in ipairs(plrs) do
-      if p.defeated then
-         _report_result(p, false)
-         table.remove(plrs, idx)
-         break
-      end
-   end
-end
-
--- Only one player left. This is the winner!
-_report_result(plrs[1], true)
-=======
    description = _ "The tribe (or team) that can defeat all others wins!",
    func = function()
+
+      -- =========================================                                                                                               
+      -- Report the result back to the metaserver                                                                                                
+      -- =========================================
+      local function _report_result(p, has_won)
+         if has_won then
+            p:send_message(_"Congratulations!",
+               _ "You have won this game!", 
+               {popup = true}
+            )
+         else
+            p:send_message(_ "You lost!",
+               _ "Sorry, you have lost this game!",
+               { popup = true }
+            )
+         end
+         wl.game.report_result(p, has_won, 0, make_extra_data(p, "defeat_all", 1))
+      end
+
       -- Find all valid players
       local plrs = {}
       for i=1,10 do
@@ -86,9 +61,7 @@
          sleep(5000)
          for idx,p in ipairs(plrs) do
             if p.defeated then
-               p:send_message(_ "You lost!",
-                  _ "Sorry, you have lost this game!",
-                  { popup = true })
+               _report_result(p, false)
                table.remove(plrs, idx)
                break
             end
@@ -97,13 +70,8 @@
 
       -- Send congratulations to all remaining players
       for idx,p in ipairs(plrs) do
-         p:send_message(
-            _ "Congratulations!",
-            _ "You have won this game!",
-            {popup = true}
-         )
+         _report_result(p, true)
       end
->>>>>>> 414883e6
 
-end,
+   end,
 }