/*
 * Copyright (C) 2006-2010 by the Widelands Development Team
 *
 * This program is free software; you can redistribute it and/or
 * modify it under the terms of the GNU General Public License
 * as published by the Free Software Foundation; either version 2
 * of the License, or (at your option) any later version.
 *
 * This program is distributed in the hope that it will be useful,
 * but WITHOUT ANY WARRANTY; without even the implied warranty of
 * MERCHANTABILITY or FITNESS FOR A PARTICULAR PURPOSE.  See the
 * GNU General Public License for more details.
 *
 * You should have received a copy of the GNU General Public License
 * along with this program; if not, write to the Free Software
 * Foundation, Inc., 51 Franklin Street, Fifth Floor, Boston, MA  02110-1301, USA.
 *
 */


#include "scripting/c_utils.h"

#include <cstdarg>
#include <cstdio>
#include <iostream>

#include "scripting/factory.h"
#include "scripting/scripting.h"

Factory & get_factory(lua_State * const L) {
	lua_getfield(L, LUA_REGISTRYINDEX, "factory");
	Factory * fac = static_cast<Factory *>(lua_touserdata(L, -1));
	lua_pop(L, 1); // pop this userdata

	if (not fac)
		throw LuaError("\"factory\" field was nil, which should be impossible!");

	return *fac;
}

Widelands::Game & get_game(lua_State * const L) {
	lua_getfield(L, LUA_REGISTRYINDEX, "game");
	Widelands::Game * g = static_cast<Widelands::Game *>(lua_touserdata(L, -1));
	lua_pop(L, 1); // pop this userdata

	if (not g)
		throw LuaError
			("\"game\" field was nil. get_game was not called in a game.");

	return *g;
}

Widelands::Editor_Game_Base & get_egbase(lua_State * const L) {
	lua_getfield(L, LUA_REGISTRYINDEX, "egbase");
	Widelands::Editor_Game_Base * g = static_cast<Widelands::Editor_Game_Base *>
		(lua_touserdata(L, -1));
	lua_pop(L, 1); // pop this userdata

	if (not g)
		throw LuaError
			("\"egbase\" field was nil. This should be impossible.");


	return *g;
}

Widelands::Map_Map_Object_Loader * get_mol(lua_State * const L) {
	lua_pushstring(L, "mol");
	lua_gettable(L, LUA_REGISTRYINDEX);

	Widelands::Map_Map_Object_Loader * mol =
		static_cast<Widelands::Map_Map_Object_Loader *>(lua_touserdata(L, -1));

	lua_pop(L, 1); // pop this userdata

	if (not mol)
		throw LuaError
			("\"mol\" field was nil. This should be impossible.");

	return mol;
}

Widelands::Map_Map_Object_Saver * get_mos(lua_State * const L) {
	lua_pushstring(L, "mos");
	lua_gettable(L, LUA_REGISTRYINDEX);

	Widelands::Map_Map_Object_Saver * mos =
		static_cast<Widelands::Map_Map_Object_Saver *>(lua_touserdata(L, -1));

	lua_pop(L, 1); // pop this userdata

	if (not mos)
		throw LuaError
			("\"mos\" field was nil. This should be impossible.");

	return mos;
}

/*
 * Returns an error to lua. This method never returns as lua_error long jumps.
 */
void report_error(lua_State * L, const char * const fmt, ...) {
	char buffer[2048];
	va_list va;

	va_start(va, fmt);
	vsnprintf(buffer, sizeof(buffer), fmt, va);
	va_end(va);

	// Also create a traceback
	lua_getglobal(L, "debug");
	assert(lua_istable(L, -1));
	lua_getfield(L, -1, "traceback");
	assert(lua_isfunction(L, -1));
	lua_pushstring(L, buffer); // error message
	lua_pushinteger(L, 2);  /* skip this function and traceback */
	lua_call(L, 2, 1);  /* call debug.traceback */

<<<<<<< HEAD
	lua_error(L); // lua_error never returns.
	throw LuaError("This shuts up a clang warning. But we are never here.");
=======
	lua_error(L);
	throw LuaError("Never here."); // Shutup compiler warnings.
>>>>>>> e51f4d7f
}<|MERGE_RESOLUTION|>--- conflicted
+++ resolved
@@ -116,11 +116,6 @@
 	lua_pushinteger(L, 2);  /* skip this function and traceback */
 	lua_call(L, 2, 1);  /* call debug.traceback */
 
-<<<<<<< HEAD
 	lua_error(L); // lua_error never returns.
-	throw LuaError("This shuts up a clang warning. But we are never here.");
-=======
-	lua_error(L);
 	throw LuaError("Never here."); // Shutup compiler warnings.
->>>>>>> e51f4d7f
 }