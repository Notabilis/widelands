--- conflicted
+++ resolved
@@ -52,11 +52,7 @@
 
 	// Input/output for coroutines.
 	std::unique_ptr<LuaCoroutine> read_coroutine(FileRead&);
-<<<<<<< HEAD
-	void write_coroutine(FileWrite&, LuaCoroutine*);
-=======
 	void write_coroutine(FileWrite&, const LuaCoroutine&);
->>>>>>> 359b567e
 
 	// Input output for the global game state.
 	void read_global_env(FileRead&, Widelands::MapObjectLoader&, uint32_t);
