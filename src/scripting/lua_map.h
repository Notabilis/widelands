/*
 * Copyright (C) 2006-2010 by the Widelands Development Team
 *
 * This program is free software; you can redistribute it and/or
 * modify it under the terms of the GNU General Public License
 * as published by the Free Software Foundation; either version 2
 * of the License, or (at your option) any later version.
 *
 * This program is distributed in the hope that it will be useful,
 * but WITHOUT ANY WARRANTY; without even the implied warranty of
 * MERCHANTABILITY or FITNESS FOR A PARTICULAR PURPOSE.  See the
 * GNU General Public License for more details.
 *
 * You should have received a copy of the GNU General Public License
 * along with this program; if not, write to the Free Software
 * Foundation, Inc., 51 Franklin Street, Fifth Floor, Boston, MA  02110-1301, USA.
 *
 */

#ifndef WL_SCRIPTING_LUA_MAP_H
#define WL_SCRIPTING_LUA_MAP_H

#include <set>

#include "economy/flag.h"
#include "economy/portdock.h"
#include "economy/road.h"
#include "logic/map_objects/tribes/constructionsite.h"
#include "logic/map_objects/tribes/dismantlesite.h"
#include "logic/game.h"
#include "logic/map_objects/tribes/militarysite.h"
#include "logic/map_objects/tribes/productionsite.h"
#include "logic/map_objects/tribes/ship.h"
#include "logic/map_objects/tribes/soldier.h"
#include "logic/map_objects/tribes/trainingsite.h"
#include "logic/map_objects/tribes/warehouse.h"
#include "logic/map_objects/tribes/worker.h"
#include "scripting/lua.h"
#include "scripting/luna.h"


namespace Widelands {
	class SoldierDescr;
	class BuildingDescr;
	class Bob;
	class WareDescr;
	class WorkerDescr;
	class TribeDescr;
}

namespace LuaMaps {

/*
 * Base class for all classes in wl.map
 */
class LuaMapModuleClass : public LunaClass {
	public:
		const char * get_modulename() override {return "map";}
};


class LuaMap : public LuaMapModuleClass {
public:
	LUNA_CLASS_HEAD(LuaMap);

	virtual ~LuaMap() {}

	LuaMap() {}
	LuaMap(lua_State * L) {
		report_error(L, "Cannot instantiate a 'Map' directly!");
	}

	void __persist(lua_State * L) override;
	void __unpersist(lua_State * L) override;

	/*
	 * Properties
	 */
	int get_width(lua_State *);
	int get_height(lua_State *);
	int get_player_slots(lua_State *);

	/*
	 * Lua methods
	 */
	int place_immovable(lua_State *);
	int get_field(lua_State *);
	int recalculate(lua_State *);

	/*
	 * C methods
	 */
private:
};


class LuaTribeDescription : public LuaMapModuleClass {
public:
	LUNA_CLASS_HEAD(LuaTribeDescription);

	virtual ~LuaTribeDescription() {}

	LuaTribeDescription() : tribedescr_(nullptr) {}
	LuaTribeDescription(const Widelands::TribeDescr* const tribedescr)
		: tribedescr_(tribedescr) {}
	LuaTribeDescription(lua_State* L) : tribedescr_(nullptr) {
		report_error(L, "Cannot instantiate a 'LuaTribeDescription' directly!");
	}

	void __persist(lua_State * L) override;
	void __unpersist(lua_State * L) override;

	/*
	 * Properties
	 */
	int get_buildings(lua_State *);
	int get_carrier(lua_State *);
	int get_carrier2(lua_State *);
	int get_descname(lua_State *);
	int get_headquarters(lua_State *);
	int get_geologist(lua_State *);
	int get_name(lua_State *);
	int get_port(lua_State *);
	int get_ship(lua_State *);
	int get_soldier(lua_State *);
	int get_wares(lua_State *);
	int get_workers(lua_State *);

	/*
	 * Lua methods
	 */
	int has_building(lua_State *);
	int has_ware(lua_State *);
	int has_worker(lua_State *);

	/*
	 * C methods
	 */
protected:
	const Widelands::TribeDescr* get() const {
		assert(tribedescr_ != nullptr);
		return tribedescr_;
	}
	// For persistence.
	void set_description_pointer(const Widelands::TribeDescr* pointer) {
		tribedescr_ = pointer;
	}

private:
	const Widelands::TribeDescr* tribedescr_;
};


class LuaMapObjectDescription : public LuaMapModuleClass {
public:
	LUNA_CLASS_HEAD(LuaMapObjectDescription);

	virtual ~LuaMapObjectDescription() {}

	LuaMapObjectDescription() : mapobjectdescr_(nullptr) {}
	LuaMapObjectDescription(const Widelands::MapObjectDescr* const mapobjectdescr)
		: mapobjectdescr_(mapobjectdescr) {}
	LuaMapObjectDescription(lua_State* L) : mapobjectdescr_(nullptr) {
		report_error(L, "Cannot instantiate a 'MapObjectDescription' directly!");
	}

	void __persist(lua_State * L) override;
	void __unpersist(lua_State * L) override;

	/*
	 * Properties
	 */
	int get_descname(lua_State *);
	int get_icon_name(lua_State*);
	int get_name(lua_State *);
	int get_type_name(lua_State *);
	int get_representative_image(lua_State *);


	/*
	 * Lua methods
	 */

	/*
	 * C methods
	 */
protected:
	const Widelands::MapObjectDescr* get() const {
		assert(mapobjectdescr_ != nullptr);
		return mapobjectdescr_;
	}
	// For persistence.
	void set_description_pointer(const Widelands::MapObjectDescr* pointer) {
		mapobjectdescr_ = pointer;
	}

private:
	const Widelands::MapObjectDescr* mapobjectdescr_;
};


#define CASTED_GET_DESCRIPTION(klass)                                                              \
	const Widelands::klass* get() const {                                                           \
		return static_cast<const Widelands::klass*>(LuaMapObjectDescription::get());                  \
	}

class LuaBuildingDescription : public LuaMapObjectDescription {
public:
	LUNA_CLASS_HEAD(LuaBuildingDescription);

	virtual ~LuaBuildingDescription() {}

	LuaBuildingDescription() {}
	LuaBuildingDescription(const Widelands::BuildingDescr* const buildingdescr)
		: LuaMapObjectDescription(buildingdescr) {
	}
	LuaBuildingDescription(lua_State* L) : LuaMapObjectDescription(L) {
	}

	void __persist(lua_State * L) override;
	void __unpersist(lua_State * L) override;

	/*
	 * Properties
	 */
	int get_build_cost(lua_State *);
	int get_buildable(lua_State *);
	int get_conquers(lua_State *);
	int get_destructible(lua_State *);
<<<<<<< HEAD
	int get_directory(lua_State *);
=======
	int get_helptext_script(lua_State *);
>>>>>>> 326c66e9
	int get_enhanced(lua_State *);
	int get_enhanced_from(lua_State *);
	int get_enhancement_cost(lua_State *);
	int get_enhancement(lua_State *);
	int get_is_mine(lua_State *);
	int get_is_port(lua_State *);
	int get_isproductionsite(lua_State *);
	int get_returned_wares(lua_State *);
	int get_returned_wares_enhanced(lua_State *);
	int get_size(lua_State *);
	int get_vision_range(lua_State *);
	int get_workarea_radius(lua_State *);

	/*
	 * Lua methods
	 */

	/*
	 * C methods
	 */

private:
	CASTED_GET_DESCRIPTION(BuildingDescr)
};


class LuaConstructionSiteDescription : public LuaBuildingDescription {
public:
	LUNA_CLASS_HEAD(LuaConstructionSiteDescription);

	virtual ~LuaConstructionSiteDescription() {}

	LuaConstructionSiteDescription() {}
	LuaConstructionSiteDescription(const Widelands::ConstructionSiteDescr* const constructionsitedescr)
		: LuaBuildingDescription(constructionsitedescr) {
	}
	LuaConstructionSiteDescription(lua_State* L) : LuaBuildingDescription(L) {
	}

private:
	CASTED_GET_DESCRIPTION(ConstructionSiteDescr)
};

class LuaDismantleSiteDescription : public LuaBuildingDescription {
public:
	LUNA_CLASS_HEAD(LuaDismantleSiteDescription);

	virtual ~LuaDismantleSiteDescription() {}

	LuaDismantleSiteDescription() {}
	LuaDismantleSiteDescription(const Widelands::DismantleSiteDescr* const dismantlesitedescr)
		: LuaBuildingDescription(dismantlesitedescr) {
	}
	LuaDismantleSiteDescription(lua_State* L) : LuaBuildingDescription(L) {
	}

private:
	CASTED_GET_DESCRIPTION(DismantleSiteDescr)
};


class LuaProductionSiteDescription : public LuaBuildingDescription {
public:
	LUNA_CLASS_HEAD(LuaProductionSiteDescription);

	virtual ~LuaProductionSiteDescription() {}

	LuaProductionSiteDescription() {}
	LuaProductionSiteDescription(const Widelands::ProductionSiteDescr* const productionsitedescr)
		: LuaBuildingDescription(productionsitedescr) {
	}
	LuaProductionSiteDescription(lua_State* L) : LuaBuildingDescription(L) {
	}

	/*
	 * Properties
	 */
	int get_inputs(lua_State *);
	int get_output_ware_types(lua_State *);
	int get_output_worker_types(lua_State *);
	int get_production_programs(lua_State *);
	int get_working_positions(lua_State *);

	/*
	 * Lua methods
	 */

	int consumed_wares(lua_State *);
	int produced_wares(lua_State *);
	int recruited_workers(lua_State *);

	/*
	 * C methods
	 */

private:
	CASTED_GET_DESCRIPTION(ProductionSiteDescr)
};


class LuaMilitarySiteDescription : public LuaBuildingDescription {
public:
	LUNA_CLASS_HEAD(LuaMilitarySiteDescription);

	virtual ~LuaMilitarySiteDescription() {}

	LuaMilitarySiteDescription() {}
	LuaMilitarySiteDescription(const Widelands::MilitarySiteDescr* const militarysitedescr)
		: LuaBuildingDescription(militarysitedescr) {
	}
	LuaMilitarySiteDescription(lua_State* L) : LuaBuildingDescription(L) {
	}

	/*
	 * Properties
	 */
	int get_heal_per_second(lua_State *);
	int get_max_number_of_soldiers(lua_State *);

	/*
	 * Lua methods
	 */

	/*
	 * C methods
	 */

private:
	CASTED_GET_DESCRIPTION(MilitarySiteDescr)
};


class LuaTrainingSiteDescription : public LuaProductionSiteDescription {
public:
	LUNA_CLASS_HEAD(LuaTrainingSiteDescription);

	virtual ~LuaTrainingSiteDescription() {}

	LuaTrainingSiteDescription() {}
	LuaTrainingSiteDescription(const Widelands::TrainingSiteDescr* const trainingsitedescr)
		: LuaProductionSiteDescription(trainingsitedescr) {
	}
	LuaTrainingSiteDescription(lua_State* L) : LuaProductionSiteDescription(L) {
	}

	/*
	 * Properties
	 */
	int get_food_attack(lua_State *);
	int get_food_defense(lua_State *);
	int get_food_evade(lua_State *);
	int get_food_hp(lua_State *);
	int get_max_attack(lua_State *);
	int get_max_defense(lua_State *);
	int get_max_evade(lua_State *);
	int get_max_hp(lua_State *);
	int get_max_number_of_soldiers(lua_State *);
	int get_min_attack(lua_State *);
	int get_min_defense(lua_State *);
	int get_min_evade(lua_State *);
	int get_min_hp(lua_State *);
	int get_weapons_attack(lua_State *);
	int get_weapons_defense(lua_State *);
	int get_weapons_evade(lua_State *);
	int get_weapons_hp(lua_State *);

	/*
	 * Lua methods
	 */

	/*
	 * C methods
	 */

private:
	CASTED_GET_DESCRIPTION(TrainingSiteDescr)
};



class LuaWarehouseDescription : public LuaBuildingDescription {
public:
	LUNA_CLASS_HEAD(LuaWarehouseDescription);

	virtual ~LuaWarehouseDescription() {}

	LuaWarehouseDescription() {}
	LuaWarehouseDescription(const Widelands::WarehouseDescr* const warehousedescr)
		: LuaBuildingDescription(warehousedescr) {
	}
	LuaWarehouseDescription(lua_State* L) : LuaBuildingDescription(L) {
	}

	/*
	 * Properties
	 */
	int get_heal_per_second(lua_State *);

	/*
	 * Lua methods
	 */

	/*
	 * C methods
	 */

private:
	CASTED_GET_DESCRIPTION(WarehouseDescr)
};



class LuaWareDescription : public LuaMapObjectDescription {
public:
	LUNA_CLASS_HEAD(LuaWareDescription);

	virtual ~LuaWareDescription() {}

	LuaWareDescription()  {}
	LuaWareDescription(const Widelands::WareDescr* const waredescr)
		: LuaMapObjectDescription(waredescr) {}
	LuaWareDescription(lua_State* L) : LuaMapObjectDescription(L) {
	}

	void __persist(lua_State * L) override;
	void __unpersist(lua_State * L) override;

	/*
	 * Properties
	 */
	int get_consumers(lua_State *);
<<<<<<< HEAD
	int get_directory(lua_State*);
	int get_icon_name(lua_State*);
=======
	int get_helptext_script(lua_State*);
>>>>>>> 326c66e9
	int get_producers(lua_State *);

	/*
	 * Lua methods
	 */
	int is_construction_material(lua_State *);

	/*
	 * C methods
	 */

private:
	CASTED_GET_DESCRIPTION(WareDescr)
};


class LuaWorkerDescription : public LuaMapObjectDescription {
public:
	LUNA_CLASS_HEAD(LuaWorkerDescription);

	virtual ~LuaWorkerDescription() {}

	LuaWorkerDescription() {}
	LuaWorkerDescription(const Widelands::WorkerDescr* const workerdescr)
		: LuaMapObjectDescription(workerdescr) {
	}
	LuaWorkerDescription(lua_State* L) : LuaMapObjectDescription(L) {
	}

	void __persist(lua_State * L) override;
	void __unpersist(lua_State * L) override;

	/*
	 * Properties
	 */
	int get_becomes(lua_State*);
	int get_buildcost(lua_State*);
<<<<<<< HEAD
	int get_directory(lua_State*);
	int get_icon_name(lua_State*);
=======
	int get_helptext_script(lua_State*);
	int get_is_buildable(lua_State*);
>>>>>>> 326c66e9
	int get_needed_experience(lua_State*);

	/*
	 * Lua methods
	 */

	/*
	 * C methods
	 */

private:
	CASTED_GET_DESCRIPTION(WorkerDescr)
};

#undef CASTED_GET_DESCRIPTION

#define CASTED_GET(klass) \
Widelands:: klass * get(lua_State * L, Widelands::EditorGameBase & egbase) { \
	return static_cast<Widelands:: klass *> \
		(LuaMapObject::get(L, egbase, #klass)); \
}

class LuaMapObject : public LuaMapModuleClass {
	Widelands::ObjectPointer m_ptr;

public:
	LUNA_CLASS_HEAD(LuaMapObject);

	LuaMapObject() : m_ptr(nullptr) {}
	LuaMapObject(Widelands::MapObject & mo) {
		m_ptr = &mo;
	}
	LuaMapObject(lua_State * L) : m_ptr(nullptr) {
		report_error(L, "Cannot instantiate a '%s' directly!", className);
	}
	virtual ~LuaMapObject() {
		m_ptr = nullptr;
	}

	void __persist(lua_State * L) override;
	void __unpersist(lua_State * L) override;

	/*
	 * attributes
	 */
	int get___hash(lua_State *);
	int get_descr(lua_State *);
	int get_serial(lua_State *);

	/*
	 * Lua Methods
	 */
	int __eq(lua_State * L);
	int remove(lua_State * L);
	int destroy(lua_State * L);
	int has_attribute(lua_State * L);

	/*
	 * C Methods
	 */
	Widelands::MapObject * get
		(lua_State *, Widelands::EditorGameBase &, std::string = "MapObject");
	Widelands::MapObject * m_get_or_zero(Widelands::EditorGameBase &);
};


class LuaBaseImmovable : public LuaMapObject {
public:
	LUNA_CLASS_HEAD(LuaBaseImmovable);

	LuaBaseImmovable() {}
	LuaBaseImmovable(Widelands::BaseImmovable & mo) : LuaMapObject(mo) {}
	LuaBaseImmovable(lua_State * L) : LuaMapObject(L) {}
	virtual ~LuaBaseImmovable() {}

	/*
	 * Properties
	 */
	int get_size(lua_State * L);
	int get_fields(lua_State * L);

	/*
	 * Lua Methods
	 */

	/*
	 * C Methods
	 */
	CASTED_GET(BaseImmovable)
};

class LuaPlayerImmovable : public LuaBaseImmovable {
public:
	LUNA_CLASS_HEAD(LuaPlayerImmovable);

	LuaPlayerImmovable() {}
	LuaPlayerImmovable(Widelands::PlayerImmovable & mo) : LuaBaseImmovable(mo) {
	}
	LuaPlayerImmovable(lua_State * L) : LuaBaseImmovable(L) {}
	virtual ~LuaPlayerImmovable() {}

	/*
	 * Properties
	 */
	int get_owner(lua_State * L);
	int get_debug_economy(lua_State* L);

	/*
	 * Lua Methods
	 */

	/*
	 * C Methods
	 */
	CASTED_GET(PlayerImmovable)
};

class LuaPortDock : public LuaPlayerImmovable {
public:
	LUNA_CLASS_HEAD(LuaPortDock);

	LuaPortDock() {}
	LuaPortDock(Widelands::PortDock & mo) : LuaPlayerImmovable(mo) {
	}
	LuaPortDock(lua_State * L) : LuaPlayerImmovable(L) {}
	virtual ~LuaPortDock() {}

	/*
	 * Properties
	 */

	/*
	 * Lua methods
	 */

	/*
	 * C methods
	 */
	CASTED_GET(PortDock)
};

class LuaBuilding : public LuaPlayerImmovable {
public:
	LUNA_CLASS_HEAD(LuaBuilding);

	LuaBuilding() {}
	LuaBuilding(Widelands::Building & mo) : LuaPlayerImmovable(mo) {
	}
	LuaBuilding(lua_State * L) : LuaPlayerImmovable(L) {}
	virtual ~LuaBuilding() {}

	/*
	 * Properties
	 */
	int get_flag(lua_State* L);

	/*
	 * Lua Methods
	 */

	/*
	 * C Methods
	 */
	CASTED_GET(Building)
};

class LuaFlag : public LuaPlayerImmovable {
public:
	LUNA_CLASS_HEAD(LuaFlag);

	LuaFlag() {}
	LuaFlag(Widelands::Flag & mo) : LuaPlayerImmovable(mo) {
	}
	LuaFlag(lua_State * L) : LuaPlayerImmovable(L) {}
	virtual ~LuaFlag() {}

	/*
	 * Properties
	 */
	int get_roads(lua_State * L);
	int get_building(lua_State * L);
	/*
	 * Lua Methods
	 */
	int set_wares(lua_State *);
	int get_wares(lua_State *);


	/*
	 * C Methods
	 */
	CASTED_GET(Flag)
};

class LuaRoad : public LuaPlayerImmovable {
public:
	LUNA_CLASS_HEAD(LuaRoad);

	LuaRoad() {}
	LuaRoad(Widelands::Road & mo) : LuaPlayerImmovable(mo) {
	}
	LuaRoad(lua_State * L) : LuaPlayerImmovable(L) {}
	virtual ~LuaRoad() {}

	/*
	 * Properties
	 */
	int get_end_flag(lua_State * L);
	int get_length(lua_State * L);
	int get_road_type(lua_State * L);
	int get_start_flag(lua_State * L);
	int get_valid_workers(lua_State * L);

	/*
	 * Lua Methods
	 */
	int get_workers(lua_State* L);
	int set_workers(lua_State* L);

	/*
	 * C Methods
	 */
	CASTED_GET(Road)
	static int create_new_worker
			(Widelands::PlayerImmovable &,
			 Widelands::EditorGameBase &, const Widelands::WorkerDescr *);
};


class LuaConstructionSite : public LuaBuilding
{
public:
	LUNA_CLASS_HEAD(LuaConstructionSite);

	LuaConstructionSite() {}
	LuaConstructionSite(Widelands::ConstructionSite & mo) : LuaBuilding(mo) {
	}
	LuaConstructionSite(lua_State * L) : LuaBuilding(L) {}
	virtual ~LuaConstructionSite() {}

	/*
	 * Properties
	 */
	int get_building(lua_State *);

	/*
	 * Lua Methods
	 */

	/*
	 * C Methods
	 */
	CASTED_GET(ConstructionSite)
};


class LuaWarehouse : public LuaBuilding
{
public:
	LUNA_CLASS_HEAD(LuaWarehouse);

	LuaWarehouse() {}
	LuaWarehouse(Widelands::Warehouse & mo) : LuaBuilding(mo) {
	}
	LuaWarehouse(lua_State * L) : LuaBuilding(L) {}
	virtual ~LuaWarehouse() {}

	/*
	 * Properties
	 */
	int get_portdock(lua_State* L);
	int get_expedition_in_progress(lua_State* L);

	/*
	 * Lua Methods
	 */
	int get_wares(lua_State*);
	int get_workers(lua_State*);
	int set_wares(lua_State*);
	int set_workers(lua_State*);
	int set_soldiers(lua_State*);
	int get_soldiers(lua_State*);
	int start_expedition(lua_State*);
	int cancel_expedition(lua_State*);

	/*
	 * C Methods
	 */
	CASTED_GET(Warehouse)
};


class LuaProductionSite : public LuaBuilding {
public:
	LUNA_CLASS_HEAD(LuaProductionSite);

	LuaProductionSite() {}
	LuaProductionSite(Widelands::ProductionSite & mo) : LuaBuilding(mo) {
	}
	LuaProductionSite(lua_State * L) : LuaBuilding(L) {}
	virtual ~LuaProductionSite() {}

	/*
	 * Properties
	 */
	int get_valid_wares(lua_State * L);
	int get_valid_workers(lua_State* L);

	/*
	 * Lua Methods
	 */
	int get_wares(lua_State * L);
	int get_workers(lua_State* L);
	int set_wares(lua_State * L);
	int set_workers(lua_State* L);

	/*
	 * C Methods
	 */
	CASTED_GET(ProductionSite)
	static int create_new_worker
		(Widelands::PlayerImmovable &, Widelands::EditorGameBase &,
		 const Widelands::WorkerDescr *);
};

class LuaMilitarySite : public LuaBuilding {
public:
	LUNA_CLASS_HEAD(LuaMilitarySite);

	LuaMilitarySite() {}
	LuaMilitarySite(Widelands::MilitarySite & mo) : LuaBuilding(mo) {
	}
	LuaMilitarySite(lua_State * L) : LuaBuilding(L) {}
	virtual ~LuaMilitarySite() {}

	/*
	 * Properties
	 */
	int get_max_soldiers(lua_State*);

	/*
	 * Lua Methods
	 */
	int set_soldiers(lua_State*);
	int get_soldiers(lua_State*);

	/*
	 * C Methods
	 */
	CASTED_GET(MilitarySite)
};


class LuaTrainingSite : public LuaProductionSite {
public:
	LUNA_CLASS_HEAD(LuaTrainingSite);

	LuaTrainingSite() {}
	LuaTrainingSite(Widelands::TrainingSite & mo) : LuaProductionSite(mo) {
	}
	LuaTrainingSite(lua_State * L) : LuaProductionSite(L) {}
	virtual ~LuaTrainingSite() {}

	/*
	 * Properties
	 */
	int get_max_soldiers(lua_State*);

	/*
	 * Lua Methods
	 */
	int set_soldiers(lua_State*);
	int get_soldiers(lua_State*);

	/*
	 * C Methods
	 */
	CASTED_GET(TrainingSite)
};

class LuaBob : public LuaMapObject {
public:
	LUNA_CLASS_HEAD(LuaBob);

	LuaBob() {}
	LuaBob(Widelands::Bob & mo) : LuaMapObject(mo) {}
	LuaBob(lua_State * L) : LuaMapObject(L) {}
	virtual ~LuaBob() {}

	/*
	 * Properties
	 */
	int get_field(lua_State *);
	int has_caps(lua_State *);

	/*
	 * Lua Methods
	 */

	/*
	 * C Methods
	 */
	CASTED_GET(Bob)
};

class LuaWorker : public LuaBob {
public:
	LUNA_CLASS_HEAD(LuaWorker);

	LuaWorker() {}
	LuaWorker(Widelands::Worker & w) : LuaBob(w) {}
	LuaWorker(lua_State * L) : LuaBob(L) {}
	virtual ~LuaWorker() {}

	/*
	 * Properties
	 */
	int get_owner(lua_State * L);
	int get_location(lua_State *);

	/*
	 * Lua methods
	 */

	/*
	 * C methods
	 */
	CASTED_GET(Worker)
};

class LuaSoldier : public LuaWorker {
public:
	LUNA_CLASS_HEAD(LuaSoldier);

	LuaSoldier() {}
	LuaSoldier(Widelands::Soldier & w) : LuaWorker(w) {}
	LuaSoldier(lua_State * L) : LuaWorker(L) {}
	virtual ~LuaSoldier() {}

	/*
	 * Properties
	 */
	int get_attack_level(lua_State *);
	int get_defense_level(lua_State *);
	int get_hp_level(lua_State *);
	int get_evade_level(lua_State *);

	/*
	 * Lua methods
	 */

	/*
	 * C methods
	 */
	CASTED_GET(Soldier)
};

class LuaShip : public LuaBob {
public:
	LUNA_CLASS_HEAD(LuaShip);

	LuaShip() {}
	LuaShip(Widelands::Ship& s) : LuaBob(s) {}
	LuaShip(lua_State* L) : LuaBob(L) {}
	virtual ~LuaShip() {}

	/*
	 * Properties
	 */
	int get_debug_economy(lua_State * L);
	int get_last_portdock(lua_State* L);
	int get_destination(lua_State* L);
	int get_state(lua_State* L);
	int get_scouting_direction(lua_State* L);
	int set_scouting_direction(lua_State* L);
	int get_island_explore_direction(lua_State* L);
	int set_island_explore_direction(lua_State* L);
	/*
	 * Lua methods
	 */
	int get_wares(lua_State* L);
	int get_workers(lua_State* L);
	int build_colonization_port(lua_State* L);

	/*
	 * C methods
	 */
	CASTED_GET(Ship)
};
#undef CASTED_GET

class LuaField : public LuaMapModuleClass {
	Widelands::Coords m_c;
public:
	LUNA_CLASS_HEAD(LuaField);

	LuaField() {}
	LuaField (int16_t x, int16_t y) :
		m_c(Widelands::Coords(x, y)) {}
	LuaField (Widelands::Coords c) : m_c(c) {}
	LuaField(lua_State * L) {
		report_error(L, "Cannot instantiate a 'Field' directly!");
	}
	virtual ~LuaField() {}

	void __persist(lua_State * L) override;
	void __unpersist(lua_State * L) override;

	/*
	 * Properties
	 */
	int get___hash(lua_State *);
	int get_x(lua_State * L);
	int get_y(lua_State * L);
	int get_viewpoint_x(lua_State * L);
	int get_viewpoint_y(lua_State * L);
	int get_height(lua_State * L);
	int set_height(lua_State * L);
	int get_raw_height(lua_State * L);
	int set_raw_height(lua_State * L);
	int get_immovable(lua_State * L);
	int get_bobs(lua_State * L);
	int get_terr(lua_State * L);
	int set_terr(lua_State * L);
	int get_terd(lua_State * L);
	int set_terd(lua_State * L);
	int get_rn(lua_State *);
	int get_ln(lua_State *);
	int get_trn(lua_State *);
	int get_tln(lua_State *);
	int get_bln(lua_State *);
	int get_brn(lua_State *);
	int get_resource(lua_State *);
	int set_resource(lua_State *);
	int get_resource_amount(lua_State *);
	int set_resource_amount(lua_State *);
	int get_initial_resource_amount(lua_State *);
	int get_claimers(lua_State *);
	int get_owner(lua_State *);

	/*
	 * Lua methods
	 */
	int __tostring(lua_State * L);
	int __eq(lua_State * L);
	int region(lua_State * L);
	int has_caps(lua_State *);

	/*
	 * C methods
	 */
	inline const Widelands::Coords & coords() {return m_c;}
	const Widelands::FCoords fcoords(lua_State * L);

private:
	int m_region(lua_State * L, uint32_t radius);
	int m_hollow_region(lua_State * L, uint32_t radius, uint32_t inner_radius);
};

class LuaPlayerSlot : public LuaMapModuleClass {
	Widelands::PlayerNumber m_plr;

public:
	LUNA_CLASS_HEAD(LuaPlayerSlot);

	LuaPlayerSlot() : m_plr(0) {}
	LuaPlayerSlot(Widelands::PlayerNumber plr) : m_plr(plr) {}
	LuaPlayerSlot(lua_State * L) : m_plr(0) {
		report_error(L, "Cannot instantiate a 'PlayerSlot' directly!");
	}
	virtual ~LuaPlayerSlot() {}

	void __persist(lua_State * L) override;
	void __unpersist(lua_State * L) override;

	/*
	 * Properties
	 */
	int get_tribe_name(lua_State *);
	int get_name(lua_State *);
	int get_starting_field(lua_State *);

	/*
	 * Lua methods
	 */

	/*
	 * C methods
	 */
};

int upcasted_map_object_descr_to_lua(lua_State* L, const Widelands::MapObjectDescr* descr);
int upcasted_map_object_to_lua(lua_State * L, Widelands::MapObject * mo);

void luaopen_wlmap(lua_State *);

}  // namespace LuaMap

#endif  // end of include guard: WL_SCRIPTING_LUA_MAP_H<|MERGE_RESOLUTION|>--- conflicted
+++ resolved
@@ -198,7 +198,6 @@
 	const Widelands::MapObjectDescr* mapobjectdescr_;
 };
 
-
 #define CASTED_GET_DESCRIPTION(klass)                                                              \
 	const Widelands::klass* get() const {                                                           \
 		return static_cast<const Widelands::klass*>(LuaMapObjectDescription::get());                  \
@@ -227,11 +226,7 @@
 	int get_buildable(lua_State *);
 	int get_conquers(lua_State *);
 	int get_destructible(lua_State *);
-<<<<<<< HEAD
-	int get_directory(lua_State *);
-=======
 	int get_helptext_script(lua_State *);
->>>>>>> 326c66e9
 	int get_enhanced(lua_State *);
 	int get_enhanced_from(lua_State *);
 	int get_enhancement_cost(lua_State *);
@@ -291,6 +286,7 @@
 private:
 	CASTED_GET_DESCRIPTION(DismantleSiteDescr)
 };
+
 
 
 class LuaProductionSiteDescription : public LuaBuildingDescription {
@@ -463,12 +459,7 @@
 	 * Properties
 	 */
 	int get_consumers(lua_State *);
-<<<<<<< HEAD
-	int get_directory(lua_State*);
-	int get_icon_name(lua_State*);
-=======
 	int get_helptext_script(lua_State*);
->>>>>>> 326c66e9
 	int get_producers(lua_State *);
 
 	/*
@@ -506,13 +497,8 @@
 	 */
 	int get_becomes(lua_State*);
 	int get_buildcost(lua_State*);
-<<<<<<< HEAD
-	int get_directory(lua_State*);
-	int get_icon_name(lua_State*);
-=======
 	int get_helptext_script(lua_State*);
 	int get_is_buildable(lua_State*);
->>>>>>> 326c66e9
 	int get_needed_experience(lua_State*);
 
 	/*
