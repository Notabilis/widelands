--- conflicted
+++ resolved
@@ -92,12 +92,7 @@
 	int get_width(lua_State*);
 	int get_height(lua_State*);
 	int get_player_slots(lua_State*);
-<<<<<<< HEAD
 	int get_waterway_max_length(lua_State*);
-	int get_conquerable_fields(lua_State*);
-	int get_terrestrial_fields(lua_State*);
-=======
->>>>>>> 90ff5ccd
 
 	/*
 	 * Lua methods
