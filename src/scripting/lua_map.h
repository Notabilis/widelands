--- conflicted
+++ resolved
@@ -1005,12 +1005,8 @@
 	 */
 	int set_wares(lua_State*);
 	int get_wares(lua_State*);
-<<<<<<< HEAD
-	int is_flag_reachable(lua_State* L);
-=======
 	int get_distance(lua_State* L);
 	int send_geologist(lua_State* L);
->>>>>>> 6f55a4ff
 
 	/*
 	 * C Methods
