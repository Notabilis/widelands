/*
 * Copyright (C) 2006-2010 by the Widelands Development Team
 *
 * This program is free software; you can redistribute it and/or
 * modify it under the terms of the GNU General Public License
 * as published by the Free Software Foundation; either version 2
 * of the License, or (at your option) any later version.
 *
 * This program is distributed in the hope that it will be useful,
 * but WITHOUT ANY WARRANTY; without even the implied warranty of
 * MERCHANTABILITY or FITNESS FOR A PARTICULAR PURPOSE.  See the
 * GNU General Public License for more details.
 *
 * You should have received a copy of the GNU General Public License
 * along with this program; if not, write to the Free Software
 * Foundation, Inc., 675 Mass Ave, Cambridge, MA 02139, USA.
 *
 */

#ifndef SCRIPTING_H
#define SCRIPTING_H

#include <map>
#include <stdexcept>
#include <stdint.h>
#include <string>

#include <lua.hpp>

#include <lua.hpp>

#include "logic/widelands_filewrite.h"
#include "logic/widelands_fileread.h"

namespace Widelands {
	struct Map_Map_Object_Loader;
	struct Map_Map_Object_Saver;
	struct Editor_Game_Base;
	struct Game;
}

struct LuaError : public std::runtime_error {
	LuaError(std::string const & reason) : std::runtime_error(reason) {}
};
struct LuaValueError : public LuaError {
	LuaValueError(std::string const & wanted) :
		LuaError("Variable not of expected type: " + wanted)
	{}
};
class LuaScriptNotExistingError : public LuaError {
	public:
		LuaScriptNotExistingError(std::string name) :
			LuaError("The script '" + name + "' was not found!") {}
};

/**
 * Easy handling of LuaCoroutines
 */
<<<<<<< HEAD
class LuaCoroutine {
	public:
		virtual ~LuaCoroutine() {}
=======
struct LuaCoroutine {
	virtual ~LuaCoroutine() {}

	virtual int get_status() = 0;
	virtual int resume    () = 0;
};
>>>>>>> bc1cd727

		enum {
			DONE = 0,
			YIELDED = LUA_YIELD,
		};

		virtual int get_status(void) = 0;
		virtual int resume(uint32_t* = 0) = 0;
};

/**
 * This is the thin class that is used to execute code
 */
<<<<<<< HEAD
typedef std::map<std::string, std::string> ScriptContainer;
class LuaInterface {
	public:
		virtual ~LuaInterface() {}

		virtual void interpret_string(std::string) = 0;
		virtual void interpret_file(std::string) = 0;
		virtual std::string const & get_last_error() const = 0;

		virtual void register_script(std::string, std::string, std::string) = 0;
		virtual ScriptContainer& get_scripts_for(std::string) = 0;

		virtual void run_script(std::string, std::string) = 0;

		virtual LuaCoroutine* read_coroutine
			(Widelands::FileRead &, Widelands::Map_Map_Object_Loader&,
			 uint32_t) = 0;
		virtual uint32_t write_coroutine
			(Widelands::FileWrite &, Widelands::Map_Map_Object_Saver&,
			 LuaCoroutine *) = 0;

		virtual void read_global_env
			(Widelands::FileRead &, Widelands::Map_Map_Object_Loader&,
			 uint32_t) = 0;
		virtual uint32_t write_global_env
			(Widelands::FileWrite &, Widelands::Map_Map_Object_Saver&) = 0;
=======
struct LuaInterface {
	virtual ~LuaInterface() {}

	virtual LuaState * interpret_string(std::string) = 0;
	virtual LuaState * interpret_file(std::string) = 0;
	virtual std::string const & get_last_error() const = 0;
>>>>>>> bc1cd727
};

LuaInterface* create_lua_interface(Widelands::Editor_Game_Base*);

#endif<|MERGE_RESOLUTION|>--- conflicted
+++ resolved
@@ -47,75 +47,54 @@
 		LuaError("Variable not of expected type: " + wanted)
 	{}
 };
-class LuaScriptNotExistingError : public LuaError {
-	public:
-		LuaScriptNotExistingError(std::string name) :
-			LuaError("The script '" + name + "' was not found!") {}
+struct LuaScriptNotExistingError : public LuaError {
+	LuaScriptNotExistingError(std::string name) :
+		LuaError("The script '" + name + "' was not found!") {}
 };
 
 /**
  * Easy handling of LuaCoroutines
  */
-<<<<<<< HEAD
-class LuaCoroutine {
-	public:
-		virtual ~LuaCoroutine() {}
-=======
 struct LuaCoroutine {
 	virtual ~LuaCoroutine() {}
 
-	virtual int get_status() = 0;
-	virtual int resume    () = 0;
-};
->>>>>>> bc1cd727
+	enum {
+		DONE = 0,
+		YIELDED = LUA_YIELD,
+	};
 
-		enum {
-			DONE = 0,
-			YIELDED = LUA_YIELD,
-		};
-
-		virtual int get_status(void) = 0;
-		virtual int resume(uint32_t* = 0) = 0;
+	virtual int get_status(void) = 0;
+	virtual int resume(uint32_t* = 0) = 0;
 };
 
 /**
  * This is the thin class that is used to execute code
  */
-<<<<<<< HEAD
 typedef std::map<std::string, std::string> ScriptContainer;
-class LuaInterface {
-	public:
-		virtual ~LuaInterface() {}
-
-		virtual void interpret_string(std::string) = 0;
-		virtual void interpret_file(std::string) = 0;
-		virtual std::string const & get_last_error() const = 0;
-
-		virtual void register_script(std::string, std::string, std::string) = 0;
-		virtual ScriptContainer& get_scripts_for(std::string) = 0;
-
-		virtual void run_script(std::string, std::string) = 0;
-
-		virtual LuaCoroutine* read_coroutine
-			(Widelands::FileRead &, Widelands::Map_Map_Object_Loader&,
-			 uint32_t) = 0;
-		virtual uint32_t write_coroutine
-			(Widelands::FileWrite &, Widelands::Map_Map_Object_Saver&,
-			 LuaCoroutine *) = 0;
-
-		virtual void read_global_env
-			(Widelands::FileRead &, Widelands::Map_Map_Object_Loader&,
-			 uint32_t) = 0;
-		virtual uint32_t write_global_env
-			(Widelands::FileWrite &, Widelands::Map_Map_Object_Saver&) = 0;
-=======
 struct LuaInterface {
 	virtual ~LuaInterface() {}
 
-	virtual LuaState * interpret_string(std::string) = 0;
-	virtual LuaState * interpret_file(std::string) = 0;
+	virtual void interpret_string(std::string) = 0;
+	virtual void interpret_file(std::string) = 0;
 	virtual std::string const & get_last_error() const = 0;
->>>>>>> bc1cd727
+
+	virtual void register_script(std::string, std::string, std::string) = 0;
+	virtual ScriptContainer& get_scripts_for(std::string) = 0;
+
+	virtual void run_script(std::string, std::string) = 0;
+
+	virtual LuaCoroutine* read_coroutine
+		(Widelands::FileRead &, Widelands::Map_Map_Object_Loader&,
+		 uint32_t) = 0;
+	virtual uint32_t write_coroutine
+		(Widelands::FileWrite &, Widelands::Map_Map_Object_Saver&,
+		 LuaCoroutine *) = 0;
+
+	virtual void read_global_env
+		(Widelands::FileRead &, Widelands::Map_Map_Object_Loader&,
+		 uint32_t) = 0;
+	virtual uint32_t write_global_env
+		(Widelands::FileWrite &, Widelands::Map_Map_Object_Saver&) = 0;
 };
 
 LuaInterface* create_lua_interface(Widelands::Editor_Game_Base*);
