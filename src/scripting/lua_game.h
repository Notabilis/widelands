--- conflicted
+++ resolved
@@ -99,7 +99,8 @@
 	int allow_workers(lua_State* L);
 	int switchplayer(lua_State* L);
 	int get_produced_wares_count(lua_State* L);
-<<<<<<< HEAD
+	int set_attack_forbidden(lua_State* L);
+	int is_attack_forbidden(lua_State* L);
 	int get_attack_soldiers(lua_State* L);
 	int attack(lua_State* L);
 	int connect_with_road(lua_State* L);
@@ -111,10 +112,6 @@
 	int scenario_ai_set_is_enemy(lua_State* L);
 	int scenario_ai_set_basic_economy(lua_State* L);
 	int scenario_ai_set_ware_preciousness(lua_State* L);
-=======
-	int set_attack_forbidden(lua_State* L);
-	int is_attack_forbidden(lua_State* L);
->>>>>>> 06025cad
 
 	/*
 	 * C methods
