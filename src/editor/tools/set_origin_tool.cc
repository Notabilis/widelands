--- conflicted
+++ resolved
@@ -22,12 +22,7 @@
 #include "editor/editorinteractive.h"
 #include "wui/mapviewpixelconstants.h"
 
-<<<<<<< HEAD
-int32_t EditorSetOriginTool::handle_click_impl(const Widelands::EditorGameBase&,
-                                               const Widelands::NodeAndTriangle<>& center,
-=======
 int32_t EditorSetOriginTool::handle_click_impl(const Widelands::NodeAndTriangle<>& center,
->>>>>>> 33c5056a
                                                EditorInteractive& eia,
                                                EditorActionArgs* /* args */,
                                                Widelands::Map* map) {
@@ -38,12 +33,7 @@
 }
 
 int32_t
-<<<<<<< HEAD
-EditorSetOriginTool::handle_undo_impl(const Widelands::EditorGameBase&,
-                                      const Widelands::NodeAndTriangle<Widelands::Coords>& center,
-=======
 EditorSetOriginTool::handle_undo_impl(const Widelands::NodeAndTriangle<Widelands::Coords>& center,
->>>>>>> 33c5056a
                                       EditorInteractive& eia,
                                       EditorActionArgs* /* args */,
                                       Widelands::Map* map) {
