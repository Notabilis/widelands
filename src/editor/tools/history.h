/*
 * Copyright (C) 2012-2019 by the Widelands Development Team
 *
 * This program is free software; you can redistribute it and/or
 * modify it under the terms of the GNU General Public License
 * as published by the Free Software Foundation; either version 2
 * of the License, or (at your option) any later version.
 *
 * This program is distributed in the hope that it will be useful,
 * but WITHOUT ANY WARRANTY; without even the implied warranty of
 * MERCHANTABILITY or FITNESS FOR A PARTICULAR PURPOSE.  See the
 * GNU General Public License for more details.
 *
 * You should have received a copy of the GNU General Public License
 * along with this program; if not, write to the Free Software
 * Foundation, Inc., 51 Franklin Street, Fifth Floor, Boston, MA  02110-1301, USA.
 *
 */

#ifndef WL_EDITOR_TOOLS_HISTORY_H
#define WL_EDITOR_TOOLS_HISTORY_H

#include <deque>

#include "editor/tools/draw_tool.h"
#include "editor/tools/tool.h"

class EditorInteractive;
namespace UI {
struct Button;
}

/**
 * The all actions done with an editor tool are saved on a stack to
 * provide undo / redo functionality.
 * Do all tool action you want to make "undoable" using this class.
 */
struct EditorHistory {
	EditorHistory(UI::Button& undo, UI::Button& redo) : undo_button_(undo), redo_button_(redo) {
	}

	uint32_t do_action(EditorTool& tool,
	                   EditorTool::ToolIndex ind,
	                   Widelands::Map& map,
<<<<<<< HEAD
	                   const Widelands::EditorGameBase& egbase,
	                   const Widelands::NodeAndTriangle<>& center,
	                   EditorInteractive& parent,
	                   bool draw = false);
	uint32_t undo_action(const Widelands::EditorGameBase&);
	uint32_t redo_action(const Widelands::EditorGameBase&);
=======
	                   const Widelands::NodeAndTriangle<>& center,
	                   EditorInteractive& parent,
	                   bool draw = false);
	uint32_t undo_action();
	uint32_t redo_action();
>>>>>>> 33c5056a

private:
	UI::Button& undo_button_;
	UI::Button& redo_button_;

	EditorDrawTool draw_tool_;

	std::deque<EditorToolAction> undo_stack_;
	std::deque<EditorToolAction> redo_stack_;
};

#endif  // end of include guard: WL_EDITOR_TOOLS_HISTORY_H<|MERGE_RESOLUTION|>--- conflicted
+++ resolved
@@ -42,20 +42,11 @@
 	uint32_t do_action(EditorTool& tool,
 	                   EditorTool::ToolIndex ind,
 	                   Widelands::Map& map,
-<<<<<<< HEAD
-	                   const Widelands::EditorGameBase& egbase,
-	                   const Widelands::NodeAndTriangle<>& center,
-	                   EditorInteractive& parent,
-	                   bool draw = false);
-	uint32_t undo_action(const Widelands::EditorGameBase&);
-	uint32_t redo_action(const Widelands::EditorGameBase&);
-=======
 	                   const Widelands::NodeAndTriangle<>& center,
 	                   EditorInteractive& parent,
 	                   bool draw = false);
 	uint32_t undo_action();
 	uint32_t redo_action();
->>>>>>> 33c5056a
 
 private:
 	UI::Button& undo_button_;
