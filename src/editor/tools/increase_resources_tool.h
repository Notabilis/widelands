--- conflicted
+++ resolved
@@ -39,22 +39,12 @@
 	 * Increase the resources of the current field by one if there is not already
 	 * another resource there.
 	 */
-<<<<<<< HEAD
-	int32_t handle_click_impl(const Widelands::EditorGameBase&,
-	                          const Widelands::NodeAndTriangle<>& center,
-=======
 	int32_t handle_click_impl(const Widelands::NodeAndTriangle<>& center,
->>>>>>> 33c5056a
 	                          EditorInteractive& parent,
 	                          EditorActionArgs* args,
 	                          Widelands::Map* map) override;
 
-<<<<<<< HEAD
-	int32_t handle_undo_impl(const Widelands::EditorGameBase&,
-	                         const Widelands::NodeAndTriangle<>& center,
-=======
 	int32_t handle_undo_impl(const Widelands::NodeAndTriangle<>& center,
->>>>>>> 33c5056a
 	                         EditorInteractive& parent,
 	                         EditorActionArgs* args,
 	                         Widelands::Map* map) override;
