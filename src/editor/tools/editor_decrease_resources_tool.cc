--- conflicted
+++ resolved
@@ -55,20 +55,8 @@
 		args.orgResT.push_back(res);
 		args.orgRes.push_back(mr.location().field->get_resources_amount());
 
-		EditorChangeResourceToolCallbackData data = {
-			&map,
-			&world
-		};
-
-		if
-		(res == args.cur_res
-		        and
-<<<<<<< HEAD
-		        Editor_Change_Resource_Tool_Callback(mr.location(), &data, args.cur_res))
-=======
-		        Editor_Change_Resource_Tool_Callback(mr.location(), map, args.cur_res))
->>>>>>> a93b71e7
-		{
+		if (res == args.cur_res &&
+		    Editor_Change_Resource_Tool_Callback(mr.location(), map, world, args.cur_res)) {
 			//  Ok, we're doing something. First remove the current overlays.
 			std::string str =
 			    world.get_resource(res)->get_editor_pic
