/*
 * Copyright (C) 2002-2004, 2006-2008, 2010-2015 by the Widelands Development Team
 *
 * This program is free software; you can redistribute it and/or
 * modify it under the terms of the GNU General Public License
 * as published by the Free Software Foundation; either version 2
 * of the License, or (at your option) any later version.
 *
 * This program is distributed in the hope that it will be useful,
 * but WITHOUT ANY WARRANTY; without even the implied warranty of
 * MERCHANTABILITY or FITNESS FOR A PARTICULAR PURPOSE.  See the
 * GNU General Public License for more details.
 *
 * You should have received a copy of the GNU General Public License
 * along with this program; if not, write to the Free Software
 * Foundation, Inc., 51 Franklin Street, Fifth Floor, Boston, MA  02110-1301, USA.
 *
 */

#include "editor/tools/editor_decrease_resources_tool.h"

#include "editor/editorinteractive.h"
#include "editor/tools/editor_increase_resources_tool.h"
#include "editor/tools/editor_set_resources_tool.h"
#include "graphic/graphic.h"
#include "logic/field.h"
#include "logic/mapregion.h"
#include "logic/widelands_geometry.h"
#include "logic/world/resource_description.h"
#include "logic/world/world.h"
#include "wui/field_overlay_manager.h"


/**
 * Decrease the resources of the current field by one if
 * there is not already another resource there.
*/
int32_t
<<<<<<< HEAD
EditorDecreaseResourcesTool::handle_click_impl(Widelands::Map& map,
                                                  const Widelands::World& world,
                                                  Widelands::NodeAndTriangle<> const center,
                                                  EditorInteractive& parent,
                                                  EditorActionArgs& args) {
=======
EditorDecreaseResourcesTool::handle_click_impl(const Widelands::World& world,
                                               Widelands::NodeAndTriangle<> const center,
                                               EditorInteractive& /* parent */,
                                               EditorActionArgs* args,
											   Widelands::Map* map) {
>>>>>>> 9a3361bc
	Widelands::MapRegion<Widelands::Area<Widelands::FCoords> > mr
	(*map,
	Widelands::Area<Widelands::FCoords>
	(map->get_fcoords(center.node), args->sel_radius));
	do {
		int32_t amount = mr.location().field->get_resources_amount();

		amount -= args->change_by;
		if (amount < 0)
			amount = 0;

<<<<<<< HEAD
		args.orgResT.push_back(res);
		args.orgRes.push_back(mr.location().field->get_resources_amount());

		if (res == args.cur_res &&
		    editor_change_resource_tool_callback(mr.location(), map, world, args.cur_res)) {
			//  Ok, we're doing something. First remove the current overlays.
			std::string str =
			    world.get_resource(res)->get_editor_pic
			    (mr.location().field->get_resources_amount());
			const Image* pic = g_gr->images().get(str);
			auto* overlay_manager = parent.mutable_field_overlay_manager();
			overlay_manager->remove_overlay(mr.location(), pic);
			if (!amount) {
				mr.location().field->set_resources(0, 0);
				mr.location().field->set_initial_res_amount(0);
			} else {
				mr.location().field->set_resources(args.cur_res, amount);
				mr.location().field->set_initial_res_amount(amount);
				//  set new overlay
				str = world.get_resource(args.cur_res)->get_editor_pic(amount);
				pic = g_gr->images().get(str);
				overlay_manager->register_overlay(mr.location(), pic, 4);
				map.recalc_for_field_area(
				   world, Widelands::Area<Widelands::FCoords>(mr.location(), 0));
			}
=======
		if (mr.location().field->get_resources() == args->cur_res &&
			map->is_resource_valid(world, mr.location(), args->cur_res)) {
			args->orgResT.push_back(mr.location().field->get_resources());
			args->orgRes.push_back(mr.location().field->get_resources_amount());
			EditorSetResourcesTool::set_res_and_overlay(world, amount, args->cur_res, &mr, args, map);
>>>>>>> 9a3361bc
		}


	} while (mr.advance(*map));
	return mr.radius();
}

int32_t EditorDecreaseResourcesTool::handle_undo_impl(const Widelands::World& world,
													  Widelands::NodeAndTriangle<> center,
													  EditorInteractive& parent,
													  EditorActionArgs* args,
													  Widelands::Map* map) {
	return parent.tools.set_resources.handle_undo_impl(world, center, parent, args, map);
}

EditorActionArgs EditorDecreaseResourcesTool::format_args_impl(EditorInteractive & parent)
{
	EditorActionArgs a(parent);
	a.change_by = m_change_by;
	a.cur_res = m_cur_res;
	return a;
}<|MERGE_RESOLUTION|>--- conflicted
+++ resolved
@@ -28,7 +28,6 @@
 #include "logic/widelands_geometry.h"
 #include "logic/world/resource_description.h"
 #include "logic/world/world.h"
-#include "wui/field_overlay_manager.h"
 
 
 /**
@@ -36,19 +35,11 @@
  * there is not already another resource there.
 */
 int32_t
-<<<<<<< HEAD
-EditorDecreaseResourcesTool::handle_click_impl(Widelands::Map& map,
-                                                  const Widelands::World& world,
-                                                  Widelands::NodeAndTriangle<> const center,
-                                                  EditorInteractive& parent,
-                                                  EditorActionArgs& args) {
-=======
 EditorDecreaseResourcesTool::handle_click_impl(const Widelands::World& world,
                                                Widelands::NodeAndTriangle<> const center,
                                                EditorInteractive& /* parent */,
                                                EditorActionArgs* args,
 											   Widelands::Map* map) {
->>>>>>> 9a3361bc
 	Widelands::MapRegion<Widelands::Area<Widelands::FCoords> > mr
 	(*map,
 	Widelands::Area<Widelands::FCoords>
@@ -60,39 +51,11 @@
 		if (amount < 0)
 			amount = 0;
 
-<<<<<<< HEAD
-		args.orgResT.push_back(res);
-		args.orgRes.push_back(mr.location().field->get_resources_amount());
-
-		if (res == args.cur_res &&
-		    editor_change_resource_tool_callback(mr.location(), map, world, args.cur_res)) {
-			//  Ok, we're doing something. First remove the current overlays.
-			std::string str =
-			    world.get_resource(res)->get_editor_pic
-			    (mr.location().field->get_resources_amount());
-			const Image* pic = g_gr->images().get(str);
-			auto* overlay_manager = parent.mutable_field_overlay_manager();
-			overlay_manager->remove_overlay(mr.location(), pic);
-			if (!amount) {
-				mr.location().field->set_resources(0, 0);
-				mr.location().field->set_initial_res_amount(0);
-			} else {
-				mr.location().field->set_resources(args.cur_res, amount);
-				mr.location().field->set_initial_res_amount(amount);
-				//  set new overlay
-				str = world.get_resource(args.cur_res)->get_editor_pic(amount);
-				pic = g_gr->images().get(str);
-				overlay_manager->register_overlay(mr.location(), pic, 4);
-				map.recalc_for_field_area(
-				   world, Widelands::Area<Widelands::FCoords>(mr.location(), 0));
-			}
-=======
 		if (mr.location().field->get_resources() == args->cur_res &&
 			map->is_resource_valid(world, mr.location(), args->cur_res)) {
 			args->orgResT.push_back(mr.location().field->get_resources());
 			args->orgRes.push_back(mr.location().field->get_resources_amount());
 			EditorSetResourcesTool::set_res_and_overlay(world, amount, args->cur_res, &mr, args, map);
->>>>>>> 9a3361bc
 		}
 
 
