--- conflicted
+++ resolved
@@ -26,14 +26,8 @@
 #include "logic/mapregion.h"
 
 /// Decreases the heights by a value. Chages surrounding nodes if necessary.
-<<<<<<< HEAD
-int32_t EditorDecreaseHeightTool::handle_click_impl(const Widelands::EditorGameBase& egbase,
-                                                    const Widelands::NodeAndTriangle<>& center,
-                                                    EditorInteractive&,
-=======
 int32_t EditorDecreaseHeightTool::handle_click_impl(const Widelands::NodeAndTriangle<>& center,
                                                     EditorInteractive& eia,
->>>>>>> 33c5056a
                                                     EditorActionArgs* args,
                                                     Widelands::Map* map) {
 	if (args->original_heights.empty()) {
@@ -47,15 +41,6 @@
 	}
 
 	return map->change_height(
-<<<<<<< HEAD
-	   egbase, Widelands::Area<Widelands::FCoords>(map->get_fcoords(center.node), args->sel_radius),
-	   -args->change_by);
-}
-
-int32_t EditorDecreaseHeightTool::handle_undo_impl(const Widelands::EditorGameBase& egbase,
-                                                   const Widelands::NodeAndTriangle<>& center,
-                                                   EditorInteractive&,
-=======
 	   eia.egbase(),
 	   Widelands::Area<Widelands::FCoords>(map->get_fcoords(center.node), args->sel_radius),
 	   -args->change_by);
@@ -63,7 +48,6 @@
 
 int32_t EditorDecreaseHeightTool::handle_undo_impl(const Widelands::NodeAndTriangle<>& center,
                                                    EditorInteractive& eia,
->>>>>>> 33c5056a
                                                    EditorActionArgs* args,
                                                    Widelands::Map* map) {
 	Widelands::MapRegion<Widelands::Area<Widelands::FCoords>> mr(
@@ -77,16 +61,10 @@
 		++i;
 	} while (mr.advance(*map));
 
-<<<<<<< HEAD
-	map->recalc_for_field_area(egbase, Widelands::Area<Widelands::FCoords>(
-	             map->get_fcoords(center.node),
-	             args->sel_radius + MAX_FIELD_HEIGHT / MAX_FIELD_HEIGHT_DIFF + 2));
-=======
 	map->recalc_for_field_area(
 	   eia.egbase(), Widelands::Area<Widelands::FCoords>(
 	                    map->get_fcoords(center.node),
 	                    args->sel_radius + MAX_FIELD_HEIGHT / MAX_FIELD_HEIGHT_DIFF + 2));
->>>>>>> 33c5056a
 
 	return mr.radius() + 1;
 }
