/*
 * Copyright (C) 2012 by the Widelands Development Team
 *
 * This program is free software; you can redistribute it and/or
 * modify it under the terms of the GNU General Public License
 * as published by the Free Software Foundation; either version 2
 * of the License, or (at your option) any later version.
 *
 * This program is distributed in the hope that it will be useful,
 * but WITHOUT ANY WARRANTY; without even the implied warranty of
 * MERCHANTABILITY or FITNESS FOR A PARTICULAR PURPOSE.  See the
 * GNU General Public License for more details.
 *
 * You should have received a copy of the GNU General Public License
 * along with this program; if not, write to the Free Software
 * Foundation, Inc., 51 Franklin Street, Fifth Floor, Boston, MA  02110-1301, USA.
 *
 */

#ifndef WL_EDITOR_TOOLS_EDITOR_ACTION_ARGS_H
#define WL_EDITOR_TOOLS_EDITOR_ACTION_ARGS_H

#include <list>
#include <string>

#include "logic/field.h"
#include "logic/widelands_geometry.h"

namespace Widelands {
class BobDescr;
}  // namespace Widelands

class EditorInteractive;
struct EditorToolAction;

/// Class to save important and changeable properties of classes needed for actions
// Implementations in editor_history.cc
struct EditorActionArgs {
	EditorActionArgs(EditorInteractive & base);

	// TODO(sirver): This class does its own reference counting. This design is
	// brittle and on a quick overview I have a feeling that it might not be
	// correct.
	EditorActionArgs(const EditorActionArgs&) = default;
	EditorActionArgs& operator = (const EditorActionArgs&) = default;

	~EditorActionArgs();

	uint32_t sel_radius;

<<<<<<< HEAD
	int32_t change_by;                                                       // resources, height change tools
	std::list<Widelands::Field::Height> original_heights;                    // change height tool
	uint8_t current_resource, set_to;                                        // resources change tools
	std::list<uint8_t> original_resource_amount, original_resource_type;     // resources set tool
	std::list<const Widelands::BobDescr *> old_bob_type, new_bob_type;       // bob change tools
	std::list<std::string> old_immovable_types;                              // immovable change tools
	std::list<int32_t> new_immovable_types;                                  // immovable change tools
	Widelands::HeightInterval interval;                                      // noise height tool
	std::list<Widelands::DescriptionIndex> terrain_type, original_terrain_type;  // set terrain tool
	std::list<EditorToolAction *> draw_actions;                              // draw tool
=======
	int32_t change_by;                                              // resources, hight change tools
	std::list<Widelands::Field::Height> origHights;                 // change hight tool
	uint8_t cur_res, set_to;                                        // resources change tools

	struct ResourceState {
		Widelands::FCoords location;
		uint8_t idx;
		uint8_t amount;
	};

	std::list<ResourceState> orgRes;                             // resources set tool
	std::list<const Widelands::BobDescr *> obob_type, nbob_type;  // bob change tools
	std::list<std::string> oimmov_types;                            // immovable change tools
	std::list<int32_t> nimmov_types;                                // immovable change tools
	Widelands::HeightInterval m_interval;                  // noise hight tool
	std::list<Widelands::DescriptionIndex> terrainType, origTerrainType; // set terrain tool

	std::list<EditorToolAction *> draw_actions;                   // draw tool
>>>>>>> 3a853b26

	uint32_t refcount;
};

#endif  // end of include guard: WL_EDITOR_TOOLS_EDITOR_ACTION_ARGS_H<|MERGE_RESOLUTION|>--- conflicted
+++ resolved
@@ -48,21 +48,9 @@
 
 	uint32_t sel_radius;
 
-<<<<<<< HEAD
-	int32_t change_by;                                                       // resources, height change tools
-	std::list<Widelands::Field::Height> original_heights;                    // change height tool
-	uint8_t current_resource, set_to;                                        // resources change tools
-	std::list<uint8_t> original_resource_amount, original_resource_type;     // resources set tool
-	std::list<const Widelands::BobDescr *> old_bob_type, new_bob_type;       // bob change tools
-	std::list<std::string> old_immovable_types;                              // immovable change tools
-	std::list<int32_t> new_immovable_types;                                  // immovable change tools
-	Widelands::HeightInterval interval;                                      // noise height tool
-	std::list<Widelands::DescriptionIndex> terrain_type, original_terrain_type;  // set terrain tool
-	std::list<EditorToolAction *> draw_actions;                              // draw tool
-=======
-	int32_t change_by;                                              // resources, hight change tools
-	std::list<Widelands::Field::Height> origHights;                 // change hight tool
-	uint8_t cur_res, set_to;                                        // resources change tools
+	int32_t change_by;                                                  // resources, change height tools
+	std::list<Widelands::Field::Height> original_heights;               // change height tool
+	uint8_t current_resource, set_to;                                   // resources change tools
 
 	struct ResourceState {
 		Widelands::FCoords location;
@@ -70,15 +58,14 @@
 		uint8_t amount;
 	};
 
-	std::list<ResourceState> orgRes;                             // resources set tool
-	std::list<const Widelands::BobDescr *> obob_type, nbob_type;  // bob change tools
-	std::list<std::string> oimmov_types;                            // immovable change tools
-	std::list<int32_t> nimmov_types;                                // immovable change tools
-	Widelands::HeightInterval m_interval;                  // noise hight tool
-	std::list<Widelands::DescriptionIndex> terrainType, origTerrainType; // set terrain tool
+	std::list<ResourceState> original_resource;                         // resources set tool
+	std::list<const Widelands::BobDescr *> old_bob_type, new_bob_type;  // bob change tools
+	std::list<std::string> old_immovable_types;                         // immovable change tools
+	std::list<int32_t> new_immovable_types;                             // immovable change tools
+	Widelands::HeightInterval interval;                                 // noise height tool
+	std::list<Widelands::DescriptionIndex> terrain_type, original_terrain_type; // set terrain tool
 
-	std::list<EditorToolAction *> draw_actions;                   // draw tool
->>>>>>> 3a853b26
+	std::list<EditorToolAction *> draw_actions;                         // draw tool
 
 	uint32_t refcount;
 };
