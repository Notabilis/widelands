--- conflicted
+++ resolved
@@ -61,13 +61,8 @@
 	   *map, Widelands::Area<Widelands::FCoords>(map->get_fcoords(center.node), args->sel_radius));
 	do {
 		//  check if field is valid
-<<<<<<< HEAD
-		if (editor_Tool_set_port_space_callback(mr.location(), *map)) {
+		if (editor_tool_set_port_space_callback(mr.location(), *map)) {
 			map->set_port_space(mr.location(), eia.egbase(), true);
-=======
-		if (editor_tool_set_port_space_callback(mr.location(), *map)) {
-			map->set_port_space(mr.location(), true);
->>>>>>> 9eb72b73
 			Area<FCoords> a(mr.location(), 0);
 			map->recalc_for_field_area(world, a);
 			++nr;
@@ -101,13 +96,8 @@
 	   *map, Widelands::Area<Widelands::FCoords>(map->get_fcoords(center.node), args->sel_radius));
 	do {
 		//  check if field is valid
-<<<<<<< HEAD
-		if (editor_Tool_set_port_space_callback(mr.location(), *map)) {
+		if (editor_tool_set_port_space_callback(mr.location(), *map)) {
 			map->set_port_space(mr.location(), eia.egbase(), false);
-=======
-		if (editor_tool_set_port_space_callback(mr.location(), *map)) {
-			map->set_port_space(mr.location(), false);
->>>>>>> 9eb72b73
 			Area<FCoords> a(mr.location(), 0);
 			map->recalc_for_field_area(world, a);
 			++nr;
