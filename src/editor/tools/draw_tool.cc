/*
 * Copyright (C) 2012-2019 by the Widelands Development Team
 *
 * This program is free software; you can redistribute it and/or
 * modify it under the terms of the GNU General Public License
 * as published by the Free Software Foundation; either version 2
 * of the License, or (at your option) any later version.
 *
 * This program is distributed in the hope that it will be useful,
 * but WITHOUT ANY WARRANTY; without even the implied warranty of
 * MERCHANTABILITY or FITNESS FOR A PARTICULAR PURPOSE.  See the
 * GNU General Public License for more details.
 *
 * You should have received a copy of the GNU General Public License
 * along with this program; if not, write to the Free Software
 * Foundation, Inc., 51 Franklin Street, Fifth Floor, Boston, MA  02110-1301, USA.
 *
 */

#include "editor/tools/draw_tool.h"

#include "editor/tools/action_args.h"
#include "editor/tools/history.h"

// TODO(unknown): Saving every action in a list isn't very efficient.
// A long list can take several seconds to undo/redo every action.
// If someone has a better idea how to do this, implement it!
void EditorDrawTool::add_action(EditorToolAction ac, EditorActionArgs& args) {
	args.draw_actions.push_back(new EditorToolAction(ac));
}

int32_t
EditorDrawTool::handle_click_impl(const Widelands::NodeAndTriangle<Widelands::Coords>& /* center */,
                                  EditorInteractive& /* parent */,
                                  EditorActionArgs* args,
                                  Widelands::Map* /* map */) {
<<<<<<< HEAD
	for (const auto* action : args->draw_actions) {
		action->tool.handle_click(static_cast<EditorTool::ToolIndex>(action->i), world, action->center,
		                        action->parent, action->args, &(action->map));
=======

	for (std::list<EditorToolAction*>::iterator i = args->draw_actions.begin();
	     i != args->draw_actions.end(); ++i) {
		(*i)->tool.handle_click(static_cast<EditorTool::ToolIndex>((*i)->i), (*i)->center,
		                        (*i)->parent, (*i)->args, &((*i)->map));
>>>>>>> ec8de247
	}
	return args->draw_actions.size();
}

int32_t
EditorDrawTool::handle_undo_impl(const Widelands::NodeAndTriangle<Widelands::Coords>& /* center */,
                                 EditorInteractive& /* parent */,
                                 EditorActionArgs* args,
                                 Widelands::Map* /* map */) {
	for (std::list<EditorToolAction*>::reverse_iterator i = args->draw_actions.rbegin();
	     i != args->draw_actions.rend(); ++i) {
		(*i)->tool.handle_undo(static_cast<EditorTool::ToolIndex>((*i)->i), (*i)->center,
		                       (*i)->parent, (*i)->args, &((*i)->map));
	}
	return args->draw_actions.size();
}

EditorActionArgs EditorDrawTool::format_args_impl(EditorInteractive& parent) {
	return EditorTool::format_args_impl(parent);
}<|MERGE_RESOLUTION|>--- conflicted
+++ resolved
@@ -34,17 +34,9 @@
                                   EditorInteractive& /* parent */,
                                   EditorActionArgs* args,
                                   Widelands::Map* /* map */) {
-<<<<<<< HEAD
 	for (const auto* action : args->draw_actions) {
-		action->tool.handle_click(static_cast<EditorTool::ToolIndex>(action->i), world, action->center,
+		action->tool.handle_click(static_cast<EditorTool::ToolIndex>(action->i), action->center,
 		                        action->parent, action->args, &(action->map));
-=======
-
-	for (std::list<EditorToolAction*>::iterator i = args->draw_actions.begin();
-	     i != args->draw_actions.end(); ++i) {
-		(*i)->tool.handle_click(static_cast<EditorTool::ToolIndex>((*i)->i), (*i)->center,
-		                        (*i)->parent, (*i)->args, &((*i)->map));
->>>>>>> ec8de247
 	}
 	return args->draw_actions.size();
 }
