--- conflicted
+++ resolved
@@ -56,11 +56,7 @@
 	std::list<Widelands::Field::Height> original_heights;  // change height tool
 	Widelands::DescriptionIndex current_resource;          // resources change tools
 	Widelands::ResourceAmount set_to;                      // resources change tools
-<<<<<<< HEAD
-	Widelands::Extent new_map_size;                                   // resize tool
-=======
 	Widelands::Extent new_map_size;                        // resize tool
->>>>>>> c9cc2785
 
 	struct ResourceState {
 		Widelands::FCoords location;
@@ -80,11 +76,7 @@
 	std::list<Widelands::DescriptionIndex> new_immovable_types;        // immovable change tools
 	Widelands::HeightInterval interval;                                // noise height tool
 	std::list<Widelands::DescriptionIndex> terrain_type, original_terrain_type;  // set terrain tool
-<<<<<<< HEAD
-	ResizeHistory resized;                                             // resize tool
-=======
 	ResizeHistory resized;                                                       // resize tool
->>>>>>> c9cc2785
 
 	std::list<EditorToolAction*> draw_actions;  // draw tool
 
