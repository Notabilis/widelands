--- conflicted
+++ resolved
@@ -31,12 +31,7 @@
  * Choses an object to place randomly from all enabled
  * and places this on the current field
  */
-<<<<<<< HEAD
-int32_t EditorPlaceCritterTool::handle_click_impl(const Widelands::EditorGameBase&,
-                                                  const Widelands::NodeAndTriangle<>& center,
-=======
 int32_t EditorPlaceCritterTool::handle_click_impl(const Widelands::NodeAndTriangle<>& center,
->>>>>>> 33c5056a
                                                   EditorInteractive& eia,
                                                   EditorActionArgs* args,
                                                   Widelands::Map* map) {
@@ -73,10 +68,6 @@
 }
 
 int32_t EditorPlaceCritterTool::handle_undo_impl(
-<<<<<<< HEAD
-   const Widelands::EditorGameBase&,
-=======
->>>>>>> 33c5056a
    const Widelands::NodeAndTriangle<Widelands::Coords>& center,
    EditorInteractive& eia,
    EditorActionArgs* args,
