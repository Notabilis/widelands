/*
 * Copyright (C) 2002-2004, 2006-2008, 2010, 2012 by the Widelands Development Team
 *
 * This program is free software; you can redistribute it and/or
 * modify it under the terms of the GNU General Public License
 * as published by the Free Software Foundation; either version 2
 * of the License, or (at your option) any later version.
 *
 * This program is distributed in the hope that it will be useful,
 * but WITHOUT ANY WARRANTY; without even the implied warranty of
 * MERCHANTABILITY or FITNESS FOR A PARTICULAR PURPOSE.  See the
 * GNU General Public License for more details.
 *
 * You should have received a copy of the GNU General Public License
 * along with this program; if not, write to the Free Software
 * Foundation, Inc., 51 Franklin Street, Fifth Floor, Boston, MA  02110-1301, USA.
 *
 */

#include "editor/tools/editor_set_resources_tool.h"

#include "editor/editorinteractive.h"
#include "editor/tools/editor_decrease_resources_tool.h"
#include "editor/tools/editor_increase_resources_tool.h"
#include "graphic/graphic.h"
#include "logic/field.h"
#include "logic/map_objects/world/resource_description.h"
#include "logic/map_objects/world/world.h"
#include "logic/mapregion.h"
<<<<<<< HEAD
#include "logic/world/resource_description.h"
#include "logic/world/world.h"
=======
#include "wui/overlay_manager.h"
>>>>>>> 6bd3397f


int32_t EditorSetResourcesTool::handle_click_impl(const Widelands::World& world,
                                                     Widelands::NodeAndTriangle<> const center,
                                                     EditorInteractive& /* parent */,
                                                     EditorActionArgs* args,
													 Widelands::Map* map)
{
	Widelands::MapRegion<Widelands::Area<Widelands::FCoords> > mr
	(*map,
	 Widelands::Area<Widelands::FCoords>
	 (map->get_fcoords(center.node), args->sel_radius));
	do {
		int32_t amount     = args->set_to;
		int32_t max_amount = args->cur_res != Widelands::kNoResource ?
							 world.get_resource(args->cur_res)->max_amount() : 0;
		if (amount < 0)
			amount = 0;
		else if (amount > max_amount)
			amount = max_amount;

		if (map->is_resource_valid(world, mr.location(), args->cur_res)) {
			args->orgResT.push_back(mr.location().field->get_resources());
			args->orgRes.push_back(mr.location().field->get_resources_amount());
			set_res_and_overlay(world, amount, args->cur_res, mr.location(), map);
		}
	} while (mr.advance(*map));
	return mr.radius();
}

int32_t
EditorSetResourcesTool::handle_undo_impl(const Widelands::World& world,
                                            Widelands::NodeAndTriangle<Widelands::Coords> center,
                                            EditorInteractive& /* parent */,
                                            EditorActionArgs* args,
											Widelands::Map* map) {
	Widelands::MapRegion<Widelands::Area<Widelands::FCoords> > mr
	(*map,
	 Widelands::Area<Widelands::FCoords>
	 (map->get_fcoords(center.node), args->sel_radius));
	std::list<uint8_t>::iterator ir = args->orgRes.begin(), it = args->orgResT.begin();
	do {
		int32_t amount     = *ir;
		int32_t max_amount = world.get_resource(args->cur_res)->max_amount();

		if (amount < 0)
			amount = 0;
		if (amount > max_amount)
			amount = max_amount;

		set_res_and_overlay(world, amount, *ir, mr.location(), map);

		++ir;
		++it;
	} while (mr.advance(*map));
	args->orgRes.clear();
	args->orgResT.clear();
	return mr.radius();
}

EditorActionArgs EditorSetResourcesTool::format_args_impl(EditorInteractive & parent)
{
	EditorActionArgs a(parent);
	a.cur_res = m_cur_res;
	a.set_to = m_set_to;
	return a;
}

void EditorSetResourcesTool::set_res_and_overlay(const Widelands::World& world,
											int32_t amount, uint8_t new_res,
											const Widelands::FCoords& fcoords,
											Widelands::Map* map) {
	int32_t old_res = fcoords.field->get_resources();

	//  Ok, we're doing something. First remove the current overlays.
	if (old_res != Widelands::kNoResource) {
		std::string str = world.get_resource(old_res)->get_editor_pic(
				fcoords.field->get_resources_amount());
		const Image* pic = g_gr->images().get(str);
		map->overlay_manager().remove_overlay(fcoords, pic);
	}

	if (!amount) {
		fcoords.field->set_resources(Widelands::kNoResource, 0);
		fcoords.field->set_initial_res_amount(0);
	} else {
		fcoords.field->set_resources(new_res, amount);
		fcoords.field->set_initial_res_amount(amount);
		//  set new overlay
		std::string str = world.get_resource(new_res)->get_editor_pic(amount);
		const Image* pic = g_gr->images().get(str);
		map->overlay_manager().register_overlay(fcoords, pic, 0);
		map->recalc_for_field_area(world, Widelands::Area<Widelands::FCoords>(fcoords, 0));
	}
}<|MERGE_RESOLUTION|>--- conflicted
+++ resolved
@@ -27,20 +27,13 @@
 #include "logic/map_objects/world/resource_description.h"
 #include "logic/map_objects/world/world.h"
 #include "logic/mapregion.h"
-<<<<<<< HEAD
-#include "logic/world/resource_description.h"
-#include "logic/world/world.h"
-=======
-#include "wui/overlay_manager.h"
->>>>>>> 6bd3397f
-
+#include "wui/field_overlay_manager.h"
 
 int32_t EditorSetResourcesTool::handle_click_impl(const Widelands::World& world,
-                                                     Widelands::NodeAndTriangle<> const center,
-                                                     EditorInteractive& /* parent */,
-                                                     EditorActionArgs* args,
-													 Widelands::Map* map)
-{
+                                                  Widelands::NodeAndTriangle<> const center,
+                                                  EditorInteractive& parent,
+                                                  EditorActionArgs* args,
+                                                  Widelands::Map* map) {
 	Widelands::MapRegion<Widelands::Area<Widelands::FCoords> > mr
 	(*map,
 	 Widelands::Area<Widelands::FCoords>
@@ -57,7 +50,8 @@
 		if (map->is_resource_valid(world, mr.location(), args->cur_res)) {
 			args->orgResT.push_back(mr.location().field->get_resources());
 			args->orgRes.push_back(mr.location().field->get_resources_amount());
-			set_res_and_overlay(world, amount, args->cur_res, mr.location(), map);
+			set_res_and_overlay(world, amount, args->cur_res, mr.location(),
+			                    parent.mutable_field_overlay_manager(), map);
 		}
 	} while (mr.advance(*map));
 	return mr.radius();
@@ -65,10 +59,10 @@
 
 int32_t
 EditorSetResourcesTool::handle_undo_impl(const Widelands::World& world,
-                                            Widelands::NodeAndTriangle<Widelands::Coords> center,
-                                            EditorInteractive& /* parent */,
-                                            EditorActionArgs* args,
-											Widelands::Map* map) {
+                                         Widelands::NodeAndTriangle<Widelands::Coords> center,
+                                         EditorInteractive& parent,
+                                         EditorActionArgs* args,
+                                         Widelands::Map* map) {
 	Widelands::MapRegion<Widelands::Area<Widelands::FCoords> > mr
 	(*map,
 	 Widelands::Area<Widelands::FCoords>
@@ -83,7 +77,8 @@
 		if (amount > max_amount)
 			amount = max_amount;
 
-		set_res_and_overlay(world, amount, *ir, mr.location(), map);
+		set_res_and_overlay(
+		   world, amount, *ir, mr.location(), parent.mutable_field_overlay_manager(), map);
 
 		++ir;
 		++it;
@@ -104,15 +99,17 @@
 void EditorSetResourcesTool::set_res_and_overlay(const Widelands::World& world,
 											int32_t amount, uint8_t new_res,
 											const Widelands::FCoords& fcoords,
+											FieldOverlayManager* field_overlay_manager,
 											Widelands::Map* map) {
 	int32_t old_res = fcoords.field->get_resources();
+
 
 	//  Ok, we're doing something. First remove the current overlays.
 	if (old_res != Widelands::kNoResource) {
 		std::string str = world.get_resource(old_res)->get_editor_pic(
 				fcoords.field->get_resources_amount());
 		const Image* pic = g_gr->images().get(str);
-		map->overlay_manager().remove_overlay(fcoords, pic);
+		field_overlay_manager->remove_overlay(fcoords, pic);
 	}
 
 	if (!amount) {
@@ -124,7 +121,7 @@
 		//  set new overlay
 		std::string str = world.get_resource(new_res)->get_editor_pic(amount);
 		const Image* pic = g_gr->images().get(str);
-		map->overlay_manager().register_overlay(fcoords, pic, 0);
+		field_overlay_manager->register_overlay(fcoords, pic, 0);
 		map->recalc_for_field_area(world, Widelands::Area<Widelands::FCoords>(fcoords, 0));
 	}
 }