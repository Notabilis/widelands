--- conflicted
+++ resolved
@@ -25,14 +25,8 @@
 #include "logic/field.h"
 #include "logic/mapregion.h"
 
-<<<<<<< HEAD
-int32_t EditorSetHeightTool::handle_click_impl(const Widelands::EditorGameBase& egbase,
-                                               const Widelands::NodeAndTriangle<>& center,
-                                               EditorInteractive&,
-=======
 int32_t EditorSetHeightTool::handle_click_impl(const Widelands::NodeAndTriangle<>& center,
                                                EditorInteractive& eia,
->>>>>>> 33c5056a
                                                EditorActionArgs* args,
                                                Widelands::Map* map) {
 	if (args->original_heights.empty()) {
@@ -45,24 +39,14 @@
 		while (mr.advance(*map));
 	}
 	return map->set_height(
-<<<<<<< HEAD
-	   egbase, Widelands::Area<Widelands::FCoords>(map->get_fcoords(center.node), args->sel_radius),
-=======
 	   eia.egbase(),
 	   Widelands::Area<Widelands::FCoords>(map->get_fcoords(center.node), args->sel_radius),
->>>>>>> 33c5056a
 	   args->interval);
 }
 
 int32_t
-<<<<<<< HEAD
-EditorSetHeightTool::handle_undo_impl(const Widelands::EditorGameBase& egbase,
-                                      const Widelands::NodeAndTriangle<Widelands::Coords>& center,
-                                      EditorInteractive&,
-=======
 EditorSetHeightTool::handle_undo_impl(const Widelands::NodeAndTriangle<Widelands::Coords>& center,
                                       EditorInteractive& eia,
->>>>>>> 33c5056a
                                       EditorActionArgs* args,
                                       Widelands::Map* map) {
 	Widelands::MapRegion<Widelands::Area<Widelands::FCoords>> mr(
@@ -78,15 +62,9 @@
 	} while (mr.advance(*map));
 
 	map->recalc_for_field_area(
-<<<<<<< HEAD
-	   egbase, Widelands::Area<Widelands::FCoords>(
-	             map->get_fcoords(center.node),
-	             args->sel_radius + MAX_FIELD_HEIGHT / MAX_FIELD_HEIGHT_DIFF + 2));
-=======
 	   eia.egbase(), Widelands::Area<Widelands::FCoords>(
 	                    map->get_fcoords(center.node),
 	                    args->sel_radius + MAX_FIELD_HEIGHT / MAX_FIELD_HEIGHT_DIFF + 2));
->>>>>>> 33c5056a
 
 	return mr.radius() + 1;
 }
