--- conflicted
+++ resolved
@@ -125,28 +125,6 @@
 	(INIT_BUTTON
 	 ("editor_redo", "redo", _("Redo")))
 {
-<<<<<<< HEAD
-	m_toggle_main_menu.sigclicked.connect(boost::bind(&EditorInteractive::toggle_mainmenu, this));
-	m_toggle_tool_menu.sigclicked.connect(boost::bind(&EditorInteractive::tool_menu_btn, this));
-	m_toggle_toolsize_menu.sigclicked.connect(boost::bind(&EditorInteractive::toolsize_menu_btn, this));
-	m_toggle_minimap.sigclicked.connect(boost::bind(&EditorInteractive::toggle_minimap, this));
-	m_toggle_buildhelp.sigclicked.connect(boost::bind(&EditorInteractive::toggle_buildhelp, this));
-	m_toggle_player_menu.sigclicked.connect(boost::bind(&EditorInteractive::toggle_playermenu, this));
-	m_undo.sigclicked.connect(
-		boost::bind(&EditorHistory::undo_action, &m_history, boost::cref(egbase().world())));
-	m_redo.sigclicked.connect(
-		boost::bind(&EditorHistory::redo_action, &m_history, boost::cref(egbase().world())));
-
-	m_toolbar.set_layout_toplevel(true);
-	m_toolbar.add(&m_toggle_main_menu,       UI::Align::kLeft);
-	m_toolbar.add(&m_toggle_tool_menu,       UI::Align::kLeft);
-	m_toolbar.add(&m_toggle_toolsize_menu,   UI::Align::kLeft);
-	m_toolbar.add(&m_toggle_minimap,         UI::Align::kLeft);
-	m_toolbar.add(&m_toggle_buildhelp,       UI::Align::kLeft);
-	m_toolbar.add(&m_toggle_player_menu,     UI::Align::kLeft);
-	m_toolbar.add(&m_undo,                   UI::Align::kLeft);
-	m_toolbar.add(&m_redo,                   UI::Align::kLeft);
-=======
 	toggle_main_menu_.sigclicked.connect(boost::bind(&EditorInteractive::toggle_mainmenu, this));
 	toggle_tool_menu_.sigclicked.connect(boost::bind(&EditorInteractive::tool_menu_btn, this));
 	toggle_toolsize_menu_.sigclicked.connect(boost::bind(&EditorInteractive::toolsize_menu_btn, this));
@@ -157,15 +135,14 @@
 	redo_.sigclicked.connect([this] {history_->redo_action(egbase().world());});
 
 	toolbar_.set_layout_toplevel(true);
-	toolbar_.add(&toggle_main_menu_,       UI::Box::AlignLeft);
-	toolbar_.add(&toggle_tool_menu_,       UI::Box::AlignLeft);
-	toolbar_.add(&toggle_toolsize_menu_,   UI::Box::AlignLeft);
-	toolbar_.add(&toggle_minimap_,         UI::Box::AlignLeft);
-	toolbar_.add(&toggle_buildhelp_,       UI::Box::AlignLeft);
-	toolbar_.add(&toggle_player_menu_,     UI::Box::AlignLeft);
-	toolbar_.add(&undo_,                   UI::Box::AlignLeft);
-	toolbar_.add(&redo_,                   UI::Box::AlignLeft);
->>>>>>> 1d7113a9
+	toolbar_.add(&toggle_main_menu_,       UI::Align::kLeft);
+	toolbar_.add(&toggle_tool_menu_,       UI::Align::kLeft);
+	toolbar_.add(&toggle_toolsize_menu_,   UI::Align::kLeft);
+	toolbar_.add(&toggle_minimap_,         UI::Align::kLeft);
+	toolbar_.add(&toggle_buildhelp_,       UI::Align::kLeft);
+	toolbar_.add(&toggle_player_menu_,     UI::Align::kLeft);
+	toolbar_.add(&undo_,                   UI::Align::kLeft);
+	toolbar_.add(&redo_,                   UI::Align::kLeft);
 	adjust_toolbar_position();
 
 #ifndef NDEBUG
