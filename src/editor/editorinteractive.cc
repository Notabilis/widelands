/*
 * Copyright (C) 2002-2003, 2006-2011, 2013 by the Widelands Development Team
 *
 * This program is free software; you can redistribute it and/or
 * modify it under the terms of the GNU General Public License
 * as published by the Free Software Foundation; either version 2
 * of the License, or (at your option) any later version.
 *
 * This program is distributed in the hope that it will be useful,
 * but WITHOUT ANY WARRANTY; without even the implied warranty of
 * MERCHANTABILITY or FITNESS FOR A PARTICULAR PURPOSE.  See the
 * GNU General Public License for more details.
 *
 * You should have received a copy of the GNU General Public License
 * along with this program; if not, write to the Free Software
 * Foundation, Inc., 51 Franklin Street, Fifth Floor, Boston, MA  02110-1301, USA.
 *
 */

#include "editor/editorinteractive.h"

#include <SDL_keysym.h>

#include "editor/tools/editor_delete_immovable_tool.h"
#include "editor/ui_menus/editor_main_menu.h"
#include "editor/ui_menus/editor_main_menu_load_map.h"
#include "editor/ui_menus/editor_main_menu_save_map.h"
#include "editor/ui_menus/editor_player_menu.h"
#include "editor/ui_menus/editor_tool_menu.h"
#include "editor/ui_menus/editor_toolsize_menu.h"
#include "graphic/graphic.h"
#include "i18n.h"
#include "logic/map.h"
#include "logic/player.h"
#include "logic/tribe.h"
#include "logic/world/world.h"
#include "map_io/widelands_map_loader.h"
#include "profile/profile.h"
#include "scripting/lua_table.h"
#include "scripting/scripting.h"
#include "ui_basic/messagebox.h"
#include "ui_basic/progresswindow.h"
#include "warning.h"
#include "wlapplication.h"
#include "wui/game_tips.h"
#include "wui/interactive_base.h"
#include "wui/overlay_manager.h"


using Widelands::Building;

Editor_Interactive::Editor_Interactive(Widelands::Editor_Game_Base & e) :
	Interactive_Base(e, g_options.pull_section("global")),
	m_need_save(false),
	m_realtime(WLApplication::get()->get_time()),
	m_left_mouse_button_is_down(false),
	m_history(m_undo, m_redo),

#define INIT_BUTTON(picture, name, tooltip)                         \
	TOOLBAR_BUTTON_COMMON_PARAMETERS(name),                                      \
	g_gr->images().get("pics/" picture ".png"),                      \
	tooltip                                                                      \

	m_toggle_main_menu
	(INIT_BUTTON
	 ("menu_toggle_menu", "menu", _("Menu"))),
	m_toggle_tool_menu
	(INIT_BUTTON
	 ("editor_menu_toggle_tool_menu", "tools", _("Tools"))),
	m_toggle_toolsize_menu
	(INIT_BUTTON
	 ("editor_menu_set_toolsize_menu", "toolsize",
	  _("Tool Size"))),
	m_toggle_minimap
	(INIT_BUTTON
	 ("menu_toggle_minimap", "minimap", _("Minimap"))),
	m_toggle_buildhelp
	(INIT_BUTTON
	 ("menu_toggle_buildhelp", "buildhelp", _("Show Building Spaces (on/off)"))),
	m_toggle_player_menu
	(INIT_BUTTON
	 ("editor_menu_player_menu", "players", _("Players"))),
	m_undo
	(INIT_BUTTON
	 ("editor_undo", "undo", _("Undo"))),
	m_redo
	(INIT_BUTTON
	 ("editor_redo", "redo", _("Redo")))
{
	m_toggle_main_menu.sigclicked.connect(boost::bind(&Editor_Interactive::toggle_mainmenu, this));
	m_toggle_tool_menu.sigclicked.connect(boost::bind(&Editor_Interactive::tool_menu_btn, this));
	m_toggle_toolsize_menu.sigclicked.connect(boost::bind(&Editor_Interactive::toolsize_menu_btn, this));
	m_toggle_minimap.sigclicked.connect(boost::bind(&Editor_Interactive::toggle_minimap, this));
	m_toggle_buildhelp.sigclicked.connect(boost::bind(&Editor_Interactive::toggle_buildhelp, this));
	m_toggle_player_menu.sigclicked.connect(boost::bind(&Editor_Interactive::toggle_playermenu, this));
	m_undo.sigclicked.connect(boost::bind(&Editor_History::undo_action, &m_history, boost::cref(egbase().world())));
	m_redo.sigclicked.connect(boost::bind(&Editor_History::redo_action, &m_history, boost::cref(egbase().world())));

	m_toolbar.set_layout_toplevel(true);
	m_toolbar.add(&m_toggle_main_menu,       UI::Box::AlignLeft);
	m_toolbar.add(&m_toggle_tool_menu,       UI::Box::AlignLeft);
	m_toolbar.add(&m_toggle_toolsize_menu,   UI::Box::AlignLeft);
	m_toolbar.add(&m_toggle_minimap,         UI::Box::AlignLeft);
	m_toolbar.add(&m_toggle_buildhelp,       UI::Box::AlignLeft);
	m_toolbar.add(&m_toggle_player_menu,     UI::Box::AlignLeft);
	m_toolbar.add(&m_undo,                   UI::Box::AlignLeft);
	m_toolbar.add(&m_redo,                   UI::Box::AlignLeft);
	adjust_toolbar_position();

	m_undo.set_enabled(false);
	m_redo.set_enabled(false);

#ifndef NDEBUG
	set_display_flag(Interactive_Base::dfDebug, true);
#else
	set_display_flag(Interactive_Base::dfDebug, false);
#endif

	fieldclicked.connect(boost::bind(&Editor_Interactive::map_clicked, this, false));
}


void Editor_Interactive::register_overlays() {
	Widelands::Map & map = egbase().map();

	//  Starting locations
	Widelands::Player_Number const nr_players = map.get_nrplayers();
	assert(nr_players <= 99); //  2 decimal digits
	char fname[] = "pics/editor_player_00_starting_pos.png";
	iterate_player_numbers(p, nr_players) {
		if (fname[20] == '9') {fname[20] = '0'; ++fname[19];} else ++fname[20];
		if (Widelands::Coords const sp = map.get_starting_pos(p)) {
			const Image* pic = g_gr->images().get(fname);
			assert(pic);
			map.overlay_manager().register_overlay
				(sp, pic, 8, Point(pic->width() / 2, STARTING_POS_HOTSPOT_Y));
		}
	}

	//  Resources: we do not calculate default resources, therefore we do not
	//  expect to meet them here.
	Overlay_Manager& overlay_manager = map.overlay_manager();
	Widelands::Extent const extent = map.extent();
	iterate_Map_FCoords(map, extent, fc) {
		if (uint8_t const amount = fc.field->get_resources_amount()) {
			const std::string& immname =
			   egbase().world().get_resource(fc.field->get_resources())->get_editor_pic(amount);
			if (immname.size())
				overlay_manager.register_overlay(fc, g_gr->images().get(immname), 4);
		}
	}

	need_complete_redraw();
}


void Editor_Interactive::load(const std::string & filename) {
	assert(filename.size());

	Widelands::Map & map = egbase().map();

	// TODO: get rid of cleanup_for_load, it tends to be very messy
	// Instead, delete and re-create the egbase.
	egbase().cleanup_for_load(true, false);
	m_history.reset();

	std::unique_ptr<Widelands::Map_Loader> const ml(map.get_correct_loader(filename.c_str()));
	if (not ml.get())
		throw warning
			(_("Unsupported format"),
			 _("Widelands could not load the file \"%s\". The file format seems to be incompatible."),
			 filename.c_str());

	UI::ProgressWindow loader_ui("pics/editor.jpg");
	std::vector<std::string> tipstext;
	tipstext.push_back("editor");

	m_history.reset();

	GameTips editortips(loader_ui, tipstext);
	{
		//  Load all tribes into memory
		std::vector<std::string> tribenames;
		Widelands::Tribe_Descr::get_all_tribenames(tribenames);
		container_iterate_const(std::vector<std::string>, tribenames, i) {
			loader_ui.stepf(_("Loading tribe: %s"), i.current->c_str());
			egbase().manually_load_tribe(*i.current);
		}
	}

	// Create the players. TODO SirVer this must be managed better
	loader_ui.step(_("Creating players"));
	iterate_player_numbers(p, map.get_nrplayers()) {
		egbase().add_player
		(p, 0, map.get_scenario_player_tribe(p),
		 map.get_scenario_player_name(p));
	}

	loader_ui.step(_("Loading world data"));
	ml->load_map_complete(egbase(), true);
	loader_ui.step(_("Loading graphics..."));
	egbase().load_graphics(loader_ui);

	register_overlays();

	set_need_save(false);
}


/// Called just before the editor starts, after postload, init and gfxload.
void Editor_Interactive::start() {
	// Run the editor initialization script, if any
	try {
		egbase().lua().run_script("map", "editor_init");
	} catch (LuaScriptNotExistingError &) {
		// do nothing.
	}
	egbase().map().overlay_manager().show_buildhelp(true);
}


/**
 * Called every frame.
 *
 * Advance the timecounter and animate textures.
 */
void Editor_Interactive::think() {
	Interactive_Base::think();

	int32_t lasttime = m_realtime;
	int32_t frametime;

	m_realtime = WLApplication::get()->get_time();
	frametime = m_realtime - lasttime;

	egbase().get_game_time_pointer() += frametime;

	g_gr->animate_maptextures(egbase().get_gametime());
}



void Editor_Interactive::exit() {
	if (m_need_save) {
		UI::WLMessageBox mmb
		(this,
		 _("Unsaved Map"),
		 _("The Map has not been saved, do you really want to quit?"),
		 UI::WLMessageBox::YESNO);
		if (mmb.run() == 0)
			return;
	}
	end_modal(0);
}

void Editor_Interactive::toggle_mainmenu() {
	if (m_mainmenu.window)
		delete m_mainmenu.window;
	else
		new Editor_Main_Menu(*this, m_mainmenu);
}

void Editor_Interactive::map_clicked(bool should_draw) {
	m_history.do_action
		(tools.current(),
		 tools.use_tool, egbase().map(), egbase().world(),
	     get_sel_pos(), *this, should_draw);
	need_complete_redraw();
	set_need_save(true);
}

bool Editor_Interactive::handle_mouserelease(Uint8 btn, int32_t x, int32_t y) {
	if (btn == SDL_BUTTON_LEFT) {
		m_left_mouse_button_is_down = false;
	}
	return Interactive_Base::handle_mouserelease(btn, x, y);
}

bool Editor_Interactive::handle_mousepress(Uint8 btn, int32_t x, int32_t y) {
	if (btn == SDL_BUTTON_LEFT) {
		m_left_mouse_button_is_down = true;
	}
	return Interactive_Base::handle_mousepress(btn, x, y);
}

/// Needed to get freehand painting tools (hold down mouse and move to edit).
void Editor_Interactive::set_sel_pos(Widelands::Node_and_Triangle<> const sel) {
	bool const target_changed =
	    tools.current().operates_on_triangles() ?
	    sel.triangle != get_sel_pos().triangle : sel.node != get_sel_pos().node;
	Interactive_Base::set_sel_pos(sel);
	if (target_changed and m_left_mouse_button_is_down)
		map_clicked(true);
}

void Editor_Interactive::toggle_buildhelp() {
	egbase().map().overlay_manager().toggle_buildhelp();
}


void Editor_Interactive::tool_menu_btn() {
	if (m_toolmenu.window)
		delete m_toolmenu.window;
	else
		new Editor_Tool_Menu(*this, m_toolmenu);
}


void Editor_Interactive::toggle_playermenu() {
	if (m_playermenu.window)
		delete m_playermenu.window;
	else {
		select_tool(tools.set_starting_pos, Editor_Tool::First);
		new Editor_Player_Menu(*this, m_playermenu);
	}

}

void Editor_Interactive::toolsize_menu_btn() {
	if (m_toolsizemenu.window)
		delete m_toolsizemenu.window;
	else
		new Editor_Toolsize_Menu(*this, m_toolsizemenu);
}

void Editor_Interactive::set_sel_radius_and_update_menu(uint32_t const val) {
	if (tools.current().has_size_one())
		return;
	if (UI::UniqueWindow * const w = m_toolsizemenu.window)
		ref_cast<Editor_Toolsize_Menu, UI::UniqueWindow>(*w).update(val);
	else
		set_sel_radius(val);
}


bool Editor_Interactive::handle_key(bool const down, SDL_keysym const code) {
	bool handled = Interactive_Base::handle_key(down, code);

	if (down) {
		// only on down events

		switch (code.sym) {
			// Sel radius
		case SDLK_1:
			set_sel_radius_and_update_menu(0);
			handled = true;
			break;
		case SDLK_2:
			set_sel_radius_and_update_menu(1);
			handled = true;
			break;
		case SDLK_3:
			set_sel_radius_and_update_menu(2);
			handled = true;
			break;
		case SDLK_4:
			set_sel_radius_and_update_menu(3);
			handled = true;
			break;
		case SDLK_5:
			set_sel_radius_and_update_menu(4);
			handled = true;
			break;
		case SDLK_6:
			set_sel_radius_and_update_menu(5);
			handled = true;
			break;
		case SDLK_7:
			set_sel_radius_and_update_menu(6);
			handled = true;
			break;
		case SDLK_8:
			set_sel_radius_and_update_menu(7);
			handled = true;
			break;
		case SDLK_9:
			set_sel_radius_and_update_menu(8);
			handled = true;
			break;
		case SDLK_0:
			set_sel_radius_and_update_menu(9);
			handled = true;
			break;

		case SDLK_LSHIFT:
		case SDLK_RSHIFT:
			if (tools.use_tool == Editor_Tool::First)
				select_tool(tools.current(), Editor_Tool::Second);
			handled = true;
			break;

		case SDLK_LALT:
		case SDLK_RALT:
		case SDLK_MODE:
			if (tools.use_tool == Editor_Tool::First)
				select_tool(tools.current(), Editor_Tool::Third);
			handled = true;
			break;

		case SDLK_SPACE:
			toggle_buildhelp();
			handled = true;
			break;

		case SDLK_c:
			set_display_flag
			(Interactive_Base::dfShowCensus,
			 !get_display_flag(Interactive_Base::dfShowCensus));
			handled = true;
			break;

		case SDLK_f:
			g_gr->toggle_fullscreen();
			handled = true;
			break;

		case SDLK_h:
			toggle_mainmenu();
			handled = true;
			break;

		case SDLK_i:
			select_tool(tools.info, Editor_Tool::First);
			handled = true;
			break;

		case SDLK_m:
			toggle_minimap();
			handled = true;
			break;

		case SDLK_l:
			if (code.mod & (KMOD_LCTRL | KMOD_RCTRL))
				new Main_Menu_Load_Map(*this);
			handled = true;
			break;

		case SDLK_p:
			toggle_playermenu();
			handled = true;
			break;

		case SDLK_s:
			if (code.mod & (KMOD_LCTRL | KMOD_RCTRL))
				new Main_Menu_Save_Map(*this);
			handled = true;
			break;

		case SDLK_t:
			tool_menu_btn();
			handled = true;
			break;

		case SDLK_z:
			if ((code.mod & (KMOD_LCTRL | KMOD_RCTRL)) && (code.mod & (KMOD_LSHIFT | KMOD_RSHIFT)))
				m_history.redo_action(egbase().world());
			else if (code.mod & (KMOD_LCTRL | KMOD_RCTRL))
				m_history.undo_action(egbase().world());
			handled = true;
			break;
		case SDLK_y:
			if (code.mod & (KMOD_LCTRL | KMOD_RCTRL))
				m_history.redo_action(egbase().world());
			handled = true;
			break;
		default:
			break;

		}
	} else {
		// key up events
		switch (code.sym) {
		case SDLK_LSHIFT:
		case SDLK_RSHIFT:
		case SDLK_LALT:
		case SDLK_RALT:
		case SDLK_MODE:
			if (tools.use_tool != Editor_Tool::First)
				select_tool(tools.current(), Editor_Tool::First);
			handled = true;
			break;
		default:
			break;
		}
	}
	return handled;
}


void Editor_Interactive::select_tool
(Editor_Tool & primary, Editor_Tool::Tool_Index const which) {
	if (which == Editor_Tool::First and & primary != tools.current_pointer) {
		if (primary.has_size_one())
			set_sel_radius_and_update_menu(0);
		Widelands::Map & map = egbase().map();
		//  A new tool has been selected. Remove all registered overlay callback
		//  functions.
<<<<<<< HEAD
		map.overlay_manager().register_overlay_callback_function(nullptr, nullptr);
		map.recalc_whole_map(egbase().world());
=======
		map.overlay_manager().remove_overlay_callback_function();
		map.recalc_whole_map();
>>>>>>> a93b71e7

	}
	tools.current_pointer = &primary;
	tools.use_tool        = which;

	if (char const * const sel_pic = primary.get_sel(which))
		set_sel_picture(sel_pic);
	else
		unset_sel_picture();
	set_sel_triangles(primary.operates_on_triangles());
}

/**
 * Reference functions
 *
 *  data is a pointer to a tribe (for buildings)
 */
void Editor_Interactive::reference_player_tribe
(Widelands::Player_Number player, void const * const data) {
	assert(0 < player);
	assert(player <= egbase().map().get_nrplayers());

	Player_References r;
	r.player = player;
	r.object = data;

	m_player_tribe_references.push_back(r);
}

/// Unreference !once!, if referenced many times, this will leak a reference.
void Editor_Interactive::unreference_player_tribe
(Widelands::Player_Number const player, void const * const data) {
	assert(player <= egbase().map().get_nrplayers());
	assert(data);

	std::vector<Player_References> & references = m_player_tribe_references;
	std::vector<Player_References>::iterator it = references.begin();
	std::vector<Player_References>::const_iterator references_end =
	    references.end();
	if (player) {
		for (; it < references_end; ++it)
			if (it->player == player and it->object == data) {
				references.erase(it);
				break;
			}
	} else //  Player is invalid. Remove all references from this object.
		while (it < references_end)
			if (it->object == data) {
				it = references.erase(it);
				references_end = references.end();
			} else
				++it;
}

bool Editor_Interactive::is_player_tribe_referenced
(Widelands::Player_Number const  player) {
	assert(0 < player);
	assert(player <= egbase().map().get_nrplayers());

	for (uint32_t i = 0; i < m_player_tribe_references.size(); ++i)
		if (m_player_tribe_references[i].player == player)
			return true;

	return false;
}

void Editor_Interactive::run_editor(const std::string & filename, const std::string& script_to_run) {
	Widelands::Editor_Game_Base editor(nullptr);
	Editor_Interactive eia(editor);
	editor.set_ibase(&eia); // TODO get rid of this
	{
		UI::ProgressWindow loader_ui("pics/editor.jpg");
		std::vector<std::string> tipstext;
		tipstext.push_back("editor");
		GameTips editortips(loader_ui, tipstext);

		{
			Widelands::Map & map = *new Widelands::Map;
			editor.set_map(&map);
			if (filename.empty()) {
				loader_ui.step("Creating empty map...");
				map.create_empty_map(
				   editor.world(),
				   64,
				   64,
				   _("No Name"),
				   g_options.pull_section("global").get_string("realname", _("Unknown")));

				{
					//  Load all tribes into memory
					std::vector<std::string> tribenames;
					Widelands::Tribe_Descr::get_all_tribenames(tribenames);
					container_iterate_const(std::vector<std::string>, tribenames, i) {
						loader_ui.stepf(_("Loading tribe: %s"), i.current->c_str());
						editor.manually_load_tribe(*i.current);
					}
				}
				loader_ui.step(_("Loading graphics..."));
				editor.load_graphics(loader_ui);
				loader_ui.step(std::string());
			} else {
				loader_ui.stepf("Loading map \"%s\"...", filename.c_str());
				eia.load(filename);
			}
		}

		eia.select_tool(eia.tools.increase_height, Editor_Tool::First);
		editor.postload();
		eia.start();

		if (!script_to_run.empty()) {
			eia.egbase().lua().run_script(*g_fs, script_to_run);
		}
	}
	eia.run();

	editor.cleanup_objects();

	g_gr->flush_animations();
	g_anim.flush();
}<|MERGE_RESOLUTION|>--- conflicted
+++ resolved
@@ -495,14 +495,8 @@
 		Widelands::Map & map = egbase().map();
 		//  A new tool has been selected. Remove all registered overlay callback
 		//  functions.
-<<<<<<< HEAD
-		map.overlay_manager().register_overlay_callback_function(nullptr, nullptr);
+		map.overlay_manager().remove_overlay_callback_function();
 		map.recalc_whole_map(egbase().world());
-=======
-		map.overlay_manager().remove_overlay_callback_function();
-		map.recalc_whole_map();
->>>>>>> a93b71e7
-
 	}
 	tools.current_pointer = &primary;
 	tools.use_tool        = which;
