--- conflicted
+++ resolved
@@ -49,18 +49,18 @@
 	box_(this, margin_, margin_, UI::Box::Vertical, 0, 0, margin_),
 	width_(&box_, 0, 0, box_width_, box_width_ / 3,
 			 0, 0, 0,
-			 _("Width:"), "", g_gr->images().get("pics/but1.png"), UI::SpinBox::Type::kValueList),
+			 _("Width:"), "", g_gr->images().get("images/ui_basic/but1.png"), UI::SpinBox::Type::kValueList),
 	height_(&box_, 0, 0, box_width_, box_width_ / 3,
 			  0, 0, 0,
-			  _("Height:"), "", g_gr->images().get("pics/but1.png"), UI::SpinBox::Type::kValueList),
+			  _("Height:"), "", g_gr->images().get("images/ui_basic/but1.png"), UI::SpinBox::Type::kValueList),
 	list_(&box_, 0, 0, box_width_, 330),
 	// Buttons
 	button_box_(&box_, 0, 0, UI::Box::Horizontal, 0, 0, margin_),
 	ok_button_(&button_box_, "create_map", 0, 0, box_width_ / 2 - margin_, 0,
-		 g_gr->images().get("pics/but5.png"),
+		 g_gr->images().get("images/ui_basic/but5.png"),
 		 _("Create Map")),
 	cancel_button_(&button_box_, "generate_map", 0, 0, box_width_ / 2 - margin_, 0,
-		 g_gr->images().get("pics/but1.png"),
+		 g_gr->images().get("images/ui_basic/but1.png"),
 		 _("Cancel"))
 {
 	width_.set_value_list(Widelands::kMapDimensions);
@@ -82,55 +82,6 @@
 		height_.set_value(height_index);
 	}
 
-<<<<<<< HEAD
-	m_width = new UI::Textarea(this, posx + spacing + 20, posy,
-										(boost::format(_("Width: %u")) % Widelands::MAP_DIMENSIONS[m_w]).str());
-
-	UI::Button * widthupbtn = new UI::Button
-		(this, "width_up",
-		 get_inner_w() - spacing - 20, posy, 20, 20,
-		 g_gr->images().get("images/ui_basic/but1.png"),
-		 g_gr->images().get("images/ui_basic/scrollbar_up.png"));
-	widthupbtn->sigclicked.connect(boost::bind(&MainMenuNewMap::button_clicked, this, 0));
-
-	UI::Button * widthdownbtn = new UI::Button
-		(this, "width_down",
-		 posx, posy, 20, 20,
-		 g_gr->images().get("images/ui_basic/but1.png"),
-		 g_gr->images().get("images/ui_basic/scrollbar_down.png"));
-	widthdownbtn->sigclicked.connect(boost::bind(&MainMenuNewMap::button_clicked, this, 1));
-
-	posy += 20 + spacing + spacing;
-
-	m_height = new UI::Textarea(this, posx + spacing + 20, posy,
-										 (boost::format(_("Height: %u"))
-										  % Widelands::MAP_DIMENSIONS[m_h]).str());
-
-	UI::Button * heightupbtn = new UI::Button
-		(this, "height_up",
-		 get_inner_w() - spacing - 20, posy, 20, 20,
-		 g_gr->images().get("images/ui_basic/but1.png"),
-		 g_gr->images().get("images/ui_basic/scrollbar_up.png"));
-	heightupbtn->sigclicked.connect(boost::bind(&MainMenuNewMap::button_clicked, this, 2));
-
-	UI::Button * heightdownbtn = new UI::Button
-		(this, "height_down",
-		 posx, posy, 20, 20,
-		 g_gr->images().get("images/ui_basic/but1.png"),
-		 g_gr->images().get("images/ui_basic/scrollbar_down.png"));
-	heightdownbtn->sigclicked.connect(boost::bind(&MainMenuNewMap::button_clicked, this, 3));
-
-	posy += 20 + spacing + spacing;
-
-	posy += height + spacing + spacing + spacing;
-
-	UI::Button * createbtn = new UI::Button
-		(this, "create_map",
-		 posx, posy, width, height,
-		 g_gr->images().get("images/ui_basic/but5.png"),
-		 _("Create Map"));
-	createbtn->sigclicked.connect(boost::bind(&MainMenuNewMap::clicked_create_map, this));
-=======
 	box_.add(&width_, UI::Box::AlignLeft);
 	box_.add(&height_, UI::Box::AlignLeft);
 	box_.add_space(margin_);
@@ -151,7 +102,6 @@
 	set_size(get_w(), box_.get_h() + 2 * margin_ + get_h() - get_inner_h());
 	fill_list();
 	center_to_parent();
->>>>>>> 4750c32a
 }
 
 
