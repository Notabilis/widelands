--- conflicted
+++ resolved
@@ -37,43 +37,7 @@
 	: EncyclopediaWindow(parent, registry, lua)
 {
 	try {
-<<<<<<< HEAD
-		std::unique_ptr<LuaTable> table(eia().egbase().lua().run_script(script_path));
-		std::unique_ptr<LuaCoroutine> cr(table->get_coroutine("func"));
-
-		std::string descname = "";
-
-		switch (type) {
-		case (HelpEntry::Type::kTerrain): {
-			const Widelands::TerrainDescription& descr =
-			   eia().egbase().world().terrain_descr(lists_.at(key)->get_selected());
-			/** TRANSLATORS: Terrain name + editor category, e.g. Steppe (Summer) */
-			descname = (boost::format(_("%1% (%2%)"))
-						  % descr.descname().c_str()
-						  % descr.editor_category()->descname()).str();
-			cr->push_arg(descr.name());
-			break;
-		}
-		case (HelpEntry::Type::kTree): {
-			const Widelands::ImmovableDescr* descr =
-			   eia().egbase().world().get_immovable_descr(lists_.at(key)->get_selected());
-			descname = descr->species();
-			cr->push_arg(descr->name());
-			break;
-		}
-		}
-
-		cr->resume();
-		const std::string help_text = cr->pop_string();
-
-		// We add the heading here instead of in Lua, so that the content can be
-		// reused in a standalone window that will have the heading as a window
-		// title.
-		contents_.at(key)->set_text((boost::format("%s%s") % heading(descname) % help_text).str());
-
-=======
 		init(parent, lua_->run_script("scripting/editor/editor_help.lua"));
->>>>>>> 342efb38
 	} catch (LuaError& err) {
 		log("Error loading script for editor help:\n%s\n", err.what());
 		UI::WLMessageBox wmb(
