/*
 * Copyright (C) 2002-2004, 2006-2011 by the Widelands Development Team
 *
 * This program is free software; you can redistribute it and/or
 * modify it under the terms of the GNU General Public License
 * as published by the Free Software Foundation; either version 2
 * of the License, or (at your option) any later version.
 *
 * This program is distributed in the hope that it will be useful,
 * but WITHOUT ANY WARRANTY; without even the implied warranty of
 * MERCHANTABILITY or FITNESS FOR A PARTICULAR PURPOSE.  See the
 * GNU General Public License for more details.
 *
 * You should have received a copy of the GNU General Public License
 * along with this program; if not, write to the Free Software
 * Foundation, Inc., 51 Franklin Street, Fifth Floor, Boston, MA  02110-1301, USA.
 *
 */

#include "editor/ui_menus/editor_player_menu.h"

#include <boost/format.hpp>

#include "base/i18n.h"
#include "base/wexception.h"
#include "editor/editorinteractive.h"
#include "editor/tools/editor_set_starting_pos_tool.h"
#include "graphic/graphic.h"
#include "logic/constants.h"
#include "logic/map.h"
#include "logic/player.h"
#include "logic/tribes/tribes.h"
#include "logic/warehouse.h"
#include "profile/profile.h"
#include "ui_basic/editbox.h"
#include "ui_basic/messagebox.h"
#include "ui_basic/textarea.h"
#include "wui/overlay_manager.h"

#define UNDEFINED_TRIBE_NAME "<undefined>"

inline EditorInteractive & EditorPlayerMenu::eia() {
	return dynamic_cast<EditorInteractive&>(*get_parent());
}

EditorPlayerMenu::EditorPlayerMenu
	(EditorInteractive & parent, UI::UniqueWindow::Registry & registry)
	:
	UI::UniqueWindow
		(&parent, "players_menu", &registry, 340, 400, _("Player Options")),
	m_add_player
		(this, "add_player",
		 get_inner_w() - 5 - 20, 5, 20, 20,
		 g_gr->images().get("pics/but1.png"),
		 g_gr->images().get("pics/scrollbar_up.png"),
		 _("Add player"),
		 parent.egbase().map().get_nrplayers() < MAX_PLAYERS),
	m_remove_last_player
		(this, "remove_last_player",
		 5, 5, 20, 20,
		 g_gr->images().get("pics/but1.png"),
		 g_gr->images().get("pics/scrollbar_down.png"),
		 _("Remove last player"),
		 1 < parent.egbase().map().get_nrplayers())
{
	m_add_player.sigclicked.connect(boost::bind(&EditorPlayerMenu::clicked_add_player, boost::ref(*this)));
	m_remove_last_player.sigclicked.connect
		(boost::bind(&EditorPlayerMenu::clicked_remove_last_player, boost::ref(*this)));

	int32_t const spacing = 5;
	int32_t const width   = 20;
	int32_t       posy    = 0;

<<<<<<< HEAD
	m_tribes = Widelands::Tribes::get_all_tribenames();
=======
	// Initializing the descnames for the tribes.
	for (const std::string& tribename : Widelands::TribeDescr::get_all_tribenames()) {
		std::string tribepath("tribes/" + tribename);
		// get translated tribesname
		Profile prof
			((tribepath + "/conf").c_str(), nullptr, "tribe_" + tribename);
		Section & global = prof.get_safe_section("tribe");
		const char* descname = global.get_safe_string("name");
		m_tribenames.push_back(tribename);
		m_tribe_descnames.insert(std::make_pair(tribename, descname));
	}
>>>>>>> df4a3454

	set_inner_size(375, 135);

	UI::Textarea * ta = new UI::Textarea(this, 0, 0, _("Number of Players"));
	ta->set_pos(Point((get_inner_w() - ta->get_w()) / 2, posy + 5));
	posy += spacing + width;

	m_nr_of_players_ta = new UI::Textarea(this, 0, 0, "5");
	m_nr_of_players_ta->set_pos
		(Point((get_inner_w() - m_nr_of_players_ta->get_w()) / 2, posy + 5));

	posy += width + spacing + spacing;

	m_posy = posy;

	for (Widelands::PlayerNumber i = 0; i < MAX_PLAYERS; ++i) {
		m_plr_names          [i] = nullptr;
		m_plr_set_pos_buts   [i] = nullptr;
		m_plr_set_tribes_buts[i] = nullptr;
		m_plr_make_infrastructure_buts[i] = nullptr;
	}
	update();

	set_thinks(true);
}

/**
 * Think function. Some things may change while this window
 * is open
 */
void EditorPlayerMenu::think() {
	update();
}

/**
 * Update all
*/
void EditorPlayerMenu::update() {
	if (is_minimal())
		return;

	Widelands::Map & map = eia().egbase().map();
	Widelands::PlayerNumber const nr_players = map.get_nrplayers();
	{
		assert(nr_players <= 99); //  2 decimal digits
		char text[3];
		if (char const nr_players_10 = nr_players / 10) {
			text[0] = '0' + nr_players_10;
			text[1] = '0' + nr_players % 10;
			text[2] = '\0';
		} else {
			text[0] = '0' + nr_players;
			text[1] = '\0';
		}
		m_nr_of_players_ta->set_text(text);
	}

	//  Now remove all the unneeded stuff.
	for (Widelands::PlayerNumber i = nr_players; i < MAX_PLAYERS; ++i) {
		delete m_plr_names          [i]; m_plr_names          [i] = nullptr;
		delete m_plr_set_pos_buts   [i]; m_plr_set_pos_buts   [i] = nullptr;
		delete m_plr_set_tribes_buts[i]; m_plr_set_tribes_buts[i] = nullptr;
	}
	int32_t       posy    = m_posy;
	int32_t const spacing =  5;
	int32_t const size    = 20;

	iterate_player_numbers(p, nr_players) {
		int32_t posx = spacing;
		if (!m_plr_names[p - 1]) {
			m_plr_names[p - 1] =
				new UI::EditBox
					(this, posx, posy, 140, size,
					 g_gr->images().get("pics/but0.png"));
			m_plr_names[p - 1]->changed.connect
				(boost::bind(&EditorPlayerMenu::name_changed, this, p - 1));
			posx += 140 + spacing;
			m_plr_names[p - 1]->set_text(map.get_scenario_player_name(p));
		}

		if (!m_plr_set_tribes_buts[p - 1]) {
			m_plr_set_tribes_buts[p - 1] =
				new UI::Button
					(this, "tribe",
					 posx, posy, 140, size,
					 g_gr->images().get("pics/but0.png"),
					 "");
			m_plr_set_tribes_buts[p - 1]->sigclicked.connect
				(boost::bind(&EditorPlayerMenu::player_tribe_clicked, boost::ref(*this), p - 1));
			posx += 140 + spacing;
		}

		// Get/Set (localized) tribe names
		if (map.get_scenario_player_tribe(p) != UNDEFINED_TRIBE_NAME) {
			m_selected_tribes[p] = map.get_scenario_player_tribe(p);
		} else {
			m_selected_tribes[p] = m_tribenames[0];
			map.set_scenario_player_tribe(p, m_selected_tribes[p]);
		}
		m_plr_set_tribes_buts[p - 1]->set_title(m_tribe_descnames.find(m_selected_tribes[p])->second);

		// Set default AI and closeable to false (always default - should be changed by hand)
		map.set_scenario_player_ai(p, "");
		map.set_scenario_player_closeable(p, false);

		//  Set Starting pos button.
		if (!m_plr_set_pos_buts[p - 1]) {
			m_plr_set_pos_buts[p - 1] =
				new UI::Button
					(this, "starting_pos",
					 posx, posy, size, size,
					 g_gr->images().get("pics/but0.png"),
					 nullptr,
					 "");
			m_plr_set_pos_buts[p - 1]->sigclicked.connect
				(boost::bind(&EditorPlayerMenu::set_starting_pos_clicked, boost::ref(*this), p));
		}
		char text[] = "pics/fsel_editor_set_player_00_pos.png";
		text[28] += p / 10;
		text[29] += p % 10;
		m_plr_set_pos_buts[p - 1]->set_pic(g_gr->images().get(text));
		posy += size + spacing;
	}
	set_inner_size(get_inner_w(), posy + spacing);
}

void EditorPlayerMenu::clicked_add_player() {
	Widelands::Map & map = eia().egbase().map();
	Widelands::PlayerNumber const nr_players = map.get_nrplayers() + 1;
	assert(nr_players <= MAX_PLAYERS);
	map.set_nrplayers(nr_players);
	{ //  register new default name for this players
		assert(nr_players <= 99); //  2 decimal digits
		/** TRANSLATORS: Default player name, e.g. Player 1 */
		const std::string name = (boost::format(_("Player %u")) % static_cast<unsigned int>(nr_players)).str();
		map.set_scenario_player_name(nr_players, name);
	}
	map.set_scenario_player_tribe(nr_players, m_tribenames[0]);
	eia().set_need_save(true);
	m_add_player        .set_enabled(nr_players < MAX_PLAYERS);
	m_remove_last_player.set_enabled(true);
	update();
}


void EditorPlayerMenu::clicked_remove_last_player() {
	EditorInteractive& menu = eia();
	Widelands::Map & map = menu.egbase().map();
	Widelands::PlayerNumber const old_nr_players = map.get_nrplayers();
	Widelands::PlayerNumber const nr_players     = old_nr_players - 1;
	assert(1 <= nr_players);

	if (!menu.is_player_tribe_referenced(old_nr_players)) {
		if (const Widelands::Coords sp = map.get_starting_pos(old_nr_players)) {
			//  Remove starting position marker.
			char picsname[] = "pics/editor_player_00_starting_pos.png";
			picsname[19] += old_nr_players / 10;
			picsname[20] += old_nr_players % 10;
			map.overlay_manager().remove_overlay
				(sp, g_gr->images().get(picsname));
		}
		// if removed player was selected switch to the next highest player
		if (old_nr_players == menu.tools.set_starting_pos.get_current_player())
			set_starting_pos_clicked(nr_players);
	}
	map.set_nrplayers(nr_players);
	m_remove_last_player.set_enabled(1 < nr_players);

	update();
	// TODO(SirVer): Take steps when the player is referenced someplace. Not
	// TODO(SirVer): currently possible in the editor though.
}


/**
 * Player Tribe Button clicked
 */
void EditorPlayerMenu::player_tribe_clicked(uint8_t n) {
	EditorInteractive& menu = eia();
<<<<<<< HEAD
		if (!menu.is_player_tribe_referenced(n + 1)) {
		std::string t = m_plr_set_tribes_buts[n]->get_title();
		if (!Widelands::Tribes::tribe_exists(t))
=======
	if (!menu.is_player_tribe_referenced(n + 1)) {
		if (!Widelands::TribeDescr::exists_tribe(m_selected_tribes[n + 1]))
>>>>>>> df4a3454
			throw wexception
				("Map defines tribe %s, but it does not exist!", m_selected_tribes[n + 1].c_str());
		uint32_t i;
		for (i = 0; i < m_tribenames.size(); ++i)
			if (m_tribenames[i] == m_selected_tribes[n + 1])
				break;
		m_selected_tribes[n + 1] = i == m_tribenames.size() - 1 ? m_tribenames[0] : m_tribenames[++i];
		menu.egbase().map().set_scenario_player_tribe(n + 1, m_selected_tribes[n + 1]);
		menu.set_need_save(true);
	} else {
		UI::WLMessageBox mmb
			(&menu,
			 _("Error!"),
			 _
			 	("Cannot remove player. It is referenced someplace. Remove all"
			 	 " buildings and animals that depend on this player and try again."),
			 UI::WLMessageBox::MBoxType::kOk);
		mmb.run<UI::Panel::Returncodes>();
	}
	update();
}


/**
 * Set Current Start Position button selected
 */
void EditorPlayerMenu::set_starting_pos_clicked(uint8_t n) {
	EditorInteractive& menu = eia();
	//  jump to the current node
	Widelands::Map & map = menu.egbase().map();
	if (Widelands::Coords const sp = map.get_starting_pos(n))
		menu.move_view_to(sp);

	//  select tool set mplayer
	menu.select_tool(menu.tools.set_starting_pos, EditorTool::First);
	menu.tools.set_starting_pos.set_current_player(n);

	//  reselect tool, so everything is in a defined state
	menu.select_tool(menu.tools.current(), EditorTool::First);

	//  Register callback function to make sure that only valid locations are
	//  selected.
	map.overlay_manager().register_overlay_callback_function(
	   boost::bind(&editor_tool_set_starting_pos_callback, _1, boost::ref(map)));
	map.recalc_whole_map(menu.egbase().world());
	update();
}

/**
 * Player name has changed
 */
void EditorPlayerMenu::name_changed(int32_t m) {
	//  Player name has been changed.
	std::string text = m_plr_names[m]->text();
	EditorInteractive& menu = eia();
	Widelands::Map & map = menu.egbase().map();
	if (text == "") {
		text = map.get_scenario_player_name(m + 1);
		m_plr_names[m]->set_text(text);
	}
	map.set_scenario_player_name(m + 1, text);
	m_plr_names[m]->set_text(map.get_scenario_player_name(m + 1));
	menu.set_need_save(true);
}

/*
 * Make infrastructure button clicked
 */
void EditorPlayerMenu::make_infrastructure_clicked(uint8_t n) {
	EditorInteractive & parent =
		dynamic_cast<EditorInteractive &>(*get_parent());
   // Check if starting position is valid (was checked before
   // so must be true)
	Widelands::EditorGameBase & egbase = parent.egbase();
	Widelands::Map & map = egbase.map();
	OverlayManager & overlay_manager = map.overlay_manager();
	const Widelands::Coords start_pos = map.get_starting_pos(n);
	assert(start_pos);

	Widelands::Player * p = egbase.get_player(n);
	if (!p) {
		// This player is unknown, register it,
		// place a hq and reference the tribe
		// so that this tribe can not be changed
		egbase.add_player
			(n, 0, // TODO(SirVer): initialization index makes no sense here
			 m_tribe_descnames.find(m_selected_tribes[n])->second,
			 m_plr_names[n - 1]->text());

		p = egbase.get_player(n);
	}

   // If the player is already created in the editor, this means
   // that there might be already a hq placed somewhere. This needs to be
   // deleted before a starting position change can occure
	const Widelands::PlayerNumber player_number = p->player_number();
	const Widelands::Coords starting_pos = map.get_starting_pos(player_number);
	Widelands::BaseImmovable * const imm = map[starting_pos].get_immovable();
	if (!imm) {
      // place HQ
		const Widelands::TribeDescr & tribe = p->tribe();
		const Widelands::BuildingIndex idx = tribe.headquarters();
		if (!tribe.has_building(idx))
			throw wexception("Tribe %s lacks headquarters", tribe.name().c_str());
		// Widelands::Warehouse & headquarter = dynamic_cast<Widelands::Warehouse &>
		//         (egbase.warp_building(starting_pos, player_number, idx));
		// egbase.conquer_area
		//         (PlayerArea
		//          (player_number, Area(starting_pos, headquarter.get_conquers())));
		// tribe.load_warehouse_with_start_wares(editor, headquarter);

		parent.reference_player_tribe(n, &tribe);

		// Remove the player overlay from this starting pos.
		// A HQ is overlay enough
		std::string picsname = "pics/editor_player_";
		picsname += static_cast<char>((n / 10) + 0x30);
		picsname += static_cast<char>((n % 10) + 0x30);
		picsname += "_starting_pos.png";
		overlay_manager.remove_overlay
			(start_pos, g_gr->images().get(picsname));
	}

	parent.select_tool(parent.tools.make_infrastructure, EditorTool::First);
	parent.tools.make_infrastructure.set_player(n);
	overlay_manager.register_overlay_callback_function(
	   boost::bind(&editor_make_infrastructure_tool_callback, _1, boost::ref(egbase), n));
	map.recalc_whole_map(egbase.world());
}<|MERGE_RESOLUTION|>--- conflicted
+++ resolved
@@ -61,7 +61,8 @@
 		 g_gr->images().get("pics/but1.png"),
 		 g_gr->images().get("pics/scrollbar_down.png"),
 		 _("Remove last player"),
-		 1 < parent.egbase().map().get_nrplayers())
+		 1 < parent.egbase().map().get_nrplayers()),
+	m_tribenames(eia().egbase().tribes().get_all_tribenames())
 {
 	m_add_player.sigclicked.connect(boost::bind(&EditorPlayerMenu::clicked_add_player, boost::ref(*this)));
 	m_remove_last_player.sigclicked.connect
@@ -70,22 +71,6 @@
 	int32_t const spacing = 5;
 	int32_t const width   = 20;
 	int32_t       posy    = 0;
-
-<<<<<<< HEAD
-	m_tribes = Widelands::Tribes::get_all_tribenames();
-=======
-	// Initializing the descnames for the tribes.
-	for (const std::string& tribename : Widelands::TribeDescr::get_all_tribenames()) {
-		std::string tribepath("tribes/" + tribename);
-		// get translated tribesname
-		Profile prof
-			((tribepath + "/conf").c_str(), nullptr, "tribe_" + tribename);
-		Section & global = prof.get_safe_section("tribe");
-		const char* descname = global.get_safe_string("name");
-		m_tribenames.push_back(tribename);
-		m_tribe_descnames.insert(std::make_pair(tribename, descname));
-	}
->>>>>>> df4a3454
 
 	set_inner_size(375, 135);
 
@@ -185,7 +170,7 @@
 			m_selected_tribes[p] = m_tribenames[0];
 			map.set_scenario_player_tribe(p, m_selected_tribes[p]);
 		}
-		m_plr_set_tribes_buts[p - 1]->set_title(m_tribe_descnames.find(m_selected_tribes[p])->second);
+		m_plr_set_tribes_buts[p - 1]->set_title(eia().egbase().tribes().tribeinfo(m_selected_tribes[p]).descname);
 
 		// Set default AI and closeable to false (always default - should be changed by hand)
 		map.set_scenario_player_ai(p, "");
@@ -265,20 +250,17 @@
  */
 void EditorPlayerMenu::player_tribe_clicked(uint8_t n) {
 	EditorInteractive& menu = eia();
-<<<<<<< HEAD
-		if (!menu.is_player_tribe_referenced(n + 1)) {
-		std::string t = m_plr_set_tribes_buts[n]->get_title();
-		if (!Widelands::Tribes::tribe_exists(t))
-=======
 	if (!menu.is_player_tribe_referenced(n + 1)) {
-		if (!Widelands::TribeDescr::exists_tribe(m_selected_tribes[n + 1]))
->>>>>>> df4a3454
+		if (!Widelands::Tribes::tribe_exists(m_selected_tribes[n + 1])) {
 			throw wexception
 				("Map defines tribe %s, but it does not exist!", m_selected_tribes[n + 1].c_str());
+		}
 		uint32_t i;
-		for (i = 0; i < m_tribenames.size(); ++i)
-			if (m_tribenames[i] == m_selected_tribes[n + 1])
+		for (i = 0; i < m_tribenames.size(); ++i) {
+			if (m_tribenames[i] == m_selected_tribes[n + 1]) {
 				break;
+			}
+		}
 		m_selected_tribes[n + 1] = i == m_tribenames.size() - 1 ? m_tribenames[0] : m_tribenames[++i];
 		menu.egbase().map().set_scenario_player_tribe(n + 1, m_selected_tribes[n + 1]);
 		menu.set_need_save(true);
@@ -359,7 +341,7 @@
 		// so that this tribe can not be changed
 		egbase.add_player
 			(n, 0, // TODO(SirVer): initialization index makes no sense here
-			 m_tribe_descnames.find(m_selected_tribes[n])->second,
+			 eia().egbase().tribes().tribeinfo(m_selected_tribes[n]).descname,
 			 m_plr_names[n - 1]->text());
 
 		p = egbase.get_player(n);
