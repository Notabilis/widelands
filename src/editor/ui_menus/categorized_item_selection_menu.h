--- conflicted
+++ resolved
@@ -85,19 +85,11 @@
 	add(tab_panel, UI::Align_Center);
 
 	for (uint32_t category_index = 0; category_index < categories.size(); ++category_index) {
-<<<<<<< HEAD
-		const Widelands::EditorCategory& category = *categories.get_mutable(category_index);
-
-		std::vector<int> item_indices;
-		for (size_t j = 0; j < descriptions_.size(); ++j) {
-			if (descriptions_.get_mutable(j)->editor_category().name() != category.name()) {
-=======
 		const Widelands::EditorCategory& category = categories.get(category_index);
 
 		std::vector<int> item_indices;
 		for (size_t j = 0; j < descriptions_.size(); ++j) {
 			if (descriptions_.get(j).editor_category().name() != category.name()) {
->>>>>>> 326c66e9
 				continue;
 			}
 			item_indices.push_back(j);
@@ -121,11 +113,7 @@
 			}
 			assert(horizontal != nullptr);
 
-<<<<<<< HEAD
-			UI::Checkbox* cb = create_checkbox(horizontal, *descriptions_.get_mutable(i));
-=======
 			UI::Checkbox* cb = create_checkbox(horizontal, descriptions_.get(i));
->>>>>>> 326c66e9
 			cb->set_state(tool_->is_enabled(i));
 			cb->changedto.connect(boost::bind(&CategorizedItemSelectionMenu::selected, this, i, _1));
 			checkboxes_[i] = cb;
@@ -177,11 +165,7 @@
 	for (int i = 0; j; ++i) {
 		if (tool_->is_enabled(i)) {
 			buf += " ";
-<<<<<<< HEAD
-			buf += descriptions_.get_mutable(i)->descname();
-=======
 			buf += descriptions_.get(i).descname();
->>>>>>> 326c66e9
 			--j;
 		}
 	}
