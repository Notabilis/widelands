--- conflicted
+++ resolved
@@ -51,14 +51,14 @@
 	// Size
 	width_(&box_, 0, 0, box_width_, box_width_ / 3,
 			 0, 0, 0,
-			 _("Width:"), "", g_gr->images().get("pics/but1.png"), UI::SpinBox::Type::kValueList),
+			 _("Width:"), "", g_gr->images().get("images/ui_basic/but1.png"), UI::SpinBox::Type::kValueList),
 	height_(&box_, 0, 0, box_width_, box_width_ / 3,
 			  0, 0, 0,
-			  _("Height:"), "", g_gr->images().get("pics/but1.png"), UI::SpinBox::Type::kValueList),
+			  _("Height:"), "", g_gr->images().get("images/ui_basic/but1.png"), UI::SpinBox::Type::kValueList),
 	max_players_(2),
 	players_(&box_, 0, 0, box_width_, box_width_ / 3,
 			  2, 1, max_players_,
-			  _("Players:"), "", g_gr->images().get("pics/but1.png"), UI::SpinBox::Type::kSmall),
+			  _("Players:"), "", g_gr->images().get("images/ui_basic/but1.png"), UI::SpinBox::Type::kSmall),
 	// World + Resources
 	world_descriptions_(
 	{
@@ -71,44 +71,6 @@
 		/** TRANSLATORS: A world name for the random map generator in the editor */
 		{"blackland", _("Wasteland")},
 	}),
-<<<<<<< HEAD
-	m_current_world(0) {
-	int32_t const offsx   =  5;
-	int32_t const offsy   =  5;
-	int32_t const spacing =  5;
-	int32_t const width   = get_inner_w() - offsx * 2;
-	int32_t const height  = 20;
-	int32_t       posx    = offsx;
-	int32_t       posy    = offsy;
-	m_waterval     = 20;
-	m_landval      = 60;
-	m_wastelandval = 0;
-	m_mountainsval = 100 - m_waterval - m_landval - m_wastelandval;
-	m_pn = 1;
-
-	// ---------- Random map number edit ----------
-
-	new UI::Textarea(this, posx, posy, _("Random Number:"));
-	posy += height + spacing;
-
-	m_nrEditbox =
-		new UI::EditBox
-			(this,
-			 posx, posy,
-			 width, height,
-			 g_gr->images().get("images/ui_basic/but1.png"));
-	m_nrEditbox->changed.connect
-		(boost::bind(&MainMenuNewRandomMap::nr_edit_box_changed, this));
-	RNG rng;
-	rng.seed(clock());
-	rng.rand();
-	m_mapNumber = rng.rand();
-	m_nrEditbox->set_text(std::to_string(static_cast<unsigned int>(m_mapNumber)));
-	posy += height + 3 * spacing;
-
-
-	// ---------- Width  ----------
-=======
 	current_world_(0),
 	resource_amounts_(
 	{
@@ -127,12 +89,12 @@
 	world_
 		(&world_box_, "world", 0, 0,
 		 box_width_ - 2 * margin_ - std::max(world_label_.get_w(), resources_label_.get_w()), label_height_,
-		 g_gr->images().get("pics/but1.png"),
+		 g_gr->images().get("images/ui_basic/but1.png"),
 		 world_descriptions_[current_world_].descname),
 	resources_(&resources_box_, "resources", 0, 0,
 				  box_width_ - 2 * margin_ - std::max(world_label_.get_w(), resources_label_.get_w()),
 				  label_height_,
-				  g_gr->images().get("pics/but1.png"),
+				  g_gr->images().get("images/ui_basic/but1.png"),
 				  resource_amounts_[resource_amount_].c_str()),
 	// Terrain
 	waterval_(20),
@@ -141,13 +103,13 @@
 	mountainsval_(100 - waterval_ - landval_ - wastelandval_),
 	water_(&box_, 0, 0, box_width_, box_width_ / 3,
 			  waterval_, 0, 60,
-			  _("Water:"), "%", g_gr->images().get("pics/but1.png"), UI::SpinBox::Type::kSmall, 5),
+			  _("Water:"), "%", g_gr->images().get("images/ui_basic/but1.png"), UI::SpinBox::Type::kSmall, 5),
 	land_(&box_, 0, 0, box_width_, box_width_ / 3,
 			  landval_, 0, 100,
-			  _("Land:"), "%", g_gr->images().get("pics/but1.png"), UI::SpinBox::Type::kSmall, 5),
+			  _("Land:"), "%", g_gr->images().get("images/ui_basic/but1.png"), UI::SpinBox::Type::kSmall, 5),
 	wasteland_(&box_, 0, 0, box_width_, box_width_ / 3,
 			  wastelandval_, 0, 70,
-			  _("Wasteland:"), "%", g_gr->images().get("pics/but1.png"), UI::SpinBox::Type::kSmall, 5),
+			  _("Wasteland:"), "%", g_gr->images().get("images/ui_basic/but1.png"), UI::SpinBox::Type::kSmall, 5),
 	mountains_box_(&box_, 0, 0, UI::Box::Horizontal, 0, 0, margin_),
 	mountains_label_(&mountains_box_, 0, 0, _("Mountains:")),
 	mountains_(&mountains_box_, 0, 0, box_width_ / 3, resources_label_.get_h(),
@@ -159,23 +121,22 @@
 	map_number_label_(&map_number_box_, 0, 0, _("Random Number:")),
 	map_number_edit_(&map_number_box_, 0, 0,
 						  box_width_ - 2 * margin_ - map_number_label_.get_w(), label_height_,
-						  g_gr->images().get("pics/but1.png")),
+						  g_gr->images().get("images/ui_basic/but1.png")),
 	map_id_box_(&box_, 0, 0, UI::Box::Horizontal, 0, 0, margin_),
 	map_id_label_(&map_id_box_, 0, 0, _("Map ID:")),
 	map_id_edit_(&map_id_box_, 0, 0,
 					 box_width_ - 2 * margin_ - map_id_label_.get_w(), label_height_,
-					 g_gr->images().get("pics/but1.png")),
+					 g_gr->images().get("images/ui_basic/but1.png")),
 	// Buttons
 	button_box_(&box_, 0, 0, UI::Box::Horizontal, 0, 0, margin_),
 	ok_button_(&button_box_, "generate_map", 0, 0, box_width_ / 2 - margin_, 0,
-		 g_gr->images().get("pics/but5.png"),
+		 g_gr->images().get("images/ui_basic/but5.png"),
 		 _("Generate Map")),
 	cancel_button_(&button_box_, "generate_map", 0, 0, box_width_ / 2 - margin_, 0,
-		 g_gr->images().get("pics/but1.png"),
+		 g_gr->images().get("images/ui_basic/but1.png"),
 		 _("Cancel"))
 {
 	int32_t box_height = 0;
->>>>>>> 4750c32a
 
 	// ---------- Width + Height ----------
 
@@ -188,23 +149,6 @@
 		height_.set_value(find_dimension_index(map_extent.h));
 	}
 
-<<<<<<< HEAD
-	UI::Button * widthupbtn = new UI::Button
-		(this, "width_up",
-		 get_inner_w() - spacing - height, posy, height, height,
-		 g_gr->images().get("images/ui_basic/but1.png"),
-		 g_gr->images().get("images/ui_basic/scrollbar_up.png"));
-	widthupbtn->sigclicked.connect
-		(boost::bind(&MainMenuNewRandomMap::button_clicked, this, ButtonId::MAP_W_PLUS));
-
-	UI::Button * widthdownbtn = new UI::Button
-		(this, "width_down",
-		 posx, posy, height, height,
-		 g_gr->images().get("images/ui_basic/but1.png"),
-		 g_gr->images().get("images/ui_basic/scrollbar_down.png"));
-	widthdownbtn->sigclicked.connect
-		(boost::bind(&MainMenuNewRandomMap::button_clicked, this, ButtonId::MAP_W_MINUS));
-=======
 	width_.get_buttons()[0]->sigclicked.connect
 		(boost::bind(&MainMenuNewRandomMap::button_clicked, this, ButtonId::kMapSize));
 	width_.get_buttons()[1]->sigclicked.connect
@@ -213,7 +157,6 @@
 		(boost::bind(&MainMenuNewRandomMap::button_clicked, this, ButtonId::kMapSize));
 	height_.get_buttons()[1]->sigclicked.connect
 		(boost::bind(&MainMenuNewRandomMap::button_clicked, this, ButtonId::kMapSize));
->>>>>>> 4750c32a
 
 	box_.add(&width_, UI::Box::AlignLeft);
 	box_.add(&height_, UI::Box::AlignLeft);
@@ -221,34 +164,10 @@
 	box_height += margin_ + height_.get_h();
 
 
-<<<<<<< HEAD
-	// ---------- Height  ----------
-
-	m_height = new UI::Textarea(this, posx + spacing + height, posy,
-										 (boost::format(_("Height: %u"))
-										  % Widelands::MAP_DIMENSIONS[m_h]).str());
-
-	UI::Button * heightupbtn = new UI::Button
-		(this, "height_up",
-		 get_inner_w() - spacing - height, posy, height, height,
-		 g_gr->images().get("images/ui_basic/but1.png"),
-		 g_gr->images().get("images/ui_basic/scrollbar_up.png"));
-	heightupbtn->sigclicked.connect
-		(boost::bind(&MainMenuNewRandomMap::button_clicked, this, ButtonId::MAP_H_PLUS));
-
-	UI::Button * heightdownbtn = new UI::Button
-		(this, "height_down",
-		 posx, posy, height, height,
-		 g_gr->images().get("images/ui_basic/but1.png"),
-		 g_gr->images().get("images/ui_basic/scrollbar_down.png"));
-	heightdownbtn->sigclicked.connect
-		(boost::bind(&MainMenuNewRandomMap::button_clicked, this, ButtonId::MAP_H_MINUS));
-=======
 	// ---------- Players -----------
 
 	box_.add(&players_, UI::Box::AlignLeft);
 	box_height += margin_ + players_.get_h();
->>>>>>> 4750c32a
 
 	box_.add_space(margin_);
 	box_height += margin_;
@@ -260,23 +179,6 @@
 		world_box_.add_space(resources_label_.get_w() - world_label_.get_w() - margin_);
 	}
 
-<<<<<<< HEAD
-	UI::Button * waterupbtn = new UI::Button
-		(this, "water_up",
-		 get_inner_w() - spacing - height, posy, height, height,
-		 g_gr->images().get("images/ui_basic/but1.png"),
-		 g_gr->images().get("images/ui_basic/scrollbar_up.png"));
-	waterupbtn->sigclicked.connect
-		(boost::bind(&MainMenuNewRandomMap::button_clicked, this, ButtonId::WATER_PLUS));
-
-	UI::Button * waterdownbtn = new UI::Button
-		(this, "water_down",
-		 posx, posy, height, height,
-		 g_gr->images().get("images/ui_basic/but1.png"),
-		 g_gr->images().get("images/ui_basic/scrollbar_down.png"));
-	waterdownbtn->sigclicked.connect
-		(boost::bind(&MainMenuNewRandomMap::button_clicked, this, ButtonId::WATER_MINUS));
-=======
 	world_.sigclicked.connect
 		(boost::bind(&MainMenuNewRandomMap::button_clicked, this, ButtonId::kWorld));
 	world_box_.add(&world_, UI::Box::AlignLeft);
@@ -286,7 +188,6 @@
 	box_height += margin_;
 
 	// ---------- Amount of Resources (Low/Medium/High) ----------
->>>>>>> 4750c32a
 
 	resources_box_.add(&resources_label_, UI::Box::AlignLeft);
 	if (resources_label_.get_w() < world_label_.get_w()) {
@@ -313,33 +214,10 @@
 
 	// ---------- Land -----------
 
-<<<<<<< HEAD
-	UI::Button * landupbtn = new UI::Button
-		(this, "land_up",
-		 get_inner_w() - spacing - height, posy, height, height,
-		 g_gr->images().get("images/ui_basic/but1.png"),
-		 g_gr->images().get("images/ui_basic/scrollbar_up.png"));
-	landupbtn->sigclicked.connect
-		(boost::bind(&MainMenuNewRandomMap::button_clicked, this, ButtonId::LAND_PLUS));
-
-	UI::Button * landdownbtn = new UI::Button
-		(this, "land_down",
-		 posx, posy, height, height,
-		 g_gr->images().get("images/ui_basic/but1.png"),
-		 g_gr->images().get("images/ui_basic/scrollbar_down.png"));
-	landdownbtn->sigclicked.connect
-		(boost::bind(&MainMenuNewRandomMap::button_clicked, this, ButtonId::LAND_MINUS));
-
-	m_land = new UI::Textarea(this, posx + spacing + height, posy,
-									  (boost::format(_("Land: %i %%")) % m_landval).str());
-
-	posy += height + 2 * spacing;
-=======
 	land_.get_buttons()[0]->sigclicked.connect
 		(boost::bind(&MainMenuNewRandomMap::button_clicked, this, ButtonId::kLand));
 	land_.get_buttons()[1]->sigclicked.connect
 		(boost::bind(&MainMenuNewRandomMap::button_clicked, this, ButtonId::kLand));
->>>>>>> 4750c32a
 
 	box_.add(&land_, UI::Box::AlignLeft);
 	box_height += margin_ + land_.get_h();
@@ -347,34 +225,10 @@
 
 	// ---------- Wasteland -----------
 
-<<<<<<< HEAD
-	UI::Button * wastelandupbtn = new UI::Button
-		(this, "wasteland_up",
-		 get_inner_w() - spacing - height, posy, height, height,
-		 g_gr->images().get("images/ui_basic/but1.png"),
-		 g_gr->images().get("images/ui_basic/scrollbar_up.png"));
-	wastelandupbtn->sigclicked.connect
-		(boost::bind(&MainMenuNewRandomMap::button_clicked, this, ButtonId::WASTE_PLUS));
-
-	UI::Button * wastelanddownbtn = new UI::Button
-		(this, "wasteland_down",
-		 posx, posy, height, height,
-		 g_gr->images().get("images/ui_basic/but1.png"),
-		 g_gr->images().get("images/ui_basic/scrollbar_down.png"));
-	wastelanddownbtn->sigclicked.connect
-		(boost::bind(&MainMenuNewRandomMap::button_clicked, this, ButtonId::WASTE_MINUS));
-
-	m_wasteland = new UI::Textarea(this, posx + spacing + height, posy,
-											 (boost::format(_("Wasteland: %i %%")) % m_wastelandval).str());
-
-	posy += height + 2 * spacing;
-
-=======
 	wasteland_.get_buttons()[0]->sigclicked.connect
 		(boost::bind(&MainMenuNewRandomMap::button_clicked, this, ButtonId::kWasteland));
 	wasteland_.get_buttons()[1]->sigclicked.connect
 		(boost::bind(&MainMenuNewRandomMap::button_clicked, this, ButtonId::kWasteland));
->>>>>>> 4750c32a
 
 	box_.add(&wasteland_, UI::Box::AlignLeft);
 	box_height += margin_ + wasteland_.get_h();
@@ -404,29 +258,10 @@
 	box_.add_space(margin_);
 	box_height += margin_;
 
-<<<<<<< HEAD
-	m_res = new UI::Button
-		(this, "resources",
-		 posx, posy, width, height,
-		 g_gr->images().get("images/ui_basic/but1.png"),
-		 m_res_amounts[m_res_amount].c_str());
-	m_res->sigclicked.connect(boost::bind(&MainMenuNewRandomMap::button_clicked, this, ButtonId::SWITCH_RES));
-=======
 	// ---------- Random map number edit ----------
->>>>>>> 4750c32a
 
 	map_number_box_.add(&map_number_label_, UI::Box::AlignLeft);
 
-<<<<<<< HEAD
-	// ---------- Worlds ----------
-	m_world = new UI::Button
-		(this, "world",
-		 posx, posy, width, height,
-		 g_gr->images().get("images/ui_basic/but1.png"),
-		 m_world_descriptions[m_current_world].descrname);
-	m_world->sigclicked.connect
-		(boost::bind(&MainMenuNewRandomMap::button_clicked, this, ButtonId::SWITCH_WORLD));
-=======
 	map_number_edit_.changed.connect(boost::bind(&MainMenuNewRandomMap::nr_edit_box_changed, this));
 	RNG rng;
 	rng.seed(clock());
@@ -435,7 +270,6 @@
 	map_number_edit_.set_text(std::to_string(static_cast<unsigned int>(map_number_)));
 	map_number_box_.add(&map_number_edit_, UI::Box::AlignLeft);
 	box_.add(&map_number_box_, UI::Box::AlignLeft);
->>>>>>> 4750c32a
 
 	box_height += margin_ + map_number_box_.get_h();
 	box_.add_space(margin_);
@@ -443,49 +277,7 @@
 
 	// ---------- Map ID String edit ----------
 
-<<<<<<< HEAD
-	new UI::Textarea(this, posx, posy, _("Map ID:"));
-	posy += height + spacing;
-
-	m_idEditbox =
-		new UI::EditBox
-			(this,
-			 posx, posy,
-			 width, height,
-			 g_gr->images().get("images/ui_basic/but1.png"));
-	m_idEditbox->set_text("abcd-efgh-ijkl-mnop");
-	m_idEditbox->changed.connect
-		(boost::bind(&MainMenuNewRandomMap::id_edit_box_changed, this));
-	posy += height + 3 * spacing;
-
-
-
-	// ---------- Players -----------
-
-	UI::Button * playerupbtn = new UI::Button
-		(this, "player_up",
-		 get_inner_w() - spacing - height, posy, height, height,
-		 g_gr->images().get("images/ui_basic/but1.png"),
-		 g_gr->images().get("images/ui_basic/scrollbar_up.png"));
-	playerupbtn->sigclicked.connect
-		(boost::bind(&MainMenuNewRandomMap::button_clicked, this, ButtonId::PLAYER_PLUS));
-
-	UI::Button * playerdownbtn = new UI::Button
-		(this, "player_down",
-		 posx, posy, height, height,
-		 g_gr->images().get("images/ui_basic/but1.png"),
-		 g_gr->images().get("images/ui_basic/scrollbar_down.png"));
-	playerdownbtn->sigclicked.connect
-		(boost::bind(&MainMenuNewRandomMap::button_clicked, this, ButtonId::PLAYER_MINUS));
-
-	m_players = new UI::Textarea(this, posx + spacing + height, posy,
-										  (boost::format(_("Players: %u"))
-											% static_cast<unsigned int>(m_pn)).str());
-
-	posy += height + 2 * spacing;
-=======
 	map_id_box_.add(&map_id_label_, UI::Box::AlignLeft);
->>>>>>> 4750c32a
 
 	map_id_edit_.set_text("abcd-efgh-ijkl-mnop");
 	map_id_edit_.changed.connect(boost::bind(&MainMenuNewRandomMap::id_edit_box_changed, this));
@@ -505,19 +297,7 @@
 	box_height += margin_ + button_box_.get_h();
 	box_height += 6 * margin_;
 
-<<<<<<< HEAD
-	m_goButton = new UI::Button
-		(this, "generate_map",
-		 posx, posy, width, height,
-		 g_gr->images().get("images/ui_basic/but5.png"),
-		 _("Generate Map"));
-	m_goButton->sigclicked.connect(boost::bind(&MainMenuNewRandomMap::clicked_create_map, this));
-	posy += height + spacing;
-
-	set_inner_size(get_inner_w(), posy);
-=======
 	box_.set_size(box_width_, box_height);
->>>>>>> 4750c32a
 
 	set_inner_size(box_.get_w() + 2 * margin_, box_.get_h() + 2 * margin_);
 
