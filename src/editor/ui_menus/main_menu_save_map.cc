--- conflicted
+++ resolved
@@ -301,25 +301,6 @@
 		}
 	}
 
-<<<<<<< HEAD
-=======
-	//  Try deleting file (if it exists). If it fails, give a message and let the player choose a new
-	//  name.
-	try {
-		g_fs->fs_unlink(complete_filename);
-	} catch (const std::exception& e) {
-		log("Unable to delete old map file %s while saving map: %s\n", complete_filename.c_str(),
-		    e.what());
-		const std::string s = (boost::format(_("File ‘%s’ could not be deleted.")) %
-		                       FileSystem::fs_filename(filename.c_str()))
-		                         .str() +
-		                      " " + _("Try saving under a different name!");
-		UI::WLMessageBox mbox(&eia(), _("Error Saving Map!"), s, UI::WLMessageBox::MBoxType::kOk);
-		mbox.run<UI::Panel::Returncodes>();
-		return false;
-	}
-
->>>>>>> 02c53be9
 	Widelands::EditorGameBase& egbase = eia().egbase();
 	Widelands::Map* map = egbase.mutable_map();
 
