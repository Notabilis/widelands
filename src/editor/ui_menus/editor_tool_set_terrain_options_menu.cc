/*
 * Copyright (C) 2002-2004, 2006-2011 by the Widelands Development Team
 *
 * This program is free software; you can redistribute it and/or
 * modify it under the terms of the GNU General Public License
 * as published by the Free Software Foundation; either version 2
 * of the License, or (at your option) any later version.
 *
 * This program is distributed in the hope that it will be useful,
 * but WITHOUT ANY WARRANTY; without even the implied warranty of
 * MERCHANTABILITY or FITNESS FOR A PARTICULAR PURPOSE.  See the
 * GNU General Public License for more details.
 *
 * You should have received a copy of the GNU General Public License
 * along with this program; if not, write to the Free Software
 * Foundation, Inc., 51 Franklin Street, Fifth Floor, Boston, MA  02110-1301, USA.
 *
 */

#include "editor/ui_menus/editor_tool_set_terrain_options_menu.h"

#include <memory>

#include <SDL_keycode.h>
#include <boost/format.hpp>

#include "base/i18n.h"
#include "editor/editorinteractive.h"
#include "editor/tools/editor_set_terrain_tool.h"
#include "graphic/graphic.h"
#include "graphic/rendertarget.h"
#include "graphic/texture.h"
#include "logic/map.h"
#include "logic/world/editor_category.h"
#include "logic/world/terrain_description.h"
#include "logic/world/world.h"
#include "ui_basic/checkbox.h"
#include "ui_basic/panel.h"
#include "ui_basic/tabpanel.h"

namespace {

using namespace Widelands;

static const int32_t check[] = {
	TerrainDescription::Type::kGreen,                                 //  "green"
	TerrainDescription::Type::kDry,                                   //  "dry"
	TerrainDescription::Type::kDry | TerrainDescription::Type::kMountain,    //  "mountain"
	TerrainDescription::Type::kDry | TerrainDescription::Type::kUnpassable,  //  "unpassable"
	TerrainDescription::Type::kDead | TerrainDescription::Type::kDry |
		TerrainDescription::Type::kUnpassable,  //  "dead"
	TerrainDescription::Type::kUnpassable | TerrainDescription::Type::kDry | TerrainDescription::Type::kWater,
	-1,  // end marker
};

UI::Checkbox* create_terrain_checkbox(UI::Panel* parent,
                                      const TerrainDescription& terrain_descr,
                                      std::vector<std::unique_ptr<const Image>>* offscreen_images) {
	const Image* green = g_gr->images().get("pics/terrain_green.png");
	const Image* water = g_gr->images().get("pics/terrain_water.png");
	const Image* mountain = g_gr->images().get("pics/terrain_mountain.png");
	const Image* dead = g_gr->images().get("pics/terrain_dead.png");
	const Image* unpassable = g_gr->images().get("pics/terrain_unpassable.png");
	const Image* dry = g_gr->images().get("pics/terrain_dry.png");

	constexpr int kSmallPicHeight = 20;
	constexpr int kSmallPicWidth = 20;

	std::vector<std::string> tooltips;

	for (size_t checkfor = 0; check[checkfor] >= 0; ++checkfor) {
		const TerrainDescription::Type ter_is = terrain_descr.get_is();
		if (ter_is != check[checkfor])
			continue;

		const Texture& terrain_texture = terrain_descr.get_texture(0);
		Texture* texture = new Texture(terrain_texture.width(), terrain_texture.height());
		texture->blit(Rect(0, 0, terrain_texture.width(), terrain_texture.height()),
		              terrain_texture,
		              Rect(0, 0, terrain_texture.width(), terrain_texture.height()),
		              1.,
		              BlendMode::UseAlpha);
		Point pt(1, terrain_texture.height() - kSmallPicHeight - 1);

<<<<<<< HEAD
		if (ter_is == TerrainDescription::GREEN) {
			texture->blit(Rect(pt.x, pt.y, green->width(), green->height()),
			              *green,
			              Rect(0, 0, green->width(), green->height()),
			              1.,
			              BlendMode::UseAlpha);
=======
		if (ter_is == TerrainDescription::Type::kGreen) {
			blit(Rect(pt.x, pt.y, green->width(), green->height()),
			     *green,
			     Rect(0, 0, green->width(), green->height()),
			     1.,
			     BlendMode::UseAlpha,
			     texture);
>>>>>>> 330bcfeb
			pt.x += kSmallPicWidth + 1;
			/** TRANSLATORS: This is a terrain type tooltip in the editor */
			tooltips.push_back(_("arable"));
		} else {
<<<<<<< HEAD
			if (ter_is & TerrainDescription::WATER) {
				texture->blit(Rect(pt.x, pt.y, water->width(), water->height()),
				              *water,
				              Rect(0, 0, water->width(), water->height()),
				              1.,
				              BlendMode::UseAlpha);
=======
			if (ter_is & TerrainDescription::Type::kWater) {
				blit(Rect(pt.x, pt.y, water->width(), water->height()),
				     *water,
				     Rect(0, 0, water->width(), water->height()),
				     1.,
				     BlendMode::UseAlpha,
				     texture);
>>>>>>> 330bcfeb
				pt.x += kSmallPicWidth + 1;
				/** TRANSLATORS: This is a terrain type tooltip in the editor */
				tooltips.push_back(_("aquatic"));
			}
<<<<<<< HEAD
			else if (ter_is & TerrainDescription::MOUNTAIN) {
				texture->blit(Rect(pt.x, pt.y, mountain->width(), mountain->height()),
				              *mountain,
				              Rect(0, 0, mountain->width(), mountain->height()),
				              1.,
				              BlendMode::UseAlpha);
=======
			else if (ter_is & TerrainDescription::Type::kMountain) {
				blit(Rect(pt.x, pt.y, mountain->width(), mountain->height()),
				     *mountain,
				     Rect(0, 0, mountain->width(), mountain->height()),
				     1.,
				     BlendMode::UseAlpha,
				     texture);
>>>>>>> 330bcfeb
				pt.x += kSmallPicWidth + 1;
				/** TRANSLATORS: This is a terrain type tooltip in the editor */
				tooltips.push_back(_("mountainous"));
			}
<<<<<<< HEAD
			if (ter_is & TerrainDescription::ACID) {
				texture->blit(Rect(pt.x, pt.y, dead->width(), dead->height()),
				              *dead,
				              Rect(0, 0, dead->width(), dead->height()),
				              1.,
				              BlendMode::UseAlpha);
=======
			if (ter_is & TerrainDescription::Type::kDead) {
				blit(Rect(pt.x, pt.y, dead->width(), dead->height()),
				     *dead,
				     Rect(0, 0, dead->width(), dead->height()),
				     1.,
				     BlendMode::UseAlpha,
				     texture);
>>>>>>> 330bcfeb
				pt.x += kSmallPicWidth + 1;
				/** TRANSLATORS: This is a terrain type tooltip in the editor */
				tooltips.push_back(_("dead"));
			}
<<<<<<< HEAD
			if (ter_is & TerrainDescription::UNPASSABLE) {
				texture->blit(Rect(pt.x, pt.y, unpassable->width(), unpassable->height()),
				              *unpassable,
				              Rect(0, 0, unpassable->width(), unpassable->height()),
				              1.,
				              BlendMode::UseAlpha);
=======
			if (ter_is & TerrainDescription::Type::kUnpassable) {
				blit(Rect(pt.x, pt.y, unpassable->width(), unpassable->height()),
				     *unpassable,
				     Rect(0, 0, unpassable->width(), unpassable->height()),
				     1.,
				     BlendMode::UseAlpha,
				     texture);
>>>>>>> 330bcfeb
				pt.x += kSmallPicWidth + 1;
				/** TRANSLATORS: This is a terrain type tooltip in the editor */
				tooltips.push_back(_("unpassable"));
			}
<<<<<<< HEAD
			if (ter_is & TerrainDescription::DRY) {
				texture->blit(Rect(pt.x, pt.y, dry->width(), dry->height()),
				              *dry,
				              Rect(0, 0, dry->width(), dry->height()),
				              1.,
				              BlendMode::UseAlpha);
=======
			if (ter_is & TerrainDescription::Type::kDry) {
				blit(Rect(pt.x, pt.y, dry->width(), dry->height()),
				     *dry,
				     Rect(0, 0, dry->width(), dry->height()),
				     1.,
				     BlendMode::UseAlpha,
				     texture);
>>>>>>> 330bcfeb
				/** TRANSLATORS: This is a terrain type tooltip in the editor */
				 tooltips.push_back(_("treeless"));
			}
		}

		// Make sure we delete this later on.
		offscreen_images->emplace_back(texture);
		break;
	}
	/** TRANSLATORS: %1% = terrain name, %2% = list of terrain types  */
	const std::string tooltip = ((boost::format("%1%: %2%"))
								  % terrain_descr.descname()
								  % i18n::localize_list(tooltips, i18n::ConcatenateWith::AND)).str();

	std::unique_ptr<const Image>& image = offscreen_images->back();
	UI::Checkbox* cb = new UI::Checkbox(parent, Point(0, 0), image.get(), tooltip);
	cb->set_desired_size(image->width() + 1, image->height() + 1);
	return cb;
}

}  // namespace

EditorToolSetTerrainOptionsMenu::EditorToolSetTerrainOptionsMenu(
   EditorInteractive& parent, EditorSetTerrainTool& tool, UI::UniqueWindow::Registry& registry)
   : EditorToolOptionsMenu(parent, registry, 0, 0, _("Terrain Select")) {
	const Widelands::World& world = parent.egbase().world();
	multi_select_menu_.reset(
	   new CategorizedItemSelectionMenu<Widelands::TerrainDescription, EditorSetTerrainTool>(
	      this,
	      world.editor_terrain_categories(),
	      world.terrains(),
	      [this](UI::Panel* cb_parent, const TerrainDescription& terrain_descr) {
		      return create_terrain_checkbox(cb_parent, terrain_descr, &offscreen_images_);
		   },
	      [this] {select_correct_tool();},
	      &tool));
	set_center_panel(multi_select_menu_.get());
}

EditorToolSetTerrainOptionsMenu::~EditorToolSetTerrainOptionsMenu() {
}<|MERGE_RESOLUTION|>--- conflicted
+++ resolved
@@ -82,122 +82,62 @@
 		              BlendMode::UseAlpha);
 		Point pt(1, terrain_texture.height() - kSmallPicHeight - 1);
 
-<<<<<<< HEAD
-		if (ter_is == TerrainDescription::GREEN) {
+		if (ter_is == TerrainDescription::Type::kGreen) {
 			texture->blit(Rect(pt.x, pt.y, green->width(), green->height()),
 			              *green,
 			              Rect(0, 0, green->width(), green->height()),
 			              1.,
 			              BlendMode::UseAlpha);
-=======
-		if (ter_is == TerrainDescription::Type::kGreen) {
-			blit(Rect(pt.x, pt.y, green->width(), green->height()),
-			     *green,
-			     Rect(0, 0, green->width(), green->height()),
-			     1.,
-			     BlendMode::UseAlpha,
-			     texture);
->>>>>>> 330bcfeb
 			pt.x += kSmallPicWidth + 1;
 			/** TRANSLATORS: This is a terrain type tooltip in the editor */
 			tooltips.push_back(_("arable"));
 		} else {
-<<<<<<< HEAD
-			if (ter_is & TerrainDescription::WATER) {
+			if (ter_is & TerrainDescription::Type::kWater) {
 				texture->blit(Rect(pt.x, pt.y, water->width(), water->height()),
 				              *water,
 				              Rect(0, 0, water->width(), water->height()),
 				              1.,
 				              BlendMode::UseAlpha);
-=======
-			if (ter_is & TerrainDescription::Type::kWater) {
-				blit(Rect(pt.x, pt.y, water->width(), water->height()),
-				     *water,
-				     Rect(0, 0, water->width(), water->height()),
-				     1.,
-				     BlendMode::UseAlpha,
-				     texture);
->>>>>>> 330bcfeb
 				pt.x += kSmallPicWidth + 1;
 				/** TRANSLATORS: This is a terrain type tooltip in the editor */
 				tooltips.push_back(_("aquatic"));
 			}
-<<<<<<< HEAD
-			else if (ter_is & TerrainDescription::MOUNTAIN) {
+			else if (ter_is & TerrainDescription::Type::kMountain) {
 				texture->blit(Rect(pt.x, pt.y, mountain->width(), mountain->height()),
 				              *mountain,
 				              Rect(0, 0, mountain->width(), mountain->height()),
 				              1.,
 				              BlendMode::UseAlpha);
-=======
-			else if (ter_is & TerrainDescription::Type::kMountain) {
-				blit(Rect(pt.x, pt.y, mountain->width(), mountain->height()),
-				     *mountain,
-				     Rect(0, 0, mountain->width(), mountain->height()),
-				     1.,
-				     BlendMode::UseAlpha,
-				     texture);
->>>>>>> 330bcfeb
 				pt.x += kSmallPicWidth + 1;
 				/** TRANSLATORS: This is a terrain type tooltip in the editor */
 				tooltips.push_back(_("mountainous"));
 			}
-<<<<<<< HEAD
-			if (ter_is & TerrainDescription::ACID) {
+			if (ter_is & TerrainDescription::Type::kDead) {
 				texture->blit(Rect(pt.x, pt.y, dead->width(), dead->height()),
 				              *dead,
 				              Rect(0, 0, dead->width(), dead->height()),
 				              1.,
 				              BlendMode::UseAlpha);
-=======
-			if (ter_is & TerrainDescription::Type::kDead) {
-				blit(Rect(pt.x, pt.y, dead->width(), dead->height()),
-				     *dead,
-				     Rect(0, 0, dead->width(), dead->height()),
-				     1.,
-				     BlendMode::UseAlpha,
-				     texture);
->>>>>>> 330bcfeb
 				pt.x += kSmallPicWidth + 1;
 				/** TRANSLATORS: This is a terrain type tooltip in the editor */
 				tooltips.push_back(_("dead"));
 			}
-<<<<<<< HEAD
-			if (ter_is & TerrainDescription::UNPASSABLE) {
+			if (ter_is & TerrainDescription::Type::kUnpassable) {
 				texture->blit(Rect(pt.x, pt.y, unpassable->width(), unpassable->height()),
 				              *unpassable,
 				              Rect(0, 0, unpassable->width(), unpassable->height()),
 				              1.,
 				              BlendMode::UseAlpha);
-=======
-			if (ter_is & TerrainDescription::Type::kUnpassable) {
-				blit(Rect(pt.x, pt.y, unpassable->width(), unpassable->height()),
-				     *unpassable,
-				     Rect(0, 0, unpassable->width(), unpassable->height()),
-				     1.,
-				     BlendMode::UseAlpha,
-				     texture);
->>>>>>> 330bcfeb
 				pt.x += kSmallPicWidth + 1;
 				/** TRANSLATORS: This is a terrain type tooltip in the editor */
 				tooltips.push_back(_("unpassable"));
 			}
-<<<<<<< HEAD
-			if (ter_is & TerrainDescription::DRY) {
+			if (ter_is & TerrainDescription::Type::kDry) {
 				texture->blit(Rect(pt.x, pt.y, dry->width(), dry->height()),
 				              *dry,
 				              Rect(0, 0, dry->width(), dry->height()),
 				              1.,
 				              BlendMode::UseAlpha);
-=======
-			if (ter_is & TerrainDescription::Type::kDry) {
-				blit(Rect(pt.x, pt.y, dry->width(), dry->height()),
-				     *dry,
-				     Rect(0, 0, dry->width(), dry->height()),
-				     1.,
-				     BlendMode::UseAlpha,
-				     texture);
->>>>>>> 330bcfeb
 				/** TRANSLATORS: This is a terrain type tooltip in the editor */
 				 tooltips.push_back(_("treeless"));
 			}
