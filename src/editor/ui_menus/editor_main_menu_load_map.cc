--- conflicted
+++ resolved
@@ -35,36 +35,8 @@
 	table_.selected.connect(boost::bind(&MainMenuLoadMap::entry_selected, this));
 	table_.double_clicked.connect(boost::bind(&MainMenuLoadMap::clicked_ok, boost::ref(*this)));
 
-<<<<<<< HEAD
-	m_ok_btn = new UI::Button
-		(this, "ok",
-		 posx, posy,
-		 get_inner_w() / 4 - 1.5 * spacing, 20,
-		 g_gr->images().get("images/ui_basic/but0.png"),
-		 _("OK"),
-		 std::string(),
-		 false);
-	m_ok_btn->sigclicked.connect(boost::bind(&MainMenuLoadMap::clicked_ok, this));
-
-	UI::Button * cancelbtn = new UI::Button
-		(this, "cancel",
-		 posx + get_inner_w() / 4 - spacing / 2, posy,
-		 get_inner_w() / 4 - 1.5 * spacing, 20,
-		 g_gr->images().get("images/ui_basic/but1.png"),
-		 _("Cancel"));
-	cancelbtn->sigclicked.connect(boost::bind(&MainMenuLoadMap::die, this));
-
-	m_basedir = "maps";
-	m_curdir  = "maps";
-
-	fill_list();
-
-	center_to_parent();
-	move_to_top();
-=======
 	ok_.sigclicked.connect(boost::bind(&MainMenuLoadMap::clicked_ok, this));
 	cancel_.sigclicked.connect(boost::bind(&MainMenuLoadMap::die, this));
->>>>>>> e5f2a8d1
 }
 
 void MainMenuLoadMap::clicked_ok() {
@@ -92,79 +64,4 @@
 	} else {
 		map_details_.update(maps_data_[table_.get_selected()], !cb_dont_localize_mapnames_->get_state());
 	}
-<<<<<<< HEAD
-}
-
-/**
- * An entry has been doubleclicked
- */
-void MainMenuLoadMap::double_clicked(uint32_t) {clicked_ok();}
-
-/**
- * fill the file list
- */
-void MainMenuLoadMap::fill_list() {
-	//  Fill it with all files we find.
-	m_mapfiles = g_fs->list_directory(m_curdir);
-
-	//  First, we add all directories. We manually add the parent directory.
-	if (m_curdir != m_basedir) {
-#ifndef _WIN32
-		m_parentdir = m_curdir.substr(0, m_curdir.rfind('/'));
-#else
-		m_parentdir = m_curdir.substr(0, m_curdir.rfind('\\'));
-#endif
-
-		m_ls->add
-				/** TRANSLATORS: Parent directory */
-				((boost::format("\\<%s\\>") % _("parent")).str(),
-				 m_parentdir.c_str(),
-				 g_gr->images().get("images/ui_basic/ls_dir.png"));
-	}
-
-	const FilenameSet::const_iterator mapfiles_end = m_mapfiles.end();
-	for
-		(FilenameSet::const_iterator pname = m_mapfiles.begin();
-		 pname != mapfiles_end;
-		 ++pname)
-	{
-		const char * const name = pname->c_str();
-		if
-			(strcmp(FileSystem::fs_filename(name), ".")    &&
-			 strcmp(FileSystem::fs_filename(name), "..")   &&
-			 g_fs->is_directory(name)                       &&
-			 !WidelandsMapLoader::is_widelands_map(name))
-
-		m_ls->add
-			(FileSystem::fs_filename(name),
-			 name,
-			 g_gr->images().get("images/ui_basic/ls_dir.png"));
-	}
-
-	Widelands::Map map;
-
-	for
-		(FilenameSet::const_iterator pname = m_mapfiles.begin();
-		 pname != mapfiles_end;
-		 ++pname)
-	{
-		char const * const name = pname->c_str();
-		std::unique_ptr<Widelands::MapLoader> map_loader = map.get_correct_loader(name);
-		if (map_loader.get() != nullptr) {
-			try {
-				map_loader->preload_map(true);
-				m_ls->add
-					(FileSystem::filename_without_ext(name),
-					 name,
-					 g_gr->images().get
-						 (dynamic_cast<WidelandsMapLoader*>(map_loader.get())
-							? "images/ui_basic/ls_wlmap.png" : "images/ui_basic/ls_s2map.png"));
-			} catch (const WException &) {} //  we simply skip illegal entries
-		}
-	}
-
-	if (m_ls->size())
-		m_ls->select(0);
-=======
->>>>>>> e5f2a8d1
 }