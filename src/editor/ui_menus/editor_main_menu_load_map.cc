/*
 * Copyright (C) 2002-2004, 2006-2012 by the Widelands Development Team
 *
 * This program is free software; you can redistribute it and/or
 * modify it under the terms of the GNU General Public License
 * as published by the Free Software Foundation; either version 2
 * of the License, or (at your option) any later version.
 *
 * This program is distributed in the hope that it will be useful,
 * but WITHOUT ANY WARRANTY; without even the implied warranty of
 * MERCHANTABILITY or FITNESS FOR A PARTICULAR PURPOSE.  See the
 * GNU General Public License for more details.
 *
 * You should have received a copy of the GNU General Public License
 * along with this program; if not, write to the Free Software
 * Foundation, Inc., 51 Franklin Street, Fifth Floor, Boston, MA  02110-1301, USA.
 *
 */

#include "editor/ui_menus/editor_main_menu_load_map.h"

#include <cstdio>
#include <memory>

#include <boost/format.hpp>

#include "base/i18n.h"
#include "base/wexception.h"
#include "editor/editorinteractive.h"
#include "editor/tools/editor_set_starting_pos_tool.h"
#include "graphic/graphic.h"
#include "io/filesystem/layered_filesystem.h"
#include "logic/building.h"
#include "logic/editor_game_base.h"
#include "map_io/map_loader.h"
#include "map_io/widelands_map_loader.h"
#include "profile/profile.h"
#include "ui_basic/button.h"
#include "ui_basic/editbox.h"
#include "ui_basic/listselect.h"
#include "ui_basic/multilinetextarea.h"
#include "ui_basic/progresswindow.h"
#include "ui_basic/textarea.h"
#include "wui/overlay_manager.h"

using Widelands::WidelandsMapLoader;

/**
 * Create all the buttons etc...
*/
MainMenuLoadMap::MainMenuLoadMap(EditorInteractive & parent)
	: UI::Window(&parent, "load_map_menu", 0, 0, 560, 300, _("Load Map"))
{
	int32_t const spacing =  5;
	int32_t const offsx   = spacing;
	int32_t const offsy   = 10;
	int32_t       posx    = offsx;
	int32_t       posy    = offsy;
	int32_t const descr_label_w = 100;

	m_ls = new UI::Listselect<const char *>
		(this,
		 posx, posy,
		 get_inner_w() / 2 - spacing, get_inner_h() - spacing - offsy - 40);
	m_ls->selected.connect(boost::bind(&MainMenuLoadMap::selected, this, _1));
	m_ls->double_clicked.connect(boost::bind(&MainMenuLoadMap::double_clicked, this, _1));

	posx = get_inner_w() / 2 + spacing;
	new UI::Textarea
		(this, posx, posy, descr_label_w, 20, _("Name:"), UI::Align_CenterLeft);
	m_name =
		new UI::MultilineTextarea
			(this, posx + descr_label_w, posy, 200, 40, "---", UI::Align_CenterLeft);
	posy += 40 + spacing;

	new UI::Textarea
		(this, posx, posy, 150, 20, _("Author:"), UI::Align_CenterLeft);
	m_author =
		new UI::Textarea
			(this, posx + descr_label_w, posy, 200, 20, "---", UI::Align_CenterLeft);
	posy += 20 + spacing;

	new UI::Textarea
		(this, posx, posy, descr_label_w, 20, _("Size:"), UI::Align_CenterLeft);
	m_size =
		new UI::Textarea
			(this, posx + descr_label_w, posy, 200, 20, "---", UI::Align_CenterLeft);
	posy += 20 + spacing;

	new UI::Textarea
		(this, posx, posy, descr_label_w, 20, _("Players:"), UI::Align_CenterLeft);
	m_nrplayers =
		new UI::Textarea
			(this, posx + descr_label_w, posy, 200, 20, "---", UI::Align_CenterLeft);
	posy += 20 + spacing;


	new UI::Textarea
		(this, posx, posy, descr_label_w, 20, _("Descr:"), UI::Align_CenterLeft);
	m_descr =
		new UI::MultilineTextarea
			(this,
			 posx + descr_label_w, posy,
			 get_inner_w() - posx - spacing - descr_label_w,
			 get_inner_h() - posy - spacing - 40,
			 "---", UI::Align_CenterLeft);

	posy = get_inner_h() - 30;

	m_ok_btn = new UI::Button
		(this, "ok",
		 posx, posy,
		 get_inner_w() / 4 - 1.5 * spacing, 20,
		 g_gr->images().get("pics/but0.png"),
		 _("OK"),
		 std::string(),
		 false);
	m_ok_btn->sigclicked.connect(boost::bind(&MainMenuLoadMap::clicked_ok, this));

	UI::Button * cancelbtn = new UI::Button
		(this, "cancel",
		 posx + get_inner_w() / 4 - spacing / 2, posy,
		 get_inner_w() / 4 - 1.5 * spacing, 20,
		 g_gr->images().get("pics/but1.png"),
		 _("Cancel"));
	cancelbtn->sigclicked.connect(boost::bind(&MainMenuLoadMap::die, this));

	m_basedir = "maps";
	m_curdir  = "maps";

	fill_list();

	center_to_parent();
	move_to_top();
}


void MainMenuLoadMap::clicked_ok() {
	const char * const filename(m_ls->get_selected());

	if (g_fs->is_directory(filename) && !WidelandsMapLoader::is_widelands_map(filename)) {
		m_curdir = filename;
		m_ls->clear();
		m_mapfiles.clear();
		fill_list();
	} else {
		ref_cast<EditorInteractive, UI::Panel>(*get_parent()).load(filename);
		die();
	}
}

/**
 * Called when a entry is selected
 */
void MainMenuLoadMap::selected(uint32_t) {
	const char * const name = m_ls->get_selected();

	m_ok_btn->set_enabled(true);

	if (!g_fs->is_directory(name) || WidelandsMapLoader::is_widelands_map(name)) {
		Widelands::Map map;
		{
			std::unique_ptr<Widelands::MapLoader> map_loader = map.get_correct_loader(name);
			map_loader->preload_map(true); //  This has worked before, no problem.
		}

		// Translate the map data
		i18n::Textdomain td("maps");
		m_name  ->set_text(map.get_name());
		m_name  ->set_tooltip(map.get_name());
		m_author->set_text(map.get_author());
		m_descr ->set_text
			(_(map.get_description()) + (map.get_hint().empty() ? "" : (std::string("\n") + _(map.get_hint()))));

		char buf[200];
		sprintf(buf, "%i", map.get_nrplayers());
		m_nrplayers->set_text(buf);

		sprintf(buf, "%ix%i", map.get_width(), map.get_height());
		m_size     ->set_text(buf);
	} else {
		m_name     ->set_text("");
		m_name     ->set_tooltip("");
		m_author   ->set_text("");
		m_descr    ->set_text("");
		m_nrplayers->set_text("");
		m_size     ->set_text("");
	}
}

/**
 * An entry has been doubleclicked
 */
void MainMenuLoadMap::double_clicked(uint32_t) {clicked_ok();}

/**
 * fill the file list
 */
void MainMenuLoadMap::fill_list() {
	//  Fill it with all files we find.
	m_mapfiles = g_fs->list_directory(m_curdir);

	//  First, we add all directories. We manually add the parent directory.
	if (m_curdir != m_basedir) {
#ifndef _WIN32
		m_parentdir = m_curdir.substr(0, m_curdir.rfind('/'));
#else
		m_parentdir = m_curdir.substr(0, m_curdir.rfind('\\'));
#endif
		std::string parent_string =
				/** TRANSLATORS: Parent directory */
				(boost::format("\\<%s\\>") % _("parent")).str();
		m_ls->add
			(parent_string.c_str(),
			 m_parentdir.c_str(),
			 g_gr->images().get("pics/ls_dir.png"));
	}

	const FilenameSet::const_iterator mapfiles_end = m_mapfiles.end();
	for
		(FilenameSet::const_iterator pname = m_mapfiles.begin();
		 pname != mapfiles_end;
		 ++pname)
	{
		const char * const name = pname->c_str();
		if
			(strcmp(FileSystem::fs_filename(name), ".")    &&
			 strcmp(FileSystem::fs_filename(name), "..")   &&
			 g_fs->is_directory(name)                       &&
			 !WidelandsMapLoader::is_widelands_map(name))

		m_ls->add
			(FileSystem::fs_filename(name),
			 name,
			 g_gr->images().get("pics/ls_dir.png"));
	}

	Widelands::Map map;

	for
		(FilenameSet::const_iterator pname = m_mapfiles.begin();
		 pname != mapfiles_end;
		 ++pname)
	{
		char const * const name = pname->c_str();
		std::unique_ptr<Widelands::MapLoader> map_loader = map.get_correct_loader(name);
		if (map_loader.get() != nullptr) {
			try {
				map_loader->preload_map(true);
				m_ls->add
<<<<<<< HEAD
					(FileSystem::FS_FilenameWoExt(name).c_str(),
=======
					(FileSystem::fs_filename(name),
>>>>>>> bbe70635
					 name,
					 g_gr->images().get
						 (dynamic_cast<WidelandsMapLoader*>(map_loader.get())
							? "pics/ls_wlmap.png" : "pics/ls_s2map.png"));
			} catch (const WException &) {} //  we simply skip illegal entries
		}
	}

	if (m_ls->size())
		m_ls->select(0);
}<|MERGE_RESOLUTION|>--- conflicted
+++ resolved
@@ -248,11 +248,7 @@
 			try {
 				map_loader->preload_map(true);
 				m_ls->add
-<<<<<<< HEAD
-					(FileSystem::FS_FilenameWoExt(name).c_str(),
-=======
-					(FileSystem::fs_filename(name),
->>>>>>> bbe70635
+					(FileSystem::filename_without_ext(name).c_str(),
 					 name,
 					 g_gr->images().get
 						 (dynamic_cast<WidelandsMapLoader*>(map_loader.get())
