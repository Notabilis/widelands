--- conflicted
+++ resolved
@@ -48,107 +48,6 @@
 	return dynamic_cast<EditorInteractive&>(*get_parent());
 }
 
-<<<<<<< HEAD
-
-MainMenuSaveMap::MainMenuSaveMap(EditorInteractive & parent)
-	: UI::Window(&parent, "save_map_menu", 0, 0, 560, 330, _("Save Map"))
-{
-	int32_t const spacing =  5;
-	int32_t const offsx   = spacing;
-	int32_t const offsy   = 10;
-	int32_t posx          = offsx;
-	int32_t posy          = offsy;
-	int32_t const descr_label_w = 100;
-
-	m_ls =
-		new UI::Listselect<const char *>
-			(this,
-			 posx, posy,
-			 get_inner_w() / 2 - spacing, get_inner_h() - spacing - offsy - 60);
-	m_ls->clicked.connect(boost::bind(&MainMenuSaveMap::clicked_item, this, _1));
-	m_ls->double_clicked.connect(boost::bind(&MainMenuSaveMap::double_clicked_item, this, _1));
-	m_ls->focus();
-	m_editbox =
-		new UI::EditBox
-			(this,
-			 posx, posy + get_inner_h() - spacing - offsy - 60 + 3,
-			 get_inner_w() / 2 - spacing, 20,
-			 g_gr->images().get("images/ui_basic/but1.png"), UI::Align::Align_Left);
-	m_editbox->set_text(parent.egbase().map().get_name());
-	m_editbox->changed.connect(boost::bind(&MainMenuSaveMap::edit_box_changed, this));
-
-	posx = get_inner_w() / 2 + spacing;
-	new UI::Textarea
-		(this, posx, posy, descr_label_w, 20, _("Name:"), UI::Align_CenterLeft);
-	m_name =
-		new UI::MultilineTextarea
-			(this, posx + descr_label_w, posy, 200, 40, "---", UI::Align_CenterLeft);
-	posy += 40 + spacing;
-
-	new UI::Textarea
-		(this, posx, posy, descr_label_w, 20, _("Authors:"), UI::Align_CenterLeft);
-	m_author =
-		new UI::Textarea
-			(this, posx + descr_label_w, posy, 200, 20, "---", UI::Align_CenterLeft);
-	posy += 20 + spacing;
-
-	new UI::Textarea
-		(this, posx, posy, descr_label_w, 20, _("Size:"), UI::Align_CenterLeft);
-	m_size =
-		new UI::Textarea
-			(this, posx + descr_label_w, posy, 200, 20, "---", UI::Align_CenterLeft);
-	posy += 20 + spacing;
-
-	new UI::Textarea
-		(this, posx, posy, descr_label_w, 20, _("Players:"), UI::Align_CenterLeft);
-	m_nrplayers =
-		new UI::Textarea
-			(this, posx + descr_label_w, posy, 200, 20, "---", UI::Align_CenterLeft);
-	posy += 20 + spacing;
-
-	new UI::Textarea
-		(this, posx, posy, descr_label_w, 20, _("Descr: "), UI::Align_CenterLeft);
-	m_descr =
-		new UI::MultilineTextarea
-			(this,
-			 posx + descr_label_w, posy,
-			 get_inner_w() - posx - spacing - descr_label_w,
-			 get_inner_h() - posy - spacing - 40,
-			 "---", UI::Align_CenterLeft);
-
-
-	posy = get_inner_h() - 30;
-
-	m_ok_btn = new UI::Button
-		(this, "ok",
-		 posx, posy,
-		 get_inner_w() / 4 - 1.5 * spacing, 20,
-		 g_gr->images().get("images/ui_basic/but0.png"),
-		 _("OK"));
-	m_ok_btn->sigclicked.connect(boost::bind(&MainMenuSaveMap::clicked_ok, boost::ref(*this)));
-
-	UI::Button * cancelbtn = new UI::Button
-		(this, "cancel",
-		 posx + get_inner_w() / 4 - spacing / 2, posy,
-		 get_inner_w() / 4 - 1.5 * spacing, 20,
-		 g_gr->images().get("images/ui_basic/but1.png"),
-		 _("Cancel"));
-	cancelbtn->sigclicked.connect(boost::bind(&MainMenuSaveMap::die, boost::ref(*this)));
-
-	UI::Button * make_directorybtn = new UI::Button
-		(this, "make_directory",
-		 spacing, posy, 185, 20,
-		 g_gr->images().get("images/ui_basic/but1.png"),
-		 _("Make Directory"));
-	make_directorybtn->sigclicked.connect
-		(boost::bind(&MainMenuSaveMap::clicked_make_directory, boost::ref(*this)));
-
-
-	m_basedir = "maps";
-	m_curdir  = "maps";
-
-	fill_list();
-=======
 MainMenuSaveMap::MainMenuSaveMap(EditorInteractive& parent)
    : MainMenuLoadOrSaveMap(parent, "save_map_menu", _("Save Map")),
 
@@ -158,7 +57,7 @@
                      tabley_ + tableh_ + 3 * padding_ - 1,
                      get_inner_w() - right_column_x_ - padding_,
                      buth_,
-                     g_gr->images().get("pics/but1.png"),
+							g_gr->images().get("images/ui_basic/but1.png"),
                      _("Make Directory")),
      edit_options_(this,
                    "edit_options",
@@ -166,7 +65,7 @@
                    tabley_ + tableh_ - buth_,
                    get_inner_w() - right_column_x_ - padding_,
                    buth_,
-                   g_gr->images().get("pics/but5.png"),
+						 g_gr->images().get("images/ui_basic/but5.png"),
                    _("Map Options")),
      editbox_label_(this,
                     padding_,
@@ -188,12 +87,11 @@
 	                           editbox_label_.get_y(),
 	                           tablew_ - editbox_label_.get_w() - padding_ + 1,
 	                           buth_,
-	                           g_gr->images().get("pics/but1.png"),
+										g_gr->images().get("images/ui_basic/but1.png"),
 	                           UI::Align::Align_Left);
 
 	editbox_->set_text(parent.egbase().map().get_name());
 	editbox_->changed.connect(boost::bind(&MainMenuSaveMap::edit_box_changed, this));
->>>>>>> e5f2a8d1
 	edit_box_changed();
 
 	ok_.sigclicked.connect(boost::bind(&MainMenuSaveMap::clicked_ok, boost::ref(*this)));
@@ -303,66 +201,6 @@
 /**
  * An Item has been doubleclicked
  */
-<<<<<<< HEAD
-void MainMenuSaveMap::fill_list() {
-	// Fill it with all files we find.
-	m_mapfiles = g_fs->list_directory(m_curdir);
-
-	// First, we add all directories. We manually add the parent directory
-	if (m_curdir != m_basedir) {
-#ifndef _WIN32
-		m_parentdir = m_curdir.substr(0, m_curdir.rfind('/'));
-#else
-		m_parentdir = m_curdir.substr(0, m_curdir.rfind('\\'));
-#endif
-
-		m_ls->add
-				/** TRANSLATORS: Parent directory */
-				((boost::format("\\<%s\\>") % _("parent")).str(),
-				 m_parentdir.c_str(),
-				 g_gr->images().get("images/ui_basic/ls_dir.png"));
-	}
-
-	const FilenameSet::const_iterator mapfiles_end = m_mapfiles.end();
-	for
-		(FilenameSet::const_iterator pname = m_mapfiles.begin();
-		 pname != mapfiles_end;
-		 ++pname)
-	{
-		const char * const name = pname->c_str();
-		if
-			(strcmp(FileSystem::fs_filename(name), ".")    &&
-			 strcmp(FileSystem::fs_filename(name), "..")   &&
-			 g_fs->is_directory(name)                       &&
-			 !Widelands::WidelandsMapLoader::is_widelands_map(name))
-
-		m_ls->add
-			(FileSystem::fs_filename(name),
-			 name,
-			 g_gr->images().get("images/ui_basic/ls_dir.png"));
-	}
-
-	Widelands::Map map;
-
-	for
-		(FilenameSet::const_iterator pname = m_mapfiles.begin();
-		 pname != mapfiles_end;
-		 ++pname)
-	{
-		char const * const name = pname->c_str();
-
-		// we do not list S2 files since we only write wmf
-		std::unique_ptr<Widelands::MapLoader> ml(map.get_correct_loader(name));
-		if (upcast(Widelands::WidelandsMapLoader, wml, ml.get())) {
-			try {
-				wml->preload_map(true);
-				m_ls->add
-					(FileSystem::filename_without_ext(name),
-					 name,
-					 g_gr->images().get("images/ui_basic/ls_wlmap.png"));
-			} catch (const WException &) {} //  we simply skip illegal entries
-		}
-=======
 void MainMenuSaveMap::double_clicked_item() {
 	assert(table_.has_selection());
 	const MapData& mapdata = maps_data_[table_.get_selected()];
@@ -371,7 +209,6 @@
 		fill_table();
 	} else {
 		clicked_ok();
->>>>>>> e5f2a8d1
 	}
 	edit_box_changed();
 }
