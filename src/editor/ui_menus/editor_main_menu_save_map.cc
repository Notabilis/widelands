/*
 * Copyright (C) 2002-2004, 2006-2011 by the Widelands Development Team
 *
 * This program is free software; you can redistribute it and/or
 * modify it under the terms of the GNU General Public License
 * as published by the Free Software Foundation; either version 2
 * of the License, or (at your option) any later version.
 *
 * This program is distributed in the hope that it will be useful,
 * but WITHOUT ANY WARRANTY; without even the implied warranty of
 * MERCHANTABILITY or FITNESS FOR A PARTICULAR PURPOSE.  See the
 * GNU General Public License for more details.
 *
 * You should have received a copy of the GNU General Public License
 * along with this program; if not, write to the Free Software
 * Foundation, Inc., 51 Franklin Street, Fifth Floor, Boston, MA  02110-1301, USA.
 *
 */

#include "editor/ui_menus/editor_main_menu_save_map.h"

#include <cstdio>
#include <cstring>
#include <memory>
#include <string>

#include <boost/algorithm/string.hpp>
#include <boost/format.hpp>

#include "base/i18n.h"
#include "base/macros.h"
#include "base/wexception.h"
#include "editor/editorinteractive.h"
#include "editor/ui_menus/editor_main_menu_map_options.h"
#include "editor/ui_menus/editor_main_menu_save_map_make_directory.h"
#include "graphic/graphic.h"
#include "io/filesystem/filesystem.h"
#include "io/filesystem/layered_filesystem.h"
#include "io/filesystem/zip_filesystem.h"
#include "map_io/map_saver.h"
#include "map_io/widelands_map_loader.h"
#include "ui_basic/messagebox.h"
#include "wui/mapdetails.h"
#include "wui/maptable.h"

inline EditorInteractive& MainMenuSaveMap::eia() {
	return dynamic_cast<EditorInteractive&>(*get_parent());
}

// TODO(GunChleoc): Arabic: Make directory dialog: buttons need more height for Arabic.
MainMenuSaveMap::MainMenuSaveMap(EditorInteractive& parent)
   : MainMenuLoadOrSaveMap(parent, "save_map_menu", _("Save Map")),

     make_directory_(this,
                     "make_directory",
                     right_column_x_,
                     tabley_ + tableh_ + 3 * padding_ - 1,
                     get_inner_w() - right_column_x_ - padding_,
                     buth_,
							g_gr->images().get("images/ui_basic/but1.png"),
                     _("Make Directory")),
     edit_options_(this,
                   "edit_options",
                   right_column_x_,
                   tabley_ + tableh_ - buth_,
                   get_inner_w() - right_column_x_ - padding_,
                   buth_,
						 g_gr->images().get("images/ui_basic/but5.png"),
                   _("Map Options")),
     editbox_label_(this,
                    padding_,
                    tabley_ + tableh_ + 3 * padding_,
                    butw_,
                    buth_,
                    _("Filename:"),
                    UI::Align::kLeft) {

	// Make room for edit_options_
	map_details_.set_size(map_details_.get_w(), map_details_.get_h() - buth_ - padding_);

	table_.selected.connect(boost::bind(&MainMenuSaveMap::clicked_item, boost::ref(*this)));
	table_.double_clicked.connect(
	   boost::bind(&MainMenuSaveMap::double_clicked_item, boost::ref(*this)));

	editbox_ = new UI::EditBox(this,
	                           editbox_label_.get_x() + editbox_label_.get_w() + padding_,
	                           editbox_label_.get_y(),
	                           tablew_ - editbox_label_.get_w() - padding_ + 1,
<<<<<<< HEAD
	                           buth_,
										g_gr->images().get("images/ui_basic/but1.png"),
										UI::Align::kLeft);
=======
										g_gr->images().get("pics/but1.png"));
>>>>>>> bfb1771b

	editbox_->set_text(parent.egbase().map().get_name());
	editbox_->changed.connect(boost::bind(&MainMenuSaveMap::edit_box_changed, this));
	edit_box_changed();

	ok_.sigclicked.connect(boost::bind(&MainMenuSaveMap::clicked_ok, boost::ref(*this)));
	cancel_.sigclicked.connect(boost::bind(&MainMenuSaveMap::die, boost::ref(*this)));
	make_directory_.sigclicked.connect(
	   boost::bind(&MainMenuSaveMap::clicked_make_directory, boost::ref(*this)));
	edit_options_.sigclicked.connect(
	   boost::bind(&MainMenuSaveMap::clicked_edit_options, boost::ref(*this)));

	// We always want the current map's data here
	const Widelands::Map& map = parent.egbase().map();
	MapData::MapType maptype;

	if (map.scenario_types() & Widelands::Map::MP_SCENARIO ||
	    map.scenario_types() & Widelands::Map::SP_SCENARIO) {
		maptype = MapData::MapType::kScenario;
	} else {
		maptype = MapData::MapType::kNormal;
	}

	MapData mapdata(map, "", maptype, MapData::DisplayType::kMapnames);

	map_details_.update(mapdata, false);
}

/**
 * Called when the ok button was pressed or a file in list was double clicked.
 */
void MainMenuSaveMap::clicked_ok() {
	assert(ok_.enabled());
	std::string filename = editbox_->text();
	std::string complete_filename;

	if (filename == "" && table_.has_selection()) {  //  Maybe a directory is selected.
		complete_filename = filename = maps_data_[table_.get_selected()].filename;
	} else {
		complete_filename = curdir_ + "/" + filename;
	}

	if (g_fs->is_directory(complete_filename.c_str()) &&
		 !Widelands::WidelandsMapLoader::is_widelands_map(complete_filename)) {
		curdir_ = complete_filename;
		fill_table();
	} else {  //  Ok, save this map
		Widelands::Map& map = eia().egbase().map();
		if (map.get_name() == _("No Name")) {
			std::string::size_type const filename_size = filename.size();
			map.set_name(4 <= filename_size && boost::iends_with(filename, WLMF_SUFFIX) ?
			                filename.substr(0, filename_size - 4) :
			                filename);
		}
		if (save_map(filename, !g_options.pull_section("global").get_bool("nozip", false))) {
			die();
		}
	}
}

/**
 * Called, when the make directory button was clicked.
 */
void MainMenuSaveMap::clicked_make_directory() {
	MainMenuSaveMapMakeDirectory md(this, _("unnamed"));
	if (md.run<UI::Panel::Returncodes>() == UI::Panel::Returncodes::kOk) {
		g_fs->ensure_directory_exists(curdir_);
		//  create directory
		std::string fullname = curdir_;
		fullname += "/";
		fullname += md.get_dirname();
		g_fs->make_directory(fullname);
		fill_table();
	}
}

void MainMenuSaveMap::clicked_edit_options() {
	MainMenuMapOptions mo(eia(), true);
	if (mo.run<UI::Panel::Returncodes>() == UI::Panel::Returncodes::kOk) {
		const Widelands::Map& map = eia().egbase().map();
		MapData::MapType maptype;

		if (map.scenario_types() & Widelands::Map::MP_SCENARIO ||
		    map.scenario_types() & Widelands::Map::SP_SCENARIO) {
			maptype = MapData::MapType::kScenario;
		} else {
			maptype = MapData::MapType::kNormal;
		}

		MapData mapdata(map, editbox_->text(), maptype, MapData::DisplayType::kMapnames);

		map_details_.update(mapdata, false);
	}
}

/**
 * called when an item was selected
 */
void MainMenuSaveMap::clicked_item() {
	// Only change editbox contents
	if (table_.has_selection()) {
		const MapData& mapdata = maps_data_[table_.get_selected()];
		if (mapdata.maptype != MapData::MapType::kDirectory) {
			editbox_->set_text(FileSystem::fs_filename(maps_data_[table_.get_selected()].filename.c_str()));
			edit_box_changed();
		}
	}
}

/**
 * An Item has been doubleclicked
 */
void MainMenuSaveMap::double_clicked_item() {
	assert(table_.has_selection());
	const MapData& mapdata = maps_data_[table_.get_selected()];
	if (mapdata.maptype == MapData::MapType::kDirectory) {
		curdir_ = mapdata.filename;
		fill_table();
	} else {
		clicked_ok();
	}
	edit_box_changed();
}

/**
 * The editbox was changed. Enable ok button
 */
void MainMenuSaveMap::edit_box_changed() {
	ok_.set_enabled(!editbox_->text().empty());
}

/**
 * Save the map in the current directory with
 * the current filename
 *
 * returns true if dialog should close, false if it
 * should stay open
 */
bool MainMenuSaveMap::save_map(std::string filename, bool binary) {
	//  Make sure that the current directory exists and is writeable.
	g_fs->ensure_directory_exists(curdir_);

	//  OK, first check if the extension matches (ignoring case).
	if (!boost::iends_with(filename, WLMF_SUFFIX))
		filename += WLMF_SUFFIX;

	//  append directory name
	std::string complete_filename = curdir_;
	complete_filename += "/";
	complete_filename += filename;

	//  Check if file exists. If so, show a warning.
	if (g_fs->file_exists(complete_filename)) {
		const std::string s = (boost::format(_("A file with the name ‘%s’ already exists. Overwrite?")) %
		                 FileSystem::fs_filename(filename.c_str())).str();
		UI::WLMessageBox mbox
				(&eia(), _("Error Saving Map!"), s, UI::WLMessageBox::MBoxType::kOkCancel);
			if (mbox.run<UI::Panel::Returncodes>() == UI::Panel::Returncodes::kBack)
				return false;
	}

	// save to a tmp file/dir first, rename later
	// (important to keep script files in the script directory)
	std::string tmp_name = complete_filename + ".tmp";
	if (g_fs->file_exists(tmp_name)) {
		const std::string s = (boost::format(_
				("A file with the name ‘%s.tmp’ already exists. You have to remove it manually."))
					% FileSystem::fs_filename(filename.c_str())).str();
		UI::WLMessageBox mbox
			(&eia(), _("Error Saving Map!"), s, UI::WLMessageBox::MBoxType::kOk);
		mbox.run<UI::Panel::Returncodes>();
		return false;
	}

	Widelands::EditorGameBase& egbase = eia().egbase();
	Widelands::Map& map = egbase.map();

	{ // fs scope
		std::unique_ptr<FileSystem> fs
			(g_fs->create_sub_file_system(tmp_name.empty() ? complete_filename : tmp_name,
				binary ? FileSystem::ZIP : FileSystem::DIR));
		Widelands::MapSaver wms(*fs, egbase);

		// Recompute seafaring tag
		if (map.allows_seafaring()) {
			map.add_tag("seafaring");
		} else {
			map.delete_tag("seafaring");
		}

		if (map.has_artifacts(egbase.world())) {
			map.add_tag("artifacts");
		} else {
			map.delete_tag("artifacts");
		}

		try {
			wms.save();
			eia().set_need_save(false);

			// if saved to a tmp file earlier, rename now
			if (!tmp_name.empty()) {
				g_fs->fs_unlink(complete_filename);
				g_fs->fs_rename(tmp_name, complete_filename);
				// also change fs, as we assign it to the map below
				fs.reset(g_fs->make_sub_file_system(complete_filename));
			}

			// set the filesystem of the map to the current save file / directory
			map.swap_filesystem(fs);
			// DONT use fs as of here, its garbage now!

		} catch (const std::exception & e) {
			std::string s =
				_
				("Error Saving Map!\nSaved map file may be corrupt!\n\nReason "
				 "given:\n");
			s += e.what();
			UI::WLMessageBox  mbox
				(&eia(), _("Error Saving Map!"), s, UI::WLMessageBox::MBoxType::kOk);
			mbox.run<UI::Panel::Returncodes>();

			// cleanup tmp file if it was created
			if (!tmp_name.empty()) {
				g_fs->fs_unlink(tmp_name);
			}
		}
	} // end fs scope, dont use it

	die();
	return true;
}<|MERGE_RESOLUTION|>--- conflicted
+++ resolved
@@ -86,13 +86,7 @@
 	                           editbox_label_.get_x() + editbox_label_.get_w() + padding_,
 	                           editbox_label_.get_y(),
 	                           tablew_ - editbox_label_.get_w() - padding_ + 1,
-<<<<<<< HEAD
-	                           buth_,
-										g_gr->images().get("images/ui_basic/but1.png"),
-										UI::Align::kLeft);
-=======
-										g_gr->images().get("pics/but1.png"));
->>>>>>> bfb1771b
+										g_gr->images().get("images/ui_basic/but1.png"));
 
 	editbox_->set_text(parent.egbase().map().get_name());
 	editbox_->changed.connect(boost::bind(&MainMenuSaveMap::edit_box_changed, this));
