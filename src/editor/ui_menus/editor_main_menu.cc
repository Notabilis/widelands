--- conflicted
+++ resolved
@@ -26,10 +26,6 @@
 #include "editor/ui_menus/editor_main_menu_new_map.h"
 #include "editor/ui_menus/editor_main_menu_random_map.h"
 #include "editor/ui_menus/editor_main_menu_save_map.h"
-<<<<<<< HEAD
-=======
-#include "wui/fileview.h"
->>>>>>> e8030b70
 
 // TODO(unknown): these should be defined globally for the whole UI
 #define width 200
@@ -74,14 +70,6 @@
 		 0, 0, width, 0,
 		 g_gr->images().get("images/ui_basic/but1.png"),
 		 _("Map Options")),
-<<<<<<< HEAD
-=======
-	button_help_
-		(&box_, "help",
-		 0, 0, width, 0,
-		 g_gr->images().get("images/ui_basic/but1.png"),
-		 _("Help")),
->>>>>>> e8030b70
 	button_exit_editor_
 		(&box_, "exit",
 		 0, 0, width, 0,
@@ -93,15 +81,10 @@
 	box_.add(&button_load_map_, UI::Align::kHCenter);
 	box_.add(&button_save_map_, UI::Align::kHCenter);
 	box_.add(&button_map_options_, UI::Align::kHCenter);
-<<<<<<< HEAD
-=======
-	box_.add(&button_help_, UI::Align::kHCenter);
->>>>>>> e8030b70
 	box_.add(&button_exit_editor_, UI::Align::kHCenter);
 	box_.set_size(width, 6 * button_new_map_.get_h()+ 5 * vspacing);
 	set_inner_size(get_inner_w(), box_.get_h() + 2 * margin);
 
-	button_help_.sigclicked.connect(boost::bind(&EditorMainMenu::help_btn, boost::ref(*this)));
 	button_new_map_.sigclicked.connect(boost::bind(&EditorMainMenu::new_map_btn, this));
 	button_new_random_map_.sigclicked.connect(boost::bind(&EditorMainMenu::new_random_map_btn, this));
 	button_load_map_.sigclicked.connect(boost::bind(&EditorMainMenu::load_btn, this));
@@ -112,20 +95,6 @@
 	// Put in the default position, if necessary
 	if (get_usedefaultpos())
 		center_to_parent();
-}
-
-/**
- * Called, when buttons get clicked
-*/
-void EditorMainMenu::help_btn() {
-	EditorInteractive& editor_interactive = eia();
-	if (editor_interactive.window_help.window) {
-		delete editor_interactive.window_help.window;
-	} else {
-		FileViewWindow* fileview = new FileViewWindow(editor_interactive, editor_interactive.window_help,
-																	 _("The Widelands Editor"));
-		fileview->add_tab("scripting/editor/editor_help.lua");
-	}
 }
 
 void EditorMainMenu::new_map_btn() {
