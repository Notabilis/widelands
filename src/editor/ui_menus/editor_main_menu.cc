/*
 * Copyright (C) 2002-2004, 2006-2011 by the Widelands Development Team
 *
 * This program is free software; you can redistribute it and/or
 * modify it under the terms of the GNU General Public License
 * as published by the Free Software Foundation; either version 2
 * of the License, or (at your option) any later version.
 *
 * This program is distributed in the hope that it will be useful,
 * but WITHOUT ANY WARRANTY; without even the implied warranty of
 * MERCHANTABILITY or FITNESS FOR A PARTICULAR PURPOSE.  See the
 * GNU General Public License for more details.
 *
 * You should have received a copy of the GNU General Public License
 * along with this program; if not, write to the Free Software
 * Foundation, Inc., 51 Franklin Street, Fifth Floor, Boston, MA  02110-1301, USA.
 *
 */

#include "editor/ui_menus/editor_main_menu.h"

#include "base/i18n.h"
#include "editor/editorinteractive.h"
#include "editor/ui_menus/editor_main_menu_load_map.h"
#include "editor/ui_menus/editor_main_menu_map_options.h"
#include "editor/ui_menus/editor_main_menu_new_map.h"
#include "editor/ui_menus/editor_main_menu_random_map.h"
#include "editor/ui_menus/editor_main_menu_save_map.h"
#include "ui_fsmenu/fileview.h"

//TODO(unknown): these should be defined globally for the whole UI
#define width 200
#define height 20
#define margin 15
#define hmargin margin
#define vmargin margin
#define vspacing 15

inline EditorInteractive & EditorMainMenu::eia() {
	return dynamic_cast<EditorInteractive&>(*get_parent());
}

/**
 * Create all the buttons etc...
*/
EditorMainMenu::EditorMainMenu
	(EditorInteractive & parent, UI::UniqueWindow::Registry & registry)
:
	UI::UniqueWindow
		(&parent, "main_menu", &registry, 2 * hmargin + width,
		 260, _("Main Menu")),
	m_button_new_map
		(this, "new_map",
		 hmargin, vmargin + 0 * (height + vspacing), width, height,
		 g_gr->images().get("images/ui_basic/but1.png"),
		 _("New Map")),
	m_button_new_random_map
		(this, "new_random_map",
		 hmargin, vmargin + 1 * (height + vspacing), width, height,
		 g_gr->images().get("images/ui_basic/but1.png"),
		 _("New Random Map")),
	m_button_load_map
		(this, "load_map",
		 hmargin, vmargin + 2 * (height + vspacing), width, height,
		 g_gr->images().get("images/ui_basic/but1.png"),
		 _("Load Map")),
	m_button_save_map
		(this, "save_map",
		 hmargin, vmargin + 3 * (height + vspacing), width, height,
		 g_gr->images().get("images/ui_basic/but1.png"),
		 _("Save Map")),
	m_button_map_options
		(this, "map_options",
		 hmargin, vmargin + 4 * (height + vspacing), width, height,
		 g_gr->images().get("images/ui_basic/but1.png"),
		 _("Map Options")),
	m_button_view_readme
		(this, "readme",
		 hmargin, vmargin + 5 * (height + vspacing), width, height,
		 g_gr->images().get("images/ui_basic/but1.png"),
		 _("View Readme")),
	m_button_exit_editor
		(this, "exit",
		 hmargin, vmargin + 6 * (height + vspacing), width, height,
<<<<<<< HEAD
		 g_gr->images().get("images/ui_basic/but0.png"),
=======
		 g_gr->images().get("pics/but5.png"),
>>>>>>> e5f2a8d1
		 _("Exit Editor"))
{
	m_button_new_map.sigclicked.connect(boost::bind(&EditorMainMenu::new_map_btn, this));
	m_button_new_random_map.sigclicked.connect(boost::bind(&EditorMainMenu::new_random_map_btn, this));
	m_button_load_map.sigclicked.connect(boost::bind(&EditorMainMenu::load_btn, this));
	m_button_save_map.sigclicked.connect(boost::bind(&EditorMainMenu::save_btn, this));
	m_button_map_options.sigclicked.connect(boost::bind(&EditorMainMenu::map_options_btn, this));

	m_window_readme.open_window = [this] {
		fileview_window(eia(), m_window_readme, "txts/editor_readme.lua");
	};
	m_button_view_readme.sigclicked.connect(
	   boost::bind(&UI::UniqueWindow::Registry::toggle, m_window_readme));

	m_button_exit_editor.sigclicked.connect(boost::bind(&EditorMainMenu::exit_btn, this));

	// Put in the default position, if necessary
	if (get_usedefaultpos())
		center_to_parent();
}

/**
 * Called, when buttons get clicked
*/
void EditorMainMenu::new_map_btn() {
	new MainMenuNewMap(eia());
	die();
}

void EditorMainMenu::new_random_map_btn() {
	new MainMenuNewRandomMap(eia());
	die();
}

void EditorMainMenu::load_btn() {
	new MainMenuLoadMap(eia());
	die();
}

void EditorMainMenu::save_btn() {
	new MainMenuSaveMap(eia());
	die();
}
void EditorMainMenu::map_options_btn() {
	new MainMenuMapOptions(eia());
	die();
}
void EditorMainMenu::exit_btn() {eia().exit();}<|MERGE_RESOLUTION|>--- conflicted
+++ resolved
@@ -82,11 +82,7 @@
 	m_button_exit_editor
 		(this, "exit",
 		 hmargin, vmargin + 6 * (height + vspacing), width, height,
-<<<<<<< HEAD
-		 g_gr->images().get("images/ui_basic/but0.png"),
-=======
-		 g_gr->images().get("pics/but5.png"),
->>>>>>> e5f2a8d1
+		 g_gr->images().get("images/ui_basic/but5.png"),
 		 _("Exit Editor"))
 {
 	m_button_new_map.sigclicked.connect(boost::bind(&EditorMainMenu::new_map_btn, this));
