--- conflicted
+++ resolved
@@ -88,16 +88,13 @@
 		ml->preload_map(true);
 		ml->load_map_complete(egbase, Widelands::MapLoader::LoadType::kScenario);
 
-<<<<<<< HEAD
-=======
 		std::unique_ptr<Texture> minimap(
 		   draw_minimap(egbase, nullptr, Rectf(), MiniMapType::kStaticMap, MiniMapLayer::Terrain));
 
->>>>>>> 2efd614b
 		// Write minimap
 		{
 			FileWrite fw;
-			write_minimap_image_field(egbase, nullptr, Point(0, 0), MiniMapLayer::Terrain, &fw);
+			save_to_png(minimap.get(), &fw, ColorType::RGBA);
 			fw.write(*in_out_filesystem, (map_file + ".png").c_str());
 		}
 
