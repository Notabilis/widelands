/*
 * Copyright (C) 2002, 2008, 2013 by the Widelands Development Team
 *
 * This program is free software; you can redistribute it and/or
 * modify it under the terms of the GNU General Public License
 * as published by the Free Software Foundation; either version 2
 * of the License, or (at your option) any later version.
 *
 * This program is distributed in the hope that it will be useful,
 * but WITHOUT ANY WARRANTY; without even the implied warranty of
 * MERCHANTABILITY or FITNESS FOR A PARTICULAR PURPOSE.  See the
 * GNU General Public License for more details.
 *
 * You should have received a copy of the GNU General Public License
 * along with this program; if not, write to the Free Software
 * Foundation, Inc., 51 Franklin Street, Fifth Floor, Boston, MA  02110-1301, USA.
 *
 */

#ifndef S2MAP_H
#define S2MAP_H

<<<<<<< HEAD
#include <string>

#include "io/fileread.h"
=======
>>>>>>> 1486b963
#include "map_io/map_loader.h"

struct S2_Map_Loader : public Widelands::Map_Loader {
	enum WorldType {
		GREENLAND = 0,
		BLACKLAND = 1,
		WINTERLAND = 2,
	};

	S2_Map_Loader(const char *, Widelands::Map &);

	virtual int32_t preload_map(bool) override;
	virtual int32_t load_map_complete
		(Widelands::Editor_Game_Base &, bool scenario) override;

private:
	const std::string m_filename;
	WorldType m_worldtype;

	void load_s2mf_header(FileRead&);
	void load_s2mf(Widelands::Editor_Game_Base &);
	void postload_fix_conversion(Widelands::Editor_Game_Base &);
};


#endif<|MERGE_RESOLUTION|>--- conflicted
+++ resolved
@@ -20,12 +20,8 @@
 #ifndef S2MAP_H
 #define S2MAP_H
 
-<<<<<<< HEAD
 #include <string>
 
-#include "io/fileread.h"
-=======
->>>>>>> 1486b963
 #include "map_io/map_loader.h"
 
 struct S2_Map_Loader : public Widelands::Map_Loader {
