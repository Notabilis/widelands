--- conflicted
+++ resolved
@@ -3619,30 +3619,11 @@
 	}
 	const uint32_t flag_coords_hash = flag.get_position().hash();
 
-<<<<<<< HEAD
-	// is connected to a warehouse?
+	if (flag_warehouse_distance.is_road_prohibited(flag_coords_hash, gametime)) {
+		return false;
+	}
 	// TODO(Nordfriese): Someone should update the code since the big economy splitting for the ferries
 	const bool needs_warehouse = flag.get_economy(wwWORKER)->warehouses().empty();
-
-	if (!has_building && flag.nr_of_roads() == 1) {
-		return false;
-	} else if (is_warehouse && flag.nr_of_roads() <= 3) {
-		// Do nothing
-	} else if (needs_warehouse) {
-		// Do nothing
-	} else if (flag.current_wares() > 5) {
-		// Do nothing
-	} else if (has_building && std::rand() % 3 == 0) {
-		// Do nothing
-	} else if (std::rand() % 10 == 0) {
-		// Do nothing
-	} else {
-=======
-	if (flag_warehouse_distance.is_road_prohibited(flag_coords_hash, gametime)) {
->>>>>>> 38856f20
-		return false;
-	}
-	const bool needs_warehouse = flag.get_economy()->warehouses().empty();
 
 	uint32_t tmp_wh;
 
@@ -3853,14 +3834,8 @@
 
 	// this should not happen, but if the economy has a warehouse and a dismantle
 	// grace time set, we must 'zero' the dismantle grace time
-<<<<<<< HEAD
-	if (!flag.get_economy(wwWORKER)->warehouses().empty() &&
-	    eco->dismantle_grace_time != std::numeric_limits<uint32_t>::max()) {
-		eco->dismantle_grace_time = std::numeric_limits<uint32_t>::max();
-=======
-	if (!flag.get_economy()->warehouses().empty() && eco->dismantle_grace_time != kNever) {
+	if (!flag.get_economy(wwWORKER)->warehouses().empty() && eco->dismantle_grace_time != kNever) {
 		eco->dismantle_grace_time = kNever;
->>>>>>> 38856f20
 	}
 
 	// first we deal with situations when this is economy with no warehouses
@@ -3980,13 +3955,7 @@
 			}
 
 			// This is a candidate, sending all necessary info to RoadCandidates
-<<<<<<< HEAD
-			const bool different_economy = (player_immovable->get_economy(wwWORKER) != flag.get_economy(wwWORKER));
-			const int32_t air_distance = map.calc_distance(flag.get_position(), reachable_coords);
-			if (!RoadCandidates.has_candidate(reachable_coords.hash())) {
-				RoadCandidates.add_flag(reachable_coords, air_distance, different_economy);
-=======
-			const bool is_different_economy = (player_immovable->get_economy() != flag.get_economy());
+			const bool is_different_economy = (player_immovable->get_economy(wwWORKER) != flag.get_economy(wwWORKER));
 			const uint16_t air_distance = map.calc_distance(flag.get_position(), reachable_coords);
 
 			if (!flag_candidates.has_candidate(reachable_coords_hash) &&
@@ -3995,7 +3964,6 @@
 				   reachable_coords_hash, is_different_economy,
 				   flag_warehouse_distance.get_distance(reachable_coords_hash, gametime, &tmp_wh),
 				   air_distance);
->>>>>>> 38856f20
 			}
 		}
 	}
@@ -4005,75 +3973,7 @@
 	std::map<uint32_t, NearFlag> nearflags;  // only used to collect flags reachable walk over roads
 	nearflags[flag.get_position().hash()] = NearFlag(&flag, 0);
 
-<<<<<<< HEAD
-	// Algorithm to walk on roads
-	// All nodes are marked as to_be_checked == true first and once the node is checked it is changed
-	// to false. Under some conditions, the same node can be checked twice, the to_be_checked can
-	// be set back to true. Because less hoops (fewer flag-to-flag roads) does not always mean
-	// shortest
-	// road.
-	for (;;) {
-		// looking for a node with shortest existing road distance from starting flag and one that has
-		// to be checked
-		uint32_t start_field = std::numeric_limits<uint32_t>::max();
-		uint32_t nearest_distance = 10000;
-		for (auto item : nearflags) {
-			if (item.second.current_road_distance < nearest_distance && item.second.to_be_checked) {
-				nearest_distance = item.second.current_road_distance;
-				start_field = item.first;
-			}
-		}
-		// OK, we failed to find a NearFlag where to_be_checked == true, so quitting the loop now
-		if (start_field == std::numeric_limits<uint32_t>::max()) {
-			break;
-		}
-
-		nearflags[start_field].to_be_checked = false;
-
-		// Now going over roads leading from this flag
-		for (uint8_t i = 1; i <= 6; ++i) {
-			Road* const road = nearflags[start_field].flag->get_road(i);
-
-			if (!road) {
-				continue;
-			}
-
-			Flag* endflag = &road->get_flag(RoadBase::FlagStart);
-
-			if (endflag == nearflags[start_field].flag) {
-				endflag = &road->get_flag(RoadBase::FlagEnd);
-			}
-
-			const uint32_t endflag_hash = endflag->get_position().hash();
-
-			const int32_t dist = map.calc_distance(flag.get_position(), endflag->get_position());
-
-			if (dist > checkradius + 2) {  //  Testing bigger vicinity then checkradius....
-				continue;
-			}
-
-			// There is few scenarios for this neighbour flag
-			if (nearflags.count(endflag_hash) == 0) {
-				// This is brand new flag
-				nearflags[endflag_hash] =
-				   NearFlag(endflag, nearflags[start_field].current_road_distance +
-				                        road->get_path().get_nsteps());
-			} else {
-				// We know about this flag already
-				if (nearflags[endflag_hash].current_road_distance >
-				    nearflags[start_field].current_road_distance + road->get_path().get_nsteps()) {
-					// ..but this current connection is shorter than one found before
-					nearflags[endflag_hash].current_road_distance =
-					   nearflags[start_field].current_road_distance + road->get_path().get_nsteps();
-					// So let re-check neighbours once more
-					nearflags[endflag_hash].to_be_checked = true;
-				}
-			}
-		}
-	}
-=======
 	collect_nearflags(nearflags, flag, checkradius);
->>>>>>> 38856f20
 
 	// Sending calculated walking costs from nearflags to RoadCandidates to update info on
 	// Candidate flags/roads
