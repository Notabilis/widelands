/*
 * Copyright (C) 2004, 2006-2010, 2012 by the Widelands Development Team
 *
 * This program is free software; you can redistribute it and/or
 * modify it under the terms of the GNU General Public License
 * as published by the Free Software Foundation; either version 2
 * of the License, or (at your option) any later version.
 *
 * This program is distributed in the hope that it will be useful,
 * but WITHOUT ANY WARRANTY; without even the implied warranty of
 * MERCHANTABILITY or FITNESS FOR A PARTICULAR PURPOSE.  See the
 * GNU General Public License for more details.
 *
 * You should have received a copy of the GNU General Public License
 * along with this program; if not, write to the Free Software
 * Foundation, Inc., 51 Franklin Street, Fifth Floor, Boston, MA  02110-1301, USA.
 *
 */

#include "ai/defaultai.h"

#include <algorithm>
#include <ctime>
#include <queue>
#include <typeinfo>

#include "ai/ai_hints.h"
#include "base/log.h"
#include "base/macros.h"
#include "economy/economy.h"
#include "economy/flag.h"
#include "economy/road.h"
#include "logic/constructionsite.h"
#include "logic/findbob.h"
#include "logic/findimmovable.h"
#include "logic/findnode.h"
#include "logic/map.h"
#include "logic/militarysite.h"
#include "logic/player.h"
#include "logic/productionsite.h"
#include "logic/trainingsite.h"
#include "logic/tribe.h"
#include "logic/warehouse.h"
#include "logic/world/world.h"
#include "profile/profile.h"

// following is in miliseconds (widelands counts time in ms)
constexpr int kFieldUpdateInterval = 1000;
constexpr int kIdleMineUpdateInterval = 22000;
constexpr int kBusyMineUpdateInterval = 2000;
// building of the same building can be started after 25s at earliest
constexpr int kBuildingMinInterval = 25 * 1000;
constexpr int kBaseInfrastructureTime = 20 * 60 * 1000;
// buildings marked as is_food_basic will be forced after 15 minutes, even though their outputs are
// not needed yet
constexpr int kPrimaryFoodStartTime = 15 * 60 * 1000;

using namespace Widelands;

DefaultAI::AggressiveImpl DefaultAI::aggressiveImpl;
DefaultAI::NormalImpl DefaultAI::normalImpl;
DefaultAI::DefensiveImpl DefaultAI::defensiveImpl;

/// Constructor of DefaultAI
DefaultAI::DefaultAI(Game& ggame, Player_Number const pid, uint8_t const t)
   : Computer_Player(ggame, pid),
     type(t),
     m_buildable_changed(true),
     m_mineable_changed(true),
     player(nullptr),
     tribe(nullptr),
     total_constructionsites(0),
     next_road_due_(2000),
     next_stats_update_due_(30000),
     next_construction_due_(1000),
     next_mine_construction_due_(0),
     next_productionsite_check_due_(0),
     next_mine_check_due_(0),
     next_militarysite_check_due_(0),
     next_attack_consideration_due_(300000),
     next_helpersites_check_due_(180000),
     inhibit_road_building_(0),
     time_of_last_construction_(0),
     numof_warehouses_(0),
     new_buildings_stop_(false),
     unstationed_milit_buildings_(0),
     military_under_constr_(0),
     military_last_dismantle_(0),
     military_last_build_(0) {
}

DefaultAI::~DefaultAI() {
	while (not buildable_fields.empty()) {
		delete buildable_fields.back();
		buildable_fields.pop_back();
	}

	while (not mineable_fields.empty()) {
		delete mineable_fields.back();
		mineable_fields.pop_back();
	}

	while (not economies.empty()) {
		delete economies.back();
		economies.pop_back();
	}
}

/**
 * Main loop of computer player_ "defaultAI"
 *
 * General behaviour is defined here.
 */
void DefaultAI::think() {

	if (tribe == nullptr)
		late_initialization();

	const int32_t gametime = game().get_gametime();

	if (m_buildable_changed) {
		// update statistics about buildable fields
		update_all_buildable_fields(gametime);
	}

	m_buildable_changed = false;

	// if there are more than one economy try to connect them with a road.
	if (next_road_due_ <= gametime) {
		next_road_due_ = gametime + 1000;

		if (construct_roads(gametime)) {
			m_buildable_changed = true;
			return;
		}
	} else
		// only go on, after defaultAI tried to connect all economies.
		return;

	// NOTE Because of the check above, the following parts of think() are used
	// NOTE only once every second at maximum. This increases performance and as
	// NOTE human player_s can not even react that fast, it should not be a
	// NOTE disadvantage for the defaultAI.
	// This must be checked every time as changes of bobs in AI area aren't
	// handled by the AI itself.
	update_all_not_buildable_fields();

	// considering attack
	if (next_attack_consideration_due_ <= gametime)
		consider_attack(gametime);

	// check if anything in the economies changed.
	// This needs to be done before new buildings are placed, to ensure that no
	// empty economy is left.
	if (check_economies())
		return;

	// Before thinking about a new construction, update current stats, to have
	// a better view on current economy.
	if (next_stats_update_due_ <= gametime)
		update_productionsite_stats(gametime);

	// Now try to build something if possible
	if (next_construction_due_ <= gametime) {
		next_construction_due_ = gametime + 2000;

		if (construct_building(gametime)) {
			time_of_last_construction_ = gametime;
			return;
		}
	}

	// verify that our production sites are doing well
	if (check_productionsites(gametime))
		return;

	// Check the mines and consider upgrading or destroying one
	if (check_mines_(gametime))
		return;

	// consider whether a change of the soldier capacity of some militarysites
	// would make sense.
	if (check_militarysites(gametime))
		return;

	// improve existing roads!
	// This sounds important, but actually is not as important as the other
	// actions are. Reasons are the following:
	//    * The "donkey feature" made economies more stable, even with stupid
	//      roads.
	//    * If defaultAI builds too much roads, it will waste good building
	//      space.
	if (improve_roads(gametime)) {
		m_buildable_changed = true;
		m_mineable_changed = true;
		inhibit_road_building_ = gametime + 2500;
		return;
	}
}

/// called by Widelands game engine when an immovable changed
void DefaultAI::receive(const NoteImmovable& note) {
	if (note.lg == LOSE) {

		lose_immovable(*note.pi);
	} else
		gain_immovable(*note.pi);
}

/// called by Widelands game engine when a field changed
void DefaultAI::receive(const NoteFieldPossession& note) {
	if (note.lg == GAIN)
		unusable_fields.push_back(note.fc);
}

/**
 * Cares for all variables not initialised during construction
 *
 * When DefaultAI is constructed, some information is not yet available (e.g.
 * world), so this is done after complete loading of the map.
 */
void DefaultAI::late_initialization() {
	player = game().get_player(player_number());
	NoteReceiver<NoteImmovable>::connect(*player);
	NoteReceiver<NoteFieldPossession>::connect(*player);
	tribe = &player->tribe();
	log("ComputerPlayer(%d): initializing (%u)\n", player_number(), type);
	Ware_Index const nr_wares = tribe->get_nrwares();
	wares.resize(nr_wares);

	for (Ware_Index i = 0; i < nr_wares; ++i) {
		wares.at(i).producers_ = 0;
		wares.at(i).consumers_ = 0;
		wares.at(i).preciousness_ = tribe->get_ware_descr(i)->preciousness();
	}

	// collect information about the different buildings our tribe can construct
	Building_Index const nr_buildings = tribe->get_nrbuildings();
	const World& world = game().world();

	for (Building_Index i = 0; i < nr_buildings; ++i) {
		const Building_Descr& bld = *tribe->get_building_descr(i);
		const std::string& building_name = bld.name();
		const BuildingHints& bh = bld.hints();
		buildings.resize(buildings.size() + 1);
		BuildingObserver& bo = buildings.back();
		bo.name = building_name.c_str();
		bo.id = i;
		bo.desc = &bld;
		bo.type = BuildingObserver::BORING;
		bo.cnt_built_ = 0;
		bo.cnt_under_construction_ = 0;
		bo.cnt_target_ = 0;
		bo.stocklevel_ = 0;
		bo.stocklevel_time = 0;
		bo.last_dismantle_time_ = 0;
		// this is set to negative number, otherwise the AI would wait 25 sec
		// after game start not building anything
		bo.construction_decision_time_ = -60 * 60 * 1000;
		bo.production_hint_ = -1;
		bo.current_stats_ = 0;
		bo.unoccupied_ = false;
		bo.is_basic_ = false;
		bo.is_food_basic_ = false;
		bo.is_buildable_ = bld.is_buildable();
		bo.need_trees_ = bh.is_logproducer();
		bo.need_stones_ = bh.is_stoneproducer();
		bo.mines_marble_ = bh.is_marbleproducer();
		bo.need_water_ = bh.get_needs_water();
		bo.mines_water_ = bh.mines_water();
		bo.recruitment_ = bh.for_recruitment();
		bo.space_consumer_ = bh.is_space_consumer();
		bo.expansion_type_ = bh.is_expansion_type();
		bo.fighting_type_ = bh.is_fighting_type();
		bo.mountain_conqueror_ = bh.is_mountain_conqueror();
		if (char const* const s = bh.get_renews_map_resource()) {
			bo.production_hint_ = tribe->safe_ware_index(s);

		}

		// I just presume cut wood is named "log" in the game
		if (tribe->safe_ware_index("log") == bo.production_hint_)
			bo.plants_trees_ = true;
		else
			bo.plants_trees_ = false;

		// Read all interesting data from ware producing buildings
		if (typeid(bld) == typeid(ProductionSite_Descr)) {
			const ProductionSite_Descr& prod =
			   ref_cast<ProductionSite_Descr const, Building_Descr const>(bld);
			bo.type = bld.get_ismine() ? BuildingObserver::MINE : BuildingObserver::PRODUCTIONSITE;
			container_iterate_const(BillOfMaterials, prod.inputs(), j)
			bo.inputs_.push_back(j.current->first);
			container_iterate_const(ProductionSite_Descr::Output, prod.output_ware_types(), j)
			bo.outputs_.push_back(*j.current);

			if (bo.type == BuildingObserver::MINE) {
				// get the resource needed by the mine
				if (char const* const s = bh.get_mines())
					bo.mines_ = world.get_resource(s);

				bo.mines_percent_ = bh.get_mines_percent();
			}

			bo.is_basic_ = bh.is_basic();
			bo.is_food_basic_ = bh.is_food_basic();
			bo.prod_build_material_ = bh.prod_build_material();

			// here we identify hunters
			if (bo.outputs_.size() == 1 and tribe->safe_ware_index("meat") == bo.outputs_.at(0)) {
				bo.is_hunter_ = true;
			} else
				bo.is_hunter_ = false;

			continue;
		}

		if (typeid(bld) == typeid(MilitarySite_Descr)) {
			bo.type = BuildingObserver::MILITARYSITE;
			continue;
		}

		if (typeid(bld) == typeid(Warehouse_Descr)) {
			bo.type = BuildingObserver::WAREHOUSE;
			continue;
		}

		if (typeid(bld) == typeid(TrainingSite_Descr)) {
			bo.type = BuildingObserver::TRAININGSITE;
			continue;
		}

		if (typeid(bld) == typeid(ConstructionSite_Descr)) {
			bo.type = BuildingObserver::CONSTRUCTIONSITE;
			continue;
		}
	}

	total_constructionsites = 0;
	next_construction_due_ = 0;
	next_road_due_ = 1000;
	next_productionsite_check_due_ = 0;
	inhibit_road_building_ = 0;
	// Add all fields that we own
	Map& map = game().map();
	std::set<OPtr<PlayerImmovable>> found_immovables;

	for (Y_Coordinate y = 0; y < map.get_height(); ++y) {
		for (X_Coordinate x = 0; x < map.get_width(); ++x) {
			FCoords f = map.get_fcoords(Coords(x, y));

			if (f.field->get_owned_by() != player_number())
				continue;

			unusable_fields.push_back(f);

			if (upcast(PlayerImmovable, imm, f.field->get_immovable()))

				//  Guard by a set - immovables might be on several nodes at once.
				if (&imm->owner() == player and not found_immovables.count(imm)) {
					found_immovables.insert(imm);
					gain_immovable(*imm);
				}
		}
	}
}

/**
 * Checks ALL available buildable fields.
 *
 * this shouldn't be used often, as it might hang the game for some 100
 * milliseconds if the area the computer owns is big.
 */
void DefaultAI::update_all_buildable_fields(const int32_t gametime) {
	while (not buildable_fields.empty() and buildable_fields.front()->next_update_due_ <= gametime) {
		BuildableField& bf = *buildable_fields.front();

		//  check whether we lost ownership of the node
		if (bf.coords.field->get_owned_by() != player_number()) {
			delete &bf;
			buildable_fields.pop_front();
			continue;
		}

		//  check whether we can still construct regular buildings on the node
		if ((player->get_buildcaps(bf.coords) & BUILDCAPS_SIZEMASK) == 0) {
			unusable_fields.push_back(bf.coords);
			delete &bf;
			buildable_fields.pop_front();
			continue;
		}

		update_buildable_field(bf);
		bf.next_update_due_ = gametime + kFieldUpdateInterval;
		buildable_fields.push_back(&bf);
		buildable_fields.pop_front();
	}
}

/**
 * Checks ALL available mineable fields.
 *
 * this shouldn't be used often, as it might hang the game for some 100
 * milliseconds if the area the computer owns is big.
 */
void DefaultAI::update_all_mineable_fields(const int32_t gametime) {
	while (not mineable_fields.empty() and mineable_fields.front()->next_update_due_ <= gametime) {
		MineableField* mf = mineable_fields.front();

		//  check whether we lost ownership of the node
		if (mf->coords.field->get_owned_by() != player_number()) {
			delete mf;
			mineable_fields.pop_front();
			continue;
		}

		//  check whether we can still construct regular buildings on the node
		if ((player->get_buildcaps(mf->coords) & BUILDCAPS_MINE) == 0) {
			unusable_fields.push_back(mf->coords);
			delete mf;
			mineable_fields.pop_front();
			continue;
		}

		update_mineable_field(*mf);
		mf->next_update_due_ = gametime + kFieldUpdateInterval;  // in fact this has very small effect
		mineable_fields.push_back(mf);
		mineable_fields.pop_front();
	}
}

/**
 * Checks up to 50 fields that weren't buildable the last time.
 *
 * milliseconds if the area the computer owns is big.
 */
void DefaultAI::update_all_not_buildable_fields() {
	int32_t const pn = player_number();
	uint32_t maxchecks = unusable_fields.size();

	if (maxchecks > 50)
		maxchecks = 50;

	for (uint32_t i = 0; i < maxchecks; ++i) {
		//  check whether we lost ownership of the node
		if (unusable_fields.front().field->get_owned_by() != pn) {
			unusable_fields.pop_front();
			continue;
		}

		// check whether building capabilities have improved
		if (player->get_buildcaps(unusable_fields.front()) & BUILDCAPS_SIZEMASK) {
			buildable_fields.push_back(new BuildableField(unusable_fields.front()));
			unusable_fields.pop_front();
			update_buildable_field(*buildable_fields.back());
			continue;
		}

		if (player->get_buildcaps(unusable_fields.front()) & BUILDCAPS_MINE) {
			mineable_fields.push_back(new MineableField(unusable_fields.front()));
			unusable_fields.pop_front();
			update_mineable_field(*mineable_fields.back());
			continue;
		}

		unusable_fields.push_back(unusable_fields.front());
		unusable_fields.pop_front();
	}
}

/// Updates one buildable field
void DefaultAI::update_buildable_field(BuildableField& field, uint16_t range, bool military) {
	// look if there is any unowned land nearby
	Map& map = game().map();
	FindNodeUnowned find_unowned(player, game());
	FindNodeUnownedMineable find_unowned_mines_pots(player, game());
	Player_Number const pn = player->player_number();
	const World& world = game().world();
	field.unowned_land_nearby_ =
	   map.find_fields(Area<FCoords>(field.coords, range), nullptr, find_unowned);

	field.near_border_ = false;
	if (field.unowned_land_nearby_ > 0) {
		if (map.find_fields(Area<FCoords>(field.coords, 4), nullptr, find_unowned) > 0)
			field.near_border_ = true;
	}

	// to save some CPU
	if (mines_.size() > 8 and game().get_gametime() % 3 > 0)
		field.unowned_mines_pots_nearby_ = 0;
	else
		field.unowned_mines_pots_nearby_ = map.find_fields(
		   Area<FCoords>(field.coords, range + 4),
		   nullptr,
		   find_unowned_mines_pots);  //+2: a mine can mine raw materials from some range

	// collect information about resources in the area
	std::vector<ImmovableFound> immovables;
	// Search in a radius of range
	map.find_immovables(Area<FCoords>(field.coords, range), &immovables);

	// Is this a general update or just for military consideration
	// (second is used in check_militarysites)
	if (!military) {
		int32_t const tree_attr = Map_Object_Descr::get_attribute_id("tree");
		field.reachable = false;
		field.preferred_ = false;
		field.enemy_nearby_ = false;
		field.military_capacity_ = 0;
		field.military_loneliness_ = 1000;  // instead of floats(v-
		field.military_presence_ = 0;
		field.military_stationed_ = 0;
		field.trees_nearby_ = 0;
		field.space_consumers_nearby_ = 0;
		field.producers_nearby_.clear();
		field.producers_nearby_.resize(wares.size());
		field.consumers_nearby_.clear();
		field.consumers_nearby_.resize(wares.size());
		std::vector<Coords> water_list;
		std::vector<Coords> resource_list;
		std::vector<Bob*> critters_list;

		if (field.water_nearby_ == -1) {  //-1 means "value has never been calculated"
			FindNodeWater find_water(game().world());
			map.find_fields(Area<FCoords>(field.coords, 6), &water_list, find_water);
			field.water_nearby_ = water_list.size();
		}

		// counting fields with fish
		if (field.water_nearby_ > 0 and game().get_gametime() % 10 == 0) {
			map.find_fields(Area<FCoords>(field.coords, 6),
			                &resource_list,
			                FindNodeResource(world.get_resource("fish")));
			field.fish_nearby_ = resource_list.size();
		}

		// counting fields with critters (game)
		// not doing this always, this does not change fast
		if (game().get_gametime() % 10 == 0) {
			map.find_bobs(Area<FCoords>(field.coords, 6), &critters_list, FindBobCritter());
			field.critters_nearby_ = critters_list.size();
		}

		FCoords fse;
		map.get_neighbour(field.coords, WALK_SE, &fse);

		if (BaseImmovable const* const imm = fse.field->get_immovable())
			if (dynamic_cast<Flag const*>(imm)
			    or(dynamic_cast<Road const*>(imm) && (fse.field->nodecaps() & BUILDCAPS_FLAG)))
				field.preferred_ = true;

		for (uint32_t i = 0; i < immovables.size(); ++i) {
			const BaseImmovable& base_immovable = *immovables.at(i).object;

			if (dynamic_cast<const Flag*>(&base_immovable))
				field.reachable = true;

			if (upcast(PlayerImmovable const, player_immovable, &base_immovable))

				//// TODO  Only continue; if this is an opposing site
				//// TODO  allied sites should be counted for military influence
				if (player_immovable->owner().player_number() != pn) {
					if (player->is_hostile(player_immovable->owner()))
						field.enemy_nearby_ = true;

					continue;
				}

			if (upcast(Building const, building, &base_immovable)) {
				if (upcast(ConstructionSite const, constructionsite, building)) {
					const Building_Descr& target_descr = constructionsite->building();

					if (dynamic_cast<ProductionSite_Descr const*>(&target_descr))
						consider_productionsite_influence(
						   field,
						   immovables.at(i).coords,
						   get_building_observer(constructionsite->name().c_str()));
				}

				if (dynamic_cast<const ProductionSite*>(building))
					consider_productionsite_influence(
					   field, immovables.at(i).coords, get_building_observer(building->name().c_str()));
			}

			if (immovables.at(i).object->has_attribute(tree_attr))
				++field.trees_nearby_;
		}

		// stones are not renewable, we will count them only if previous state si nonzero
		if (field.stones_nearby_ > 0) {

			int32_t const stone_attr = Map_Object_Descr::get_attribute_id("stone");
			field.stones_nearby_ = 0;

			for (uint32_t j = 0; j < immovables.size(); ++j) {
				// const BaseImmovable & base_immovable = *immovables.at(i).object;
				if (immovables.at(j).object->has_attribute(stone_attr))
					++field.stones_nearby_;
			}
		}

		// ground water is not renewable and its amount can only fall, we will count them only if
		// previous state si nonzero
		if (field.ground_water_ > 0) {
			field.ground_water_ = field.coords.field->get_resources_amount();
		}
	}

	// folowing is done allways (regardless of military or not)
	field.military_stationed_ = 0;

	for (uint32_t i = 0; i < immovables.size(); ++i) {
		const BaseImmovable& base_immovable = *immovables.at(i).object;

		// testing if it is enemy-owned field
		// TODO count such fields...
		if (upcast(PlayerImmovable const, player_immovable, &base_immovable))

			// TODO  Only continue; if this is an opposing site
			// TODO  allied sites should be counted for military influence
			if (player_immovable->owner().player_number() != pn) {
				if (player->is_hostile(player_immovable->owner()))
					field.enemy_nearby_ = true;

				continue;
			}

		if (upcast(Building const, building, &base_immovable)) {
			if (upcast(ConstructionSite const, constructionsite, building)) {
				const Building_Descr& target_descr = constructionsite->building();

				if (upcast(MilitarySite_Descr const, target_ms_d, &target_descr)) {
					const int32_t dist = map.calc_distance(field.coords, immovables.at(i).coords);
					const int32_t radius = target_ms_d->get_conquers() + 4;
					const int32_t v = radius - dist;

					if (v > 0) {
						field.military_capacity_ += 2;
						field.military_loneliness_ *= static_cast<double_t>(dist) / radius;
						field.military_in_constr_nearby_ += 1;
					}
				}
			}

			if (upcast(MilitarySite const, militarysite, building)) {
				const int32_t dist = map.calc_distance(field.coords, immovables.at(i).coords);
				const int32_t radius = militarysite->get_conquers() + 4;
				const int32_t v = radius - dist;

				if (v > 0 and dist > 0) {

					field.military_capacity_ += militarysite->maxSoldierCapacity();
					field.military_presence_ += militarysite->stationedSoldiers().size();

					if (!militarysite->stationedSoldiers().empty()) {
						field.military_stationed_ += 1;
					}

					field.military_loneliness_ *= static_cast<double_t>(dist) / radius;
				}
			}
		}
	}

}

/// Updates one mineable field
void DefaultAI::update_mineable_field(MineableField& field) {
	// collect information about resources in the area
	std::vector<ImmovableFound> immovables;
	Map& map = game().map();
	map.find_immovables(Area<FCoords>(field.coords, 5), &immovables);
	field.reachable = false;
	field.preferred_ = false;
	field.mines_nearby_ = 1;
	FCoords fse;
	map.get_brn(field.coords, &fse);

	if (BaseImmovable const* const imm = fse.field->get_immovable())
		if (dynamic_cast<Flag const*>(imm)
		    or(dynamic_cast<Road const*>(imm) && (fse.field->nodecaps() & BUILDCAPS_FLAG)))
			field.preferred_ = true;

	container_iterate_const(std::vector<ImmovableFound>, immovables, i) {
		if (dynamic_cast<Flag const*>(i.current->object))
			field.reachable = true;
		else if (upcast(Building const, bld, i.current->object)) {
			if (bld->descr().get_ismine()) {
				++field.mines_nearby_;
			} else if (upcast(ConstructionSite const, cs, bld)) {
				if (cs->building().get_ismine())
					++field.mines_nearby_;
			}
		}
	}
}

/// Updates the production and MINE sites statistics needed for construction decision.
void DefaultAI::update_productionsite_stats(int32_t const gametime) {
	// Updating the stats every 10 seconds should be enough
	next_stats_update_due_ = gametime + 10000;

	// Reset statistics for all buildings
	for (uint32_t i = 0; i < buildings.size(); ++i) {
		if (buildings.at(i).cnt_built_ > 0)
			buildings.at(i).current_stats_ = 0;
		// If there are no buildings of that type set the current_stats_ to 100
		else
			buildings.at(i).current_stats_ = 0;  // there was 100, this confuses algorithm

		buildings.at(i).unoccupied_ = false;
	}

	// Check all available productionsites
	for (uint32_t i = 0; i < productionsites.size(); ++i) {
		assert(productionsites.front().bo->cnt_built_ > 0);
		// Add statistics value
		productionsites.front().bo->current_stats_ +=
		   productionsites.front().site->get_crude_statistics();

		// Check whether this building is completely occupied
		productionsites.front().bo->unoccupied_ |= !productionsites.front().site->can_start_working();

		// Now reorder the buildings
		productionsites.push_back(productionsites.front());
		productionsites.pop_front();
	}

	// for mines_ also
	// Check all available productionsites
	for (uint32_t i = 0; i < mines_.size(); ++i) {
		assert(mines_.front().bo->cnt_built_ > 0);
		// Add statistics value
		mines_.front().bo->current_stats_ += mines_.front().site->get_statistics_percent();
		// Check whether this building is completely occupied
		mines_.front().bo->unoccupied_ |= !mines_.front().site->can_start_working();
		// Now reorder the buildings
		mines_.push_back(mines_.front());
		mines_.pop_front();
	}

	// Scale statistics down
	for (uint32_t i = 0; i < buildings.size(); ++i) {
		if (buildings.at(i).cnt_built_ > 0)
			buildings.at(i).current_stats_ /= buildings.at(i).cnt_built_;
	}
}

// * Constructs the most needed building
//   algorithm goes over all available spots and all allowed buildings,
//   scores every combination and one with highest and positive score
//   is built.
// * Buildings are split into categories
// * The logic is complex but aproximatelly:
// - buildings producing building material are preffered
// - buildings identified as basic are preffered
// - first bulding of a type is preffered
// - buildings identified as 'direct food supplier' as built after 15 min.
//   from game start
// - if a bulding is upgradeable, second building is also preffered
//   (there should be no upgrade when there are not two buildings of the same type)
// - algorigthm is trying to take into account actual utlization of buildings
//   (the one shown in GUI/game is not reliable, it calculates own statistics)
// * military buildings have own strategy, split into two situations:
// - there is no enemy
// - there is an enemy
//   Currently more military buildings are built then needed
//   and "optimalization" (dismantling not needed buildings) is done afterwards
bool DefaultAI::construct_building(int32_t gametime) {  // (int32_t gametime)
	//  Just used for easy checking whether a mine or something else was built.
	bool mine = false;
	bool field_blocked = false;
	int32_t spots = 0;
	uint32_t consumers_nearby_count = 0;
	// this is to increase score so also building near borders can be built
	int32_t bulgarian_constant = 12;
	std::vector<int32_t> spots_avail;
	spots_avail.resize(4);
	// uint16_t const pn = player_number();

	for (int32_t i = 0; i < 4; ++i)
		spots_avail.at(i) = 0;

	for (std::list<BuildableField*>::iterator i = buildable_fields.begin();
	     i != buildable_fields.end();
	     ++i)
		++spots_avail.at((*i)->coords.field->nodecaps() & BUILDCAPS_SIZEMASK);

	spots = spots_avail.at(BUILDCAPS_SMALL);
	spots += spots_avail.at(BUILDCAPS_MEDIUM);
	spots += spots_avail.at(BUILDCAPS_BIG);

	// checking amount of free spots, if needed setting new building stop flag
	new_buildings_stop_ = false;

	if ((militarysites.size() * 2 + 20) <
	    productionsites.size()
	    or spots<(3 + (static_cast<int32_t>(productionsites.size()) / 5))or total_constructionsites>(
	       (militarysites.size() + productionsites.size()) / 2)) {
		new_buildings_stop_ = true;
	}

	// sometimes there is to many military buildings in construction, so we must
	// prevent initialization of further buildings start
	bool new_military_buildings_stop = false;
	// in areas close to enemies, above limit is not effective, so we have second one
	// more benevolent limit
	bool near_enemy_b_buildings_stop = false;
	// in some situation expansion just halts because there are not good spots to expand
	// so this is a boost to increase a score and allow building a military building on a spot
	// that is normally not suitable for building
	int32_t military_boost = 1;

	int32_t treshold = (militarysites.size() + productionsites.size()) / 100 + 1;

	if (unstationed_milit_buildings_ + military_under_constr_ / 3 > treshold) {
		new_military_buildings_stop = true;

	}

	if (unstationed_milit_buildings_ + military_under_constr_ / 3 > 2 * treshold) {
		near_enemy_b_buildings_stop = true;

	}

	// here we deal with situation when for some time no new military building was built
	// in fact this is a last time when there were any military buildings in construction
	if ((unstationed_milit_buildings_ + military_under_constr_) > 0)
		military_last_build_ = game().get_gametime();

	if (military_last_build_ + 1 * 60 * 1000 < game().get_gametime()) {
		military_boost = 200;
	}

	// Building_Index proposed_building = INVALID_INDEX; // I need BuildingObserver not index
	BuildingObserver* best_building = nullptr;
	int32_t proposed_priority = 0;
	Coords proposed_coords;

	// Remove outdated fields from blocker list
	for (std::list<BlockedField>::iterator i = blocked_fields.begin(); i != blocked_fields.end();)
		if (i->blocked_until_ < game().get_gametime()) {
			i = blocked_fields.erase(i);
		} else
			++i;

	// these are 3 helping variables
	bool output_is_needed = false;
	int16_t max_preciousness = 0;         // preciousness_ of most precious output
	int16_t max_needed_preciousness = 0;  // preciousness_ of most precious NEEDED output

	// first scan all buildable fields for regular buildings
	for (std::list<BuildableField*>::iterator i = buildable_fields.begin();
	     i != buildable_fields.end();
	     ++i) {
		BuildableField* const bf = *i;

		if (!bf->reachable)
			continue;

		if (time(nullptr) % 5 == 0)
			continue;  // add randomnes and ease AI

		// Continue if field is blocked at the moment
		field_blocked = false;

		for (std::list<BlockedField>::iterator j = blocked_fields.begin(); j != blocked_fields.end();
		     ++j)
			if (j->coords == bf->coords)
				field_blocked = true;

		// continue;
		if (field_blocked)
			continue;

		assert(player);
		int32_t const maxsize = player->get_buildcaps(bf->coords) & BUILDCAPS_SIZEMASK;

		// For every field test all buildings
		for (uint32_t j = 0; j < buildings.size(); ++j) {
			BuildingObserver& bo = buildings.at(j);

			if (!bo.buildable(*player))
				continue;

			if (time(nullptr) % 3 == 0)
				continue;  // add randomnes and ease AI

			if (bo.type == BuildingObserver::MINE)
				continue;

			if (gametime - bo.construction_decision_time_ < kBuildingMinInterval)
				continue;

			if (bo.unoccupied_)
				continue;

			if (not(bo.type == BuildingObserver::MILITARYSITE) and bo.cnt_under_construction_ >= 2)
				continue;

			// so we are going to seriously evaluate this building on this field,
			// first some base info
			// if at least on of outputs is needed
			output_is_needed = false;
			// max presiousness of outputs
			max_preciousness = 0;
			// max preciousness of most needed output
			max_needed_preciousness = 0;

			// Check if the produced wares are needed (if it is producing anything)
			if (!bo.outputs_.empty()) {
				container_iterate(std::list<EconomyObserver*>, economies, l) {
					// Don't check if the economy has no warehouse.
					if ((*l.current)->economy.warehouses().empty())
						continue;

					for (uint32_t m = 0; m < bo.outputs_.size(); ++m) {
						Ware_Index wt(static_cast<size_t>(bo.outputs_.at(m)));

						if ((*l.current)->economy.needs_ware(wt)) {
							output_is_needed = true;

							if (wares.at(bo.outputs_.at(m)).preciousness_ > max_needed_preciousness)
								max_needed_preciousness = wares.at(bo.outputs_.at(m)).preciousness_;

							max_preciousness = wares.at(bo.outputs_.at(m)).preciousness_;
						} else {
							if (wares.at(bo.outputs_.at(m)).preciousness_ > max_preciousness)
								max_preciousness = wares.at(bo.outputs_.at(m)).preciousness_;
						}
					}
				}
			}

			int32_t prio = 0;  // score of a bulding on a field

			// if current field is not big enough
			if (bo.desc->get_size() > maxsize)
				continue;

			if (bo.type == BuildingObserver::PRODUCTIONSITE) {

				// exclude spots on border
				if (bf->near_border_ and not bo.need_trees_ and not bo.need_stones_)
					continue;

				// this can be only a well (as by now)
				if (bo.mines_water_) {
					if (bf->ground_water_ < 2)
						continue;

					if (bo.cnt_under_construction_ + bo.unoccupied_ > 0)
						continue;
					if ((bo.cnt_built_ + bo.unoccupied_) > 0 and gametime < kBaseInfrastructureTime)
						continue;
					if (new_buildings_stop_)
						continue;
					bo.cnt_target_ =
					   2 + static_cast<int32_t>(mines_.size() + productionsites.size()) / 20;
					if ((bo.cnt_built_ + bo.cnt_under_construction_ + bo.unoccupied_) > bo.cnt_target_)
						continue;

					if (bo.stocklevel_time < game().get_gametime() - 30 * 1000) {
						bo.stocklevel_ = get_stocklevel(bo);
						bo.stocklevel_time = game().get_gametime();
					}
					if (bo.stocklevel_ > 50)
						continue;
					prio = bf->ground_water_ - 2;
					prio = recalc_with_border_range(*bf, prio);

				} else if (bo.need_trees_) {  // LUMBERJACS

					if (bo.cnt_built_ + bo.cnt_under_construction_ + bo.unoccupied_ <= 2)
						prio = bulgarian_constant + 200 + bf->trees_nearby_;
					else if (bo.cnt_under_construction_ + bo.unoccupied_ <= 1) {
						prio =
						   bf->trees_nearby_ - 5 - bf->producers_nearby_.at(bo.outputs_.at(0)) * 5 -
						   new_buildings_stop_ * 15;  //+ bf->producers_nearby_.at(bo.outputs_.at(0))*5;
					}

				} else if (bo.need_stones_) {

					// quaries are generally to be built everywhere where stones are
					// no matter the need for stones, as stones are considered an obstacle
					// to expansion
					if (bo.cnt_under_construction_ > 0)
						continue;
					prio = bf->stones_nearby_;

					if (bo.stocklevel_time < game().get_gametime() - 5 * 1000) {
						bo.stocklevel_ = get_stocklevel_by_hint(static_cast<size_t>(bo.production_hint_));
						bo.stocklevel_time = game().get_gametime();
					}

					if (bo.stocklevel_ < 20)
						prio = prio * 2;

					if (bo.total_count() == 0)
						prio = prio * 5;

					// to prevent to many quaries on one spot
					prio = prio - 50 * bf->producers_nearby_.at(bo.outputs_.at(0));

				} else if (bo.production_hint_ >= 0) {
					// first setting targets (needed also for dismantling)
					if (bo.plants_trees_)
						bo.cnt_target_ =
						   2 + static_cast<int32_t>(mines_.size() + productionsites.size()) / 15;
					else
						bo.cnt_target_ =
						   1 + static_cast<int32_t>(mines_.size() + productionsites.size()) / 20;

					if ((bo.cnt_under_construction_ + bo.unoccupied_) > 1)
						continue;

					// production hint (f.e. associate forester with logs)

					if (bo.need_water_ and bf->water_nearby_ < 5)  // probably some of them needs water
						continue;

					if (bo.plants_trees_) {  // RANGERS

						// if there are too many trees nearby
						if (bf->trees_nearby_ > 25 and bo.total_count() >= 2)
							continue;

						// sometimes all area is blocked by trees so this is to prevent this
						if (buildable_fields.size() < 4)
							continue;

						// prevent too many rangers
						if (bo.total_count() * 3 > static_cast<int32_t>(productionsites.size()))
							continue;

						if (bo.stocklevel_time < game().get_gametime() - 5 * 1000) {
							bo.stocklevel_ =
							   get_stocklevel_by_hint(static_cast<size_t>(bo.production_hint_));
							bo.stocklevel_time = game().get_gametime();
						}
						prio = 0;
						// if we need wood
						if (bo.stocklevel_ < 50)
							prio =
							   (50 - bo.stocklevel_) + bf->producers_nearby_.at(bo.production_hint_) * 5;

						// if we just need some rangers to be on safe side
						if (bo.total_count() < 2)
							prio += (60 - bf->trees_nearby_) * 3 +
							        bf->producers_nearby_.at(bo.production_hint_) * 5;
						else if (bo.total_count() < bo.cnt_target_)
							prio += 30 + bf->producers_nearby_.at(bo.production_hint_) * 5;

					} else if (gametime > kBaseInfrastructureTime and not
					                         new_buildings_stop_) {  // gamekeepers or so
						if (bo.stocklevel_time < game().get_gametime() - 5 * 1000) {
							bo.stocklevel_ =
							   get_stocklevel_by_hint(static_cast<size_t>(bo.production_hint_));
							bo.stocklevel_time = game().get_gametime();
						}

						// especially for fish breeders
						if (bo.need_water_)
							prio = bf->water_nearby_;

						if (bo.total_count() == 0)
							prio += 5;

						if (bo.total_count() < bo.cnt_target_) {
							prio += bf->producers_nearby_.at(bo.production_hint_) * 10;
							prio += recalc_with_border_range(*bf, prio);

						} else if (bo.stocklevel_ < 50 and not new_buildings_stop_) {
							prio += bf->producers_nearby_.at(bo.production_hint_) * 5;
							prio += recalc_with_border_range(*bf, prio);  // only for not wood producers_
						} else
							continue;
					}

					if (prio <= 0)
						continue;
				} else if (bo.recruitment_ and gametime >
				           kBaseInfrastructureTime and not new_buildings_stop_) {
					// this will depend on number of mines_ and productionsites
					if (static_cast<int32_t>((productionsites.size() + mines_.size()) / 30) >
					       bo.total_count() and bo.cnt_under_construction_ ==
					    0)
						prio = 4 + bulgarian_constant;
				} else {  // finally normal productionsites
					if (bo.production_hint_ >= 0)
						continue;

					if ((bo.cnt_under_construction_ + bo.unoccupied_) > 0)
						continue;

					// if hunter and too little critters nearby skipping
					if (bo.is_hunter_ and bf->critters_nearby_ < 5)
						continue;
					// similarly for fishers
					if (bo.need_water_ and bf->fish_nearby_ <= 1)
						continue;

					// first eliminate buildings needing water if there is short supplies
					if (bo.need_water_ and bf->water_nearby_ < 4)
						continue;

					if (bo.is_basic_ and bo.total_count() == 0)
						prio = 150 + max_preciousness;
					else if (bo.is_food_basic_ and game().get_gametime() >
					            kPrimaryFoodStartTime and bo.total_count() ==
					         0) {
						prio = 40 + max_preciousness;
					} else if (game().get_gametime() <
					           kBaseInfrastructureTime or
					              new_buildings_stop_)  // leave 15 minutes for basic infrastructure only
						continue;
					else if ((bo.is_basic_ and bo.total_count() <=
					          1)or(output_is_needed and bo.total_count() == 0))
						prio = 80 + max_preciousness;
					else if (bo.inputs_.size() == 0) {
						bo.cnt_target_ =
						   1 + static_cast<int32_t>(mines_.size() + productionsites.size()) / 8;

						if (bo.cnt_built_ >
						    bo.cnt_target_ and not(
						       bo.space_consumer_ or bo.is_food_basic_))  // spaceconsumers_ and basic_s
							                                               // can be built more then target
							continue;

						if (bo.stocklevel_time < game().get_gametime() - 5 * 1000) {
							bo.stocklevel_ = get_stocklevel(bo);
							bo.stocklevel_time = game().get_gametime();
						}

						if (bo.stocklevel_ < 50) {
							prio = max_preciousness + bulgarian_constant;

							if (bo.space_consumer_)  // need to consider trees nearby
								prio += 20 - (bf->trees_nearby_ / 3);

							if (not bo.space_consumer_)
								prio -= bf->producers_nearby_.at(bo.outputs_.at(0)) *
								        20;  // leave some free space between them

							if (bo.cnt_built_ < 2)
								prio += 5;

							prio = recalc_with_border_range(*bf, prio);

							if (bo.stocklevel_ < 20)
								prio += 20 - bo.stocklevel_;

							// fisher
							if (bo.need_water_) {
								prio += bf->fish_nearby_ - 4;
							}

							// hunters
							if (bo.is_hunter_) {
								prio += (bf->critters_nearby_ * 2) - 8;
							}

						}
					} else if (!bo.inputs_.empty()) {
						// to have two buildings from everything (intended for upgradeable buildings)
						// but I do not know how to identify such buildings
<<<<<<< HEAD
						if (bo.cnt_built_ == 1
						    and game().get_gametime() > 60 * 60 * 1000
							and bo.desc->enhancement() != INVALID_INDEX
						    and !mines_.empty()) {
=======
						if (bo.cnt_built_ == 1 and game().get_gametime() >
						                        60 * 60 * 1000 and bo.desc->enhancements().size() >
						                        0 and !mines_.empty()) {
>>>>>>> 83b739a1
							prio = max_preciousness + bulgarian_constant;
						}
						// if output is needed and there are no idle buildings
						else if (output_is_needed) {
							if (bo.cnt_built_ > 0 and bo.current_stats_ > 80) {
								prio = max_preciousness + bulgarian_constant + 30;

							} else if (bo.cnt_built_ > 0 and bo.current_stats_ > 55) {
								prio = max_preciousness + bulgarian_constant;

							}
						}
					}

					if (prio <= 0)
						continue;

					// then we consider borders and enemies nearby (if any)
					prio = recalc_with_border_range(*bf, prio);

					//+1 if any consumers_ are nearby
					consumers_nearby_count = 0;

					for (size_t k = 0; k < bo.outputs_.size(); ++k)
						consumers_nearby_count += bf->consumers_nearby_.at(bo.outputs_.at(k));

					if (consumers_nearby_count > 0)
						prio += 1;
				}
			}  // production sites done
			else if (bo.type == BuildingObserver::MILITARYSITE) {

				if (new_military_buildings_stop and not bf->enemy_nearby_)
					continue;

				if (near_enemy_b_buildings_stop and bf->enemy_nearby_)
					continue;

				if (bf->enemy_nearby_ and bo.fighting_type_)
					;  // it is ok, go on
				else if (bf->unowned_mines_pots_nearby_ >
				         0 and(bo.mountain_conqueror_ or bo.expansion_type_))
					;  // it is ok, go on
				else if (bf->unowned_land_nearby_ and bo.expansion_type_) {
					// decreasing probability for big buidlings
					if (bo.desc->get_size() == 2 and gametime % 5 >= 1)
						continue;
					if (bo.desc->get_size() == 3 and gametime % 15 >= 1)
						continue;
				}
				// it is ok, go on
				else
					continue;  // the building is not suitable for situation

				if (bo.desc->get_size() ==
				    3 and game().get_gametime() <
				       15 * 60 * 1000)  // do not built fortresses in first half of hour of game
					continue;

				if (!bf->unowned_land_nearby_)
					continue;

				// not to build so many military buildings nearby
				if (!bf->enemy_nearby_ and bf->military_in_constr_nearby_ > 0)
					continue;

				// here is to consider unowned potential mines
				int32_t mines_spots_score = 0;
				mines_spots_score = bf->unowned_mines_pots_nearby_;

				if (mines_spots_score > 0) {
					mines_spots_score *= 4;
					mines_spots_score += 8;
				}

				prio = (bf->unowned_land_nearby_ - 4 + mines_spots_score + bf->stones_nearby_ / 2 +
				        bf->military_loneliness_ / 5 - 100 + military_boost);  // * (1 + type);

				if (bo.desc->get_size() < maxsize)
					prio = prio - 5;  // penalty

				if (bf->enemy_nearby_ and bf->military_capacity_ < 12) {
					prio += 100;
				}

			} else if (bo.type == BuildingObserver::WAREHOUSE) {

				// exclude spots on border
				if (bf->near_border_)
					continue;

				//  Build one warehouse for ~every 35 productionsites and mines_.
				//  Militarysites are slightly important as well, to have a bigger
				//  chance for a warehouses (containing waiting soldiers or wares
				//  needed for soldier training) near the frontier.
				if ((static_cast<int32_t>(productionsites.size() + mines_.size())) / 35 >
				       static_cast<int32_t>(numof_warehouses_) and bo.cnt_under_construction_ ==
				    0)
					prio = 13;

				// take care about borders and enemies
				prio = recalc_with_border_range(*bf, prio);

				// TODO:
				// introduce check that there is no warehouse nearby to prevent to close placing

			} else if (bo.type == BuildingObserver::TRAININGSITE) {

				// exclude spots on border
				if (bf->near_border_)
					continue;

				// build after 20 production sites and then after each 50 production site
				if (static_cast<int32_t>((productionsites.size() + 30) / 50) >
				       bo.total_count() and bo.cnt_under_construction_ ==
				    0)
					prio = 4;

				// take care about borders and enemies
				prio = recalc_with_border_range(*bf, prio);
			}

			// think of space consuming buildings nearby like farms or vineyards
			prio -= bf->space_consumers_nearby_ * 10;

			// Stop here, if priority is 0 or less.
			if (prio <= 0)
				continue;

			// Prefer road side fields
			prio += bf->preferred_ ? 1 : 0;
			// don't waste good land for small huts
			prio -= (maxsize - bo.desc->get_size()) * 5;

			if (prio > proposed_priority) {
				best_building = &bo;
				proposed_priority = prio;
				proposed_coords = bf->coords;
			}
		}  // ending loop over buildings
	}     // ending loop over fields

	// then try all mines_ - as soon as basic economy is build up.
	if (gametime > next_mine_construction_due_) {

		update_all_mineable_fields(gametime);
		next_mine_construction_due_ = gametime + kIdleMineUpdateInterval;

		if (!mineable_fields.empty()) {

			for (uint32_t i = 0; i < buildings.size() && productionsites.size() > 8; ++i) {
				BuildingObserver& bo = buildings.at(i);

				if (not bo.mines_marble_ and gametime <
				    kBaseInfrastructureTime)  // allow only stone mines_ in early stages of game
					continue;

				if (!bo.buildable(*player) || bo.type != BuildingObserver::MINE)
					continue;

				if (gametime - bo.construction_decision_time_ < kBuildingMinInterval)
					continue;

				// Don't build another building of this type, if there is already
				// one that is unoccupied_ at the moment
				// or under construction
				if ((bo.cnt_under_construction_ + bo.unoccupied_) > 0)
					continue;

				// calculating actual amount of mined raw materials
				if (bo.stocklevel_time < game().get_gametime() - 5 * 1000) {
					bo.stocklevel_ = get_stocklevel(bo);
					bo.stocklevel_time = game().get_gametime();
				}

				// Only try to build mines_ that produce needed wares.
				if (((bo.cnt_built_ - bo.unoccupied_) > 0 and bo.current_stats_ < 20)or bo.stocklevel_ >
				    40 + static_cast<uint32_t>(bo.mines_marble_) * 30) {

					continue;
				}

				// this is penalty if there are existing mines too close
				// it is treated as multiplicator for count of near mines
				uint32_t nearness_penalty = 0;
				if ((bo.cnt_built_ + bo.cnt_under_construction_) == 0)
					nearness_penalty = 0;
				else if (bo.mines_marble_)
					nearness_penalty = 7;
				else
					nearness_penalty = 10;

				// iterating over fields
				for (std::list<MineableField*>::iterator j = mineable_fields.begin();
				     j != mineable_fields.end();
				     ++j) {

					if ((*j)->coords.field->get_resources() != bo.mines_)
						continue;

					int32_t prio = (*j)->coords.field->get_resources_amount();

					// applying nearnes penalty
					prio = prio - (*j)->mines_nearby_ * nearness_penalty;

					// Only build mines_ on locations where some material can be mined
					if (prio < 2)
						continue;

					// Continue if field is blocked at the moment
					bool blocked = false;

					for (std::list<BlockedField>::iterator k = blocked_fields.begin();
					     k != blocked_fields.end();
					     ++k)
						if ((*j)->coords == k->coords) {
							blocked = true;
							break;
						}

					if (blocked) {

						continue;
					}

					if (prio > proposed_priority) {
						// proposed_building = bo.id;
						best_building = &bo;
						proposed_priority = prio;
						proposed_coords = (*j)->coords;
						mine = true;

					}
				}  // end of evaluation of field
			}

		}  // section if mine size >0
	}     // end of mines_ section

	// if there is no winner:
	// if (proposed_building == INVALID_INDEX) {
	if (best_building == nullptr) {

		mine = false;
		return false;
	}

	// send the command to construct a new building
	game().send_player_build(player_number(), proposed_coords, best_building->id);
	BlockedField blocked(
	   game().map().get_fcoords(proposed_coords), game().get_gametime() + 120000);  // two minutes
	blocked_fields.push_back(blocked);

	// if space consumer we block also nearby fields
	if (best_building->space_consumer_ and not best_building->plants_trees_) {
		Map& map = game().map();

		MapRegion<Area<FCoords>> mr(map, Area<FCoords>(map.get_fcoords(proposed_coords), 3));
		do {
			BlockedField blocked2(
			   map.get_fcoords(*(mr.location().field)), game().get_gametime() + 45 * 60 * 1000);
			blocked_fields.push_back(blocked2);
		} while (mr.advance(map));
	}

	if (not(best_building->type == BuildingObserver::MILITARYSITE))
		best_building->construction_decision_time_ = gametime;
	else  // very ugly hack here
		best_building->construction_decision_time_ = gametime - kBuildingMinInterval / 2;

	// set the type of update that is needed
	if (mine) {
		next_mine_construction_due_ = gametime + kBusyMineUpdateInterval;

	} else
		m_buildable_changed = true;

	return true;
}

/**
 * This function searches for places where a new road is needed to connect two
 * economies. It then sends the request to build the road.
 */
bool DefaultAI::construct_roads(int32_t gametime) {
	if (economies.size() < 2) {
		// only one economy, no need for new roads
		return false;
	}

	uint32_t economies_to_connect = 0;
	EconomyObserver* eo_to_connect = economies.front();  // dummy initialisation

	//  fetch first two economies that might be connectable
	for (std::list<EconomyObserver*>::iterator i = economies.begin();
	     economies_to_connect < 2 && i != economies.end();
	     ++i)

		//  Do not try to connect economies that already failed in last time.
		if ((*i)->next_connection_try <= gametime) {
			if (economies_to_connect == 1)
				eo_to_connect = *i;

			++economies_to_connect;
		}

	// No need to connect, if only one economy
	if (economies_to_connect < 2)
		return false;

	if (eo_to_connect->flags.empty())
		return check_economies();

	// Check if the flag is still there and if not care about that situation
	if (!eo_to_connect->flags.front()) {
		eo_to_connect->flags.pop_front();
		return check_economies();
	}

	// Try to connect - this should work fine as in nearly all cases we simply
	// connect a constructionsite
	bool done = connect_flag_to_another_economy(*eo_to_connect->flags.front());
	eo_to_connect->flags.push_back(eo_to_connect->flags.front());
	eo_to_connect->flags.pop_front();

	if (done) {
		eo_to_connect->failed_connection_tries = 0;
		return true;
	}

	// If the economy consists of just one constructionsite, and the defaultAI
	// failed more than 4 times to connect, we remove the constructionsite
	if (eo_to_connect->failed_connection_tries > 3 and eo_to_connect->flags.size() == 1) {
		Building* bld = eo_to_connect->flags.front()->get_building();

		if (bld) {
			BuildingObserver& bo = get_building_observer(bld->name().c_str());

			if (bo.type == BuildingObserver::CONSTRUCTIONSITE) {
				game().send_player_bulldoze(*const_cast<Flag*>(eo_to_connect->flags.front()));
				eo_to_connect->flags.pop_front();
				// Block the field at constructionsites coords for 5 minutes
				// against new construction tries.
				BlockedField blocked(
				   game().map().get_fcoords(bld->get_position()), game().get_gametime() + 300000);
				blocked_fields.push_back(blocked);
			}
		}
	}

	// Unable to connect, so we let this economy wait for 30 seconds.
	eo_to_connect->next_connection_try = gametime + 30000;
	++eo_to_connect->failed_connection_tries;
	return false;
}

// improves current road system
bool DefaultAI::improve_roads(int32_t gametime) {
	// Remove flags of dead end roads, as long as no more wares are stored on them
	container_iterate(std::list<EconomyObserver*>, economies, i)
	container_iterate(std::list<Flag const*>, (*i.current)->flags, j)

	if ((*j.current)->is_dead_end() && (*j.current)->current_wares() == 0) {
		game().send_player_bulldoze(*const_cast<Flag*>((*j.current)));
		j.current = (*i.current)->flags.erase(j.current);
		return true;
	}

	// force a split on roads that are longer than 3 parts
	// actually we do not care for loss of building capabilities - normal maps
	// should have enough space and the computer can expand it's territory.
	if (!roads.empty()) {
		const Path& path = roads.front()->get_path();

		if (path.get_nsteps() > 3) {
			const Map& map = game().map();
			CoordPath cp(map, path);
			// try to split after two steps
			CoordPath::Step_Vector::size_type i = cp.get_nsteps() - 1, j = 1;

			for (; i >= j; --i, ++j) {
				{
					const Coords c = cp.get_coords().at(i);

					if (map[c].nodecaps() & BUILDCAPS_FLAG) {
						game().send_player_build_flag(player_number(), c);
						return true;
					}
				}
				{
					const Coords c = cp.get_coords().at(j);

					if (map[c].nodecaps() & BUILDCAPS_FLAG) {
						game().send_player_build_flag(player_number(), c);
						return true;
					}
				}
			}

			// Unable to set a flag - perhaps the road was build stupid
			game().send_player_bulldoze(*const_cast<Road*>(roads.front()));
		}

		roads.push_back(roads.front());
		roads.pop_front();
	}

	if (!economies.empty() && inhibit_road_building_ <= gametime) {
		EconomyObserver* eco = economies.front();

		if (!eco->flags.empty()) {
			bool finish = false;
			const Flag& flag = *eco->flags.front();

			// try to connect to another economy
			if (economies.size() > 1)
				finish = connect_flag_to_another_economy(flag);

			// try to improve the roads at this flag
			//  TODO do this only on useful places - the attempt below
			//  TODO  unfortunatey did not work as it should...
			//  if the flag is full of wares or if it is not yet a fork.
			if (!finish)  //&& (!flag.has_capacity() || flag.nr_of_roads() < 3))
				finish = improve_transportation_ways(flag);

			// cycle through flags one at a time
			eco->flags.push_back(eco->flags.front());
			eco->flags.pop_front();
			// and cycle through economies
			economies.push_back(eco);
			economies.pop_front();
			return finish;
		} else
			// If the economy has no flag, the observers need to be updated.
			return check_economies();
	}

	return false;
}

// connects a specific flag to another economy
bool DefaultAI::connect_flag_to_another_economy(const Flag& flag) {
	FindNodeWithFlagOrRoad functor;
	CheckStepRoadAI check(player, MOVECAPS_WALK, true);
	std::vector<Coords> reachable;
	// first look for possible destinations
	functor.economy = flag.get_economy();
	Map& map = game().map();
	map.find_reachable_fields(
	   Area<FCoords>(map.get_fcoords(flag.get_position()), 16), &reachable, check, functor);

	if (reachable.empty())
		return false;

	// then choose the one with the shortest path
	Path* path = new Path();
	bool found = false;
	check.set_openend(false);
	Coords closest;
	container_iterate_const(std::vector<Coords>, reachable, i) {
		Path* path2 = new Path();

		if (map.findpath(flag.get_position(), *i.current, 0, *path2, check) >= 0) {
			if (!found || path->get_nsteps() > path2->get_nsteps()) {
				delete path;
				path = path2;
				path2 = nullptr;
				closest = *i.current;
				found = true;
			}
		}

		delete path2;
	}

	if (found) {
		// if we join a road and there is no flag yet, build one
		if (dynamic_cast<const Road*>(map[closest].get_immovable()))
			game().send_player_build_flag(player_number(), closest);

		// and finally build the road
		game().send_player_build_road(player_number(), *path);
		return true;
	} else {
		delete path;
		return false;
	}
}

// adds alternative ways to already existing ones
bool DefaultAI::improve_transportation_ways(const Flag& flag) {
	// First of all try to remove old building flags to clean up the road web if possible
	container_iterate(std::list<Widelands::Coords>, flags_to_be_removed, i) {
		// Maybe the flag was already removed?
		FCoords f = game().map().get_fcoords(*(i.current));

		if (upcast(Flag, other_flag, f.field->get_immovable())) {
			// Check if building is dismantled, but don't waste precious wares
			if (!other_flag->get_building() && other_flag->current_wares() == 0) {
				game().send_player_bulldoze(*other_flag);
				flags_to_be_removed.erase(i.current);
				break;
			}
		} else {
			flags_to_be_removed.erase(i.current);
			break;
		}
	}
	std::priority_queue<NearFlag> queue;
	std::vector<NearFlag> nearflags;
	queue.push(NearFlag(flag, 0, 0));
	Map& map = game().map();

	while (!queue.empty()) {
		std::vector<NearFlag>::iterator f =
		   find(nearflags.begin(), nearflags.end(), queue.top().flag);

		if (f != nearflags.end()) {
			queue.pop();
			continue;
		}

		nearflags.push_back(queue.top());
		queue.pop();
		NearFlag& nf = nearflags.back();

		for (uint8_t i = 1; i <= 6; ++i) {
			Road* const road = nf.flag->get_road(i);

			if (!road)
				continue;

			Flag* endflag = &road->get_flag(Road::FlagStart);

			if (endflag == nf.flag)
				endflag = &road->get_flag(Road::FlagEnd);

			int32_t dist = map.calc_distance(flag.get_position(), endflag->get_position());

			if (dist > 12)  //  out of range
				continue;

			queue.push(NearFlag(*endflag, nf.cost_ + road->get_path().get_nsteps(), dist));
		}
	}

	std::sort(nearflags.begin(), nearflags.end(), CompareDistance());
	CheckStepRoadAI check(player, MOVECAPS_WALK, false);

	for (uint32_t i = 1; i < nearflags.size(); ++i) {
		NearFlag& nf = nearflags.at(i);

		if (2 * nf.distance_ + 2 < nf.cost_) {
			Path& path = *new Path();

			if (map.findpath(flag.get_position(), nf.flag->get_position(), 0, path, check) >=
			    0 and static_cast<int32_t>(2 * path.get_nsteps() + 2) < nf.cost_) {
				game().send_player_build_road(player_number(), path);
				return true;
			}

			delete &path;
		}
	}

	return false;
}

/**
 * Checks if anything in one of the economies changed and takes care for these
 * changes.
 *
 * \returns true, if something was changed.
 */
bool DefaultAI::check_economies() {
	while (!new_flags.empty()) {
		const Flag& flag = *new_flags.front();
		new_flags.pop_front();
		get_economy_observer(flag.economy())->flags.push_back(&flag);
	}

	container_iterate(std::list<EconomyObserver*>, economies, i) {
		// check if any flag has changed its economy
		std::list<Flag const*>& fl = (*i.current)->flags;

		for (std::list<Flag const*>::iterator j = fl.begin(); j != fl.end();) {
			if (&(*i.current)->economy != &(*j)->economy()) {
				get_economy_observer((*j)->economy())->flags.push_back(*j);
				j = fl.erase(j);
			} else
				++j;
		}

		// if there are no more flags in this economy,
		// we no longer need it's observer
		if ((*i.current)->flags.empty()) {
			delete *i.current;
			economies.erase(i.current);
			return true;
		}
	}
	return false;
}

/**
 * checks the first productionsite in list, takes care if it runs out of
 * resources and finally reenqueues it at the end of the list.
 *
 * \returns true, if something was changed.
 */
bool DefaultAI::check_productionsites(int32_t gametime) {
	if ((next_productionsite_check_due_ > gametime) || productionsites.empty())
		return false;

	next_productionsite_check_due_ = gametime + 4000;

	bool changed = false;
	// Reorder and set new values; - better now because there are multiple returns in the function
	productionsites.push_back(productionsites.front());
	productionsites.pop_front();

	// Get link to productionsite that should be checked
	ProductionSiteObserver& site = productionsites.front();

	// first we werify if site is working yet (can be unoccupied since the start)
	if (!site.site->can_start_working()) {
		site.unoccupied_till_ = game().get_gametime();
	}

	// Get max radius of recursive workarea
	Workarea_Info::size_type radius = 0;
	const Workarea_Info& workarea_info = site.bo->desc->m_workarea_info;
	container_iterate_const(Workarea_Info, workarea_info, i)

	if (radius < i.current->first)
		radius = i.current->first;

	Map& map = game().map();

	// do not dismantle same type of building too soon - to give some time to update statistics
	// yes it interferes with building updates, but not big problem here
	if (site.bo->last_dismantle_time_ > game().get_gametime() - 30 * 1000)
		return false;

	// Lumberjack / Woodcutter handling
	if (site.bo->need_trees_) {
		if (map.find_immovables(Area<FCoords>(map.get_fcoords(site.site->get_position()), radius),
		                        nullptr,
		                        FindImmovableAttribute(Map_Object_Descr::get_attribute_id("tree"))) <
		    6) {
			// Do not destruct the last lumberjack - perhaps some small trees are
			// near, a forester will plant some trees or some new trees will seed
			// in reach. Computer player_s can easily run out of wood if this check
			// is not done.
			if (site.bo->cnt_built_ <=
			    3 + static_cast<int32_t>(mines_.size() + productionsites.size()) / 20) {

				return false;
			}

			if (site.site->get_statistics_percent() <= 20) {
				// destruct the building and it's flag (via flag destruction)
				// the destruction of the flag avoids that defaultAI will have too many
				// unused roads - if needed the road will be rebuild directly.
				// log (" TDEBUG: dismantling lumberjacks hut\n");
				site.bo->last_dismantle_time_ = game().get_gametime();
				flags_to_be_removed.push_back(site.site->base_flag().get_position());
				game().send_player_dismantle(*site.site);

				return true;
			}
			return false;
		}
		return false;
	}

	// Wells handling
	if (site.bo->mines_water_) {
		if (site.unoccupied_till_ + 6 * 60 * 1000 < game().get_gametime()
		                                            and site.site->get_statistics_percent() ==
		    0) {
			site.bo->last_dismantle_time_ = game().get_gametime();
			flags_to_be_removed.push_back(site.site->base_flag().get_position());
			game().send_player_dismantle(*site.site);

			return true;
		}
		return false;
	}

	// Quarry handling
	if (site.bo->need_stones_) {

		if (map.find_immovables(
		       Area<FCoords>(map.get_fcoords(site.site->get_position()), radius),
		       nullptr,
		       FindImmovableAttribute(Map_Object_Descr::get_attribute_id("stone"))) == 0) {
			// destruct the building and it's flag (via flag destruction)
			// the destruction of the flag avoids that defaultAI will have too many
			// unused roads - if needed the road will be rebuild directly.
			flags_to_be_removed.push_back(site.site->base_flag().get_position());
			game().send_player_dismantle(*site.site);
			return true;
		}

		if (site.unoccupied_till_ + 6 * 60 * 1000 < game().get_gametime()
		                                            and site.site->get_statistics_percent() ==
		    0) {
			// it is possible that there are stones but quary is not able to mine them
			site.bo->last_dismantle_time_ = game().get_gametime();
			flags_to_be_removed.push_back(site.site->base_flag().get_position());
			game().send_player_dismantle(*site.site);

			return true;
		}

		return false;
	}

	// All other SPACE_CONSUMERS without input and above target_count
	if (site.bo->inputs_.empty()  // does not consume anything
	    and site.bo->production_hint_ ==
	    -1  // not a renewing building (forester...)
	          and site.unoccupied_till_ +
	          10 * 60 * 1000 <
	       game().get_gametime()               // > 10 minutes old
	       and site.site->can_start_working()  // building is occupied
	       and site.bo->space_consumer_ and not site.bo->plants_trees_) {

		// if we have more buildings then target
		if (site.bo->cnt_built_ > site.bo->cnt_target_) {
			if (site.bo->stocklevel_time < game().get_gametime() - 5 * 1000) {
				site.bo->stocklevel_ = get_stocklevel(*site.bo);
				site.bo->stocklevel_time = game().get_gametime();
			}

			if (site.site->get_statistics_percent()<
			       30 and site.bo->stocklevel_> 100) {  // production stats == 0%
				site.bo->last_dismantle_time_ = game().get_gametime();
				flags_to_be_removed.push_back(site.site->base_flag().get_position());
				game().send_player_dismantle(*site.site);
				return true;
			}
		}

		// regardless of count of sites a building can be dismanteld if it performs too bad
		if (site.site->get_statistics_percent() <= 10) {

			flags_to_be_removed.push_back(site.site->base_flag().get_position());
			game().send_player_dismantle(*site.site);
			return true;
		}

		return false;
	}

	// buildings with inputs_, checking if we can a dismantle some due to low performance
	if (!site.bo->inputs_.empty() and(site.bo->cnt_built_ - site.bo->unoccupied_) >=
	    3 and site.site->can_start_working() and site.site->get_statistics_percent() <
	    20 and                             // statistics for the building
	       site.bo->current_stats_<30 and  // overall statistics
	                               (game().get_gametime() - site.unoccupied_till_)> 10 *
	       60 * 1000) {

		site.bo->last_dismantle_time_ = game().get_gametime();
		flags_to_be_removed.push_back(site.site->base_flag().get_position());
		game().send_player_dismantle(*site.site);
		return true;
	}

	// remaining buildings without inputs and not supporting ones (fishers only left probably and
	// huters)
	// first if is only for log, second one is "executive"

	if (site.bo->inputs_.size() ==
	    0 and site.bo->production_hint_ <
	       0 and site.site->can_start_working()
	       and not site.bo->space_consumer_ and site.site->get_statistics_percent() <
	       10 and((game().get_gametime() - site.built_time_) > 10 * 60 * 1000)) {

		site.bo->last_dismantle_time_ = game().get_gametime();
		flags_to_be_removed.push_back(site.site->base_flag().get_position());
		game().send_player_dismantle(*site.site);
		return true;
	}

	// supporting productionsites (rangers)
	// stop/start them based on stock avaiable
	if (site.bo->production_hint_ >= 0) {

		if (site.bo->stocklevel_time < game().get_gametime() - 5 * 1000) {
			site.bo->stocklevel_ = get_stocklevel_by_hint(site.bo->production_hint_);
			site.bo->stocklevel_time = game().get_gametime();
		}

		uint16_t score = site.bo->stocklevel_;


		if (score > 150 and site.bo->cnt_built_ > site.bo->cnt_target_) {

			site.bo->last_dismantle_time_ = game().get_gametime();
			flags_to_be_removed.push_back(site.site->base_flag().get_position());
			game().send_player_dismantle(*site.site);
			return true;
		}

		if (score > 70 and not site.site->is_stopped()) {

			game().send_player_start_stop_building(*site.site);
		}

		if (score < 50 and site.site->is_stopped()) {

			game().send_player_start_stop_building(*site.site);
		}
	}

	// Upgrading policy
	// a) if there are two buildings and none enhanced, one is enhanced
	// b) if there are two buildings and at least one functional
	// statistics percents are decisive

	// do not upgrade if current building is only one in operation
	if ((site.bo->cnt_built_ - site.bo->unoccupied_) <= 1)
		return false;

	// Check whether building is enhanceable and if wares of the enhanced
	// buildings are needed. If yes consider an upgrade.
<<<<<<< HEAD
	Building_Index enhancement = productionsite->enhancement();
=======
	std::set<Building_Index> enhancements = site.site->enhancements();
>>>>>>> 83b739a1
	int32_t maxprio = 0;
	Building_Index enbld = INVALID_INDEX;  // to get rid of this
	BuildingObserver* bestbld = nullptr;

	// Only enhance buildings that are allowed (scenario mode)
	if (player->is_building_type_allowed(enhancement)) {
		const Building_Descr& bld = *tribe->get_building_descr(enhancement);
		BuildingObserver& en_bo = get_building_observer(bld.name().c_str());

		// do not build the same building so soon (kind of duplicity check)
		if (gametime - en_bo.construction_decision_time_ >= kBuildingMinInterval)
			{
			// Don't enhance this building, if there is already one of same type
			// under construction or unoccupied_
<<<<<<< HEAD
			if (en_bo.cnt_under_construction_ + en_bo.unoccupied_ <= 0)
				{
				// don't upgrade without workers
				if (productionsite->has_workers(enhancement, game()))
					{
					// forcing first upgrade
					if ((en_bo.cnt_under_construction_ + en_bo.cnt_built_ + en_bo.unoccupied_) == 0
						and (productionsite_observer.bo->cnt_built_ -
						productionsite_observer.bo->unoccupied_) >= 1
						and (game().get_gametime() - productionsite_observer.built_time_) > 30 * 60 * 1000
						and !mines_.empty()) {

						if (kUpgradeDebug)
							log(" UPGRADE: upgrading (forcing as first) %12s at %3d x %3d: age %d min.\n",
							productionsite_observer.bo->name,
							productionsite->get_position().x,
							productionsite->get_position().y,
							(game().get_gametime() - productionsite_observer.built_time_) / 60000);

						game().send_player_enhance_building(*productionsite, enhancement);
						return true;
					}
				}
=======
			if (en_bo.cnt_under_construction_ + en_bo.unoccupied_ > 0)
				continue;

			// don't upgrade without workers
			if (!site.site->has_workers(*x.current, game()))
				continue;

			// forcing first upgrade
			if ((en_bo.cnt_under_construction_ + en_bo.cnt_built_ + en_bo.unoccupied_) ==
			    0 and(site.bo->cnt_built_ - site.bo->unoccupied_) >=
			       1 and(game().get_gametime() - site.unoccupied_till_) >
			       30 * 60 * 1000 and !mines_.empty()) {

				game().send_player_enhance_building(*site.site, (*x.current));
				return true;
>>>>>>> 83b739a1
			}
		}

		// now, let consider normal upgrade

<<<<<<< HEAD
		if (kUpgradeDebug)
			log(" UPGRADE: %1d: working enhanced buildings (%15s): %1d, statitistics: %2d\n",
				player_number(),
				en_bo.name,
				en_bo.cnt_built_ - en_bo.unoccupied_,
				en_bo.current_stats_);

		// do not upgrade if candidate production % is too low
		if ((en_bo.cnt_built_ - en_bo.unoccupied_) !=
			0 or(en_bo.cnt_under_construction_ + en_bo.unoccupied_) <= 0 or en_bo.current_stats_ >= 50)
			{
=======
			// do not upgrade if candidate production % is too low
			if ((en_bo.cnt_built_ - en_bo.unoccupied_) ==
			    0 or(en_bo.cnt_under_construction_ + en_bo.unoccupied_) > 0 or en_bo.current_stats_ <
			       50)
				continue;
>>>>>>> 83b739a1

			int32_t prio = 0;

			if (en_bo.current_stats_ > 65) {
				prio = en_bo.current_stats_ - site.bo->current_stats_;  // priority for enhancement
				prio += en_bo.current_stats_ - 65;

			}

			if (prio > maxprio) {
				maxprio = prio;
				enbld = enhancement;
				bestbld = &en_bo;
			}
		}
	}

	// Enhance if enhanced building is useful
	// additional: we dont want to lose the old building
	if (maxprio > 0) {
		game().send_player_enhance_building(*site.site, enbld);
		bestbld->construction_decision_time_ = gametime;
		changed = true;
	}

	return changed;
}

/**
 * checks the first mine in list, takes care if it runs out of
 * resources and finally reenqueues it at the end of the list.
 *
 * \returns true, if something was changed.
 */
bool DefaultAI::check_mines_(int32_t const gametime) {
	if ((next_mine_check_due_ > gametime) || mines_.empty())
		return false;

	next_mine_check_due_ = gametime + 10000;  // 10 seconds is enough
	// Reorder and set new values; - due to returns within the function
	mines_.push_back(mines_.front());
	mines_.pop_front();
	// also statistics must be recalculated
	// Get link to productionsite that should be checked
	ProductionSiteObserver& site = mines_.front();
	Map& map = game().map();
	Field* field = map.get_fcoords(site.site->get_position()).field;

	// first get rid of mines that are missing workers for some time (5 minutes)
	// released worker (if any) can be usefull elsewhere !
	if (site.built_time_ + 5 * 60 * 1000 < gametime and not site.site->can_start_working()) {
		flags_to_be_removed.push_back(site.site->base_flag().get_position());
		game().send_player_dismantle(*site.site);
		return true;
	}

	// It takes some time till performance gets to 0
	// so I use 40% as a limit to check if there are some resources left
	if (site.site->get_statistics_percent() > 40)
		return false;

	// Check if mine ran out of resources
	uint8_t current = field->get_resources_amount();

	if (current < 1) {
		// destruct the building and it's flag (via flag destruction)
		// the destruction of the flag avoids that defaultAI will have too many
		// unused roads - if needed the road will be rebuild directly.
		flags_to_be_removed.push_back(site.site->base_flag().get_position());
		game().send_player_dismantle(*site.site);

		return true;
	}

	// Check whether building is enhanceable. If yes consider an upgrade.
<<<<<<< HEAD
	Building_Index enhancement = mine->enhancement();
=======
	std::set<Building_Index> enhancements = site.site->enhancements();
>>>>>>> 83b739a1
	int32_t maxprio = 0;
	Building_Index enbld = INVALID_INDEX;
	BuildingObserver* bestbld = nullptr;
	bool changed = false;
<<<<<<< HEAD
	// Only enhance buildings that are allowed (scenario mode)
	if (player->is_building_type_allowed(enhancement)) {
		// first exclude possibility there are enhancements in construction or unoccupied_
		const Building_Descr& bld = *tribe->get_building_descr(enhancement);
		BuildingObserver& en_bo = get_building_observer(bld.name().c_str());
=======
	container_iterate_const(std::set<Building_Index>, enhancements, x) {
		// Only enhance buildings that are allowed (scenario mode)
		if (player->is_building_type_allowed(*x.current)) {
			// first exclude possibility there are enhancements in construction or unoccupied_
			const Building_Descr& bld = *tribe->get_building_descr(*x.current);
			BuildingObserver& en_bo = get_building_observer(bld.name().c_str());

			if (en_bo.unoccupied_ + en_bo.cnt_under_construction_ > 0)
				continue;
>>>>>>> 83b739a1

		if (kMinesUpdateDebug)
			log(" MINES_UPDATE:   considering upgrade to %15s, count B:%1d(stat:%3d)  U:%1d  "
				"C:%1d\n",
				en_bo.name,
				en_bo.cnt_built_,
				en_bo.current_stats_,
				en_bo.unoccupied_,
				en_bo.cnt_under_construction_);

		if (en_bo.unoccupied_ + en_bo.cnt_under_construction_ <= 0)
			{
			// do not upgrade target building are not working properly (probably do not have food)
<<<<<<< HEAD
			if (en_bo.cnt_built_ > 0 and en_bo.current_stats_ >= 60)
				{
				// do not build the same building so soon (kind of duplicity check)
				if (gametime - en_bo.construction_decision_time_ >= kBuildingMinInterval)
					{
					// Check if mine needs an enhancement to mine more resources
					uint8_t const until = field->get_starting_res_amount() *
						(100 - productionsite_observer.bo->mines_percent_) / 100;

					if (kMinesUpdateDebug)
						log(" MINES_UPDATE:    until:%3d ?>, current: %3d\n", until, current);
=======
			if (en_bo.cnt_built_ > 0 and en_bo.current_stats_ < 60)
				continue;

			// do not build the same building so soon (kind of duplicity check)
			if (gametime - en_bo.construction_decision_time_ < kBuildingMinInterval)
				continue;

			// Check if mine needs an enhancement to mine more resources
			uint8_t const until =
			   field->get_starting_res_amount() * (100 - site.bo->mines_percent_) / 100;
>>>>>>> 83b739a1

					if (until >= current) {
						// add some randomness - just for the case if more than one
						// enhancement is available (not in any tribe yet)
						int32_t const prio = time(nullptr) % 3 + 1;

						if (prio > maxprio) {
							maxprio = prio;
							enbld = enhancement;
							bestbld = &en_bo;

<<<<<<< HEAD
							if (kMinesUpdateDebug)
								log(" MINES_UPDATE:    ..is candidate\n");
						}
					}
=======
>>>>>>> 83b739a1
				}
			}
		}
	}

	// Enhance if enhanced building is useful
	if (maxprio > 0) {
		game().send_player_enhance_building(*site.site, enbld);
		bestbld->construction_decision_time_ = gametime;
		changed = true;

	}

	return changed;
}

// this count ware as hints
uint32_t DefaultAI::get_stocklevel_by_hint(size_t hintoutput) {
	uint32_t count = 0;
	Ware_Index wt(hintoutput);
	container_iterate(std::list<EconomyObserver*>, economies, l) {
		// Don't check if the economy has no warehouse.
		if ((*l.current)->economy.warehouses().empty())
			continue;

		count += (*l.current)->economy.stock_ware(wt);
	}

	return count;
}

// this count all stock for all output
uint32_t DefaultAI::get_stocklevel(BuildingObserver& bo) {
	uint32_t count = 0;

	if (!bo.outputs_.empty()) {
		container_iterate(std::list<EconomyObserver*>, economies, l) {
			// Don't check if the economy has no warehouse.
			if ((*l.current)->economy.warehouses().empty())
				continue;

			for (uint32_t m = 0; m < bo.outputs_.size(); ++m) {
				Ware_Index wt(static_cast<size_t>(bo.outputs_.at(m)));
				count += (*l.current)->economy.stock_ware(wt);
			}
		}
	}

	return count;
}

/**
 * Updates the first military building in list and reenques it at the end of
 * the list afterwards. If a militarysite is in secure area but holds more than
 * one soldier, the number of stationed soldiers is decreased. If the building
 * is near a border, the number of stationed soldiers is maximized
 *
 * \returns true if something was changed
 */
bool DefaultAI::check_militarysites(int32_t gametime) {
	if (next_militarysite_check_due_ > gametime)
		return false;

	// just to be sure the value is reset
	next_militarysite_check_due_ = gametime + 5 * 1000;  // 10 seconds is really fine
	// even if there are no finished & attended military sites, probably there are ones just in
	// construction
	unstationed_milit_buildings_ = 0;

	for (std::list<MilitarySiteObserver>::iterator it = militarysites.begin();
	     it != militarysites.end();
	     ++it)
		if (it->site->stationedSoldiers().size() == 0)
			unstationed_milit_buildings_ += 1;

	// count militarysites in construction
	military_under_constr_ = 0;

	for (uint32_t j = 0; j < buildings.size(); ++j) {
		BuildingObserver& bo = buildings.at(j);

		if (bo.type == BuildingObserver::MILITARYSITE)
			military_under_constr_ += bo.cnt_under_construction_;
	}

	// Only useable, if defaultAI owns at least one militarysite
	if (militarysites.empty())
		return false;

	// Check next militarysite
	bool changed = false;
	Map& map = game().map();
	MilitarySite* ms = militarysites.front().site;
	uint32_t const vision = ms->vision_range();
	FCoords f = map.get_fcoords(ms->get_position());
	// look if there is any enemy land nearby
	// FindNodeEnemy find_enemy(player, game());
	// look if there is any enemies building
	FindNodeEnemiesBuilding find_enemy(player, game());

	// first if there are enemies nearby, check for buildings not land
	if (map.find_fields(Area<FCoords>(f, vision + 2), nullptr, find_enemy) == 0) {
		// If no enemy in sight - decrease the number of stationed soldiers
		// as long as it is > 1 - BUT take care that there is a warehouse in the
		// same economy where the thrown out soldiers can go to.
		if (ms->economy().warehouses().size()) {
			uint32_t const j = ms->soldierCapacity();

			if (MilitarySite::kPrefersRookies != ms->get_soldier_preference()) {
				game().send_player_militarysite_set_soldier_preference(
				   *ms, MilitarySite::kPrefersRookies);
			} else if (j > 1)
				game().send_player_change_soldier_capacity(*ms, -1);
			// if the building is in inner land and other militarysites still
			// hold the miliary influence of the field, consider to destruct the
			// building to free some building space.
			else {
				// treat this field like a buildable and write military info to it.
				BuildableField bf(f);
				update_buildable_field(bf, vision, true);
				const int32_t size_penalty = ms->get_size() - 1;

				if (bf.military_capacity_ > 9 and bf.military_presence_ >
				    3 and bf.military_loneliness_<160 and bf.military_stationed_>(2 + size_penalty)) {

					if (ms->get_playercaps() & Widelands::Building::PCap_Dismantle) {
						flags_to_be_removed.push_back(ms->base_flag().get_position());
						game().send_player_dismantle(*ms);
						military_last_dismantle_ = game().get_gametime();
					} else {
						game().send_player_bulldoze(*ms);
						military_last_dismantle_ = game().get_gametime();
					}
				}
			}
		}
	} else {
		// If an enemy is in sight and the number of stationed soldier is not
		// at maximum - set it to maximum.
		uint32_t const j = ms->maxSoldierCapacity();
		uint32_t const k = ms->soldierCapacity();

		if (j > k)
			// game().send_player_change_soldier_capacity(*ms, j - k);

			if (MilitarySite::kPrefersHeroes != ms->get_soldier_preference())
				game().send_player_militarysite_set_soldier_preference(
				   *ms, MilitarySite::kPrefersHeroes);

		changed = true;
	}

	// reorder:;
	militarysites.push_back(militarysites.front());
	militarysites.pop_front();
	next_militarysite_check_due_ = gametime + 5 * 1000;  // 10 seconds is really fine
	return changed;
}

/**
 * This function takes care about the unowned and opposing territory and
 * recalculates the priority for none military buildings depending on the
 * initialisation type of a defaultAI
 *
 * \arg bf   = BuildableField to be checked
 * \arg prio = priority until now.
 *
 * \returns the recalculated priority
 */
int32_t DefaultAI::recalc_with_border_range(const BuildableField& bf, int32_t prio) {
	// Prefer building space in the inner land.

	if (bf.unowned_land_nearby_ > 15)
		prio -= (bf.unowned_land_nearby_ - 15);

	// Especially places near the frontier to the enemies are unlikely
	//  NOTE take care about the type of computer player_. The more
	//  NOTE aggressive a computer player_ is, the more important is
	//  NOTE this check. So we add \var type as bonus.
	if (bf.enemy_nearby_ and prio > 0)
		prio /= (3 + type);

	return prio;
}

/**
 * calculates how much a productionsite of type \arg bo is needed inside it's
 * economy. \arg prio is initial value for this calculation
 *
 * \returns the calculated priority
 */
int32_t DefaultAI::calculate_need_for_ps(BuildingObserver& bo, int32_t prio) {
	// some randomness to avoid that defaultAI is building always
	// the same (always == another game but same map with
	// defaultAI on same coords)
	prio += time(nullptr) % 3 - 1;

	// check if current economy can supply enough material for
	// production.
	for (uint32_t k = 0; k < bo.inputs_.size(); ++k) {
		prio += 2 * wares.at(bo.inputs_.at(k)).producers_;
		prio -= wares.at(bo.inputs_.at(k)).consumers_;
	}

	if (bo.inputs_.empty())
		prio += 4;

	int32_t output_prio = 0;

	for (uint32_t k = 0; k < bo.outputs_.size(); ++k) {
		WareObserver& wo = wares.at(bo.outputs_.at(k));

		if (wo.consumers_ > 0) {
			output_prio += wo.preciousness_;
			output_prio += wo.consumers_ * 2;
			output_prio -= wo.producers_ * 2;

			if (bo.total_count() == 0)
				output_prio += 10;  // add a big bonus
		}
	}

	if (bo.outputs_.size() > 1)
		output_prio =
		   static_cast<int32_t>(ceil(output_prio / sqrt(static_cast<double>(bo.outputs_.size()))));

	prio += 2 * output_prio;

	// If building consumes some wares, multiply with current statistics of all
	// other buildings of this type to avoid constructing buildings where already
	// some are running on low resources.
	// Else at least add a part of the stats t the calculation.
	if (!bo.inputs_.empty()) {
		prio *= bo.current_stats_;
		prio /= 100;
	} else
		prio = ((prio * bo.current_stats_) / 100) + (prio / 2);

	return prio;
}

void DefaultAI::consider_productionsite_influence(BuildableField& field,
                                                  Coords coords,
                                                  const BuildingObserver& bo) {
	if (bo.space_consumer_ and game().map().calc_distance(coords, field.coords) < 4)
		++field.space_consumers_nearby_;

	for (size_t i = 0; i < bo.inputs_.size(); ++i)
		++field.consumers_nearby_.at(bo.inputs_.at(i));

	for (size_t i = 0; i < bo.outputs_.size(); ++i)
		++field.producers_nearby_.at(bo.outputs_.at(i));
}

/// \returns the economy observer containing \arg economy
EconomyObserver* DefaultAI::get_economy_observer(Economy& economy) {
	for (std::list<EconomyObserver*>::iterator i = economies.begin(); i != economies.end(); ++i)
		if (&(*i)->economy == &economy)
			return *i;

	economies.push_front(new EconomyObserver(economy));
	return economies.front();
}

// \returns the building observer
BuildingObserver& DefaultAI::get_building_observer(char const* const name) {
	if (tribe == nullptr)
		late_initialization();

	for (uint32_t i = 0; i < buildings.size(); ++i)
		if (!strcmp(buildings.at(i).name, name))
			return buildings.at(i);

	throw wexception("Help: I do not know what to do with a %s", name);
}

// this is called whenever we gain ownership of a PlayerImmovable
void DefaultAI::gain_immovable(PlayerImmovable& pi) {
	if (upcast(Building, building, &pi))
		gain_building(*building);
	else if (upcast(Flag const, flag, &pi))
		new_flags.push_back(flag);
	else if (upcast(Road const, road, &pi))
		roads.push_front(road);
}

// this is called whenever we lose ownership of a PlayerImmovable
void DefaultAI::lose_immovable(const PlayerImmovable& pi) {
	if (upcast(Building const, building, &pi))
		lose_building(*building);
	else if (upcast(Flag const, flag, &pi)) {
		container_iterate_const(std::list<EconomyObserver*>, economies, i)
		container_iterate(std::list<Flag const*>, (*i.current)->flags, j)

		if (*j.current == flag) {
			(*i.current)->flags.erase(j.current);
			return;
		}

		container_iterate(std::list<Flag const*>, new_flags, i)

		if (*i.current == flag) {
			new_flags.erase(i.current);
			return;
		}
	} else if (upcast(Road const, road, &pi))
		roads.remove(road);
}

// this is called whenever we gain a new building
void DefaultAI::gain_building(Building& b) {
	BuildingObserver& bo = get_building_observer(b.name().c_str());

	if (bo.type == BuildingObserver::CONSTRUCTIONSITE) {
		BuildingObserver& target_bo =
		   get_building_observer(ref_cast<ConstructionSite, Building>(b).building().name().c_str());
		++target_bo.cnt_under_construction_;
		++total_constructionsites;
		// Let defaultAI try to directly connect the constructionsite
		next_road_due_ = game().get_gametime();
	} else {
		++bo.cnt_built_;

		if (bo.type == BuildingObserver::PRODUCTIONSITE) {
			productionsites.push_back(ProductionSiteObserver());
			productionsites.back().site = &ref_cast<ProductionSite, Building>(b);
			productionsites.back().bo = &bo;
			productionsites.back().built_time_ = game().get_gametime();
			productionsites.back().unoccupied_till_ = game().get_gametime();
			productionsites.back().stats_zero_ = 0;

			for (uint32_t i = 0; i < bo.outputs_.size(); ++i)
				++wares.at(bo.outputs_.at(i)).producers_;

			for (uint32_t i = 0; i < bo.inputs_.size(); ++i)
				++wares.at(bo.inputs_.at(i)).consumers_;
		} else if (bo.type == BuildingObserver::MINE) {
			mines_.push_back(ProductionSiteObserver());
			mines_.back().site = &ref_cast<ProductionSite, Building>(b);
			mines_.back().bo = &bo;
			mines_.back().built_time_ = game().get_gametime();

			for (uint32_t i = 0; i < bo.outputs_.size(); ++i)
				++wares.at(bo.outputs_.at(i)).producers_;

			for (uint32_t i = 0; i < bo.inputs_.size(); ++i)
				++wares.at(bo.inputs_.at(i)).consumers_;
		} else if (bo.type == BuildingObserver::MILITARYSITE) {
			militarysites.push_back(MilitarySiteObserver());
			militarysites.back().site = &ref_cast<MilitarySite, Building>(b);
			militarysites.back().bo = &bo;
			militarysites.back().checks = bo.desc->get_size();
			militarysites.back().enemies_nearby = true;
		} else if (bo.type == BuildingObserver::WAREHOUSE)
			++numof_warehouses_;
	}
}

// this is called whenever we lose a building
void DefaultAI::lose_building(const Building& b) {
	BuildingObserver& bo = get_building_observer(b.name().c_str());

	if (bo.type == BuildingObserver::CONSTRUCTIONSITE) {
		BuildingObserver& target_bo = get_building_observer(
		   ref_cast<ConstructionSite const, Building const>(b).building().name().c_str());
		--target_bo.cnt_under_construction_;
		--total_constructionsites;
	} else {
		--bo.cnt_built_;

		if (bo.type == BuildingObserver::PRODUCTIONSITE) {

			for (std::list<ProductionSiteObserver>::iterator i = productionsites.begin();
			     i != productionsites.end();
			     ++i)
				if (i->site == &b) {
					productionsites.erase(i);
					break;
				}

			for (uint32_t i = 0; i < bo.outputs_.size(); ++i)
				--wares.at(bo.outputs_.at(i)).producers_;

			for (uint32_t i = 0; i < bo.inputs_.size(); ++i)
				--wares.at(bo.inputs_.at(i)).consumers_;
		} else if (bo.type == BuildingObserver::MINE) {
			for (std::list<ProductionSiteObserver>::iterator i = mines_.begin(); i != mines_.end();
			     ++i)
				if (i->site == &b) {
					mines_.erase(i);
					break;
				}

			for (uint32_t i = 0; i < bo.outputs_.size(); ++i)
				--wares.at(bo.outputs_.at(i)).producers_;

			for (uint32_t i = 0; i < bo.inputs_.size(); ++i)
				--wares.at(bo.inputs_.at(i)).consumers_;
		} else if (bo.type == BuildingObserver::MILITARYSITE) {
			for (std::list<MilitarySiteObserver>::iterator i = militarysites.begin();
			     i != militarysites.end();
			     ++i)
				if (i->site == &b) {
					militarysites.erase(i);
					break;
				}
		} else if (bo.type == BuildingObserver::WAREHOUSE) {
			assert(numof_warehouses_ > 0);
			--numof_warehouses_;
		}
	}

	m_buildable_changed = true;
	m_mineable_changed = true;
}

// Checks that supply line exists for given building.
// Recurcsively verify that all inputs_ have a producer.
// TODO: this function leads to periodic freezes of ~1 second on big games on my system.
// TODO: It needs profiling and optimization.
// NOTE: This is not needed anymore and it seems it is not missed neither
bool DefaultAI::check_supply(const BuildingObserver& bo) {
	size_t supplied = 0;
	container_iterate_const(std::vector<int16_t>, bo.inputs_, i)
	container_iterate_const(std::vector<BuildingObserver>, buildings, j)

	if (j.current->cnt_built_ &&
	    std::find(j.current->outputs_.begin(), j.current->outputs_.end(), *i.current) !=
	       j.current->outputs_.end() &&
	    check_supply(*j.current)) {
		++supplied;
		break;
	}

	return supplied == bo.inputs_.size();
}

/**
 * The defaultAi "considers" via this function whether to attack an
 * enemy, if opposing military buildings are in sight. In case of an attack it
 * sends all available forces.
 *
 * \returns true, if attack was started.
 */
bool DefaultAI::consider_attack(int32_t const gametime) {
	// Only useable, if it owns at least one militarysite
	if (militarysites.empty())
		return false;

	// First we iterate over all players and define which ones (if any)
	// are attackable (comparing overal strength)
	// counting players in game
	uint32_t plr_in_game = 0;
	std::vector<bool> player_attackable;
	Player_Number const nr_players = game().map().get_nrplayers();
	player_attackable.resize(nr_players);
	bool any_attackable = false;
	bool any_attacked = false;
	uint16_t const pn = player_number();

	// defining treshold ratio of own_strenght/enemy's_strength
	uint32_t treshold_ratio = 100;
	if (type == AGGRESSIVE)
		treshold_ratio = 80;
	if (type == DEFENSIVE)
		treshold_ratio = 120;

	iterate_players_existing_novar(p, nr_players, game())++ plr_in_game;

	// receiving games statistics and parsing it (reading latest entry)
	const Game::General_Stats_vector& genstats = game().get_general_statistics();
	for (uint8_t j = 1; j <= plr_in_game; ++j) {
		if (pn == j) {
			player_attackable[j - 1] = false;
			continue;
		}

		if (genstats[j - 1].miltary_strength.back() == 0) {
			// to avoid improbable zero division
			player_attackable[j - 1] = true;
			any_attackable = true;
		} else if ((genstats[pn - 1].miltary_strength.back() * 100 /
		            genstats[j - 1].miltary_strength.back()) > treshold_ratio) {
			player_attackable[j - 1] = true;
			any_attackable = true;
		} else {
			player_attackable[j - 1] = false;
		}

	}

	if (not any_attackable) {
		next_attack_consideration_due_ = 120 * 1000 + (gametime % 30 + 2) * 1000 + gametime;
		return false;
	}

	// the logic of attacking is to pick n military buildings - random ones
	// and test them for possible attack
	const uint16_t attempts = militarysites.size() / 6 + 1;
	Map& map = game().map();

	uint16_t position = 0;
	for (uint32_t i = 0; i < attempts && not any_attacked; ++i) {
		position = (game().get_gametime() + (3 * i)) % militarysites.size();

		// picking random military sites
		// using gametime as a random value, but it is constant so each next is on position +3
		// iterating over fields
		// (std::vector would be much better here)

		std::list<MilitarySiteObserver>::iterator mso = militarysites.begin();
		std::advance(mso, position);

		MilitarySite* ms = mso->site;
		Building* target = ms;  // dummy initialisation to silence the compiler
		uint32_t const vision = ms->vision_range();
		FCoords f = map.get_fcoords(ms->get_position());
		int32_t chance = 0;
		uint32_t attackers = 0;
		uint32_t defenders = 0;
		uint32_t defend_ready_enemies = 0;  // enemy soldiers that can come to defend the attacked
		                                    // building (one soldier has to stay)
		// uint8_t retreat = ms->owner().get_retreat_percentage();

		// skipping if based on  "enemies nearby" there are probably no enemies nearby
		if (not mso->enemies_nearby and gametime % 8 > 0) {
			continue;  // go on with next attempt
		}

		// setting as default
		mso->enemies_nearby = false;

		// Search in a radius of the vision of the militarysite and collect
		// information about immovables in the area
		std::vector<ImmovableFound> immovables;
		map.find_immovables(Area<FCoords>(f, vision), &immovables, FindImmovableAttackable());

		for (uint32_t j = 0; j < immovables.size(); ++j) {
			if (upcast(MilitarySite, bld, immovables.at(j).object)) {
				if (!player->is_hostile(bld->owner()))
					continue;

				mso->enemies_nearby = true;

				if (not player_attackable[bld->owner().player_number() - 1]) {
					continue;
				}

				if (bld->canAttack()) {

					// any_attackable_building=true;

					int32_t ta = player->findAttackSoldiers(bld->base_flag());

					if (type == NORMAL)
						ta = ta * 2 / 3;

					if (ta < 1)
						continue;

					int32_t const tc = ta - bld->presentSoldiers().size();

					if (bld->presentSoldiers().size() > 1)
						defend_ready_enemies += bld->presentSoldiers().size() - 1;

					if (tc > chance) {
						target = bld;
						chance = tc;
						attackers = ta;
						defenders = bld->presentSoldiers().size();
					}
				}
			} else if (upcast(Warehouse, wh, immovables.at(j).object)) {
				if (!player->is_hostile(wh->owner()))
					continue;

				if (wh->canAttack()) {
					int32_t ta = player->findAttackSoldiers(wh->base_flag());

					if (ta < 1)
						continue;

					// extra priority push!
					int32_t tc = ta * 2;

					// we presume that there are no soldiers in warehouse
					// after long fights this tend to be true :)

					if (tc > chance) {
						target = wh;
						chance = tc;
						attackers = ta;
						defenders = 0;
					}
				}
			}

			// here we consider enemy soldiers in near buildings.
			int32_t penalty;
			if (defend_ready_enemies > 0)
				penalty = (defenders * 100) / 5 * (defend_ready_enemies * 100) / 10 * 10 / 100;
			else
				penalty = 0;

			// Return if chance to win is too low
			if ((chance - penalty / 100) < 2) {
				continue;
			}

			game().send_player_enemyflagaction(target->base_flag(), pn, attackers);

			any_attacked = true;
			break;
		}
	}

	//  Do not attack again too soon - returning soldiers must get healed first.
	if (any_attacked)
		next_attack_consideration_due_ = (gametime % 40 + 10) * 1000 + gametime;
	else {
		next_attack_consideration_due_ = (gametime % 80 + 10) * 1000 + gametime;
	}

	if (any_attacked)
		return true;
	else {
		return false;
	}
}<|MERGE_RESOLUTION|>--- conflicted
+++ resolved
@@ -1164,16 +1164,11 @@
 					} else if (!bo.inputs_.empty()) {
 						// to have two buildings from everything (intended for upgradeable buildings)
 						// but I do not know how to identify such buildings
-<<<<<<< HEAD
 						if (bo.cnt_built_ == 1
 						    and game().get_gametime() > 60 * 60 * 1000
 							and bo.desc->enhancement() != INVALID_INDEX
-						    and !mines_.empty()) {
-=======
-						if (bo.cnt_built_ == 1 and game().get_gametime() >
-						                        60 * 60 * 1000 and bo.desc->enhancements().size() >
-						                        0 and !mines_.empty()) {
->>>>>>> 83b739a1
+							and !mines_.empty())
+						{
 							prio = max_preciousness + bulgarian_constant;
 						}
 						// if output is needed and there are no idle buildings
@@ -2002,11 +1997,8 @@
 
 	// Check whether building is enhanceable and if wares of the enhanced
 	// buildings are needed. If yes consider an upgrade.
-<<<<<<< HEAD
-	Building_Index enhancement = productionsite->enhancement();
-=======
-	std::set<Building_Index> enhancements = site.site->enhancements();
->>>>>>> 83b739a1
+	Building_Index enhancement = site.site->enhancement();
+
 	int32_t maxprio = 0;
 	Building_Index enbld = INVALID_INDEX;  // to get rid of this
 	BuildingObserver* bestbld = nullptr;
@@ -2021,53 +2013,26 @@
 			{
 			// Don't enhance this building, if there is already one of same type
 			// under construction or unoccupied_
-<<<<<<< HEAD
 			if (en_bo.cnt_under_construction_ + en_bo.unoccupied_ <= 0)
 				{
 				// don't upgrade without workers
-				if (productionsite->has_workers(enhancement, game()))
+				if (site.site->has_workers(enhancement, game()))
 					{
 					// forcing first upgrade
 					if ((en_bo.cnt_under_construction_ + en_bo.cnt_built_ + en_bo.unoccupied_) == 0
-						and (productionsite_observer.bo->cnt_built_ -
-						productionsite_observer.bo->unoccupied_) >= 1
-						and (game().get_gametime() - productionsite_observer.built_time_) > 30 * 60 * 1000
-						and !mines_.empty()) {
-
-						if (kUpgradeDebug)
-							log(" UPGRADE: upgrading (forcing as first) %12s at %3d x %3d: age %d min.\n",
-							productionsite_observer.bo->name,
-							productionsite->get_position().x,
-							productionsite->get_position().y,
-							(game().get_gametime() - productionsite_observer.built_time_) / 60000);
-
-						game().send_player_enhance_building(*productionsite, enhancement);
+						and(site.bo->cnt_built_ - site.bo->unoccupied_) >= 1
+						and(game().get_gametime() - site.unoccupied_till_) > 30 * 60 * 1000
+						and !mines_.empty())
+					{
+						game().send_player_enhance_building(*site.site, enhancement);
 						return true;
 					}
 				}
-=======
-			if (en_bo.cnt_under_construction_ + en_bo.unoccupied_ > 0)
-				continue;
-
-			// don't upgrade without workers
-			if (!site.site->has_workers(*x.current, game()))
-				continue;
-
-			// forcing first upgrade
-			if ((en_bo.cnt_under_construction_ + en_bo.cnt_built_ + en_bo.unoccupied_) ==
-			    0 and(site.bo->cnt_built_ - site.bo->unoccupied_) >=
-			       1 and(game().get_gametime() - site.unoccupied_till_) >
-			       30 * 60 * 1000 and !mines_.empty()) {
-
-				game().send_player_enhance_building(*site.site, (*x.current));
-				return true;
->>>>>>> 83b739a1
 			}
 		}
 
 		// now, let consider normal upgrade
 
-<<<<<<< HEAD
 		if (kUpgradeDebug)
 			log(" UPGRADE: %1d: working enhanced buildings (%15s): %1d, statitistics: %2d\n",
 				player_number(),
@@ -2076,16 +2041,9 @@
 				en_bo.current_stats_);
 
 		// do not upgrade if candidate production % is too low
-		if ((en_bo.cnt_built_ - en_bo.unoccupied_) !=
-			0 or(en_bo.cnt_under_construction_ + en_bo.unoccupied_) <= 0 or en_bo.current_stats_ >= 50)
-			{
-=======
-			// do not upgrade if candidate production % is too low
-			if ((en_bo.cnt_built_ - en_bo.unoccupied_) ==
-			    0 or(en_bo.cnt_under_construction_ + en_bo.unoccupied_) > 0 or en_bo.current_stats_ <
-			       50)
-				continue;
->>>>>>> 83b739a1
+		if ((en_bo.cnt_built_ - en_bo.unoccupied_) != 0
+			or(en_bo.cnt_under_construction_ + en_bo.unoccupied_) <= 0
+			or en_bo.current_stats_ >= 50) {
 
 			int32_t prio = 0;
 
@@ -2161,69 +2119,28 @@
 	}
 
 	// Check whether building is enhanceable. If yes consider an upgrade.
-<<<<<<< HEAD
-	Building_Index enhancement = mine->enhancement();
-=======
-	std::set<Building_Index> enhancements = site.site->enhancements();
->>>>>>> 83b739a1
+	Building_Index enhancement = site.site->enhancement();
 	int32_t maxprio = 0;
 	Building_Index enbld = INVALID_INDEX;
 	BuildingObserver* bestbld = nullptr;
 	bool changed = false;
-<<<<<<< HEAD
 	// Only enhance buildings that are allowed (scenario mode)
 	if (player->is_building_type_allowed(enhancement)) {
 		// first exclude possibility there are enhancements in construction or unoccupied_
 		const Building_Descr& bld = *tribe->get_building_descr(enhancement);
 		BuildingObserver& en_bo = get_building_observer(bld.name().c_str());
-=======
-	container_iterate_const(std::set<Building_Index>, enhancements, x) {
-		// Only enhance buildings that are allowed (scenario mode)
-		if (player->is_building_type_allowed(*x.current)) {
-			// first exclude possibility there are enhancements in construction or unoccupied_
-			const Building_Descr& bld = *tribe->get_building_descr(*x.current);
-			BuildingObserver& en_bo = get_building_observer(bld.name().c_str());
-
-			if (en_bo.unoccupied_ + en_bo.cnt_under_construction_ > 0)
-				continue;
->>>>>>> 83b739a1
-
-		if (kMinesUpdateDebug)
-			log(" MINES_UPDATE:   considering upgrade to %15s, count B:%1d(stat:%3d)  U:%1d  "
-				"C:%1d\n",
-				en_bo.name,
-				en_bo.cnt_built_,
-				en_bo.current_stats_,
-				en_bo.unoccupied_,
-				en_bo.cnt_under_construction_);
 
 		if (en_bo.unoccupied_ + en_bo.cnt_under_construction_ <= 0)
+		{
+		// do not upgrade target building are not working properly (probably do not have food)
+			if (en_bo.cnt_built_ <= 0 and en_bo.current_stats_ >= 60)
 			{
-			// do not upgrade target building are not working properly (probably do not have food)
-<<<<<<< HEAD
-			if (en_bo.cnt_built_ > 0 and en_bo.current_stats_ >= 60)
-				{
 				// do not build the same building so soon (kind of duplicity check)
 				if (gametime - en_bo.construction_decision_time_ >= kBuildingMinInterval)
-					{
+				{
 					// Check if mine needs an enhancement to mine more resources
-					uint8_t const until = field->get_starting_res_amount() *
-						(100 - productionsite_observer.bo->mines_percent_) / 100;
-
-					if (kMinesUpdateDebug)
-						log(" MINES_UPDATE:    until:%3d ?>, current: %3d\n", until, current);
-=======
-			if (en_bo.cnt_built_ > 0 and en_bo.current_stats_ < 60)
-				continue;
-
-			// do not build the same building so soon (kind of duplicity check)
-			if (gametime - en_bo.construction_decision_time_ < kBuildingMinInterval)
-				continue;
-
-			// Check if mine needs an enhancement to mine more resources
-			uint8_t const until =
-			   field->get_starting_res_amount() * (100 - site.bo->mines_percent_) / 100;
->>>>>>> 83b739a1
+					uint8_t const until =
+					field->get_starting_res_amount() * (100 - site.bo->mines_percent_) / 100;
 
 					if (until >= current) {
 						// add some randomness - just for the case if more than one
@@ -2234,14 +2151,8 @@
 							maxprio = prio;
 							enbld = enhancement;
 							bestbld = &en_bo;
-
-<<<<<<< HEAD
-							if (kMinesUpdateDebug)
-								log(" MINES_UPDATE:    ..is candidate\n");
 						}
 					}
-=======
->>>>>>> 83b739a1
 				}
 			}
 		}
