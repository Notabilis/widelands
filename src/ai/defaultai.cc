--- conflicted
+++ resolved
@@ -3475,287 +3475,6 @@
 	return false;
 }
 
-<<<<<<< HEAD
-// This function scans current situation with shipyards, ports, ships, ongoing expeditions
-// and makes two decisions:
-// - build a ship
-// - start preparation for expedition
-bool DefaultAI::marine_main_decisions() {
-
-	if (!seafaring_economy) {
-		set_taskpool_task_time(kNever, SchedulerTaskId::KMarineDecisions);
-		return false;
-	}
-
-	// getting some base statistics
-	player_ = game().get_player(player_number());
-	uint16_t ports_count = 0;
-	uint16_t shipyards_count = 0;
-	uint16_t expeditions_in_prep = 0;
-	uint16_t expeditions_in_progress = 0;
-	bool idle_shipyard_stocked = false;
-
-	// goes over all warehouses (these includes ports)
-	for (const WarehouseSiteObserver& wh_obs : warehousesites) {
-		if (wh_obs.bo->is_port) {
-			ports_count += 1;
-			if (Widelands::PortDock* pd = wh_obs.site->get_portdock()) {
-				if (pd->expedition_started()) {
-					expeditions_in_prep += 1;
-				}
-			}
-		}
-	}
-
-	// goes over productionsites and gets status of shipyards
-	for (const ProductionSiteObserver& ps_obs : productionsites) {
-		if (ps_obs.bo->is_shipyard) {
-			shipyards_count += 1;
-
-			// counting stocks
-			uint8_t stocked_wares = 0;
-			std::vector<WaresQueue*> const warequeues = ps_obs.site->warequeues();
-			size_t const nr_warequeues = warequeues.size();
-			for (size_t i = 0; i < nr_warequeues; ++i) {
-				stocked_wares += warequeues[i]->get_filled();
-			}
-			if (stocked_wares == 16 && ps_obs.site->is_stopped() && ps_obs.site->can_start_working()) {
-				idle_shipyard_stocked = true;
-			}
-		}
-	}
-
-	// and now over ships
-	for (std::list<ShipObserver>::iterator sp_iter = allships.begin(); sp_iter != allships.end();
-	     ++sp_iter) {
-		if (sp_iter->ship->state_is_expedition()) {
-			expeditions_in_progress += 1;
-		}
-	}
-
-	assert(allships.size() >= expeditions_in_progress);
-	bool ship_free = allships.size() - expeditions_in_progress > 0;
-
-	enum class FleetStatus : uint8_t { kNeedShip = 0, kEnoughShips = 1, kDoNothing = 2 };
-
-	// now we decide whether we have enough ships or need to build another
-	// three values: kDoNothing, kNeedShip, kEnoughShips
-	FleetStatus enough_ships = FleetStatus::kDoNothing;
-	if (ports_count > 0 && shipyards_count > 0 && idle_shipyard_stocked) {
-
-		// we always need at least one ship in transport mode
-		if (!ship_free) {
-			enough_ships = FleetStatus::kNeedShip;
-
-			// we want at least as many free ships as we have ports
-		} else if (int(allships.size()) - ports_count - expeditions_in_progress < 0) {
-			enough_ships = FleetStatus::kNeedShip;
-
-			// if ships utilization is too high
-		} else if (persistent_data->ships_utilization > 5000) {
-			enough_ships = FleetStatus::kNeedShip;
-
-		} else {
-			enough_ships = FleetStatus::kEnoughShips;
-		}
-	}
-
-	// building a ship? if yes, find a shipyard and order it to build a ship
-	if (enough_ships == FleetStatus::kNeedShip) {
-
-		for (const ProductionSiteObserver& ps_obs : productionsites) {
-			if (ps_obs.bo->is_shipyard && ps_obs.site->can_start_working() &&
-			    ps_obs.site->is_stopped()) {
-				// make sure it is fully stocked
-				// counting stocks
-				uint8_t stocked_wares = 0;
-				std::vector<WaresQueue*> const warequeues = ps_obs.site->warequeues();
-				size_t const nr_warequeues = warequeues.size();
-				for (size_t i = 0; i < nr_warequeues; ++i) {
-					stocked_wares += warequeues[i]->get_filled();
-				}
-				if (stocked_wares < 16) {
-					continue;
-				}
-
-				game().send_player_start_stop_building(*ps_obs.site);
-				return true;
-			}
-		}
-	}
-
-	// starting an expedition? if yes, find a port and order it to start an expedition
-	if (ports_count > 0 && expeditions_in_progress == 0 && expeditions_in_prep == 0 &&
-	    persistent_data->no_more_expeditions == kFalse && ship_free) {
-
-		// we need to find a port
-		for (const WarehouseSiteObserver& wh_obs : warehousesites) {
-			if (wh_obs.bo->is_port) {
-				game().send_player_start_or_cancel_expedition(*wh_obs.site);
-				return true;
-			}
-		}
-	}
-	return true;
-}
-
-// This identifies ships that are waiting for command
-bool DefaultAI::check_ships(uint32_t const gametime) {
-
-	if (!seafaring_economy) {
-		set_taskpool_task_time(std::numeric_limits<int32_t>::max(), SchedulerTaskId::kCheckShips);
-		return false;
-	}
-
-	bool action_taken = false;
-
-	if (!allships.empty()) {
-		// iterating over ships and doing what is needed
-		for (std::list<ShipObserver>::iterator i = allships.begin(); i != allships.end(); ++i) {
-
-			const Widelands::Ship::ShipStates ship_state = i->ship->get_ship_state();
-
-			// Here we manage duration of expedition and related variables
-			if (ship_state == Widelands::Ship::ShipStates::kExpeditionWaiting ||
-			    ship_state == Widelands::Ship::ShipStates::kExpeditionScouting ||
-			    ship_state == Widelands::Ship::ShipStates::kExpeditionPortspaceFound) {
-
-				// the function below will take care of variables like
-				// - expedition_ship_
-				// - expedition_start_time
-				// - expected_colony_scan
-				// - no_more_expeditions_
-				check_ship_in_expedition(*i, gametime);
-
-				// We are not in expedition mode (or perhaps building a colonisation port)
-				// so resetting start time
-			} else if (expedition_ship_ == i->ship->serial()) {
-				// Obviously expedition just ended
-				persistent_data->expedition_start_time = kNoExpedition;
-				expedition_ship_ = kNoShip;
-			}
-
-			// only two states need an attention
-			if ((i->ship->get_ship_state() == Widelands::Ship::ShipStates::kExpeditionWaiting ||
-			     i->ship->get_ship_state() ==
-			        Widelands::Ship::ShipStates::kExpeditionPortspaceFound) &&
-			    !i->waiting_for_command_) {
-				if (gametime - i->last_command_time > 180 * 1000) {
-					i->waiting_for_command_ = true;
-					log("  %1d: last command for ship at %3dx%3d was %3d seconds ago, something wrong "
-					    "here?...\n",
-					    player_number(), i->ship->get_position().x, i->ship->get_position().y,
-					    (gametime - i->last_command_time) / 1000);
-				}
-			}
-			// if ships is waiting for command
-			if (i->waiting_for_command_) {
-				expedition_management(*i);
-				action_taken = true;
-			}
-
-			// Checking utilization
-			if (i->ship->get_ship_state() == Widelands::Ship::ShipStates::kTransport) {
-				// Good utilization is 10 pieces of ware onboard, to track utilization we use range
-				// 0-10000
-				// to avoid float or rounding errors if integers in range 0-100
-				const int16_t tmp_util =
-				   (i->ship->get_nritems() > 10) ? 10000 : i->ship->get_nritems() * 1000;
-				// This number is kind of average
-				persistent_data->ships_utilization =
-				   persistent_data->ships_utilization * 19 / 20 + tmp_util / 20;
-
-				// Arithmetics check
-				assert(persistent_data->ships_utilization >= 0 &&
-				       persistent_data->ships_utilization <= 10000);
-			}
-		}
-	}
-
-	// processing marine_task_queue
-	while (!marine_task_queue.empty()) {
-		if (marine_task_queue.back() == kStopShipyard) {
-			// iterate over all production sites searching for shipyard
-			for (std::list<ProductionSiteObserver>::iterator site = productionsites.begin();
-			     site != productionsites.end(); ++site) {
-				if (site->bo->is_shipyard) {
-					if (!site->site->is_stopped()) {
-						game().send_player_start_stop_building(*site->site);
-					}
-				}
-			}
-		}
-
-		if (marine_task_queue.back() == kReprioritize) {
-			for (std::list<ProductionSiteObserver>::iterator site = productionsites.begin();
-			     site != productionsites.end(); ++site) {
-				if (site->bo->is_shipyard) {
-					for (uint32_t k = 0; k < site->bo->inputs.size(); ++k) {
-						game().send_player_set_ware_priority(
-						   *site->site, wwWARE, site->bo->inputs.at(k), HIGH_PRIORITY);
-					}
-				}
-			}
-		}
-
-		marine_task_queue.pop_back();
-	}
-
-	if (action_taken) {
-		set_taskpool_task_time(gametime + kShipCheckInterval, SchedulerTaskId::kCheckShips);
-	}
-	return true;
-}
-
-/**
- * This is part of check_ships() function separated due to readibility purpuses
- */
-void DefaultAI::check_ship_in_expedition(ShipObserver& so, uint32_t const gametime) {
-	// consistency check
-	assert(expedition_ship_ == so.ship->serial() || expedition_ship_ == kNoShip);
-
-	// This is obviously new expedition
-	if (expedition_ship_ == kNoShip) {
-		assert(persistent_data->expedition_start_time == kNoExpedition);
-		persistent_data->expedition_start_time = gametime;
-		expedition_ship_ = so.ship->serial();
-
-		// Already known expedition, all we do now, is decreasing persistent_data->colony_scan_area
-		// based on lapsed time
-	} else if (gametime - persistent_data->expedition_start_time < kExpeditionMaxDuration) {
-		assert(persistent_data->expedition_start_time > kNoExpedition);
-		// remaining_time is a percent so in range 0-100
-		const uint32_t remaining_time = 100 - ((gametime - persistent_data->expedition_start_time) /
-		                                       (kExpeditionMaxDuration / 100));
-		assert(remaining_time <= 100);
-
-		// We calculate expected value and actual value (persistent_data->colony_scan_area
-		// is changed only when needed)
-		const uint32_t expected_colony_scan =
-		   kColonyScanMinArea + (kColonyScanStartArea - kColonyScanMinArea) * remaining_time / 100;
-		assert(expected_colony_scan >= kColonyScanMinArea &&
-		       expected_colony_scan <= kColonyScanStartArea);
-
-		// So changing it if needed
-		if (expected_colony_scan < persistent_data->colony_scan_area) {
-			persistent_data->colony_scan_area = expected_colony_scan;
-		}
-
-		// Expedition overdue. Setting no_more_expeditions = true
-		// But we do not cancel it, the code for cancellation does not work properly now
-		// TODO(unknown): - expedition code for cancellation needs to be fixed and afterwareds
-		// AI can be changed to cancel overdue expedition
-	} else if (gametime - persistent_data->expedition_start_time >= kExpeditionMaxDuration) {
-		assert(persistent_data->expedition_start_time > 0);
-		persistent_data->colony_scan_area = kColonyScanMinArea;
-		persistent_data->no_more_expeditions = kTrue;
-
-		game().send_player_cancel_expedition_ship(*so.ship);
-	}
-}
-=======
->>>>>>> 0c7c94d6
-
 /**
  * checks the first mine in list, takes care if it runs out of
  * resources and finally reenqueues it at the end of the list.
@@ -4506,178 +4225,6 @@
 	return false;  // no players found
 }
 
-<<<<<<< HEAD
-// this scores spot for potential colony
-uint8_t DefaultAI::spot_scoring(Widelands::Coords candidate_spot) {
-
-	Map& map = game().map();
-	uint8_t score = 0;
-	uint16_t mineable_fields_count = 0;
-	uint32_t tested_fields = 0;
-
-	// abort if any player - including self - is too near to the spot (radius 8)
-	// TODO(toptopple): extract function for player distance only
-	if (other_player_accessible(
-	       8, &tested_fields, &mineable_fields_count, candidate_spot, WalkSearch::kAnyPlayer)) {
-		return 0;
-	}
-
-	// now check with variant radius (depending on expedition time)
-	// on the beginning we search for completely deserted area,
-	// later we will accept also area nearer to friendly territory
-	WalkSearch search_type = WalkSearch::kAnyPlayer;
-	if (persistent_data->colony_scan_area < 25) {
-		search_type = WalkSearch::kEnemy;
-	}
-
-	// abort if we run into other player
-	if (other_player_accessible(persistent_data->colony_scan_area, &tested_fields,
-	                            &mineable_fields_count, candidate_spot, search_type)) {
-		return 0;
-	}
-
-	// abort if available area (island) is too small...
-	// colony_scan_area is a radius (distance) and has no direct relevance to the size of area,
-	// but it seems a good measurement
-	if (tested_fields < persistent_data->colony_scan_area) {
-		return 0;
-	}
-
-	// if we are here we put score
-	score = 1;
-	if (mineable_fields_count > 0) {
-		score += 1;
-	}
-
-	// here we check for surface rocks + trees
-	std::vector<ImmovableFound> immovables;
-	// Search in a radius of range
-	map.find_immovables(Area<FCoords>(map.get_fcoords(candidate_spot), 10), &immovables);
-
-	int32_t const rocks_attr = MapObjectDescr::get_attribute_id("rocks");
-	uint16_t rocks = 0;
-	int32_t const tree_attr = MapObjectDescr::get_attribute_id("tree");
-	uint16_t trees = 0;
-
-	for (uint32_t j = 0; j < immovables.size(); ++j) {
-		if (immovables.at(j).object->has_attribute(rocks_attr)) {
-			++rocks;
-		}
-		if (immovables.at(j).object->has_attribute(tree_attr)) {
-			++trees;
-		}
-	}
-	if (rocks > 1) {
-		score += 1;
-	}
-	if (trees > 1) {
-		score += 1;
-	}
-
-	return score;
-}
-
-// this is called whenever ship received a notification that requires
-// navigation decisions (these notifiation are processes not in 'real time')
-void DefaultAI::expedition_management(ShipObserver& so) {
-
-	Map& map = game().map();
-	const int32_t gametime = game().get_gametime();
-	// probability for island exploration repetition
-	const int repeat_island_prob = 20;
-
-	// second we put current spot into visited_spots
-	bool first_time_here = so.visited_spots.count(so.ship->get_position().hash()) == 0;
-	if (first_time_here) {
-		so.visited_spots.insert(so.ship->get_position().hash());
-	}
-
-	// if we have portspace following options are avaiable:
-	// 1. Build a port there
-	if (!so.ship->exp_port_spaces().empty()) {  // making sure we have possible portspaces
-
-		// we score the place (value max == 8)
-		const uint8_t spot_score = spot_scoring(so.ship->exp_port_spaces().front()) * 2;
-
-		if (game().logic_rand() % 8 < spot_score) {  // we build a port here
-			game().send_player_ship_construct_port(*so.ship, so.ship->exp_port_spaces().front());
-			so.last_command_time = gametime;
-			so.waiting_for_command_ = false;
-			// blocking the area for some time to save AI from idle attempts to built there
-			// buildings
-			// TODO(TiborB): how long it takes to build a port?
-			// I used 5 minutes
-			MapRegion<Area<FCoords>> mr(
-			   map, Area<FCoords>(map.get_fcoords(so.ship->exp_port_spaces().front()), 8));
-			do {
-				blocked_fields.add(mr.location(), game().get_gametime() + 5 * 60 * 1000);
-			} while (mr.advance(map));
-
-			return;
-		}
-	}
-
-	// 2. Go on with expedition
-
-	// we were not here before
-	if (first_time_here) {
-		game().send_player_ship_explore_island(*so.ship, so.island_circ_direction);
-
-		// we were here before but we might randomly repeat island exploration
-	} else if (game().logic_rand() % 100 < repeat_island_prob) {
-		// let's add randomness to the Brown's molecule movement of ship
-		// TODO(toptopple): make the following decision dependent on ship state != circle-island
-		Widelands::IslandExploreDirection dir =
-		   game().logic_rand() % 10 < 5 ? Widelands::IslandExploreDirection::kClockwise :
-		                                  Widelands::IslandExploreDirection::kCounterClockwise;
-		game().send_player_ship_explore_island(*so.ship, dir);
-
-		// we head for open sea again
-	} else {
-		// determine swimmable directions
-		std::vector<Direction> possible_directions;
-		for (Direction dir = FIRST_DIRECTION; dir <= LAST_DIRECTION; ++dir) {
-			// testing distance of 8 fields
-			// this would say there is an 'open sea' there
-			Widelands::FCoords tmp_fcoords = map.get_fcoords(so.ship->get_position());
-			for (int8_t i = 0; i < 8; ++i) {
-				tmp_fcoords = map.get_neighbour(tmp_fcoords, dir);
-				if (tmp_fcoords.field->nodecaps() & MOVECAPS_SWIM) {
-					if (i == 7) {
-						possible_directions.push_back(dir);
-					}
-				} else {
-					break;
-				}
-			}
-		}
-
-		// we test if there is open sea
-		if (possible_directions.empty()) {
-			// 2.A No there is no open sea
-			// ## test-out of cancel-expedition method
-			// ## circle island has danger of endless repetition
-			// TODO(unknown): we should implement a 'rescue' procedure like 'sail for x fields and
-			// rethink'
-			game().send_player_cancel_expedition_ship(*so.ship);
-			// game().send_player_ship_explore_island(*so.ship, so.island_circ_direction);
-
-		} else {
-			// 2.B Yes, pick one of available directions
-			const Direction final_direction =
-			   possible_directions.at(game().logic_rand() % possible_directions.size());
-			game().send_player_ship_scouting_direction(
-			   *so.ship, static_cast<WalkingDir>(final_direction));
-		}
-	}
-
-	so.last_command_time = gametime;
-	so.waiting_for_command_ = false;
-	return;
-}
-
-=======
->>>>>>> 0c7c94d6
 // this is called whenever we gain a new building
 void DefaultAI::gain_building(Building& b, const bool found_on_load) {
 
