--- conflicted
+++ resolved
@@ -399,11 +399,7 @@
 		// Read all interesting data from ware producing buildings
 		if (bld.type() == MapObjectType::PRODUCTIONSITE) {
 			const ProductionSiteDescr& prod =
-<<<<<<< HEAD
-			   dynamic_cast<const ProductionSiteDescr&>(bld);
-=======
 					dynamic_cast<const ProductionSiteDescr&>(bld);
->>>>>>> 8a685f2a
 			bo.type = bld.get_ismine() ? BuildingObserver::MINE : BuildingObserver::PRODUCTIONSITE;
 			for (const WareAmount& temp_input : prod.inputs()) {
 				bo.inputs_.push_back(temp_input.first);
@@ -450,11 +446,7 @@
 		if (bld.type() == MapObjectType::MILITARYSITE) {
 			bo.type = BuildingObserver::MILITARYSITE;
 			const MilitarySiteDescr& milit =
-<<<<<<< HEAD
-			   dynamic_cast<const MilitarySiteDescr&>(bld);
-=======
 				dynamic_cast<const MilitarySiteDescr&>(bld);
->>>>>>> 8a685f2a
 			for (const std::pair<unsigned char, unsigned char>& temp_buildcosts : milit.buildcost()) {
 				// bellow are non-critical wares
 				if (tribe_->ware_index("log") == temp_buildcosts.first ||
@@ -3678,11 +3670,7 @@
 
 	if (bo.type == BuildingObserver::CONSTRUCTIONSITE) {
 		BuildingObserver& target_bo =
-<<<<<<< HEAD
 		   get_building_observer(dynamic_cast<const ConstructionSite&>(b).building().name().c_str());
-=======
-		   get_building_observer(dynamic_cast<ConstructionSite&>(b).building().name().c_str());
->>>>>>> 8a685f2a
 		++target_bo.cnt_under_construction_;
 		++num_constructionsites_;
 		if (target_bo.type == BuildingObserver::PRODUCTIONSITE) {
@@ -3756,11 +3744,7 @@
 
 	if (bo.type == BuildingObserver::CONSTRUCTIONSITE) {
 		BuildingObserver& target_bo = get_building_observer(
-<<<<<<< HEAD
-		   dynamic_cast<const ConstructionSite&>(b).building().name().c_str());
-=======
 			dynamic_cast<const ConstructionSite&>(b).building().name().c_str());
->>>>>>> 8a685f2a
 		--target_bo.cnt_under_construction_;
 		--num_constructionsites_;
 		if (target_bo.type == BuildingObserver::PRODUCTIONSITE) {
