/*
 * Copyright (C) 2004, 2006-2010, 2012 by the Widelands Development Team
 *
 * This program is free software; you can redistribute it and/or
 * modify it under the terms of the GNU General Public License
 * as published by the Free Software Foundation; either version 2
 * of the License, or (at your option) any later version.
 *
 * This program is distributed in the hope that it will be useful,
 * but WITHOUT ANY WARRANTY; without even the implied warranty of
 * MERCHANTABILITY or FITNESS FOR A PARTICULAR PURPOSE.  See the
 * GNU General Public License for more details.
 *
 * You should have received a copy of the GNU General Public License
 * along with this program; if not, write to the Free Software
 * Foundation, Inc., 51 Franklin Street, Fifth Floor, Boston, MA  02110-1301, USA.
 *
 */

#include "ai/defaultai.h"

#include <algorithm>
#include <ctime>
#include <memory>
#include <queue>
#include <typeinfo>
#include <unordered_set>

#include "ai/ai_hints.h"
#include "base/log.h"
#include "base/macros.h"
#include "economy/economy.h"
#include "economy/flag.h"
#include "economy/road.h"
#include "logic/constructionsite.h"
#include "logic/findbob.h"
#include "logic/findimmovable.h"
#include "logic/findnode.h"
#include "logic/map.h"
#include "logic/militarysite.h"
#include "logic/player.h"
#include "logic/productionsite.h"
#include "logic/trainingsite.h"
#include "logic/tribe.h"
#include "logic/warehouse.h"
#include "logic/world/world.h"
#include "profile/profile.h"

// Building of new military buildings can be restricted
constexpr int kPushExpansion = 1;
constexpr int kResourcesOrDefense = 2;
constexpr int kDefenseOnly = 3;
constexpr int kNoNewMilitary = 4;

// following is in miliseconds (widelands counts time in ms)
constexpr int kFieldUpdateInterval = 2000;
constexpr int kIdleMineUpdateInterval = 22000;
constexpr int kBusyMineUpdateInterval = 2000;
// building of the same building can be started after 25s at earliest
constexpr int kBuildingMinInterval = 25 * 1000;
constexpr int kMinBFCheckInterval = 5 * 1000;
// Some buildings have to be built close to borders and their
// priority might be decreased below 0, so this is to
// compensate
constexpr int32_t kDefaultPrioBoost = 12;

using namespace Widelands;

DefaultAI::AggressiveImpl DefaultAI::aggressiveImpl;
DefaultAI::NormalImpl DefaultAI::normalImpl;
DefaultAI::DefensiveImpl DefaultAI::defensiveImpl;

/// Constructor of DefaultAI
DefaultAI::DefaultAI(Game& ggame, PlayerNumber const pid, uint8_t const t)
   : ComputerPlayer(ggame, pid),
     type_(t),
     m_buildable_changed(true),
     m_mineable_changed(true),
     player_(nullptr),
     tribe_(nullptr),
     num_constructionsites_(0),
     num_milit_constructionsites(0),
     num_prod_constructionsites(0),
     next_road_due_(2000),
     next_stats_update_due_(30000),
     next_construction_due_(1000),
     next_mine_construction_due_(0),
     next_productionsite_check_due_(0),
     next_mine_check_due_(0),
     next_militarysite_check_due_(0),
     next_attack_consideration_due_(300000),
     next_helpersites_check_due_(180000),
     next_bf_check_due_(1000),
     inhibit_road_building_(0),
     time_of_last_construction_(0),
     enemy_last_seen_(-2 * 60 * 1000),
     numof_warehouses_(0),
     new_buildings_stop_(false),
     resource_necessity_territory_(255),
     resource_necessity_mines_(255),
     resource_necessity_stones_(255),
     resource_necessity_water_(0),
     resource_necessity_water_needed_(false),
     unstationed_milit_buildings_(0),
     military_last_dismantle_(0),
     military_last_build_(-60 * 1000),
	last_attack_target_(
        std::numeric_limits<uint16_t>::max(), std::numeric_limits<uint16_t>::max()),
     next_attack_waittime_(10),
     spots_(0) {

	// Subscribe to NoteFieldPossession.
	field_possession_subscriber_ =
	   Notifications::subscribe<NoteFieldPossession>([this](const NoteFieldPossession& note) {
			if (note.player != player_) {
			   return;
		   }
			if (note.ownership == NoteFieldPossession::Ownership::GAINED) {
			   unusable_fields.push_back(note.fc);
		   }
		});

	// Subscribe to NoteImmovables.
	immovable_subscriber_ =
	   Notifications::subscribe<NoteImmovable>([this](const NoteImmovable& note) {
			if (note.pi->owner().player_number() != player_->player_number()) {
			   return;
		   }
			if (note.ownership == NoteImmovable::Ownership::GAINED) {
			   gain_immovable(*note.pi);
		   } else {
			   lose_immovable(*note.pi);
		   }
		});

	// Subscribe to ProductionSiteOutOfResources.
	outofresource_subscriber_ = Notifications::subscribe<NoteProductionSiteOutOfResources>(
	   [this](const NoteProductionSiteOutOfResources& note) {
			if (note.ps->owner().player_number() != player_->player_number()) {
			   return;
		   }

		   out_of_resources_site(*note.ps);

		});
}

DefaultAI::~DefaultAI() {
	while (!buildable_fields.empty()) {
		delete buildable_fields.back();
		buildable_fields.pop_back();
	}

	while (!mineable_fields.empty()) {
		delete mineable_fields.back();
		mineable_fields.pop_back();
	}

	while (!economies.empty()) {
		delete economies.back();
		economies.pop_back();
	}
}

/**
 * Main loop of computer player_ "defaultAI"
 *
 * General behaviour is defined here.
 */
void DefaultAI::think() {

	if (tribe_ == nullptr) {
		late_initialization();
	}

	const int32_t gametime = game().get_gametime();

	if (m_buildable_changed || next_bf_check_due_ < gametime) {
		// update statistics about buildable fields
		update_all_buildable_fields(gametime);
		next_bf_check_due_ = gametime + kMinBFCheckInterval;
	}

	m_buildable_changed = false;

	// perpetually tries to improve roads
	if (next_road_due_ <= gametime) {
		next_road_due_ = gametime + 1000;

		if (improve_roads(gametime)) {
			m_buildable_changed = true;
			return;
		}
	} else {
		// only go on, after defaultAI tried to improve roads.
		return;
	}

	// NOTE Because of the check above, the following parts of think() are used
	// NOTE only once every second at maximum. This increases performance and as
	// NOTE human player_s can not even react that fast, it should not be a
	// NOTE disadvantage for the defaultAI.
	// This must be checked every time as changes of bobs in AI area aren't
	// handled by the AI itself.
	update_all_not_buildable_fields();

	// considering attack
	if (next_attack_consideration_due_ <= gametime) {
		consider_attack(gametime);
	}

	// check if anything in the economies changed.
	// This needs to be done before new buildings are placed, to ensure that no
	// empty economy is left.
	if (check_economies()) {
		return;
	}

	// Before thinking about a new construction, update current stats, to have
	// a better view on current economy.
	if (next_stats_update_due_ <= gametime) {
		update_productionsite_stats(gametime);
	}

	// Now try to build something if possible
	if (next_construction_due_ <= gametime) {
		next_construction_due_ = gametime + 2000;

		if (construct_building(gametime)) {
			time_of_last_construction_ = gametime;
			m_buildable_changed = true;
			return;
		}
	}

	// verify that our production sites are doing well
	if (check_productionsites(gametime)) {
		return;
	}

	// Check the mines and consider upgrading or destroying one
	if (check_mines_(gametime)) {
		return;
	}

	// consider whether a change of the soldier capacity of some militarysites
	// would make sense.
	if (check_militarysites(gametime)) {
		return;
	}

	// improve existing roads!
	// main part of this improvment is creation 'shortcut roads'
	// this includes also connection of new buildings
	if (improve_roads(gametime)) {
		m_buildable_changed = true;
		m_mineable_changed = true;
		return;
	}
}

/**
 * Cares for all variables not initialised during construction
 *
 * When DefaultAI is constructed, some information is not yet available (e.g.
 * world), so this is done after complete loading of the map.
 */
void DefaultAI::late_initialization() {
	player_ = game().get_player(player_number());
	tribe_ = &player_->tribe();
	log("ComputerPlayer(%d): initializing (%u)\n", player_number(), type_);
	WareIndex const nr_wares = tribe_->get_nrwares();
	wares.resize(nr_wares);

	for (WareIndex i = 0; i < nr_wares; ++i) {
		wares.at(i).producers_ = 0;
		wares.at(i).consumers_ = 0;
		wares.at(i).preciousness_ = tribe_->get_ware_descr(i)->preciousness();
	}

	// collect information about the different buildings our tribe can construct
	BuildingIndex const nr_buildings = tribe_->get_nrbuildings();
	const World& world = game().world();

	for (BuildingIndex i = 0; i < nr_buildings; ++i) {
		const BuildingDescr& bld = *tribe_->get_building_descr(i);
		const std::string& building_name = bld.name();
		const BuildingHints& bh = bld.hints();
		buildings_.resize(buildings_.size() + 1);
		BuildingObserver& bo = buildings_.back();
		bo.name = building_name.c_str();
		bo.id = i;
		bo.desc = &bld;
		bo.type = BuildingObserver::BORING;
		bo.cnt_built_ = 0;
		bo.cnt_under_construction_ = 0;
		bo.cnt_target_ = 1;  // default for everything
		bo.stocklevel_ = 0;
		bo.stocklevel_time = 0;
		bo.last_dismantle_time_ = 0;
		// this is set to negative number, otherwise the AI would wait 25 sec
		// after game start not building anything
		bo.construction_decision_time_ = -60 * 60 * 1000;
		bo.build_material_shortage_ = false;
		bo.production_hint_ = -1;
		bo.current_stats_ = 0;
		bo.unoccupied_ = false;
		bo.is_buildable_ = bld.is_buildable();
		bo.need_trees_ = bh.is_logproducer();
		bo.need_stones_ = bh.is_stoneproducer();
		bo.need_water_ = bh.get_needs_water();
		bo.mines_water_ = bh.mines_water();
		bo.recruitment_ = bh.for_recruitment();
		bo.space_consumer_ = bh.is_space_consumer();
		bo.expansion_type_ = bh.is_expansion_type();
		bo.fighting_type_ = bh.is_fighting_type();
		bo.mountain_conqueror_ = bh.is_mountain_conqueror();
		bo.prohibited_till_ = bh.get_prohibited_till() * 1000;  // value in conf is in seconds
		bo.forced_after_ = bh.get_forced_after() * 1000;        // value in conf is in seconds
		if (char const* const s = bh.get_renews_map_resource()) {
			bo.production_hint_ = tribe_->safe_ware_index(s);
		}

		// I just presume cut wood is named "log" in the game
		if (tribe_->safe_ware_index("log") == bo.production_hint_) {
			bo.plants_trees_ = true;
		} else {
			bo.plants_trees_ = false;
		}

		// Read all interesting data from ware producing buildings
		if (typeid(bld) == typeid(ProductionSiteDescr)) {
			const ProductionSiteDescr& prod =
			   ref_cast<ProductionSiteDescr const, BuildingDescr const>(bld);
			bo.type = bld.get_ismine() ? BuildingObserver::MINE : BuildingObserver::PRODUCTIONSITE;
			for (const WareAmount& temp_input : prod.inputs()) {
				bo.inputs_.push_back(temp_input.first);
			}
			for (const WareIndex& temp_output : prod.output_ware_types()) {
				bo.outputs_.push_back(temp_output);
			}

			if (bo.type == BuildingObserver::MINE) {
				// get the resource needed by the mine
				if (char const* const s = bh.get_mines()) {
					bo.mines_ = world.get_resource(s);
				}

				bo.mines_percent_ = bh.get_mines_percent();
			}

			// here we identify hunters
			if (bo.outputs_.size() == 1 && tribe_->safe_ware_index("meat") == bo.outputs_.at(0)) {
				bo.is_hunter_ = true;
			} else {
				bo.is_hunter_ = false;
			}

			// and fishers
			if (bo.outputs_.size() == 1 && tribe_->safe_ware_index("fish") == bo.outputs_.at(0)) {
				bo.is_fisher_ = true;
			} else {
				bo.is_fisher_ = false;
			}
			continue;
		}

		// now for every military building, we fill critical_built_mat_ vector
		// with critical construction wares
		// non critical are excluded (see below)
		if (typeid(bld) == typeid(MilitarySiteDescr)) {
			bo.type = BuildingObserver::MILITARYSITE;
			const MilitarySiteDescr& milit =
			   ref_cast<MilitarySiteDescr const, BuildingDescr const>(bld);
			for (const std::pair<unsigned char, unsigned char>& temp_buildcosts : milit.buildcost()) {
				// bellow are non-critical wares
				if (tribe_->ware_index("log") == temp_buildcosts.first ||
				    tribe_->ware_index("blackwood") == temp_buildcosts.first ||
				    tribe_->ware_index("planks") == temp_buildcosts.first ||
				    tribe_->ware_index("wood") == temp_buildcosts.first ||
				    tribe_->ware_index("raw_stone") == temp_buildcosts.first ||
				    tribe_->ware_index("stone") == temp_buildcosts.first)
					continue;

				bo.critical_built_mat_.push_back(temp_buildcosts.first);
			}
			continue;
		}

		if (typeid(bld) == typeid(WarehouseDescr)) {
			bo.type = BuildingObserver::WAREHOUSE;
			continue;
		}

		if (typeid(bld) == typeid(TrainingSiteDescr)) {
			bo.type = BuildingObserver::TRAININGSITE;
			continue;
		}

		if (typeid(bld) == typeid(ConstructionSiteDescr)) {
			bo.type = BuildingObserver::CONSTRUCTIONSITE;
			continue;
		}
	}

	num_constructionsites_ = 0;
	num_milit_constructionsites = 0;
	num_prod_constructionsites = 0;
	next_construction_due_ = 0;
	next_road_due_ = 1000;
	next_productionsite_check_due_ = 0;
	inhibit_road_building_ = 0;
	// atlanteans they consider water as a resource
	// (together with mines, stones and wood)
	if (tribe_->name() == "atlanteans") {
		resource_necessity_water_needed_ = true;
	}

	// Add all fields that we own
	Map& map = game().map();
	std::set<OPtr<PlayerImmovable>> found_immovables;

	for (int16_t y = 0; y < map.get_height(); ++y) {
		for (int16_t x = 0; x < map.get_width(); ++x) {
			FCoords f = map.get_fcoords(Coords(x, y));

			if (f.field->get_owned_by() != player_number()) {
				continue;
			}

			unusable_fields.push_back(f);

			if (upcast(PlayerImmovable, imm, f.field->get_immovable())) {

				//  Guard by a set - immovables might be on several nodes at once.
				if (&imm->owner() == player_ && !found_immovables.count(imm)) {
					found_immovables.insert(imm);
					gain_immovable(*imm);
				}
			}
		}
	}
}

/**
 * Checks ALL available buildable fields.
 *
 * this shouldn't be used often, as it might hang the game for some 100
 * milliseconds if the area the computer owns is big.
 */
void DefaultAI::update_all_buildable_fields(const int32_t gametime) {

	uint16_t i = 0;

	while (!buildable_fields.empty() && buildable_fields.front()->next_update_due_ <= gametime &&
	       i < 25) {
		BuildableField& bf = *buildable_fields.front();

		//  check whether we lost ownership of the node
		if (bf.coords.field->get_owned_by() != player_number()) {
			delete &bf;
			buildable_fields.pop_front();
			continue;
		}

		//  check whether we can still construct regular buildings on the node
		if ((player_->get_buildcaps(bf.coords) & BUILDCAPS_SIZEMASK) == 0) {
			unusable_fields.push_back(bf.coords);
			delete &bf;
			buildable_fields.pop_front();
			continue;
		}

		update_buildable_field(bf);
		bf.next_update_due_ = gametime + kFieldUpdateInterval;
		buildable_fields.push_back(&bf);
		buildable_fields.pop_front();

		i += 1;
	}
}

/**
 * Checks ALL available mineable fields.
 *
 * this shouldn't be used often, as it might hang the game for some 100
 * milliseconds if the area the computer owns is big.
 */
void DefaultAI::update_all_mineable_fields(const int32_t gametime) {

	uint16_t i = 0;  // counter, used to track # of checked fields

	while (!mineable_fields.empty() && mineable_fields.front()->next_update_due_ <= gametime &&
	       i < 40) {
		MineableField* mf = mineable_fields.front();

		//  check whether we lost ownership of the node
		if (mf->coords.field->get_owned_by() != player_number()) {
			delete mf;
			mineable_fields.pop_front();
			continue;
		}

		//  check whether we can still construct regular buildings on the node
		if ((player_->get_buildcaps(mf->coords) & BUILDCAPS_MINE) == 0) {
			unusable_fields.push_back(mf->coords);
			delete mf;
			mineable_fields.pop_front();
			continue;
		}

		update_mineable_field(*mf);
		mf->next_update_due_ = gametime + kFieldUpdateInterval;  // in fact this has very small effect
		mineable_fields.push_back(mf);
		mineable_fields.pop_front();

		i += 1;
	}
}

/**
 * Checks up to 50 fields that weren't buildable the last time.
 *
 * milliseconds if the area the computer owns is big.
 */
void DefaultAI::update_all_not_buildable_fields() {
	int32_t const pn = player_number();
	uint32_t maxchecks = unusable_fields.size();

	if (maxchecks > 50) {
		maxchecks = 50;
	}

	for (uint32_t i = 0; i < maxchecks; ++i) {
		//  check whether we lost ownership of the node
		if (unusable_fields.front().field->get_owned_by() != pn) {
			unusable_fields.pop_front();
			continue;
		}

		// check whether building capabilities have improved
		if (player_->get_buildcaps(unusable_fields.front()) & BUILDCAPS_SIZEMASK) {
			buildable_fields.push_back(new BuildableField(unusable_fields.front()));
			unusable_fields.pop_front();
			update_buildable_field(*buildable_fields.back());
			continue;
		}

		if (player_->get_buildcaps(unusable_fields.front()) & BUILDCAPS_MINE) {
			mineable_fields.push_back(new MineableField(unusable_fields.front()));
			unusable_fields.pop_front();
			update_mineable_field(*mineable_fields.back());
			continue;
		}

		unusable_fields.push_back(unusable_fields.front());
		unusable_fields.pop_front();
	}
}

/// Updates one buildable field
void DefaultAI::update_buildable_field(BuildableField& field, uint16_t range, bool military) {
	// look if there is any unowned land nearby
	Map& map = game().map();
	FindNodeUnowned find_unowned(player_, game());
	FindNodeUnownedMineable find_unowned_mines_pots(player_, game());
	PlayerNumber const pn = player_->player_number();
	const World& world = game().world();
	field.unowned_land_nearby_ =
	   map.find_fields(Area<FCoords>(field.coords, range), nullptr, find_unowned);

	field.near_border_ = false;
	if (field.unowned_land_nearby_ > 0) {
		if (map.find_fields(Area<FCoords>(field.coords, 4), nullptr, find_unowned) > 0) {
			field.near_border_ = true;
		}
	}

	// to save some CPU
	if ((mines_.size() > 8 && game().get_gametime() % 3 > 0) || field.unowned_land_nearby_ == 0) {
		field.unowned_mines_pots_nearby_ = 0;
	} else {
		uint32_t close_mines =
		   map.find_fields(Area<FCoords>(field.coords, 4), nullptr, find_unowned_mines_pots);
		uint32_t distant_mines =
		   map.find_fields(Area<FCoords>(field.coords, (range + 6 < 12) ? 12 : range + 6),
		                   nullptr,
		                   find_unowned_mines_pots);
		distant_mines = distant_mines - close_mines;
		field.unowned_mines_pots_nearby_ = 3 * close_mines + distant_mines / 2;
		if (distant_mines > 0) {
			field.unowned_mines_pots_nearby_ += 15;
		}
	}

	// collect information about resources in the area
	std::vector<ImmovableFound> immovables;
	// Search in a radius of range
	map.find_immovables(Area<FCoords>(field.coords, range), &immovables);

	// Is this a general update or just for military consideration
	// (second is used in check_militarysites)
	if (!military) {
		int32_t const tree_attr = MapObjectDescr::get_attribute_id("tree");
		field.preferred_ = false;
		field.enemy_nearby_ = false;
		field.military_capacity_ = 0;
		field.military_loneliness_ = 1000;  // instead of floats(v-
		field.military_presence_ = 0;
		field.military_stationed_ = 0;
		field.trees_nearby_ = 0;
		field.space_consumers_nearby_ = 0;
		field.producers_nearby_.clear();
		field.producers_nearby_.resize(wares.size());
		field.consumers_nearby_.clear();
		field.consumers_nearby_.resize(wares.size());
		std::vector<Coords> water_list;
		std::vector<Coords> resource_list;
		std::vector<Bob*> critters_list;

		if (field.water_nearby_ == -1) {  //-1 means "value has never been calculated"

			FindNodeWater find_water(game().world());
			map.find_fields(Area<FCoords>(field.coords, 5), &water_list, find_water);
			field.water_nearby_ = water_list.size();

			if (resource_necessity_water_needed_) {  // for atlanteans
				map.find_fields(Area<FCoords>(field.coords, 14), &water_list, find_water);
				field.distant_water_ = water_list.size() - field.water_nearby_;
			}
		}

		// counting fields with fish
		if (field.water_nearby_ > 0 && (field.fish_nearby_ = -1 || game().get_gametime() % 10 == 0)) {
			map.find_fields(Area<FCoords>(field.coords, 6),
			                &resource_list,
			                FindNodeResource(world.get_resource("fish")));
			field.fish_nearby_ = resource_list.size();
		}

		// counting fields with critters (game)
		// not doing this always, this does not change fast
		if (game().get_gametime() % 10 == 0) {
			map.find_bobs(Area<FCoords>(field.coords, 6), &critters_list, FindBobCritter());
			field.critters_nearby_ = critters_list.size();
		}

		FCoords fse;
		map.get_neighbour(field.coords, WALK_SE, &fse);

		if (BaseImmovable const* const imm = fse.field->get_immovable()) {
			if (dynamic_cast<Flag const*>(imm) ||
			    (dynamic_cast<Road const*>(imm) && (fse.field->nodecaps() & BUILDCAPS_FLAG))) {
				field.preferred_ = true;
			}
		}

		for (uint32_t i = 0; i < immovables.size(); ++i) {
			const BaseImmovable& base_immovable = *immovables.at(i).object;

			if (upcast(PlayerImmovable const, player_immovable, &base_immovable)) {

				// TODO(unknown): Only continue; if this is an opposing site
				// allied sites should be counted for military influence
				if (player_immovable->owner().player_number() != pn) {
					if (player_->is_hostile(player_immovable->owner())) {
						field.enemy_nearby_ = true;
					}
					enemy_last_seen_ = game().get_gametime();

					continue;
				}
			}

			if (upcast(Building const, building, &base_immovable)) {
				if (upcast(ConstructionSite const, constructionsite, building)) {
					const BuildingDescr& target_descr = constructionsite->building();

					if (dynamic_cast<ProductionSiteDescr const*>(&target_descr)) {
						consider_productionsite_influence(
						   field,
						   immovables.at(i).coords,
						   get_building_observer(constructionsite->descr().name().c_str()));
					}
				}

				if (dynamic_cast<const ProductionSite*>(building)) {
					consider_productionsite_influence(
					   field,
					   immovables.at(i).coords,
					   get_building_observer(building->descr().name().c_str()));
				}
			}

			if (immovables.at(i).object->has_attribute(tree_attr)) {
				++field.trees_nearby_;
			}
		}

		// stones are not renewable, we will count them only if previous state si nonzero
		if (field.stones_nearby_ > 0) {

			int32_t const stone_attr = MapObjectDescr::get_attribute_id("granite");
			field.stones_nearby_ = 0;

			for (uint32_t j = 0; j < immovables.size(); ++j) {
				// const BaseImmovable & base_immovable = *immovables.at(i).object;
				if (immovables.at(j).object->has_attribute(stone_attr)) {
					++field.stones_nearby_;
				}
			}
		}

		// ground water is not renewable and its amount can only fall, we will count them only if
		// previous state si nonzero
		if (field.ground_water_ > 0) {
			field.ground_water_ = field.coords.field->get_resources_amount();
		}
	}

	// the following is done always (regardless of military or not)

	// we get immovables with higher radius
	immovables.clear();
	map.find_immovables(Area<FCoords>(field.coords, (range < 10) ? 10 : range), &immovables);
	field.military_stationed_ = 0;
	field.military_unstationed_ = 0;
	field.military_in_constr_nearby_ = 0;
	field.military_capacity_ = 0;
	field.military_loneliness_ = 1000;
	field.military_presence_ = 0;

	for (uint32_t i = 0; i < immovables.size(); ++i) {

		const BaseImmovable& base_immovable = *immovables.at(i).object;

		// testing if it is enemy-owned field
		// TODO(unknown): count such fields...
		if (upcast(PlayerImmovable const, player_immovable, &base_immovable)) {

			// TODO(unknown): Only continue; if this is an opposing site
			// allied sites should be counted for military influence
			if (player_immovable->owner().player_number() != pn) {
				if (player_->is_hostile(player_immovable->owner())) {
					field.enemy_nearby_ = true;
				}

				continue;
			}
		}

		if (upcast(Building const, building, &base_immovable)) {
			if (upcast(ConstructionSite const, constructionsite, building)) {
				const BuildingDescr& target_descr = constructionsite->building();

				if (upcast(MilitarySiteDescr const, target_ms_d, &target_descr)) {
					const int32_t dist = map.calc_distance(field.coords, immovables.at(i).coords);
					const int32_t radius = target_ms_d->get_conquers() + 4;

					if (radius > dist) {
						field.military_capacity_ += target_ms_d->get_max_number_of_soldiers() / 2 + 1;
						field.military_loneliness_ *= static_cast<double_t>(dist) / radius;
						field.military_in_constr_nearby_ += 1;
					}
				}
			}

			if (upcast(MilitarySite const, militarysite, building)) {
				const int32_t dist = map.calc_distance(field.coords, immovables.at(i).coords);
				const int32_t radius = militarysite->descr().get_conquers() + 4;

				if (radius > dist) {

					field.military_capacity_ += militarysite->max_soldier_capacity();
					field.military_presence_ += militarysite->stationed_soldiers().size();

					if (militarysite->stationed_soldiers().empty()) {
						field.military_unstationed_ += 1;
					} else {
						field.military_stationed_ += 1;
					}

					field.military_loneliness_ *= static_cast<double_t>(dist) / radius;
				}
			}
		}
	}
}

/// Updates one mineable field
void DefaultAI::update_mineable_field(MineableField& field) {
	// collect information about resources in the area
	std::vector<ImmovableFound> immovables;
	Map& map = game().map();
	map.find_immovables(Area<FCoords>(field.coords, 5), &immovables);
	field.preferred_ = false;
	field.mines_nearby_ = 1;
	FCoords fse;
	map.get_brn(field.coords, &fse);

	if (BaseImmovable const* const imm = fse.field->get_immovable()) {
		if (dynamic_cast<Flag const*>(imm) ||
		    (dynamic_cast<Road const*>(imm) && (fse.field->nodecaps() & BUILDCAPS_FLAG))) {
			field.preferred_ = true;
		}
	}

	for (const ImmovableFound& temp_immovable : immovables) {
		if (upcast(Building const, bld, temp_immovable.object)) {
			if (bld->descr().get_ismine()) {
				++field.mines_nearby_;
			} else if (upcast(ConstructionSite const, cs, bld)) {
				if (cs->building().get_ismine()) {
					++field.mines_nearby_;
				}
			}
		}
	}
}

/// Updates the production and MINE sites statistics needed for construction decision.
void DefaultAI::update_productionsite_stats(int32_t const gametime) {
	// Updating the stats every 10 seconds should be enough
	next_stats_update_due_ = gametime + 10000;
	uint16_t fishers_count = 0;  // used for atlanteans only

	// Reset statistics for all buildings
	for (uint32_t i = 0; i < buildings_.size(); ++i) {
		if (buildings_.at(i).cnt_built_ > 0) {
			buildings_.at(i).current_stats_ = 0;
		} else {
			buildings_.at(i).current_stats_ = 0;
		}

		buildings_.at(i).unoccupied_ = false;
	}

	// Check all available productionsites
	for (uint32_t i = 0; i < productionsites.size(); ++i) {
		assert(productionsites.front().bo->cnt_built_ > 0);
		// Add statistics value
		productionsites.front().bo->current_stats_ +=
		   productionsites.front().site->get_crude_statistics();

		// counting fishers
		if (productionsites.front().bo->is_fisher_) {
			fishers_count += 1;
		}

		// Check whether this building is completely occupied
		productionsites.front().bo->unoccupied_ |= !productionsites.front().site->can_start_working();

		// Now reorder the buildings
		productionsites.push_back(productionsites.front());
		productionsites.pop_front();
	}

	if (resource_necessity_water_needed_) {
		if (fishers_count == 0) {
			resource_necessity_water_ = 255;
		} else if (fishers_count == 1) {
			resource_necessity_water_ = 150;
		} else {
			resource_necessity_water_ = 18;
		}
	}

	// for mines_ also
	// Check all available mines
	for (uint32_t i = 0; i < mines_.size(); ++i) {
		assert(mines_.front().bo->cnt_built_ > 0);
		// Add statistics value
		mines_.front().bo->current_stats_ += mines_.front().site->get_statistics_percent();
		// Check whether this building is completely occupied
		mines_.front().bo->unoccupied_ |= !mines_.front().site->can_start_working();
		// Now reorder the buildings
		mines_.push_back(mines_.front());
		mines_.pop_front();
	}

	// Scale statistics down
	for (uint32_t i = 0; i < buildings_.size(); ++i) {
		if (buildings_.at(i).cnt_built_ > 0) {
			buildings_.at(i).current_stats_ /= buildings_.at(i).cnt_built_;
		}
	}
}

// * Constructs the most needed building
//   algorithm goes over all available spots and all allowed buildings,
//   scores every combination and one with highest and positive score
//   is built.
// * Buildings are split into categories
// * The logic is complex but aproximatelly:
// - buildings producing building material are preffered
// - buildings identified as basic are preffered
// - first bulding of a type is preffered
// - buildings identified as 'direct food supplier' as built after 15 min.
//   from game start
// - if a bulding is upgradeable, second building is also preffered
//   (there should be no upgrade when there are not two buildings of the same type)
// - algorigthm is trying to take into account actual utlization of buildings
//   (the one shown in GUI/game is not reliable, it calculates own statistics)
// * military buildings have own strategy, split into two situations:
// - there is no enemy
// - there is an enemy
//   Currently more military buildings are built then needed
//   and "optimalization" (dismantling not needed buildings) is done afterwards
bool DefaultAI::construct_building(int32_t gametime) {  // (int32_t gametime)
	//  Just used for easy checking whether a mine or something else was built.
	bool mine = false;
	bool field_blocked = false;
	uint32_t consumers_nearby_count = 0;
	std::vector<int32_t> spots_avail;
	spots_avail.resize(4);
	// uint16_t const pn = player_number();

	for (int32_t i = 0; i < 4; ++i)
		spots_avail.at(i) = 0;

	for (std::list<BuildableField*>::iterator i = buildable_fields.begin();
	     i != buildable_fields.end();
	     ++i)
		++spots_avail.at((*i)->coords.field->nodecaps() & BUILDCAPS_SIZEMASK);

	spots_ = spots_avail.at(BUILDCAPS_SMALL);
	spots_ += spots_avail.at(BUILDCAPS_MEDIUM);
	spots_ += spots_avail.at(BUILDCAPS_BIG);

	// here we possible stop building of new buildings
	new_buildings_stop_ = false;
	uint8_t expansion_mode = kResourcesOrDefense;

	// there are many reasons why to stop building production buildings
	// (note there are numerous exceptions)
	// 1. to not have too many constructionsites
	if (num_prod_constructionsites > productionsites.size() / 7 + 2) {
		new_buildings_stop_ = true;
	}
	// 2. to not exhaust all free spots
	if (spots_ * 3 / 2 + 5 < static_cast<int32_t>(productionsites.size())) {
		new_buildings_stop_ = true;
	}
	// 3. too keep some proportions production sites vs military sites
	if ((num_prod_constructionsites + productionsites.size()) >
	    (num_milit_constructionsites + militarysites.size()) * 3) {
		new_buildings_stop_ = true;
	}
	// 4. if we do not have 3 mines at least
	if (mines_.size() < 3) {
		new_buildings_stop_ = true;
	}
	// BUT if enemy is nearby, we cancel above stop
	if (new_buildings_stop_ && enemy_last_seen_ + 2 * 60 * 1000 > gametime) {
		new_buildings_stop_ = false;
	}

	// sometimes there is too many military buildings in construction, so we must
	// prevent initialization of further buildings start
	const uint32_t treshold = militarysites.size() / 40 + 2;

	if (unstationed_milit_buildings_ + num_milit_constructionsites > 3 * treshold) {
		expansion_mode = kNoNewMilitary;
	} else if (unstationed_milit_buildings_ + num_milit_constructionsites > 2 * treshold) {
		expansion_mode = kDefenseOnly;
	} else if (unstationed_milit_buildings_ + num_milit_constructionsites >= 1) {
		expansion_mode = kResourcesOrDefense;
	} else {
		expansion_mode = kPushExpansion;
	}

	// we must consider need for mines
	// set necessity for mines
	// we use 'virtual mines', because also mine spots can be changed
	// to mines when AI decides so
	const int32_t virtual_mines = mines_.size() + mineable_fields.size() / 15;
	if (virtual_mines <= 7) {
		resource_necessity_mines_ = std::numeric_limits<uint8_t>::max();
	} else if (virtual_mines > 19) {
		resource_necessity_mines_ = 0;
	} else {
		const uint32_t tmp = ((18 - virtual_mines) * 255) / 12;
		resource_necessity_mines_ = tmp;
	}

	// here we calculate a need for expansion and reduce necessity for new land
	// the game has two stages:
	// First: virtual mines<=5 - stage of building the economics
	// Second: virtual mines>5 - teritorial expansion
	if (virtual_mines <= 5) {
		if (spots_avail.at(BUILDCAPS_BIG) <= 4) {
			resource_necessity_territory_ = 255;
		} else {
			resource_necessity_territory_ = 0;
		}
	} else {  // or we have enough mines and regulate speed of expansion
		if (spots_ == 0) {
			resource_necessity_territory_ = 255;
		} else {
			const uint32_t tmp = 255 * 4 * productionsites.size() / spots_;
			if (tmp > 255) {
				resource_necessity_territory_ = 255;
			} else {
				resource_necessity_territory_ = tmp;
			}
		}
	}

	BuildingObserver* best_building = nullptr;
	int32_t proposed_priority = 0;
	Coords proposed_coords;

	// Remove outdated fields from blocker list
	for (std::list<BlockedField>::iterator i = blocked_fields.begin(); i != blocked_fields.end();)
		if (i->blocked_until_ < game().get_gametime()) {
			i = blocked_fields.erase(i);
		} else {
			++i;
		}

	// testing big military buildings, whether critical construction
	// material is (not) needed
	for (uint32_t j = 0; j < buildings_.size(); ++j) {

		BuildingObserver& bo = buildings_.at(j);
		if (!bo.buildable(*player_)) {
			continue;
		}

		// not doing this for non-military buildins
		if (!(bo.type == BuildingObserver::MILITARYSITE))
			continue;

		// and neither for small military buildings
		if (bo.desc->get_size() == BaseImmovable::SMALL)
			continue;

		bo.build_material_shortage_ = false;

		for (EconomyObserver* observer : economies) {
			// Don't check if the economy has no warehouse.
			if (observer->economy.warehouses().empty()) {
				continue;
			}

			for (uint32_t m = 0; m < bo.critical_built_mat_.size(); ++m) {
				WareIndex wt(static_cast<size_t>(bo.critical_built_mat_.at(m)));

				if (observer->economy.needs_ware(wt)) {
					bo.build_material_shortage_ = true;
					continue;
				}
			}
		}
	}

	// these are 3 helping variables
	bool output_is_needed = false;
	int16_t max_preciousness = 0;         // preciousness_ of most precious output
	int16_t max_needed_preciousness = 0;  // preciousness_ of most precious NEEDED output

	// first scan all buildable fields for regular buildings
	for (std::list<BuildableField*>::iterator i = buildable_fields.begin();
	     i != buildable_fields.end();
	     ++i) {
		BuildableField* const bf = *i;

		// if 'buildable field' update is overdue for more then 8 seconds
		// (= bf has not been updated for about 15 seconds)
		// skip the bf in evaluation, bacause information
		// contained in bf are too old
		if (bf->next_update_due_ < gametime - 8000) {
			continue;
		}

		// Continue if field is blocked at the moment
		field_blocked = false;

		for (std::list<BlockedField>::iterator j = blocked_fields.begin(); j != blocked_fields.end();
		     ++j) {
			if (j->coords == bf->coords) {
				field_blocked = true;
			}
		}

		// continue;
		if (field_blocked) {
			continue;
		}

		assert(player_);
		int32_t const maxsize = player_->get_buildcaps(bf->coords) & BUILDCAPS_SIZEMASK;

		// For every field test all buildings
		for (uint32_t j = 0; j < buildings_.size(); ++j) {
			BuildingObserver& bo = buildings_.at(j);

			if (!bo.buildable(*player_)) {
				continue;
			}

			if (bo.prohibited_till_ > gametime) {
				continue;
			}

			// if current field is not big enough
			if (bo.desc->get_size() > maxsize) {
				continue;
			}

			if (time(nullptr) % 3 == 0 && bo.total_count() > 0) {
				continue;
			}  // add randomnes and ease AI

			if (bo.type == BuildingObserver::MINE) {
				continue;
			}

			// here we do an exemption for lumberjacks, mainly in early stages of game
			// sometimes the first one is not built and AI waits too long for second attempt
			if (gametime - bo.construction_decision_time_ < kBuildingMinInterval && !bo.need_trees_) {
				continue;
			}

			if (bo.unoccupied_) {
				continue;
			}

			if (!(bo.type == BuildingObserver::MILITARYSITE) && bo.cnt_under_construction_ >= 2) {
				continue;
			}

			// so we are going to seriously evaluate this building on this field,
			// first some base info - is its output needed at all?
			check_ware_necessity(bo, &output_is_needed, &max_preciousness, &max_needed_preciousness);

			int32_t prio = 0;  // score of a bulding on a field

			if (bo.type == BuildingObserver::PRODUCTIONSITE) {

				// exclude spots on border
				if (bf->near_border_ && !bo.need_trees_ && !bo.need_stones_ && !bo.is_fisher_) {
					continue;
				}

				// this can be only a well (as by now)
				if (bo.mines_water_) {
					if (bf->ground_water_ < 2) {
						continue;
					}

					if (bo.cnt_under_construction_ + bo.unoccupied_ > 0) {
						continue;
					}

					prio = 0;
					// one well is forced
					if (bo.total_count() == 0) {
						prio = 200;
					}  // boost for first/only well
					else if (new_buildings_stop_) {
						continue;
					}

					bo.cnt_target_ = 1 + productionsites.size() / 50;

					if (bo.stocklevel_time < game().get_gametime() - 30 * 1000) {
						bo.stocklevel_ = get_stocklevel(bo);
						bo.stocklevel_time = game().get_gametime();
					}
					if (bo.stocklevel_ > 50 + productionsites.size() * 5) {
						continue;
					}
					prio += bf->ground_water_ - 2;
					prio = recalc_with_border_range(*bf, prio);

				} else if (bo.need_trees_) {  // LUMBERJACS

					bo.cnt_target_ =
					   3 + static_cast<int32_t>(mines_.size() + productionsites.size()) / 15;

					if (bo.total_count() == 0) {
						prio = 500 + bf->trees_nearby_;
					}

					else if (bo.total_count() == 1) {
						prio = 400 + bf->trees_nearby_;
					}

					else if (bf->trees_nearby_ < 2) {
						continue;
					}

					else {

						if (bo.total_count() < bo.cnt_target_) {
							prio = 75;
						} else {
							prio = 0;
						}

						if (bf->producers_nearby_.at(bo.outputs_.at(0)) > 1) {
							continue;
						}

						prio += 2 * bf->trees_nearby_ - 10 -
						        bf->producers_nearby_.at(bo.outputs_.at(0)) * 5 -
						        new_buildings_stop_ * 15;

						if (bf->near_border_) {
							prio = prio / 2;
						}
					}

				} else if (bo.need_stones_) {

					// quaries are generally to be built everywhere where stones are
					// no matter the need for stones, as stones are considered an obstacle
					// to expansion
					if (bo.cnt_under_construction_ > 0) {
						continue;
					}
					prio = bf->stones_nearby_;

					if (prio <= 0) {
						continue;
					}

					if (bo.total_count() == 0) {
						prio += 150;
					}

					if (bo.stocklevel_time < game().get_gametime() - 5 * 1000) {
						bo.stocklevel_ = get_stocklevel_by_hint(static_cast<size_t>(bo.production_hint_));
						bo.stocklevel_time = game().get_gametime();
					}

					if (bo.stocklevel_ == 0) {
						prio *= 2;
					}

					// to prevent to many quaries on one spot
					prio = prio - 50 * bf->producers_nearby_.at(bo.outputs_.at(0));

					if (bf->near_border_) {
						prio = prio / 2;
					}

				} else if (bo.is_hunter_) {
					if (bf->critters_nearby_ < 5) {
						continue;
					}

					if (new_buildings_stop_) {
						continue;
					}

					prio +=
					   (bf->critters_nearby_ * 2) - 8 - 5 * bf->producers_nearby_.at(bo.outputs_.at(0));

				} else if (bo.is_fisher_) {  // fisher

					// ~are fishes needed?
					if (max_needed_preciousness == 0) {
						continue;
					}

					if (bo.cnt_under_construction_ + bo.unoccupied_ > 0) {
						continue;
					}

					if (bf->water_nearby_ < 2) {
						continue;
					}

					// we use preciousness to allow atlanteans to build the fishers huts
					// atlanteans have preciousness 4, other tribes 3
					if (max_needed_preciousness < 4 && new_buildings_stop_) {
						continue;
					}

					if (bo.stocklevel_time < game().get_gametime() - 5 * 1000) {
						bo.stocklevel_ = get_stocklevel_by_hint(static_cast<size_t>(bo.production_hint_));
						bo.stocklevel_time = game().get_gametime();
					}

					if (bo.stocklevel_ > 50) {
						continue;
					}

					if (bf->producers_nearby_.at(bo.outputs_.at(0)) >= 1) {
						continue;
					}

					prio = bf->fish_nearby_ - new_buildings_stop_ * 15 * bo.total_count();

				} else if (bo.production_hint_ >= 0) {
					// first setting targets (needed also for dismantling)
					if (bo.plants_trees_) {
						bo.cnt_target_ =
						   2 + static_cast<int32_t>(mines_.size() + productionsites.size()) / 15;
					} else {
						bo.cnt_target_ =
						   1 + static_cast<int32_t>(mines_.size() + productionsites.size()) / 20;
					}

					if ((bo.cnt_under_construction_ + bo.unoccupied_) > 1) {
						continue;
					}

					if (bo.plants_trees_) {  // RANGERS

						// if there are too many trees nearby
						if (bf->trees_nearby_ > 25 && bo.total_count() >= 1) {
							continue;
						}

						// sometimes all area is blocked by trees so this is to prevent this
						if (buildable_fields.size() < 4 && bo.total_count() > 0) {
							continue;
						}

						if (bo.stocklevel_time < game().get_gametime() - 5 * 1000) {
							bo.stocklevel_ =
							   get_stocklevel_by_hint(static_cast<size_t>(bo.production_hint_));
							bo.stocklevel_time = game().get_gametime();
						}

						if (bo.total_count() == 0) {
							prio = 200;
						}
						if (bo.total_count() > 2 * bo.cnt_target_) {
							continue;
						}
						// we can go above target if there is shortage of logs on stock
						else if (bo.total_count() >= bo.cnt_target_ &&
						         bo.stocklevel_ > 40 + productionsites.size() * 5) {
							continue;
						}

						// considering near trees and producers
						prio += (30 - bf->trees_nearby_) * 2 +
						        bf->producers_nearby_.at(bo.production_hint_) * 5 -
						        new_buildings_stop_ * 15;

						// considering space consumers nearby
						prio -= bf->space_consumers_nearby_ * 5;

					} else {  // FISH BREEDERS and GAME KEEPERS
						if (new_buildings_stop_ && bo.total_count() > 0) {
							continue;
						}

						// especially for fish breeders
						if (bo.need_water_ && bf->water_nearby_ < 2) {
							continue;
						}
						if (bo.need_water_) {
							prio += bf->water_nearby_ / 5;
						}

						if (bo.total_count() > bo.cnt_target_) {
							continue;
						}

						if (bo.stocklevel_time < game().get_gametime() - 5 * 1000) {
							bo.stocklevel_ =
							   get_stocklevel_by_hint(static_cast<size_t>(bo.production_hint_));
							bo.stocklevel_time = game().get_gametime();
						}
						if (bo.stocklevel_ > 50) {
							continue;
						}

						if (bo.total_count() == 0 && gametime > 45 * 1000) {
							prio += 100 + bf->producers_nearby_.at(bo.production_hint_) * 10;
						} else if (bf->producers_nearby_.at(bo.production_hint_) == 0) {
							continue;
						} else {
							prio += bf->producers_nearby_.at(bo.production_hint_) * 10;
						}

						if (bf->enemy_nearby_) {
							prio -= 10;
						}
					}

				} else if (bo.recruitment_ && !new_buildings_stop_) {
					// this will depend on number of mines_ and productionsites
					if (static_cast<int32_t>((productionsites.size() + mines_.size()) / 30) >
					       bo.total_count() &&
					    bo.cnt_under_construction_ == 0)
						prio = 4 + kDefaultPrioBoost;
				} else {  // finally normal productionsites
					if (bo.production_hint_ >= 0) {
						continue;
					}

					if ((bo.cnt_under_construction_ + bo.unoccupied_) > 0) {
						continue;
					}

					if (bo.forced_after_ < gametime && bo.total_count() == 0) {
						prio += 150;
					} else if (bo.cnt_built_ == 1 && game().get_gametime() > 40 * 60 * 1000 &&
					           bo.desc->enhancement() != INVALID_INDEX && !mines_.empty()) {
						prio += 10;
					} else if (!output_is_needed) {
						continue;
					} else if (bo.cnt_built_ == 0 && game().get_gametime() > 40 * 60 * 1000) {
						prio += kDefaultPrioBoost;
					} else if (bo.cnt_built_ > 1 && bo.current_stats_ > 97) {
						prio -= kDefaultPrioBoost * (new_buildings_stop_);
					} else if (new_buildings_stop_)
						continue;

					// we check separatelly buildings with no inputs and some inputs
					if (bo.inputs_.empty()) {

						prio += max_needed_preciousness + kDefaultPrioBoost;

						if (bo.space_consumer_) {  // need to consider trees nearby
							prio += 20 - (bf->trees_nearby_ / 3);
						}

						// we attempt to cluster space consumers together
						if (bo.space_consumer_) {  // need to consider trees nearby
							prio += bf->space_consumers_nearby_ * 2;
						}

						if (bo.space_consumer_ && !bf->water_nearby_) {  // not close to water
							prio += 1;
						}

						if (bo.space_consumer_ &&
						    !bf->unowned_mines_pots_nearby_) {  // not close to mountains
							prio += 1;
						}

						if (!bo.space_consumer_) {
							prio -= bf->producers_nearby_.at(bo.outputs_.at(0)) * 20;
						}  // leave some free space between them

						prio -= bf->space_consumers_nearby_ * 3;
					}

					if (!bo.inputs_.empty()) {
						if (bo.total_count() == 0) {
							prio += max_needed_preciousness + kDefaultPrioBoost;
						}
						if (bo.cnt_built_ > 0 && bo.current_stats_ > 70) {
							prio += max_needed_preciousness + kDefaultPrioBoost - 3 +
							        (bo.current_stats_ - 70) / 5;
						}
					}

					if (prio <= 0) {
						continue;
					}

					//+1 if any consumers_ are nearby
					consumers_nearby_count = 0;

					for (size_t k = 0; k < bo.outputs_.size(); ++k)
						consumers_nearby_count += bf->consumers_nearby_.at(bo.outputs_.at(k));

					if (consumers_nearby_count > 0) {
						prio += 1;
					}
				}
			}  // production sites done
			else if (bo.type == BuildingObserver::MILITARYSITE) {

				// we allow 1 exemption from big buildings prohibition
				if (bo.build_material_shortage_ &&
				    (bo.cnt_under_construction_ > 0 || !(bf->enemy_nearby_))) {
					continue;
				}

				if (!bf->unowned_land_nearby_) {
					continue;
				}

				if (military_last_build_ > gametime - 10 * 1000) {
					continue;
				}

				if (expansion_mode == kNoNewMilitary) {
					continue;
				}

				if (expansion_mode == kDefenseOnly && !bf->enemy_nearby_) {
					continue;
				}

				if (bf->enemy_nearby_ && bo.fighting_type_) {
					;
				}  // it is ok, go on
				else if (bf->unowned_mines_pots_nearby_ > 2 &&
				         (bo.mountain_conqueror_ || bo.expansion_type_)) {
					;
				}  // it is ok, go on
				else if (bf->unowned_land_nearby_ && bo.expansion_type_ &&
				         num_milit_constructionsites <= 1) {
					;  // we allow big buildings now
				} else if (bf->unowned_land_nearby_ &&
				           bo.expansion_type_) {  // decreasing probability for big buidlings
					if (bo.desc->get_size() == 2 && gametime % 15 >= 1) {
						continue;
					}
					if (bo.desc->get_size() == 3 && gametime % 40 >= 1) {
						continue;
					}
				}
				// it is ok, go on
				else {
					continue;
				}  // the building is not suitable for situation

				// not to build so many military buildings nearby
				if (!bf->enemy_nearby_ &&
				    (bf->military_in_constr_nearby_ + bf->military_unstationed_) > 0) {
					continue;
				}

				// a boost to prevent an expansion halt
				int32_t local_boost = 0;
				if (expansion_mode == kPushExpansion) {
					local_boost = 200;
				}

				prio = (bf->unowned_land_nearby_ * 2 * resource_necessity_territory_ / 255 +
				        bf->unowned_mines_pots_nearby_ * resource_necessity_mines_ / 255 +
				        bf->stones_nearby_ / 2 + bf->military_loneliness_ / 10 - 60 + local_boost +
				        bf->water_nearby_ * resource_necessity_water_ / 255);

				// special bonus due to remote water for atlanteans
				if (resource_necessity_water_needed_)
					prio += bf->distant_water_ * resource_necessity_water_ / 255;

				if (bo.desc->get_size() < maxsize) {
					prio = prio - 5;
				}  // penalty

				// we need to prefer military building near to borders
				// with enemy
				// Note: if we dont have enough mines, we cannot afford
				// full-power defense (we need to preserve material and soldiers
				// for expansion)
				const int16_t bottom_treshold =
				   15 - ((virtual_mines <= 4) ? (5 - virtual_mines) * 2 : 0);
				if (bf->enemy_nearby_ && bf->military_capacity_ < bottom_treshold) {
					prio += 50 + (bottom_treshold - bf->military_capacity_) * 20;
				}

				if (bf->enemy_nearby_ && bf->military_capacity_ > bottom_treshold + 4) {
					prio -= (bf->military_capacity_ - (bottom_treshold + 4)) * 5;
				}

			} else if (bo.type == BuildingObserver::WAREHOUSE) {

				// exclude spots on border
				if (bf->near_border_) {
					continue;
				}

				//  Build one warehouse for ~every 35 productionsites and mines_.
				//  Militarysites are slightly important as well, to have a bigger
				//  chance for a warehouses (containing waiting soldiers or wares
				//  needed for soldier training) near the frontier.
				if ((static_cast<int32_t>(productionsites.size() + mines_.size()) + 20) / 35 >
				       static_cast<int32_t>(numof_warehouses_) &&
				    bo.cnt_under_construction_ == 0) {
					prio = 20;
				}

				// take care about borders and enemies
				if (bf->enemy_nearby_) {
					prio /= 2;
				}

				if (bf->unowned_land_nearby_) {
					prio /= 2;
				}

				// TODO(unknown): introduce check that there is no warehouse nearby
				// to prevent too close placing

			} else if (bo.type == BuildingObserver::TRAININGSITE) {

				// exclude spots on border
				if (bf->near_border_) {
					continue;
				}

				if (virtual_mines<3) {
					continue;
				}

				// build after 20 production sites and then after each 50 production site
				if (static_cast<int32_t>((productionsites.size() + 30) / 50) > bo.total_count() &&
				    bo.cnt_under_construction_ == 0) {
					prio = 4 + kDefaultPrioBoost;
				}

				// take care about borders and enemies
				if (bf->enemy_nearby_) {
					prio /= 2;
				}

				if (bf->unowned_land_nearby_) {
					prio /= 2;
				}
			}

			// think of space consuming buildings nearby like farms or vineyards
			prio -= bf->space_consumers_nearby_ * 10;

			// Stop here, if priority is 0 or less.
			if (prio <= 0) {
				continue;
			}

			// Prefer road side fields
			prio += bf->preferred_ ? 1 : 0;
			// don't waste good land for small huts
			prio -= (maxsize - bo.desc->get_size()) * 5;

			if (prio > proposed_priority) {
				best_building = &bo;
				proposed_priority = prio;
				proposed_coords = bf->coords;
			}
		}  // ending loop over buildings
	}     // ending loop over fields

	// then try all mines_ - as soon as basic economy is build up.
	if (gametime > next_mine_construction_due_) {

		update_all_mineable_fields(gametime);
		next_mine_construction_due_ = gametime + kIdleMineUpdateInterval;

		if (!mineable_fields.empty()) {

			for (uint32_t i = 0; i < buildings_.size() && productionsites.size() > 8; ++i) {
				BuildingObserver& bo = buildings_.at(i);

				if (!bo.buildable(*player_) || bo.type != BuildingObserver::MINE) {
					continue;
				}

				if (bo.prohibited_till_ > gametime) {
					continue;
				}

				if (gametime - bo.construction_decision_time_ < kBuildingMinInterval) {
					continue;
				}

				// Don't build another building of this type, if there is already
				// one that is unoccupied_ at the moment
				// or under construction
				if ((bo.cnt_under_construction_ + bo.unoccupied_) > 0) {
					continue;
				}

				// testing if building's output is needed
				check_ware_necessity(
				   bo, &output_is_needed, &max_preciousness, &max_needed_preciousness);

				if (!output_is_needed && bo.total_count() > 0) {
					continue;
				}

				// if current one(s) are performing badly
				if (bo.total_count() >= 1 && bo.current_stats_ < 50) {
					continue;
				}

				// this is penalty if there are existing mines too close
				// it is treated as multiplicator for count of near mines
				uint32_t nearness_penalty = 0;
				if ((bo.cnt_built_ + bo.cnt_under_construction_) == 0) {
					nearness_penalty = 0;
				} else {
					nearness_penalty = 10;
				}

				// iterating over fields
				for (std::list<MineableField*>::iterator j = mineable_fields.begin();
				     j != mineable_fields.end();
				     ++j) {

					if ((*j)->coords.field->get_resources() != bo.mines_) {
						continue;
					}

					int32_t prio = (*j)->coords.field->get_resources_amount();

					// applying nearnes penalty
					prio = prio - (*j)->mines_nearby_ * nearness_penalty;

					// Only build mines_ on locations where some material can be mined
					if (prio < 2) {
						continue;
					}

					// Continue if field is blocked at the moment
					bool blocked = false;

					for (std::list<BlockedField>::iterator k = blocked_fields.begin();
					     k != blocked_fields.end();
					     ++k)
						if ((*j)->coords == k->coords) {
							blocked = true;
							break;
						}

					if (blocked) {

						continue;
					}

					// Prefer road side fields
					prio += (*j)->preferred_ ? 1 : 0;

					if (prio > proposed_priority) {
						// proposed_building = bo.id;
						best_building = &bo;
						proposed_priority = prio;
						proposed_coords = (*j)->coords;
						mine = true;
					}
				}  // end of evaluation of field
			}

		}  // section if mine size >0
	}     // end of mines_ section

	// if there is no winner:
	if (best_building == nullptr) {
		return false;
	}

	// send the command to construct a new building
	game().send_player_build(player_number(), proposed_coords, best_building->id);
	BlockedField blocked(
	   game().map().get_fcoords(proposed_coords), game().get_gametime() + 120000);  // two minutes
	blocked_fields.push_back(blocked);

	// we block also nearby fields
	// if farms and so on, for quite a long time
	// if military sites only for short time for AI can update information on near buildable fields
	if ((best_building->space_consumer_ && !best_building->plants_trees_) ||
	    best_building->type == BuildingObserver::MILITARYSITE) {
		uint32_t block_time = 0;
		uint32_t block_area = 0;
		if (best_building->space_consumer_) {
			block_time = 45 * 60 * 1000;
			block_area = 3;
		} else {  // militray buildings for a very short time
			block_time = 25 * 1000;
			block_area = 6;
		}
		Map& map = game().map();

		MapRegion<Area<FCoords>> mr(map, Area<FCoords>(map.get_fcoords(proposed_coords), block_area));
		do {
			BlockedField blocked2(
			   map.get_fcoords(*(mr.location().field)), game().get_gametime() + block_time);
			blocked_fields.push_back(blocked2);
		} while (mr.advance(map));
	}

	if (!(best_building->type == BuildingObserver::MILITARYSITE)) {
		best_building->construction_decision_time_ = gametime;
	} else {  // very ugly hack here
		military_last_build_ = gametime;
		best_building->construction_decision_time_ = gametime - kBuildingMinInterval / 2;
	}

	// set the type of update that is needed
	if (mine) {
		next_mine_construction_due_ = gametime + kBusyMineUpdateInterval;

	} else {
		m_buildable_changed = true;
	}

	return true;
}

// improves current road system
bool DefaultAI::improve_roads(int32_t gametime) {

	// first force a split on roads that are longer than 3 parts
	// with exemption when there is too few building spots
	if (spots_ > 20 && !roads.empty()) {
		const Path& path = roads.front()->get_path();

		if (path.get_nsteps() > 3) {
			const Map& map = game().map();
			CoordPath cp(map, path);
			// try to split after two steps
			CoordPath::StepVector::size_type i = cp.get_nsteps() - 1, j = 1;

			for (; i >= j; --i, ++j) {
				{
					const Coords c = cp.get_coords().at(i);

					if (map[c].nodecaps() & BUILDCAPS_FLAG) {
						game().send_player_build_flag(player_number(), c);
						return true;
					}
				}
				{
					const Coords c = cp.get_coords().at(j);

					if (map[c].nodecaps() & BUILDCAPS_FLAG) {
						game().send_player_build_flag(player_number(), c);
						return true;
					}
				}
			}

			// Unable to set a flag - perhaps the road was build stupid
			game().send_player_bulldoze(*const_cast<Road*>(roads.front()));
		}

		roads.push_back(roads.front());
		roads.pop_front();

		// occasionaly we test if the road can be dismounted
		if (gametime % 25 == 0) {
			const Road& road = *roads.front();
			if (dispensable_road_test(*const_cast<Road*>(&road))) {
				game().send_player_bulldoze(*const_cast<Road*>(&road));
				return true;
			}
		}
	}

	if (inhibit_road_building_ >= gametime) {
		return false;
	}

	// now we rotate economies and flags to get one flag to go on with
	if (economies.empty()) {
		return check_economies();
	}

	if (economies.size() >= 2) {  // rotating economies
		economies.push_back(economies.front());
		economies.pop_front();
	}

	EconomyObserver* eco = economies.front();
	if (eco->flags.empty()) {
		return check_economies();
	}
	if (eco->flags.size() > 1) {
		eco->flags.push_back(eco->flags.front());
		eco->flags.pop_front();
	}

	const Flag& flag = *eco->flags.front();

	// now we test if it is dead end flag, if yes, destroying it
	if (flag.is_dead_end() && flag.current_wares() == 0) {
		game().send_player_bulldoze(*const_cast<Flag*>(&flag));
		eco->flags.pop_front();
		return true;
	}

	// if this is end flag (or sole building) or just randomly
	if (flag.nr_of_roads() <= 1 || gametime % 200 == 0) {
		create_shortcut_road(flag, 13, 20);
		inhibit_road_building_ = gametime + 800;
	}
	// this is when a flag is full
	else if (flag.current_wares() > 6 && gametime % 10 == 0) {
		create_shortcut_road(flag, 9, 0);
		inhibit_road_building_ = gametime + 400;
	}

	return false;
}

// the function takes a road (road is smallest section of roads with two flags on the ends)
// and tries to find alternative route from one flag to another.
// if route exists, it is not too long, and current road is not intensively used
// the road can be dismantled
bool DefaultAI::dispensable_road_test(const Road& road) {

	Flag& roadstartflag = road.get_flag(Road::FlagStart);
	Flag& roadendflag = road.get_flag(Road::FlagEnd);

	if (roadstartflag.current_wares() > 0 || roadendflag.current_wares() > 0) {
		return false;
	}

	std::priority_queue<NearFlag> queue;
	// only used to collect flags reachable walking over roads
	std::vector<NearFlag> reachableflags;
	queue.push(NearFlag(roadstartflag, 0, 0));
	uint8_t pathcounts = 0;
	uint8_t checkradius = 8;
	Map& map = game().map();

	// algorithm to walk on roads
	while (!queue.empty()) {

		// testing if we stand on the roadendflag
		// if is is for first time, just go on,
		// if second time, the goal is met, function returns true
		if (roadendflag.get_position().x == queue.top().flag->get_position().x &&
		    roadendflag.get_position().y == queue.top().flag->get_position().y) {
			pathcounts += 1;
			if (pathcounts > 1) {
				// OK, this is a second route how to get to roadendflag
				return true;
			}
			queue.pop();
			continue;
		}

		std::vector<NearFlag>::iterator f =
		   find(reachableflags.begin(), reachableflags.end(), queue.top().flag);

		if (f != reachableflags.end()) {
			queue.pop();
			continue;
		}

		reachableflags.push_back(queue.top());
		queue.pop();
		NearFlag& nf = reachableflags.back();

		for (uint8_t i = 1; i <= 6; ++i) {
			Road* const near_road = nf.flag->get_road(i);

			if (!near_road) {
				continue;
			}

			Flag* endflag = &near_road->get_flag(Road::FlagStart);

			if (endflag == nf.flag) {
				endflag = &near_road->get_flag(Road::FlagEnd);
			}

			int32_t dist = map.calc_distance(roadstartflag.get_position(), endflag->get_position());

			if (dist > checkradius) {  //  out of range of interest
				continue;
			}

			queue.push(NearFlag(*endflag, 0, dist));
		}
	}
	return false;
}

// trying to connect the flag to another one, be it from own economy
// or other economy
bool DefaultAI::create_shortcut_road(const Flag& flag, uint16_t checkradius, uint16_t minred) {

	// Increasing the failed_connection_tries counter
	// At the same time it indicates a time an economy is without a warehouse
	EconomyObserver* eco = get_economy_observer(flag.economy());
	if (flag.get_economy()->warehouses().empty()) {
		eco->failed_connection_tries += 1;
	} else {
		eco->failed_connection_tries = 0;
	}

	// explanation for 'eco->flags.size() * eco->flags.size()'
	// The AI is able to dismantle whole economy without warehouse as soon as single
	// building not connected anywhere. But so fast dismantling is not deserved (probably)
	// so the bigger economy the longer it takes to be dismantled
	if (eco->failed_connection_tries > 3 + eco->flags.size() * eco->flags.size()) {

		Building* bld = flag.get_building();

		if (bld) {
			// first we block the field for 15 minutes, probably it is not good place to build a
			// building on
			BlockedField blocked(
			   game().map().get_fcoords(bld->get_position()), game().get_gametime() + 15 * 60 * 1000);
			blocked_fields.push_back(blocked);
			eco->flags.remove(&flag);
			game().send_player_bulldoze(*const_cast<Flag*>(&flag));
		}
		return true;
	}

	Map& map = game().map();

	// 1. first we collect all reachange points
	std::vector<NearFlag> nearflags;
	std::unordered_set<uint32_t> lookuptable;

	FindNodeWithFlagOrRoad functor;
	CheckStepRoadAI check(player_, MOVECAPS_WALK, true);
	std::vector<Coords> reachable;

	// vector reachable now contains all suitable fields
	map.find_reachable_fields(
	   Area<FCoords>(map.get_fcoords(flag.get_position()), checkradius), &reachable, check, functor);

	if (reachable.empty()) {
		return false;
	}

	for (const Coords& reachable_coords : reachable) {

		// first make sure there is an immovable (shold be, but still)
		if (upcast(PlayerImmovable const, player_immovable, map[reachable_coords].get_immovable())) {

			// if it is the road, make a flag there
			if (dynamic_cast<const Road*>(map[reachable_coords].get_immovable())) {
				game().send_player_build_flag(player_number(), reachable_coords);
			}

			// do not go on if it is not a flag
			if (!dynamic_cast<const Flag*>(map[reachable_coords].get_immovable())) {
				continue;
			}

			// testing if a flag/road's economy has a warehouse, if not we are not
			// interested to connect to it
			if (player_immovable->economy().warehouses().size() == 0) {
				continue;
			}

			// now make sure that this field has not been processed yet
			const int32_t hash = reachable_coords.x << 16 | reachable_coords.y;
			if (lookuptable.count(hash) == 0) {
				lookuptable.insert(hash);

				// adding flag into NearFlags if road is possible
				std::unique_ptr<Path> path2(new Path());

				if (map.findpath(flag.get_position(), reachable_coords, 0, *path2, check) >= 0) {

					// path is possible, but for now we presume connection
					//'walking on existing roads' is not possible
					// so we assign 'virtual distance'
					int32_t virtual_distance = 0;
					// the same economy, but connection not spotted above via "walking on roads"
					// algorithm
					if (player_immovable->get_economy() == flag.get_economy()) {
						virtual_distance = 50;
					} else  // and now different economies
					{
						virtual_distance = 100;
					}

					// distance as the crow flies
					const int32_t dist = map.calc_distance(flag.get_position(), reachable_coords);

					nearflags.push_back(
					   NearFlag(*dynamic_cast<const Flag*>(map[reachable_coords].get_immovable()),
					            virtual_distance,
					            dist));
				}
			}
		}
	}

	// now we walk over roads and if field is reachable by roads, we change distance asigned before
	std::priority_queue<NearFlag> queue;
	std::vector<NearFlag> nearflags_tmp;  // only used to collect flags reachable walk over roads
	queue.push(NearFlag(flag, 0, 0));

	// algorithm to walk on roads
	while (!queue.empty()) {
		std::vector<NearFlag>::iterator f =
		   find(nearflags_tmp.begin(), nearflags_tmp.end(), queue.top().flag);

		if (f != nearflags_tmp.end()) {
			queue.pop();
			continue;
		}

		nearflags_tmp.push_back(queue.top());
		queue.pop();
		NearFlag& nf = nearflags_tmp.back();

		for (uint8_t i = 1; i <= 6; ++i) {
			Road* const road = nf.flag->get_road(i);

			if (!road) {
				continue;
			}

			Flag* endflag = &road->get_flag(Road::FlagStart);

			if (endflag == nf.flag) {
				endflag = &road->get_flag(Road::FlagEnd);
			}

			int32_t dist = map.calc_distance(flag.get_position(), endflag->get_position());

			if (dist > checkradius) {  //  out of range of interest
				continue;
			}

			queue.push(NearFlag(*endflag, nf.cost_ + road->get_path().get_nsteps(), dist));
		}
	}

	// iterating over nearflags_tmp, each item in nearflags_tmp should be contained also in nearflags
	// so for each corresponding field in nearflags we update "cost" (distance on existing roads)
	// to actual value
	for (std::vector<NearFlag>::iterator nf_walk_it = nearflags_tmp.begin();
	     nf_walk_it != nearflags_tmp.end();
	     ++nf_walk_it) {
		int32_t const hash_walk =
		   nf_walk_it->flag->get_position().x << 16 | nf_walk_it->flag->get_position().y;
		if (lookuptable.count(hash_walk) > 0) {
			// iterting over nearflags
			for (std::vector<NearFlag>::iterator nf_it = nearflags.begin(); nf_it != nearflags.end();
			     ++nf_it) {
				int32_t const hash =
				   nf_it->flag->get_position().x << 16 | nf_it->flag->get_position().y;
				if (hash == hash_walk) {
					// decreasing "cost" (of walking via roads)
					if (nf_it->cost_ > nf_walk_it->cost_) {
						nf_it->cost_ = nf_walk_it->cost_;
					}
				}
			}
		}
	}

	// ordering nearflags
	std::sort(nearflags.begin(), nearflags.end(), CompareShortening());

	// this is just a random number, will be used later
	int32_t random_gametime = game().get_gametime();

	// the problem here is that send_player_build_road() does not return success/failed
	// if it did, we would just test the first nearflag, then go on with further flags until
	// a road is built or nearflags are exhausted
	// but now we must just randomly pick one of nearflags
	// probabililty of picking decreases with position in nearflags
	for (uint32_t i = 0; i < nearflags.size() && i < 10; ++i) {
		NearFlag& nf = nearflags.at(i);

		// terminating looping if reduction is too low (nearflags are sorted by reduction)
		if ((nf.cost_ - nf.distance_) < minred) {
			return false;
		}

		// testing the nearflag
		// usually we allow connecting only if both flags are closer then 'checkradius-2'
		// with exeption the flag belongs to a small economy (typically a new building not connected
		// yet)
		if ((nf.cost_ - nf.distance_) >= minred && nf.distance_ >= 2 &&
		    nf.distance_ < checkradius - 2) {

			// sometimes the shortest road is not the buildable, even if map.findpath claims so
			// best so we add some randomness
			random_gametime /= 3;
			if (random_gametime % 3 > 1) {
				continue;
			}

			Path& path = *new Path();

			// value of pathcost is not important, it just indicates, that the path can be built
			const int32_t pathcost =
			   map.findpath(flag.get_position(), nf.flag->get_position(), 0, path, check);

			if (pathcost >= 0) {
				if (static_cast<int32_t>(nf.cost_ - path.get_nsteps()) > minred) {
					game().send_player_build_road(player_number(), path);
					return true;
				}
			}
			delete &path;
		}
	}

	// if all possible roads skipped
	return false;
}

/**
 * Checks if anything in one of the economies changed and takes care for these
 * changes.
 *
 * \returns true, if something was changed.
 */
bool DefaultAI::check_economies() {
	while (!new_flags.empty()) {
		const Flag& flag = *new_flags.front();
		new_flags.pop_front();
		get_economy_observer(flag.economy())->flags.push_back(&flag);
	}

	for (std::list<EconomyObserver*>::iterator obs_iter = economies.begin();
	     obs_iter != economies.end();
	     ++obs_iter) {
		// check if any flag has changed its economy
		std::list<Flag const*>& fl = (*obs_iter)->flags;

		for (std::list<Flag const*>::iterator j = fl.begin(); j != fl.end();) {
			if (&(*obs_iter)->economy != &(*j)->economy()) {
				get_economy_observer((*j)->economy())->flags.push_back(*j);
				j = fl.erase(j);
			} else {
				++j;
			}
		}

		// if there are no more flags in this economy,
		// we no longer need it's observer
		if ((*obs_iter)->flags.empty()) {
			delete *obs_iter;
			economies.erase(obs_iter);
			return true;
		}
	}
	return false;
}

/**
 * checks the first productionsite in list, takes care if it runs out of
 * resources and finally reenqueues it at the end of the list.
 *
 * \returns true, if something was changed.
 */
bool DefaultAI::check_productionsites(int32_t gametime) {
	if ((next_productionsite_check_due_ > gametime) || productionsites.empty()) {
		return false;
	}

	next_productionsite_check_due_ = gametime + 4000;

	bool changed = false;
	// Reorder and set new values; - better now because there are multiple returns in the function
	productionsites.push_back(productionsites.front());
	productionsites.pop_front();

	// Get link to productionsite that should be checked
	ProductionSiteObserver& site = productionsites.front();

	// first we werify if site is working yet (can be unoccupied since the start)
	if (!site.site->can_start_working()) {
		site.unoccupied_till_ = game().get_gametime();
	}

	// do not dismantle or upgrade the same type of building too soon - to give some time to update
	// statistics
	if (site.bo->last_dismantle_time_ > game().get_gametime() - 30 * 1000) {
		return false;
	}

	// Get max radius of recursive workarea
	WorkareaInfo::size_type radius = 0;
	const WorkareaInfo& workarea_info = site.bo->desc->m_workarea_info;
	for (const std::pair<uint32_t, std::set<std::string>>& temp_info : workarea_info) {
		if (radius < temp_info.first) {
			radius = temp_info.first;
		}
	}

	Map& map = game().map();

	// first we try to upgrade
	// Upgrading policy
	// a) if there are two buildings and none enhanced and there are workers
	// available, one is to be enhanced
	// b) if there are two buildings
	// statistics percents are decisive
	const BuildingIndex enhancement = site.site->descr().enhancement();
	if (enhancement != INVALID_INDEX && (site.bo->cnt_built_ - site.bo->unoccupied_) > 1) {

		BuildingIndex enbld = INVALID_INDEX;  // to get rid of this

		// Only enhance buildings that are allowed (scenario mode)
		// do not do decisions to fast
		if (player_->is_building_type_allowed(enhancement)) {

			const BuildingDescr& bld = *tribe_->get_building_descr(enhancement);
			BuildingObserver& en_bo = get_building_observer(bld.name().c_str());
			BuildingObserver* bestbld = nullptr;

			if (gametime - en_bo.construction_decision_time_ >= kBuildingMinInterval &&
			    (en_bo.cnt_under_construction_ + en_bo.unoccupied_) == 0) {

				// don't upgrade without workers
				if (site.site->has_workers(enhancement, game())) {

					// forcing first upgrade
					if (en_bo.cnt_built_ == 0 && !mines_.empty()) {
						enbld = enhancement;
						bestbld = &en_bo;
					}

					// if the decision was not made yet, consider normal upgrade
					if (enbld == INVALID_INDEX) {
						// compare the performance %
						if (static_cast<int32_t>(en_bo.current_stats_) -
						       static_cast<int32_t>(site.bo->current_stats_) >
						    20) {

							enbld = enhancement;
							bestbld = &en_bo;
						}

						if ((static_cast<int32_t>(en_bo.current_stats_) > 85 &&
						     en_bo.total_count() * 2 < site.bo->total_count()) ||
						    (static_cast<int32_t>(en_bo.current_stats_) > 50 &&
						     en_bo.total_count() * 4 < site.bo->total_count())) {

							enbld = enhancement;
							bestbld = &en_bo;
						}
					}
				}
			}

			// Enhance if enhanced building is useful
			// additional: we dont want to lose the old building
			if (enbld != INVALID_INDEX) {
				game().send_player_enhance_building(*site.site, enbld);
				bestbld->construction_decision_time_ = gametime;

				return true;
			}
		}
	}

	// Lumberjack / Woodcutter handling
	if (site.bo->need_trees_) {

		// Do not destruct the last few lumberjacks
		if (site.bo->cnt_built_ <= site.bo->cnt_target_) {
			return false;
		}

		if (site.site->get_statistics_percent() > 20) {
			return false;
		}

		const uint32_t remaining_trees =
		   map.find_immovables(Area<FCoords>(map.get_fcoords(site.site->get_position()), radius),
		                       nullptr,
		                       FindImmovableAttribute(MapObjectDescr::get_attribute_id("tree")));

		// do not dismantle if there are some trees remaining
		if (remaining_trees > 5) {
			return false;
		}

		if (site.bo->stocklevel_time < game().get_gametime() - 10 * 1000) {
			site.bo->stocklevel_ = get_stocklevel(*site.bo);
			site.bo->stocklevel_time = game().get_gametime();
		}

		// if we need wood badly
		if (remaining_trees > 0 && site.bo->stocklevel_ <= 50) {
			return false;
		}

		// so finally we dismantle the lumberjac
		site.bo->last_dismantle_time_ = game().get_gametime();
		flags_to_be_removed.push_back(site.site->base_flag().get_position());
		game().send_player_dismantle(*site.site);

		return true;
	}

	// Wells handling
	if (site.bo->mines_water_) {
		if (site.unoccupied_till_ + 6 * 60 * 1000 < game().get_gametime() &&
		    site.site->get_statistics_percent() == 0) {
			site.bo->last_dismantle_time_ = game().get_gametime();
			flags_to_be_removed.push_back(site.site->base_flag().get_position());
			game().send_player_dismantle(*site.site);

			return true;
		}

		// do not consider dismantling if we are under target
		if (site.bo->last_dismantle_time_ + 90 * 1000 > game().get_gametime()) {
			return false;
		}

		// now we test the stocklevel and dismantle the well if we have enough water
		// but first we make sure we do not dismantle a well too soon
		// after dismantling previous one
		if (site.bo->stocklevel_time < game().get_gametime() - 5 * 1000) {
			site.bo->stocklevel_ = get_stocklevel(*site.bo);
			site.bo->stocklevel_time = game().get_gametime();
		}
		if (site.bo->stocklevel_ > 250 + productionsites.size() * 5) {  // dismantle
			site.bo->last_dismantle_time_ = game().get_gametime();
			flags_to_be_removed.push_back(site.site->base_flag().get_position());
			game().send_player_dismantle(*site.site);
			return true;
		}

		return false;
	}

	// Quarry handling
	if (site.bo->need_stones_) {

		if (map.find_immovables(
		       Area<FCoords>(map.get_fcoords(site.site->get_position()), radius),
		       nullptr,

		       FindImmovableAttribute(MapObjectDescr::get_attribute_id("granite"))) == 0) {
			// destruct the building and it's flag (via flag destruction)
			// the destruction of the flag avoids that defaultAI will have too many
			// unused roads - if needed the road will be rebuild directly.
			flags_to_be_removed.push_back(site.site->base_flag().get_position());
			game().send_player_dismantle(*site.site);
			return true;
		}

		if (site.unoccupied_till_ + 6 * 60 * 1000 < game().get_gametime() &&
		    site.site->get_statistics_percent() == 0) {
			// it is possible that there are stones but quary is not able to mine them
			site.bo->last_dismantle_time_ = game().get_gametime();
			flags_to_be_removed.push_back(site.site->base_flag().get_position());
			game().send_player_dismantle(*site.site);

			return true;
		}

		return false;
	}

	// All other SPACE_CONSUMERS without input and above target_count
	if (site.bo->inputs_.empty()  // does not consume anything
	    &&
	    site.bo->production_hint_ == -1  // not a renewing building (forester...)
	    &&
	    site.unoccupied_till_ + 10 * 60 * 1000 < game().get_gametime()  // > 10 minutes old
	    &&
	    site.site->can_start_working()  // building is occupied
	    &&
	    site.bo->space_consumer_ && !site.bo->plants_trees_) {

		// if we have more buildings then target
		if (site.bo->cnt_built_ > site.bo->cnt_target_) {
			if (site.bo->stocklevel_time < game().get_gametime() - 5 * 1000) {
				site.bo->stocklevel_ = get_stocklevel(*site.bo);
				site.bo->stocklevel_time = game().get_gametime();
			}

			if (site.site->get_statistics_percent() < 30 &&
			    site.bo->stocklevel_ > 100) {  // production stats == 0%
				site.bo->last_dismantle_time_ = game().get_gametime();
				flags_to_be_removed.push_back(site.site->base_flag().get_position());
				game().send_player_dismantle(*site.site);
				return true;
			}
		}

		// a building can be dismanteld if it performs too bad, if it is not the last one
		if (site.site->get_statistics_percent() <= 10 && site.bo->cnt_built_ > 1) {

			flags_to_be_removed.push_back(site.site->base_flag().get_position());
			game().send_player_dismantle(*site.site);
			return true;
		}

		return false;
	}

	// buildings with inputs_, checking if we can a dismantle some due to low performance
	if (!site.bo->inputs_.empty() && (site.bo->cnt_built_ - site.bo->unoccupied_) >= 3 &&
	    site.site->can_start_working() &&
	    site.site->get_statistics_percent() < 20 &&  // statistics for the building
	    site.bo->current_stats_ < 30 &&              // overall statistics
	    (game().get_gametime() - site.unoccupied_till_) > 10 * 60 * 1000) {

		site.bo->last_dismantle_time_ = game().get_gametime();
		flags_to_be_removed.push_back(site.site->base_flag().get_position());
		game().send_player_dismantle(*site.site);
		return true;
	}

	// remaining buildings without inputs and not supporting ones (fishers only left probably and
	// huters)

	if (site.bo->inputs_.empty() && site.bo->production_hint_ < 0 &&
	    site.site->can_start_working() && !site.bo->space_consumer_ &&
	    site.site->get_statistics_percent() < 10 &&
	    ((game().get_gametime() - site.built_time_) > 10 * 60 * 1000)) {

		site.bo->last_dismantle_time_ = game().get_gametime();
		flags_to_be_removed.push_back(site.site->base_flag().get_position());
		game().send_player_dismantle(*site.site);
		return true;
	}

	// supporting productionsites (rangers)
	// stop/start them based on stock avaiable
	if (site.bo->production_hint_ >= 0) {

		if (site.bo->stocklevel_time < game().get_gametime() - 5 * 1000) {
			site.bo->stocklevel_ = get_stocklevel_by_hint(site.bo->production_hint_);
			site.bo->stocklevel_time = game().get_gametime();
		}

		// logs can be stored also in productionsites, they are counted as on stock
		// but are no available for random production site
		int16_t score = site.bo->stocklevel_ - productionsites.size() * 5;

		if (score > 200 && site.bo->cnt_built_ > site.bo->cnt_target_) {

			site.bo->last_dismantle_time_ = game().get_gametime();
			flags_to_be_removed.push_back(site.site->base_flag().get_position());
			game().send_player_dismantle(*site.site);
			return true;
		}

		if (score > 120 && !site.site->is_stopped()) {

			game().send_player_start_stop_building(*site.site);
		}

		if (score < 80 && site.site->is_stopped()) {

			game().send_player_start_stop_building(*site.site);
		}
	}

	return changed;
}

/**
 * checks the first mine in list, takes care if it runs out of
 * resources and finally reenqueues it at the end of the list.
 *
 * \returns true, if something was changed.
 */
bool DefaultAI::check_mines_(int32_t const gametime) {
	if ((next_mine_check_due_ > gametime) || mines_.empty())
		return false;

	next_mine_check_due_ = gametime + 7000;  // 7 seconds is enough
	// Reorder and set new values; - due to returns within the function
	mines_.push_back(mines_.front());
	mines_.pop_front();

	// Get link to productionsite that should be checked
	ProductionSiteObserver& site = mines_.front();

	// first get rid of mines that are missing workers for some time (6 minutes),
	// released worker (if any) can be usefull elsewhere !
	if (site.built_time_ + 6 * 60 * 1000 < gametime && !site.site->can_start_working()) {
		flags_to_be_removed.push_back(site.site->base_flag().get_position());
		game().send_player_dismantle(*site.site);
		return true;
	}

	// doing nothing when failed count is too low
	if (site.no_resources_count < 4) {
		return false;
	}

	// dismantling when the failed count is too high
	if (site.no_resources_count > 12) {
		flags_to_be_removed.push_back(site.site->base_flag().get_position());
		game().send_player_dismantle(*site.site);
		site.bo->construction_decision_time_ = gametime;
		return true;
	}

	// updating statistics if needed
	if (site.bo->stocklevel_time < game().get_gametime() - 5 * 1000) {
		site.bo->stocklevel_ = get_stocklevel_by_hint(site.bo->production_hint_);
		site.bo->stocklevel_time = game().get_gametime();
	}

	// if we have enough of mined resources on stock - do not upgrade
	if (site.bo->stocklevel_ > 150) {
		return false;
	}

	// Check whether building is enhanceable. If yes consider an upgrade.
	const BuildingIndex enhancement = site.site->descr().enhancement();

	// if no enhancement is possible
	if (enhancement == INVALID_INDEX) {
		// will be destroyed when no_resource_count will overflow
		return false;
	}

	bool changed = false;
	if (player_->is_building_type_allowed(enhancement)) {
		// first exclude possibility there are enhancements in construction or unoccupied_
		const BuildingDescr& bld = *tribe_->get_building_descr(enhancement);
		BuildingObserver& en_bo = get_building_observer(bld.name().c_str());

		// if it is too soon for enhancement and making sure there are no unoccupied mines
		if (gametime - en_bo.construction_decision_time_ >= kBuildingMinInterval &&
		    en_bo.unoccupied_ + en_bo.cnt_under_construction_ == 0) {

			// now verify that there are enough workers
			if (site.site->has_workers(enhancement, game())) {  // enhancing
				game().send_player_enhance_building(*site.site, enhancement);
				en_bo.construction_decision_time_ = gametime;
				changed = true;
			}
		}
	}

	return changed;
}

// this count ware as hints
uint32_t DefaultAI::get_stocklevel_by_hint(size_t hintoutput) {
	uint32_t count = 0;
	WareIndex wt(hintoutput);
	for (EconomyObserver* observer : economies) {
		// Don't check if the economy has no warehouse.
		if (observer->economy.warehouses().empty()) {
			continue;
		}

		count += observer->economy.stock_ware(wt);
	}

	return count;
}

// calculating how much an output is needed
// 'max' is because the building can have more outputs
void DefaultAI::check_ware_necessity(BuildingObserver& bo,
                                     bool* output_is_needed,
                                     int16_t* max_preciousness,
                                     int16_t* max_needed_preciousness) {

	// reseting values
	*output_is_needed = false;
	*max_preciousness = 0;
	*max_needed_preciousness = 0;

	for (EconomyObserver* observer : economies) {
		// Don't check if the economy has no warehouse.
		if (observer->economy.warehouses().empty()) {
			continue;
		}

		for (uint32_t m = 0; m < bo.outputs_.size(); ++m) {
			WareIndex wt(static_cast<size_t>(bo.outputs_.at(m)));

			if (observer->economy.needs_ware(wt)) {
				*output_is_needed = true;

				if (wares.at(bo.outputs_.at(m)).preciousness_ > *max_needed_preciousness) {
					*max_needed_preciousness = wares.at(bo.outputs_.at(m)).preciousness_;
				}
			}

			if (wares.at(bo.outputs_.at(m)).preciousness_ > *max_preciousness) {
				*max_preciousness = wares.at(bo.outputs_.at(m)).preciousness_;
			}
		}
	}
}

// counts produced output on stock
// if multiple outputs, it returns lowest value
uint32_t DefaultAI::get_stocklevel(BuildingObserver& bo) {
	uint32_t count = std::numeric_limits<uint32_t>::max();

	if (!bo.outputs_.empty()) {
		for (EconomyObserver* observer : economies) {
			// Don't check if the economy has no warehouse.
			if (observer->economy.warehouses().empty()) {
				continue;
			}

			for (uint32_t m = 0; m < bo.outputs_.size(); ++m) {
				WareIndex wt(static_cast<size_t>(bo.outputs_.at(m)));
				if (count > observer->economy.stock_ware(wt)) {
					count = observer->economy.stock_ware(wt);
				}
			}
		}
	}

	return count;
}

// counts produced output on stock
// if multiple outputs, it returns lowest value
uint32_t DefaultAI::get_stocklevel(WareIndex wt) {
	uint32_t count = 0;

	for (EconomyObserver* observer : economies) {
		// Don't check if the economy has no warehouse.
		if (observer->economy.warehouses().empty()) {
			continue;
		}
		count += observer->economy.stock_ware(wt);
	}

	return count;
}

/**
 * Updates the first military building in list and reenques it at the end of
 * the list afterwards. If a militarysite is in secure area but holds more than
 * one soldier, the number of stationed soldiers is decreased. If the building
 * is near a border, the number of stationed soldiers is maximized
 *
 * \returns true if something was changed
 */
bool DefaultAI::check_militarysites(int32_t gametime) {
	if (next_militarysite_check_due_ > gametime) {
		return false;
	}

	// just to be sure the value is reset
	next_militarysite_check_due_ = gametime + 5 * 1000;  // 10 seconds is really fine
	// even if there are no finished & attended military sites, probably there are ones just in
	// construction
	unstationed_milit_buildings_ = 0;

	for (std::list<MilitarySiteObserver>::iterator it = militarysites.begin();
	     it != militarysites.end();
	     ++it) {
		if (it->site->stationed_soldiers().size() == 0) {
			unstationed_milit_buildings_ += 1;
		}
	}

	// Only useable, if defaultAI owns at least one militarysite
	if (militarysites.empty()) {
		return false;
	}

	// Check next militarysite
	bool changed = false;
	Map& map = game().map();
	MilitarySite* ms = militarysites.front().site;
	MilitarySiteObserver& mso = militarysites.front();
	uint32_t const vision = ms->descr().vision_range();
	FCoords f = map.get_fcoords(ms->get_position());
	// look if there are any enemies building
	FindNodeEnemiesBuilding find_enemy(player_, game());

	// first if there are enemies nearby, check for buildings not land
	if (map.find_fields(Area<FCoords>(f, vision + 4), nullptr, find_enemy) == 0) {

		mso.enemies_nearby_ = false;

		// If no enemy in sight - decrease the number of stationed soldiers
		// as long as it is > 1 - BUT take care that there is a warehouse in the
		// same economy where the thrown out soldiers can go to.

		if (ms->economy().warehouses().size()) {
			uint32_t const j = ms->soldier_capacity();

			if (MilitarySite::kPrefersRookies != ms->get_soldier_preference()) {
				game().send_player_militarysite_set_soldier_preference(
				   *ms, MilitarySite::kPrefersRookies);
			} else if (j > 1) {
				game().send_player_change_soldier_capacity(*ms, (j > 2) ? -2 : -1);
			}
			// if the building is in inner land and other militarysites still
			// hold the miliary influence of the field, consider to destruct the
			// building to free some building space.
			else {
				// treat this field like a buildable and write military info to it.
				BuildableField bf(f);
				update_buildable_field(bf, vision, true);
				const int32_t size_penalty = ms->get_size() - 1;

				int16_t score = 0;
				score += (bf.military_capacity_ > 5);
				score += (bf.military_presence_ > 3);
				score += (bf.military_loneliness_ < 180);
				score += (bf.military_stationed_ > (2 + size_penalty));
				score -= (ms->soldier_capacity() * 2 > static_cast<uint32_t>(bf.military_capacity_));
				score += (bf.unowned_land_nearby_ < 10);

				if (score >= 4) {
					if (ms->get_playercaps() & Widelands::Building::PCap_Dismantle) {
						flags_to_be_removed.push_back(ms->base_flag().get_position());
						game().send_player_dismantle(*ms);
						military_last_dismantle_ = game().get_gametime();
					} else {
						game().send_player_bulldoze(*ms);
						military_last_dismantle_ = game().get_gametime();
					}
				}
			}
		}
	} else {

		mso.enemies_nearby_ = true;

		uint32_t const total_capacity = ms->max_soldier_capacity();
		uint32_t const target_capacity = ms->soldier_capacity();

		game().send_player_change_soldier_capacity(*ms, total_capacity - target_capacity);
		changed = true;

		// and also set preference to Heroes
		if (MilitarySite::kPrefersHeroes != ms->get_soldier_preference()) {
			game().send_player_militarysite_set_soldier_preference(*ms, MilitarySite::kPrefersHeroes);
			changed = true;
		}
	}

	// reorder:;
	militarysites.push_back(militarysites.front());
	militarysites.pop_front();
	next_militarysite_check_due_ = gametime + 5 * 1000;  // 10 seconds is really fine
	return changed;
}

/**
 * This function takes care about the unowned and opposing territory and
 * recalculates the priority for none military buildings depending on the
 * initialisation type of a defaultAI
 *
 * \arg bf   = BuildableField to be checked
 * \arg prio = priority until now.
 *
 * \returns the recalculated priority
 */
int32_t DefaultAI::recalc_with_border_range(const BuildableField& bf, int32_t prio) {
	// Prefer building space in the inner land.

	if (bf.unowned_land_nearby_ > 15) {
		prio -= (bf.unowned_land_nearby_ - 15);
	}

	// Especially places near the frontier to the enemies are unlikely
	//  NOTE take care about the type of computer player_. The more
	//  NOTE aggressive a computer player_ is, the more important is
	//  NOTE this check. So we add \var type as bonus.
	if (bf.enemy_nearby_ && prio > 0) {
		prio /= (3 + type_);
	}

	return prio;
}

/**
 * calculates how much a productionsite of type \arg bo is needed inside it's
 * economy. \arg prio is initial value for this calculation
 *
 * \returns the calculated priority
 */
int32_t DefaultAI::calculate_need_for_ps(BuildingObserver& bo, int32_t prio) {
	// some randomness to avoid that defaultAI is building always
	// the same (always == another game but same map with
	// defaultAI on same coords)
	prio += time(nullptr) % 3 - 1;

	// check if current economy can supply enough material for
	// production.
	for (uint32_t k = 0; k < bo.inputs_.size(); ++k) {
		prio += 2 * wares.at(bo.inputs_.at(k)).producers_;
		prio -= wares.at(bo.inputs_.at(k)).consumers_;
	}

	if (bo.inputs_.empty()) {
		prio += 4;
	}

	int32_t output_prio = 0;

	for (uint32_t k = 0; k < bo.outputs_.size(); ++k) {
		WareObserver& wo = wares.at(bo.outputs_.at(k));

		if (wo.consumers_ > 0) {
			output_prio += wo.preciousness_;
			output_prio += wo.consumers_ * 2;
			output_prio -= wo.producers_ * 2;

			if (bo.total_count() == 0) {
				output_prio += 10;  // add a big bonus
			}
		}
	}

	if (bo.outputs_.size() > 1) {
		output_prio =
		   static_cast<int32_t>(ceil(output_prio / sqrt(static_cast<double>(bo.outputs_.size()))));
	}

	prio += 2 * output_prio;

	// If building consumes some wares, multiply with current statistics of all
	// other buildings of this type to avoid constructing buildings where already
	// some are running on low resources.
	// Else at least add a part of the stats t the calculation.
	if (!bo.inputs_.empty()) {
		prio *= bo.current_stats_;
		prio /= 100;
	} else {
		prio = ((prio * bo.current_stats_) / 100) + (prio / 2);
	}

	return prio;
}

void DefaultAI::consider_productionsite_influence(BuildableField& field,
                                                  Coords coords,
                                                  const BuildingObserver& bo) {
	if (bo.space_consumer_ && !bo.plants_trees_ &&
	    game().map().calc_distance(coords, field.coords) < 8) {
		++field.space_consumers_nearby_;
	}

	for (size_t i = 0; i < bo.inputs_.size(); ++i) {
		++field.consumers_nearby_.at(bo.inputs_.at(i));
	}

	for (size_t i = 0; i < bo.outputs_.size(); ++i) {
		++field.producers_nearby_.at(bo.outputs_.at(i));
	}
}

/// \returns the economy observer containing \arg economy
EconomyObserver* DefaultAI::get_economy_observer(Economy& economy) {
	for (std::list<EconomyObserver*>::iterator i = economies.begin(); i != economies.end(); ++i)
		if (&(*i)->economy == &economy)
			return *i;

	economies.push_front(new EconomyObserver(economy));
	return economies.front();
}

// \returns the building observer
BuildingObserver& DefaultAI::get_building_observer(char const* const name) {
	if (tribe_ == nullptr) {
		late_initialization();
	}

	for (uint32_t i = 0; i < buildings_.size(); ++i) {
		if (!strcmp(buildings_.at(i).name, name)) {
			return buildings_.at(i);
		}
	}

	throw wexception("Help: I do not know what to do with a %s", name);
}

// this is called whenever we gain ownership of a PlayerImmovable
void DefaultAI::gain_immovable(PlayerImmovable& pi) {
	if (upcast(Building, building, &pi)) {
		gain_building(*building);
	} else if (upcast(Flag const, flag, &pi)) {
		new_flags.push_back(flag);
	} else if (upcast(Road const, road, &pi)) {
		roads.push_front(road);
	}
}

// this is called whenever we lose ownership of a PlayerImmovable
void DefaultAI::lose_immovable(const PlayerImmovable& pi) {
	if (upcast(Building const, building, &pi)) {
		lose_building(*building);
	} else if (upcast(Flag const, flag, &pi)) {
		for (EconomyObserver* eco_obs : economies) {
			for (std::list<Flag const*>::iterator flag_iter = eco_obs->flags.begin();
			     flag_iter != eco_obs->flags.end();
			     ++flag_iter) {
				if (*flag_iter == flag) {
					eco_obs->flags.erase(flag_iter);
					return;
				}
			}
		}
		for (std::list<Flag const*>::iterator flag_iter = new_flags.begin();
		     flag_iter != new_flags.end();
		     ++flag_iter) {
			if (*flag_iter == flag) {
				new_flags.erase(flag_iter);
				return;
			}
		}
	} else if (upcast(Road const, road, &pi)) {
		roads.remove(road);
	}
}

// this is called when a mine reports "out of resources"
void DefaultAI::out_of_resources_site(const ProductionSite& site) {

	// we must identify which mine matches the productionsite a note reffers to
	for (std::list<ProductionSiteObserver>::iterator i = mines_.begin(); i != mines_.end(); ++i)
		if (i->site == &site) {
			i->no_resources_count += 1;
			break;
		}
}

// this is called whenever we gain a new building
void DefaultAI::gain_building(Building& b) {
	BuildingObserver& bo = get_building_observer(b.descr().name().c_str());

	if (bo.type == BuildingObserver::CONSTRUCTIONSITE) {
		BuildingObserver& target_bo =
		   get_building_observer(ref_cast<ConstructionSite, Building>(b).building().name().c_str());
		++target_bo.cnt_under_construction_;
		++num_constructionsites_;
		if (target_bo.type == BuildingObserver::PRODUCTIONSITE) {
			++num_prod_constructionsites;
		}
		if (target_bo.type == BuildingObserver::MILITARYSITE) {
			++num_milit_constructionsites;
		}

		// Let defaultAI try to directly connect the constructionsite
		next_road_due_ = game().get_gametime();
	} else {
		++bo.cnt_built_;

		if (bo.type == BuildingObserver::PRODUCTIONSITE) {
			productionsites.push_back(ProductionSiteObserver());
			productionsites.back().site = &ref_cast<ProductionSite, Building>(b);
			productionsites.back().bo = &bo;
			productionsites.back().built_time_ = game().get_gametime();
			productionsites.back().unoccupied_till_ = game().get_gametime();
			productionsites.back().stats_zero_ = 0;
			productionsites.back().no_resources_count = 0;

			for (uint32_t i = 0; i < bo.outputs_.size(); ++i)
				++wares.at(bo.outputs_.at(i)).producers_;

			for (uint32_t i = 0; i < bo.inputs_.size(); ++i)
				++wares.at(bo.inputs_.at(i)).consumers_;
		} else if (bo.type == BuildingObserver::MINE) {
			mines_.push_back(ProductionSiteObserver());
			mines_.back().site = &ref_cast<ProductionSite, Building>(b);
			mines_.back().bo = &bo;
			mines_.back().built_time_ = game().get_gametime();

			for (uint32_t i = 0; i < bo.outputs_.size(); ++i)
				++wares.at(bo.outputs_.at(i)).producers_;

			for (uint32_t i = 0; i < bo.inputs_.size(); ++i)
				++wares.at(bo.inputs_.at(i)).consumers_;
		} else if (bo.type == BuildingObserver::MILITARYSITE) {
			militarysites.push_back(MilitarySiteObserver());
			militarysites.back().site = &ref_cast<MilitarySite, Building>(b);
			militarysites.back().bo = &bo;
			militarysites.back().checks = bo.desc->get_size();
			militarysites.back().enemies_nearby_ = true;

		} else if (bo.type == BuildingObserver::WAREHOUSE) {
			++numof_warehouses_;
		}
	}
}

// this is called whenever we lose a building
void DefaultAI::lose_building(const Building& b) {
	BuildingObserver& bo = get_building_observer(b.descr().name().c_str());

	if (bo.type == BuildingObserver::CONSTRUCTIONSITE) {
		BuildingObserver& target_bo = get_building_observer(
		   ref_cast<ConstructionSite const, Building const>(b).building().name().c_str());
		--target_bo.cnt_under_construction_;
		--num_constructionsites_;
		if (target_bo.type == BuildingObserver::PRODUCTIONSITE) {
			--num_prod_constructionsites;
		}
		if (target_bo.type == BuildingObserver::MILITARYSITE) {
			--num_milit_constructionsites;
		}

	} else {
		--bo.cnt_built_;

		if (bo.type == BuildingObserver::PRODUCTIONSITE) {

			for (std::list<ProductionSiteObserver>::iterator i = productionsites.begin();
			     i != productionsites.end();
			     ++i)
				if (i->site == &b) {
					productionsites.erase(i);
					break;
				}

			for (uint32_t i = 0; i < bo.outputs_.size(); ++i) {
				--wares.at(bo.outputs_.at(i)).producers_;
			}

			for (uint32_t i = 0; i < bo.inputs_.size(); ++i) {
				--wares.at(bo.inputs_.at(i)).consumers_;
			}
		} else if (bo.type == BuildingObserver::MINE) {
			for (std::list<ProductionSiteObserver>::iterator i = mines_.begin(); i != mines_.end();
			     ++i) {
				if (i->site == &b) {
					mines_.erase(i);
					break;
				}
			}

			for (uint32_t i = 0; i < bo.outputs_.size(); ++i) {
				--wares.at(bo.outputs_.at(i)).producers_;
			}

			for (uint32_t i = 0; i < bo.inputs_.size(); ++i) {
				--wares.at(bo.inputs_.at(i)).consumers_;
			}
		} else if (bo.type == BuildingObserver::MILITARYSITE) {

			for (std::list<MilitarySiteObserver>::iterator i = militarysites.begin();
			     i != militarysites.end();
			     ++i) {
				if (i->site == &b) {
					militarysites.erase(i);
					break;
				}
			}
		} else if (bo.type == BuildingObserver::WAREHOUSE) {
			assert(numof_warehouses_ > 0);
			--numof_warehouses_;
		}
	}

	m_buildable_changed = true;
	m_mineable_changed = true;
}

// Checks that supply line exists for given building.
// Recurcsively verify that all inputs_ have a producer.
// TODO(unknown): this function leads to periodic freezes of ~1 second on big games on my system.
// TODO(unknown): It needs profiling and optimization.
// NOTE: This is not needed anymore and it seems it is not missed neither
bool DefaultAI::check_supply(const BuildingObserver& bo) {
	size_t supplied = 0;
	for (const int16_t& temp_inputs : bo.inputs_) {
		for (const BuildingObserver& temp_building : buildings_) {
			if (temp_building.cnt_built_ &&
			    std::find(temp_building.outputs_.begin(), temp_building.outputs_.end(), temp_inputs) !=
			       temp_building.outputs_.end() &&
			    check_supply(temp_building)) {
				++supplied;
				break;
			}
		}
	}

	return supplied == bo.inputs_.size();
}

/**
 * The defaultAi "considers" via this function whether to attack an
 * enemy, if opposing military buildings are in sight. In case of an attack it
 * sends all available forces.
 *
 * \returns true, if attack was started.
 */

bool DefaultAI::consider_attack(int32_t const gametime) {

	// we presume that we are not attacking so we extend waitperiod
	// in case of attack the variable will be decreased below
	// this is intended to save some CPU and add randomness in attacking
	// and also differentiate according to type
	next_attack_waittime_ += gametime % 30;
	if (next_attack_waittime_ > 600 && type_ == DEFENSIVE) {
		next_attack_waittime_ = 20;
	}
	if (next_attack_waittime_ > 450 && type_ == NORMAL) {
		next_attack_waittime_ = 20;
	}
	if (next_attack_waittime_ > 300 && type_ == AGGRESSIVE) {
		next_attack_waittime_ = 20;
	}

	// Only useable, if it owns at least one militarysite
	if (militarysites.empty()) {
		next_attack_consideration_due_ = next_attack_waittime_ * 1000 + gametime;
		return false;
	}

	// First we iterate over all players and define which ones (if any)
	// are attackable (comparing overal strength)
	// counting players in game
	uint32_t plr_in_game = 0;
	std::vector<bool> player_attackable;
	PlayerNumber const nr_players = game().map().get_nrplayers();
	player_attackable.resize(nr_players);
	bool any_attackable = false;
	uint16_t const pn = player_number();
	std::unordered_set<uint32_t> irrelevant_immovables;

	std::vector<ImmovableFound> target_buildings;

	// defining treshold ratio of own_strenght/enemy's_strength
	uint32_t treshold_ratio = 100;
	if (type_ == AGGRESSIVE) {
		treshold_ratio = 80;
	}
	if (type_ == DEFENSIVE) {
		treshold_ratio = 120;
	}

	iterate_players_existing_novar(p, nr_players, game())++ plr_in_game;

	// receiving games statistics and parsing it (reading latest entry)
	const Game::GeneralStatsVector& genstats = game().get_general_statistics();

	// first we try to prevent exhaustion of military forces (soldiers)
	// via excessive attacking
	// before building an economy with mines.
	// 'Margin' is an difference between count of actual soldiers and
	// military sites to be manned.
	// If we have no mines yet, we need to preserve some soldiers for further
	// expansion (if enemy allows this)
	int32_t needed_margin = (mines_.size() < 6) ?
	                           (6 - mines_.size()) * 3 :
	                           0 + 2 + (type_ == NORMAL) ? 4 : 0 + (type_ == DEFENSIVE) ? 8 : 0;
	const int32_t current_margin =
	   genstats[pn - 1].miltary_strength.back() - militarysites.size() - num_milit_constructionsites;

	if (current_margin < needed_margin) {  // no attacking!
		last_attack_target_.x = std::numeric_limits<uint16_t>::max();
		last_attack_target_.y = std::numeric_limits<uint16_t>::max();
		next_attack_consideration_due_ = next_attack_waittime_ * 1000 + gametime;
		return false;
	}

	// now we test all players which one are 'attackable'
	for (uint8_t j = 1; j <= plr_in_game; ++j) {
		if (pn == j) {
			player_attackable.at(j - 1) = false;
			continue;
		}

		try {
			// It seems that under some circumstances genstats can be empty.
			// So, to avoid crash, the AI tests its content first.
			if (genstats.at(j - 1).miltary_strength.empty()) {
				log("ComputerPlayer(%d): miltary_strength is empty\n", player_number());
				player_attackable.at(j - 1) = false;
			// Avoid division by zero
			} else if (genstats.at(j - 1).miltary_strength.back() == 0) {
				player_attackable.at(j - 1) = true;
				any_attackable = true;
			// Check threshold
			} else if ((genstats.at(pn - 1).miltary_strength.back() * 100 /
							genstats.at(j - 1).miltary_strength.back()) > treshold_ratio) {
				player_attackable.at(j - 1) = true;
				any_attackable = true;
			} else {
				player_attackable.at(j - 1) = false;
			}
		} catch (const std::out_of_range&) {
			log("ComputerPlayer(%d): genstats entry missing - size :%d\n",
				 player_number(), static_cast<unsigned int>(genstats.size()));
			player_attackable.at(j - 1) = false;
		}
	}

	// if we cannot attack anybody, terminating...
	if (!any_attackable) {
		next_attack_consideration_due_ = next_attack_waittime_ * 1000 + gametime;
		last_attack_target_.x = std::numeric_limits<uint16_t>::max();
		last_attack_target_.y = std::numeric_limits<uint16_t>::max();
		return false;
	}

	// the logic of attacking is to pick n own military buildings - random ones
	// and test the vicinity for attackable buildings
	// candidates are put into target_buildings vector for later processing
	const uint16_t test_every = 4;
	Map& map = game().map();
<<<<<<< HEAD
	MilitarySite* best_ms_target = nullptr;
	Warehouse* best_wh_target = nullptr;
	int32_t best_ms_score = 0;
	int32_t best_wh_score = 0;
	const int8_t minimal_difference = 2;

	for (uint32_t position = gametime % test_every; position < militarysites.size();
	     position += test_every) {
		// checked_own_ms_tmp += 1;
=======

	for (uint32_t i = 0; i < attempts && !any_attacked; ++i) {
		const uint16_t position = (game().get_gametime() + (3 * i)) % militarysites.size();

		// picking random military sites
		// using gametime as a random value, but it is constant so each next is on position +3
		// iterating over fields
		// (std::vector would be much better here)

>>>>>>> 9ee9b29f
		std::list<MilitarySiteObserver>::iterator mso = militarysites.begin();
		std::advance(mso, position);

		MilitarySite* ms = mso->site;

		if (!mso->enemies_nearby_) {
			continue;
		}

		uint32_t const vision = ms->descr().vision_range();
		FCoords f = map.get_fcoords(ms->get_position());

		// get list of immovable around this our military site
		std::vector<ImmovableFound> immovables;
		map.find_immovables(Area<FCoords>(f, vision + 3), &immovables, FindImmovableAttackable());

		for (uint32_t j = 0; j < immovables.size(); ++j) {

			// skip if in irrelevant_immovables
			const uint32_t hash = immovables.at(j).coords.x << 16 | immovables.at(j).coords.y;
			if (irrelevant_immovables.count(hash) > 0) {
				continue;
			} else {
				irrelevant_immovables.insert(hash);
			}

			// maybe these are not good candidates to attack
			if (upcast(MilitarySite, bld, immovables.at(j).object)) {

				if (!player_attackable[bld->owner().player_number() - 1]) {
					continue;
				}

				// in case this is the same building as previously attacked
				if (last_attack_target_ == bld->get_position()) {
					continue;
				}

				if (bld->can_attack()) {

					int32_t attack_soldiers = player_->find_attack_soldiers(bld->base_flag());
					if (attack_soldiers < 1) {
						continue;
					}

					// target_buildings.push_back(immovables.at(j));
					const int32_t soldiers_difference =
					   player_->find_attack_soldiers(bld->base_flag()) - bld->present_soldiers().size();

					if (soldiers_difference < minimal_difference)
						continue;
					if (soldiers_difference <= best_ms_score)
						continue;

					best_ms_target = bld;
					best_ms_score = soldiers_difference;
					continue;
				}
			} else if (upcast(Warehouse, wh, immovables.at(j).object)) {
				if (!player_->is_hostile(wh->owner())) {
					continue;
				}

				// in case this is the same building as previously attacked
				if (last_attack_target_ == wh->get_position()) {
					continue;
				}

				if (wh->can_attack()) {
					int32_t attack_soldiers = player_->find_attack_soldiers(wh->base_flag());
					if (attack_soldiers < 1) {
						continue;
					}

					const int32_t soldiers_difference = player_->find_attack_soldiers(wh->base_flag()) -
					                                    wh->present_soldiers().size() +
					                                    3;  //+3 is to boost attack here

					if (soldiers_difference < minimal_difference)
						continue;
					if (soldiers_difference <= best_wh_score)
						continue;

					best_wh_target = wh;
					best_wh_score = soldiers_difference;
				}
			}
		}
	}

	// we allways try to attack warehouse first
	if (best_wh_target != nullptr && gametime % 2 == 0) {
		// attacking with all attack-ready soldiers
		int32_t attackers = player_->find_attack_soldiers(best_wh_target->base_flag());

		game().send_player_enemyflagaction(best_wh_target->base_flag(), pn, attackers);
		last_attack_target_ = best_wh_target->get_position();
		next_attack_consideration_due_ = (gametime % 10 + 10) * 1000 + gametime;
		next_attack_waittime_ = 10;
		return true;

	} else if (best_ms_target != nullptr) {

		// attacking with defenders + 6 soldiers
		int32_t attackers = player_->find_attack_soldiers(best_ms_target->base_flag());
		const int32_t defenders = best_ms_target->present_soldiers().size();
		if (attackers > defenders + 10) {  // we need to leave meaningful count of soldiers
			// for next attack
			attackers = defenders + 6;
		}

		game().send_player_enemyflagaction(best_ms_target->base_flag(), pn, attackers);
		last_attack_target_ = best_ms_target->get_position();
		next_attack_consideration_due_ = (gametime % 10 + 10) * 1000 + gametime;
		next_attack_waittime_ = 10;
		return true;
	} else {
		next_attack_consideration_due_ = next_attack_waittime_ * 1000 + gametime;
		last_attack_target_.x = std::numeric_limits<uint16_t>::max();
		last_attack_target_.y = std::numeric_limits<uint16_t>::max();
		return false;
	}
}

// This is used for profiling, so usually this is not used :)
void DefaultAI::print_land_stats() {
	// this will just print statistics of land size
	// intended for AI development only
	uint32_t plr_in_game = 0;
	uint32_t sum_l = 0;
	uint32_t count_l = 0;
	uint32_t sum_m = 0;
	uint32_t count_m = 0;
	PlayerNumber const nr_players = game().map().get_nrplayers();
	iterate_players_existing_novar(p, nr_players, game())++ plr_in_game;
	const Game::GeneralStatsVector& genstats = game().get_general_statistics();

	for (uint8_t j = 1; j <= plr_in_game; ++j) {
		log(" player: %1d, landsize: %5d, military strength: %3d\n",
		    j,
		    genstats[j - 1].land_size.back(),
		    genstats[j - 1].miltary_strength.back());

		sum_l += genstats[j - 1].land_size.back();
		count_l += 1;
		sum_m += genstats[j - 1].miltary_strength.back();
		count_m += 1;
	}

	assert(count_l > 0 && count_m > 0);
	log(" Average: Landsize: %5d, military strength: %3d\n", sum_l / count_l, sum_m / count_m);
}<|MERGE_RESOLUTION|>--- conflicted
+++ resolved
@@ -3278,7 +3278,6 @@
 	// candidates are put into target_buildings vector for later processing
 	const uint16_t test_every = 4;
 	Map& map = game().map();
-<<<<<<< HEAD
 	MilitarySite* best_ms_target = nullptr;
 	Warehouse* best_wh_target = nullptr;
 	int32_t best_ms_score = 0;
@@ -3288,17 +3287,6 @@
 	for (uint32_t position = gametime % test_every; position < militarysites.size();
 	     position += test_every) {
 		// checked_own_ms_tmp += 1;
-=======
-
-	for (uint32_t i = 0; i < attempts && !any_attacked; ++i) {
-		const uint16_t position = (game().get_gametime() + (3 * i)) % militarysites.size();
-
-		// picking random military sites
-		// using gametime as a random value, but it is constant so each next is on position +3
-		// iterating over fields
-		// (std::vector would be much better here)
-
->>>>>>> 9ee9b29f
 		std::list<MilitarySiteObserver>::iterator mso = militarysites.begin();
 		std::advance(mso, position);
 
