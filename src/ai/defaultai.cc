/*
 * Copyright (C) 2004, 2006-2010, 2012 by the Widelands Development Team
 *
 * This program is free software; you can redistribute it and/or
 * modify it under the terms of the GNU General Public License
 * as published by the Free Software Foundation; either version 2
 * of the License, or (at your option) any later version.
 *
 * This program is distributed in the hope that it will be useful,
 * but WITHOUT ANY WARRANTY; without even the implied warranty of
 * MERCHANTABILITY or FITNESS FOR A PARTICULAR PURPOSE.  See the
 * GNU General Public License for more details.
 *
 * You should have received a copy of the GNU General Public License
 * along with this program; if not, write to the Free Software
 * Foundation, Inc., 51 Franklin Street, Fifth Floor, Boston, MA  02110-1301, USA.
 *
 */

#include "ai/defaultai.h"

#include <algorithm>
#include <ctime>
#include <memory>
#include <queue>
#include <typeinfo>
#include <unordered_set>

#include "ai/ai_hints.h"
#include "base/log.h"
#include "base/macros.h"
#include "economy/economy.h"
#include "economy/flag.h"
#include "economy/portdock.h"
#include "economy/road.h"
#include "economy/wares_queue.h"
#include "logic/constructionsite.h"
#include "logic/findbob.h"
#include "logic/findimmovable.h"
#include "logic/findnode.h"
#include "logic/map.h"
#include "logic/militarysite.h"
#include "logic/player.h"
#include "logic/playercommand.h"
#include "logic/productionsite.h"
#include "logic/ship.h"
#include "logic/trainingsite.h"
#include "logic/tribes/tribe_descr.h"
#include "logic/tribes/tribes.h"
#include "logic/warehouse.h"
#include "logic/world/world.h"

// following is in miliseconds (widelands counts time in ms)
// constexpr int kFieldUpdateInterval = 2000;
constexpr int kFieldInfoExpiration = 12 * 1000;
constexpr int kMineFieldInfoExpiration = 20 * 1000;
constexpr int kNewMineConstInterval = 19000;
constexpr int kBusyMineUpdateInterval = 2000;
// building of the same building can be started after 25s at earliest
constexpr int kBuildingMinInterval = 25 * 1000;
constexpr int kMinBFCheckInterval = 5 * 1000;
constexpr int kMinMFCheckInterval = 19 * 1000;
constexpr int kShipCheckInterval = 5 * 1000;
constexpr int kMarineDecisionInterval = 20 * 1000;
constexpr int kTrainingSitesCheckInterval = 5 * 60 * 1000;

// this is intended for map developers, by default should be off
constexpr bool kPrintStats = false;

// Some buildings have to be built close to borders and their
// priority might be decreased below 0, so this is to
// compensate
constexpr int32_t kDefaultPrioBoost = 12;

using namespace Widelands;

DefaultAI::AggressiveImpl DefaultAI::aggressiveImpl;
DefaultAI::NormalImpl DefaultAI::normalImpl;
DefaultAI::DefensiveImpl DefaultAI::defensiveImpl;

/// Constructor of DefaultAI
DefaultAI::DefaultAI(Game& ggame, PlayerNumber const pid, uint8_t const t)
   : ComputerPlayer(ggame, pid),
     type_(t),
     player_(nullptr),
     tribe_(nullptr),
     num_constructionsites_(0),
     num_milit_constructionsites(0),
     num_prod_constructionsites(0),
     num_ports(0),
     last_attacked_player_(std::numeric_limits<uint16_t>::max()),
     enemysites_check_delay_(60),
     next_ai_think_(0),
     next_mine_construction_due_(0),
     inhibit_road_building_(0),
     time_of_last_construction_(0),
     enemy_last_seen_(0),
     numof_warehouses_(0),
     new_buildings_stop_(false),
     resource_necessity_territory_(100),
     resource_necessity_mines_(100),
     resource_necessity_water_(0),
     resource_necessity_water_needed_(false),
     unstationed_milit_buildings_(0),
     military_last_dismantle_(0),
     military_last_build_(0),
     seafaring_economy(false),
     colony_scan_area_(35),
     spots_(0),
     vacant_mil_positions_(0),
     ts_basic_count_(0),
     ts_basic_const_count_(0),
     ts_advanced_count_(0),
     ts_advanced_const_count_(0),
     ts_without_trainers_(0) {

	// Subscribe to NoteFieldPossession.
	field_possession_subscriber_ =
	   Notifications::subscribe<NoteFieldPossession>([this](const NoteFieldPossession& note) {
			if (note.player != player_) {
			   return;
		   }
			if (note.ownership == NoteFieldPossession::Ownership::GAINED) {
			   unusable_fields.push_back(note.fc);
		   }
		});

	// Subscribe to NoteImmovables.
	immovable_subscriber_ =
	   Notifications::subscribe<NoteImmovable>([this](const NoteImmovable& note) {
		   	if (player_ == nullptr) {
			   return;
		   }
		   	if (note.pi->owner().player_number() != player_->player_number()) {
			   return;
		   }
		   	if (note.ownership == NoteImmovable::Ownership::GAINED) {
			   gain_immovable(*note.pi);
		   } else {
			   lose_immovable(*note.pi);
		   }
		});

	// Subscribe to ProductionSiteOutOfResources.
	outofresource_subscriber_ = Notifications::subscribe<NoteProductionSiteOutOfResources>(
	   [this](const NoteProductionSiteOutOfResources& note) {
		   	if (note.ps->owner().player_number() != player_->player_number()) {
			   return;
		   }

		   out_of_resources_site(*note.ps);

		});

	// Subscribe to ShipNotes.
	shipnotes_subscriber_ =
	   Notifications::subscribe<NoteShipMessage>([this](const NoteShipMessage& note) {

		   // in a short time between start and late_initialization the player
		   // can get notes that can not be processed.
		   // It seems that this causes no problem, at least no substantial
		   	if (player_ == nullptr) {
			   return;
		   }
		   	if (note.ship->get_owner()->player_number() != player_->player_number()) {
			   return;
		   }

		   	switch (note.message) {

		   	case NoteShipMessage::Message::kGained:
			   gain_ship(*note.ship, NewShip::kBuilt);
			   break;

		   	case NoteShipMessage::Message::kLost:
			   	for (std::list<ShipObserver>::iterator i = allships.begin(); i != allships.end(); ++i) {
				   	if (i->ship == note.ship) {
					   allships.erase(i);
					   break;
				   }
			   }
			   	break;

		   	case NoteShipMessage::Message::kWaitingForCommand:
			   	for (std::list<ShipObserver>::iterator i = allships.begin(); i != allships.end(); ++i) {
				   	if (i->ship == note.ship) {
					   i->waiting_for_command_ = true;
					   break;
				   }
			   }
			   	break;
		   	default:
				;
		   }
		});
}

DefaultAI::~DefaultAI() {
	while (!buildable_fields.empty()) {
		delete buildable_fields.back();
		buildable_fields.pop_back();
	}

	while (!mineable_fields.empty()) {
		delete mineable_fields.back();
		mineable_fields.pop_back();
	}

	while (!economies.empty()) {
		delete economies.back();
		economies.pop_back();
	}
}

/**
 * Main loop of computer player_ "defaultAI"
 *
 * General behaviour is defined here.
 */
void DefaultAI::think() {

	if (tribe_ == nullptr) {
		late_initialization();
	}

	const uint32_t gametime = static_cast<uint32_t>(game().get_gametime());

	if (next_ai_think_ > gametime) {
		return;
	}

	// AI now thinks twice in a seccond, if the game engine allows this
	// if too busy, the period can be many seconds.
	next_ai_think_ = gametime + 500;
	ScheduleTasks DueTask = ScheduleTasks::kIdle;
	DueTask = get_oldest_task(gametime);
	schedStat[static_cast<uint32_t>(DueTask)] += 1;

	// now AI runs a job selected above to be performed in this turn
	// (only one but some of them needs to run check_economies() to
	// guarantee consistency)
	// job names are selfexplanatory
	switch (DueTask) {
		case ScheduleTasks::kBbuildableFieldsCheck :
			update_all_buildable_fields(gametime);
			taskDue[ScheduleTasks::kBbuildableFieldsCheck] = gametime + kMinBFCheckInterval;
			break;
		case ScheduleTasks::kMineableFieldsCheck :
			update_all_mineable_fields(gametime);
			taskDue[ScheduleTasks::kMineableFieldsCheck] = gametime + kMinMFCheckInterval;
			break;
		case ScheduleTasks::kRoadCheck :
			if (check_economies()) {  // is a must
				return;
			};
			taskDue[ScheduleTasks::kRoadCheck] = gametime + 400;
			improve_roads(gametime);
			break;
		case ScheduleTasks::kUnbuildableFCheck :
			taskDue[ScheduleTasks::kUnbuildableFCheck] = gametime + 4000;
			update_all_not_buildable_fields();
			break;
		case ScheduleTasks::kCheckEconomies :
			check_economies();
			taskDue[ScheduleTasks::kCheckEconomies] = gametime + 8000;
			break;
		case ScheduleTasks::kProductionsitesStats :
			update_productionsite_stats(gametime);
			break;
		case ScheduleTasks::kConstructBuilding :
			if (check_economies()) {  // economies must be consistent
				return;
			}
			taskDue[ScheduleTasks::kConstructBuilding] = gametime + 6000;
			if (construct_building(gametime)) {
				time_of_last_construction_ = gametime;
			}
			break;
		case ScheduleTasks::kCheckProductionsites :
			if (check_economies()) {  // economies must be consistent
				return;
			}
			check_productionsites(gametime);
			taskDue[ScheduleTasks::kCheckProductionsites] = gametime + 5000;
			break;
		case ScheduleTasks::kCheckShips :
			check_ships(gametime);
			break;
		case ScheduleTasks::KMarineDecisions :
			marine_main_decisions(gametime);
			break;
		case ScheduleTasks::kCheckMines :
			if (check_economies()) {  // economies must be consistent
				return;
			}
			taskDue[ScheduleTasks::kCheckMines] = gametime + 7000;  // 7 seconds is enough
			check_mines_(gametime);
			break;
		case ScheduleTasks::kCheckMilitarysites :
			check_militarysites(gametime);
			break;
		case ScheduleTasks::kCheckTrainingsites :
			check_trainingsites(gametime);
			break;
		case ScheduleTasks::kCountMilitaryVacant :
			count_military_vacant_positions();
			taskDue[ScheduleTasks::kCountMilitaryVacant] = gametime + 90 * 1000;
			break;
		case ScheduleTasks::kWareReview :
			if (check_economies()) {  // economies must be consistent
				return;
			}
			taskDue[ScheduleTasks::kWareReview] = gametime + 15 * 60 * 1000;
			review_wares_targets(gametime);
			break;
		case ScheduleTasks::kPrintStats :
			if (check_economies()) {  // economies must be consistent
				return;
			}
			print_stats(gametime);
			break;
		case ScheduleTasks::kCheckEnemySites :
			check_enemy_sites(gametime);
			taskDue[ScheduleTasks::kCheckEnemySites] = gametime + 19 * 1000;
			break;
		case ScheduleTasks::kIdle :
			break;
		default:
			;
		}
}

/**
 * Cares for all variables not initialised during construction
 *
 * When DefaultAI is constructed, some information is not yet available (e.g.
 * world), so this is done after complete loading of the map.
 */
void DefaultAI::late_initialization() {
	player_ = game().get_player(player_number());
	tribe_ = &player_->tribe();
	log("ComputerPlayer(%d): initializing (%u)\n", player_number(), type_);

	wares.resize(game().tribes().nrwares());
	for (WareIndex i = 0; i < static_cast<WareIndex>(game().tribes().nrwares()); ++i) {
		wares.at(i).producers_ = 0;
		wares.at(i).consumers_ = 0;
		wares.at(i).preciousness_ = game().tribes().get_ware_descr(i)->preciousness(tribe_->name());
	}

	// collect information about the different buildings our tribe can construct
	const World& world = game().world();
	// NOCOM(GunChleoc) we have all buildings now. Does this affect what the AI will build?
	// At the moment, the AI doesn't build anything at all.
	for (size_t building_index = 0; building_index < game().tribes().nrbuildings(); ++building_index) {
		const BuildingDescr& bld = *game().tribes().get_building_descr(static_cast<BuildingIndex>(building_index));
		const std::string& building_name = bld.name();
		const BuildingHints& bh = bld.hints();
		buildings_.resize(buildings_.size() + 1);
		BuildingObserver& bo = buildings_.back();
		bo.name = building_name.c_str();
		bo.id = building_index;
		bo.desc = &bld;
		bo.type = BuildingObserver::BORING;
		bo.cnt_built_ = 0;
		bo.cnt_under_construction_ = 0;
		bo.cnt_target_ = 1;  // default for everything
		bo.stocklevel_ = 0;
		bo.stocklevel_time = 0;
		bo.last_dismantle_time_ = 0;
		// this is set to negative number, otherwise the AI would wait 25 sec
		// after game start not building anything
		bo.construction_decision_time_ = -60 * 60 * 1000;
		bo.build_material_shortage_ = false;
		bo.production_hint_ = -1;
		bo.current_stats_ = 0;
		bo.unoccupied_ = false;
		bo.unconnected_ = 0;
		bo.is_buildable_ = bld.is_buildable();
		bo.need_trees_ = bh.is_logproducer();
		bo.need_stones_ = bh.is_stoneproducer();
		bo.need_water_ = bh.get_needs_water();
		bo.mines_water_ = bh.mines_water();
		bo.recruitment_ = bh.for_recruitment();
		bo.space_consumer_ = bh.is_space_consumer();
		bo.expansion_type_ = bh.is_expansion_type();
		bo.fighting_type_ = bh.is_fighting_type();
		bo.mountain_conqueror_ = bh.is_mountain_conqueror();
		bo.prohibited_till_ = bh.get_prohibited_till() * 1000;  // value in conf is in seconds
		bo.forced_after_ = bh.get_forced_after() * 1000;        // value in conf is in seconds
		bo.is_port_ = bld.get_isport();
		bo.trainingsite_type_ = TrainingSiteType::kNoTS;

		if (bh.renews_map_resource()) {
			bo.production_hint_ = tribe_->safe_ware_index(bh.get_renews_map_resource());
		}

		// I just presume cut wood is named "log" in the game
		if (tribe_->safe_ware_index("log") == bo.production_hint_) {
			bo.plants_trees_ = true;
		} else {
			bo.plants_trees_ = false;
		}

		// Read all interesting data from ware producing buildings
		if (bld.type() == MapObjectType::PRODUCTIONSITE) {
			const ProductionSiteDescr& prod = dynamic_cast<const ProductionSiteDescr&>(bld);
			bo.type = bld.get_ismine() ? BuildingObserver::MINE : BuildingObserver::PRODUCTIONSITE;
			for (const WareAmount& temp_input : prod.inputs()) {
				bo.inputs_.push_back(temp_input.first);
			}
			for (const WareIndex& temp_output : prod.output_ware_types()) {
				bo.outputs_.push_back(temp_output);
			}

			if (bo.type == BuildingObserver::MINE) {
				// get the resource needed by the mine
				if (bh.get_mines()) {
					bo.mines_ = world.get_resource(bh.get_mines());
				}

				bo.mines_percent_ = bh.get_mines_percent();

				// populating mines_per_type map
				if (mines_per_type.count(bo.mines_) == 0) {
					mines_per_type[bo.mines_] = MineTypesObserver();
				}
			}

			// here we identify hunters
			if (bo.outputs_.size() == 1 && tribe_->safe_ware_index("meat") == bo.outputs_.at(0)) {
				bo.is_hunter_ = true;
			} else {
				bo.is_hunter_ = false;
			}

			// and fishers
			if (bo.outputs_.size() == 1 && tribe_->safe_ware_index("fish") == bo.outputs_.at(0)) {
				bo.is_fisher_ = true;
			} else {
				bo.is_fisher_ = false;
			}

			bo.is_shipyard_ = bh.is_shipyard();
			continue;
		}

		// now for every military building, we fill critical_built_mat_ vector
		// with critical construction wares
		// non critical are excluded (see below)
		if (bld.type() == MapObjectType::MILITARYSITE) {
			bo.type = BuildingObserver::MILITARYSITE;
			const MilitarySiteDescr& milit = dynamic_cast<const MilitarySiteDescr&>(bld);
			for (const std::pair<unsigned char, unsigned char>& temp_buildcosts : milit.buildcost()) {
				// bellow are non-critical wares
				if (tribe_->ware_index("log") == temp_buildcosts.first ||
				    tribe_->ware_index("blackwood") == temp_buildcosts.first ||
				    tribe_->ware_index("planks") == temp_buildcosts.first ||
				    tribe_->ware_index("wood") == temp_buildcosts.first ||
				    tribe_->ware_index("raw_stone") == temp_buildcosts.first ||
				    tribe_->ware_index("stone") == temp_buildcosts.first)
					continue;

				bo.critical_built_mat_.push_back(temp_buildcosts.first);
			}
			continue;
		}

		if (bld.type() == MapObjectType::WAREHOUSE) {
			bo.type = BuildingObserver::WAREHOUSE;
			continue;
		}

		if (bld.type() == MapObjectType::TRAININGSITE) {
			bo.type = BuildingObserver::TRAININGSITE;
			const TrainingSiteDescr& train = dynamic_cast<const TrainingSiteDescr&>(bld);
			for (const WareAmount& temp_input : train.inputs()) {
				bo.inputs_.push_back(temp_input.first);
			}
			bo.trainingsite_type_ = bh.get_trainingsite_type();
			// it would behave badly if no type was set
			// make sure all TS have its type set properly in conf files
			assert(bo.trainingsite_type_ != TrainingSiteType::kNoTS);
			continue;
		}

		if (bld.type() == MapObjectType::CONSTRUCTIONSITE) {
			bo.type = BuildingObserver::CONSTRUCTIONSITE;
			continue;
		}
	}

	// atlanteans they consider water as a resource
	// (together with mines, stones and wood)
	if (tribe_->name() == "atlanteans") {
		resource_necessity_water_needed_ = true;
	}

	Map& map = game().map();

	// here we generate list of all ports and their vicinity from entire map
	for (const Coords& c : map.get_port_spaces()) {
		MapRegion<Area<FCoords>> mr(map, Area<FCoords>(map.get_fcoords(c), 3));
		do {
			const int32_t hash = coords_hash(map.get_fcoords(*(mr.location().field)));
			if (port_reserved_coords.count(hash) == 0)
				port_reserved_coords.insert(hash);
		} while (mr.advance(map));

		// the same for NW neighbour of a field
		Coords c_nw;
		map.get_tln(c, &c_nw);
		MapRegion<Area<FCoords>> mr_nw(map, Area<FCoords>(map.get_fcoords(c_nw), 3));
		do {
			const int32_t hash = coords_hash(map.get_fcoords(*(mr_nw.location().field)));
			if (port_reserved_coords.count(hash) == 0)
				port_reserved_coords.insert(hash);
		} while (mr_nw.advance(map));
	}

	if (!port_reserved_coords.empty()) {
		seafaring_economy = true;
	}

	// here we scan entire map for own ships
	std::set<OPtr<Ship>> found_ships;
	for (int16_t y = 0; y < map.get_height(); ++y) {
		for (int16_t x = 0; x < map.get_width(); ++x) {
			FCoords f = map.get_fcoords(Coords(x, y));
			// there are too many bobs on the map so we investigate
			// only bobs on water
			if (f.field->nodecaps() & MOVECAPS_SWIM) {
				for (Bob* bob = f.field->get_first_bob(); bob; bob = bob->get_next_on_field()) {
					if (upcast(Ship, ship, bob)) {
						if (ship->get_owner() == player_ && !found_ships.count(ship)) {
							found_ships.insert(ship);
							gain_ship(*ship, NewShip::kFoundOnLoad);
						}
					}
				}
			}
		}
	}

	// here we scan entire map for owned unused fields and own buildings
	std::set<OPtr<PlayerImmovable>> found_immovables;
	for (int16_t y = 0; y < map.get_height(); ++y) {
		for (int16_t x = 0; x < map.get_width(); ++x) {
			FCoords f = map.get_fcoords(Coords(x, y));

			if (f.field->get_owned_by() != player_number()) {
				continue;
			}

			unusable_fields.push_back(f);

			if (upcast(PlayerImmovable, imm, f.field->get_immovable())) {
				//  Guard by a set - immovables might be on several nodes at once.
				if (&imm->owner() == player_ && !found_immovables.count(imm)) {
					found_immovables.insert(imm);
					gain_immovable(*imm);
				}
			}
		}
	}

	// blocking space consumers vicinity (when reloading a game)
	for (const ProductionSiteObserver& ps_obs : productionsites) {
		if (ps_obs.bo->space_consumer_ && !ps_obs.bo->plants_trees_) {
			MapRegion<Area<FCoords>> mr(
			   map, Area<FCoords>(map.get_fcoords(ps_obs.site->get_position()), 4));
			do {
				BlockedField blocked2(
				   map.get_fcoords(*(mr.location().field)), game().get_gametime() + 20 * 60 * 1000);
				blocked_fields.push_back(blocked2);
			} while (mr.advance(map));
		}
	}

	taskDue[ScheduleTasks::kConstructBuilding] = 0;
	taskDue[ScheduleTasks::kRoadCheck] = 1000;
	taskDue[ScheduleTasks::kCheckProductionsites] = 15 * 1000;
	taskDue[ScheduleTasks::kProductionsitesStats] = 30000;
	taskDue[ScheduleTasks::kCheckMines] = 30 * 1000;
	taskDue[ScheduleTasks::kCheckMilitarysites] = 0;
	taskDue[ScheduleTasks::kCheckShips] = 30 * 1000;
	taskDue[ScheduleTasks::kCheckEconomies] = 1000;
	taskDue[ScheduleTasks::KMarineDecisions] = 30 * 1000;
	taskDue[ScheduleTasks::kCheckTrainingsites] = 15 * 60 * 1000;
	taskDue[ScheduleTasks::kBbuildableFieldsCheck] = 1000;
	taskDue[ScheduleTasks::kMineableFieldsCheck] = 1000;
	taskDue[ScheduleTasks::kUnbuildableFCheck] = 1000;
	taskDue[ScheduleTasks::kWareReview] = 15 * 60 * 1000;
	taskDue[ScheduleTasks::kPrintStats] = 30 * 60 * 1000;
	taskDue[ScheduleTasks::kCountMilitaryVacant] = 10 * 60 * 1000;
	taskDue[ScheduleTasks::kCheckEnemySites] = 10 * 60 * 1000;
}

/**
 * Checks ALL available buildable fields.
 *
 * this shouldn't be used often, as it might hang the game for some 100
 * milliseconds if the area the computer owns is big.
 */
void DefaultAI::update_all_buildable_fields(const uint32_t gametime) {

	uint16_t i = 0;

	// we test 40 fields that were update more than 1 seconds ago
	while (!buildable_fields.empty() &&
	       (buildable_fields.front()->field_info_expiration_ - kFieldInfoExpiration + 1000) <=
	          gametime &&
	       i < 40) {
		BuildableField& bf = *buildable_fields.front();

		//  check whether we lost ownership of the node
		if (bf.coords.field->get_owned_by() != player_number()) {
			delete &bf;
			buildable_fields.pop_front();
			continue;
		}

		//  check whether we can still construct regular buildings on the node
		if ((player_->get_buildcaps(bf.coords) & BUILDCAPS_SIZEMASK) == 0) {
			unusable_fields.push_back(bf.coords);
			delete &bf;
			buildable_fields.pop_front();
			continue;
		}

		update_buildable_field(bf);
		bf.field_info_expiration_ = gametime + kFieldInfoExpiration;
		buildable_fields.push_back(&bf);
		buildable_fields.pop_front();

		i += 1;
	}
}

/**
 * Checks ALL available mineable fields.
 *
 * this shouldn't be used often, as it might hang the game for some 100
 * milliseconds if the area the computer owns is big.
 */
void DefaultAI::update_all_mineable_fields(const uint32_t gametime) {

	uint16_t i = 0;  // counter, used to track # of checked fields

	// we test 30 fields that were updated more than 1 seconds ago
	// to avoid re-test of the same field twice
	while (!mineable_fields.empty() &&
	       (mineable_fields.front()->field_info_expiration_ - kMineFieldInfoExpiration + 1000) <=
	          gametime &&
	       i < 30) {
		MineableField* mf = mineable_fields.front();

		//  check whether we lost ownership of the node
		if (mf->coords.field->get_owned_by() != player_number()) {
			delete mf;
			mineable_fields.pop_front();
			continue;
		}

		//  check whether we can still construct regular buildings on the node
		if ((player_->get_buildcaps(mf->coords) & BUILDCAPS_MINE) == 0) {
			unusable_fields.push_back(mf->coords);
			delete mf;
			mineable_fields.pop_front();
			continue;
		}

		update_mineable_field(*mf);
		mf->field_info_expiration_ = gametime + kMineFieldInfoExpiration;
		mineable_fields.push_back(mf);
		mineable_fields.pop_front();

		i += 1;
	}
}

/**
 * Checks up to 50 fields that weren't buildable the last time.
 *
 * milliseconds if the area the computer owns is big.
 */
void DefaultAI::update_all_not_buildable_fields() {
	int32_t const pn = player_number();
	uint32_t maxchecks = unusable_fields.size();

	if (maxchecks > 50) {
		maxchecks = 50;
	}

	for (uint32_t i = 0; i < maxchecks; ++i) {
		//  check whether we lost ownership of the node
		if (unusable_fields.front().field->get_owned_by() != pn) {
			unusable_fields.pop_front();
			continue;
		}

		// check whether building capabilities have improved
		if (player_->get_buildcaps(unusable_fields.front()) & BUILDCAPS_SIZEMASK) {
			buildable_fields.push_back(new BuildableField(unusable_fields.front()));
			unusable_fields.pop_front();
			update_buildable_field(*buildable_fields.back());
			continue;
		}

		if (player_->get_buildcaps(unusable_fields.front()) & BUILDCAPS_MINE) {
			mineable_fields.push_back(new MineableField(unusable_fields.front()));
			unusable_fields.pop_front();
			update_mineable_field(*mineable_fields.back());
			continue;
		}

		unusable_fields.push_back(unusable_fields.front());
		unusable_fields.pop_front();
	}
}

/// Updates one buildable field
void DefaultAI::update_buildable_field(BuildableField& field, uint16_t range, bool military) {
	// look if there is any unowned land nearby
	Map& map = game().map();
	const int32_t gametime = game().get_gametime();
	FindNodeUnowned find_unowned(player_, game());
	FindNodeUnownedMineable find_unowned_mines_pots(player_, game());
	PlayerNumber const pn = player_->player_number();
	const World& world = game().world();
	field.unowned_land_nearby_ =
	   map.find_fields(Area<FCoords>(field.coords, range), nullptr, find_unowned);
	FindNodeAllyOwned find_ally(player_, game(), player_number());
	const int32_t AllyOwnedFields =
	   map.find_fields(Area<FCoords>(field.coords, 3), nullptr, find_ally);

	field.near_border_ = false;
	if (AllyOwnedFields > 0) {
		field.near_border_ = true;
	} else if (field.unowned_land_nearby_ > 0) {
		if (map.find_fields(Area<FCoords>(field.coords, 4), nullptr, find_unowned) > 0) {
			field.near_border_ = true;
		}
	}

	// to save some CPU
	if ((mines_.size() > 8 && gametime % 3 > 0) || field.unowned_land_nearby_ == 0) {
		field.unowned_mines_pots_nearby_ = 0;
	} else {
		uint32_t close_mines =
		   map.find_fields(Area<FCoords>(field.coords, 4), nullptr, find_unowned_mines_pots);
		uint32_t distant_mines =
		   map.find_fields(Area<FCoords>(field.coords, (range + 6 < 14) ? 14 : range + 6),
		                   nullptr,
		                   find_unowned_mines_pots);
		distant_mines = distant_mines - close_mines;
		field.unowned_mines_pots_nearby_ = 4 * close_mines + distant_mines / 2;
		if (distant_mines > 0) {
			field.unowned_mines_pots_nearby_ += 15;
		}
	}

	// identifying portspace fields
	if (!field.is_portspace_) {  // if we know it, no need to do it once more
		if (player_->get_buildcaps(field.coords) & BUILDCAPS_PORT) {
			field.is_portspace_ = true;
		}
	}

	// testing for near portspaces
	if (field.portspace_nearby_ == Widelands::ExtendedBool::kUnset) {
		field.portspace_nearby_ = ExtendedBool::kFalse;
		MapRegion<Area<FCoords>> mr(map, Area<FCoords>(field.coords, 2));
		do {
			if (port_reserved_coords.count(coords_hash(mr.location())) > 0) {
				field.portspace_nearby_ = ExtendedBool::kTrue;
				break;
			}
		} while (mr.advance(map));
	}

	// testing if a port is nearby, such field will get a priority boost
	uint16_t nearest_distance = std::numeric_limits<uint16_t>::max();
	for (const WarehouseSiteObserver& wh_obs : warehousesites) {
		const uint16_t actual_distance = map.calc_distance(field.coords, wh_obs.site->get_position());
		nearest_distance = std::min(nearest_distance, actual_distance);
	}
	if (nearest_distance < 15) {
		field.port_nearby_ = true;
	} else {
		field.port_nearby_ = false;
	}

	// collect information about resources in the area
	std::vector<ImmovableFound> immovables;
	// Search in a radius of range
	map.find_immovables(Area<FCoords>(field.coords, range), &immovables);

	// Is this a general update or just for military consideration
	// (second is used in check_militarysites)
	if (!military) {
		int32_t const tree_attr = MapObjectDescr::get_attribute_id("tree");
		field.preferred_ = false;
		field.enemy_nearby_ = false;
		field.area_military_capacity_ = 0;
		field.military_loneliness_ = 1000;  // instead of floats(v-
		field.area_military_presence_ = 0;
		field.military_stationed_ = 0;
		field.trees_nearby_ = 0;
		field.space_consumers_nearby_ = 0;
		field.producers_nearby_.clear();
		field.producers_nearby_.resize(wares.size());
		field.consumers_nearby_.clear();
		field.consumers_nearby_.resize(wares.size());
		std::vector<Coords> water_list;
		std::vector<Coords> resource_list;
		std::vector<Bob*> critters_list;

		if (field.water_nearby_ == -1) {  //-1 means "value has never been calculated"

			FindNodeWater find_water(game().world());
			map.find_fields(Area<FCoords>(field.coords, 5), &water_list, find_water);
			field.water_nearby_ = water_list.size();

			if (resource_necessity_water_needed_) {  // for atlanteans
				map.find_fields(Area<FCoords>(field.coords, 14), &water_list, find_water);
				field.distant_water_ = water_list.size() - field.water_nearby_;
			}
		}

		// counting fields with fish
		if (field.water_nearby_ > 0 && (field.fish_nearby_ == -1 || gametime % 10 == 0)) {
			map.find_fields(Area<FCoords>(field.coords, 6),
			                &resource_list,
			                FindNodeResource(world.get_resource("fish")));
			field.fish_nearby_ = resource_list.size();
		}

		// counting fields with critters (game)
		// not doing this always, this does not change fast
		if (gametime % 10 == 0) {
			map.find_bobs(Area<FCoords>(field.coords, 6), &critters_list, FindBobCritter());
			field.critters_nearby_ = critters_list.size();
		}

		FCoords fse;
		map.get_neighbour(field.coords, WALK_SE, &fse);

		if (BaseImmovable const* const imm = fse.field->get_immovable()) {
			if (dynamic_cast<Flag const*>(imm) ||
			    (dynamic_cast<Road const*>(imm) && (fse.field->nodecaps() & BUILDCAPS_FLAG))) {
				field.preferred_ = true;
			}
		}

		for (uint32_t i = 0; i < immovables.size(); ++i) {
			const BaseImmovable& base_immovable = *immovables.at(i).object;

			if (upcast(PlayerImmovable const, player_immovable, &base_immovable)) {

				// TODO(unknown): Only continue; if this is an opposing site
				// allied sites should be counted for military influence
				if (player_immovable->owner().player_number() != pn) {
					if (player_->is_hostile(player_immovable->owner())) {
						field.enemy_nearby_ = true;
					}
					enemy_last_seen_ = gametime;

					continue;
				}
			}

			if (upcast(Building const, building, &base_immovable)) {
				if (upcast(ConstructionSite const, constructionsite, building)) {
					const BuildingDescr& target_descr = constructionsite->building();

					if (dynamic_cast<ProductionSiteDescr const*>(&target_descr)) {
						consider_productionsite_influence(
						   field,
						   immovables.at(i).coords,
						   get_building_observer(constructionsite->descr().name().c_str()));
					}
				}

				if (dynamic_cast<const ProductionSite*>(building)) {
					consider_productionsite_influence(
					   field,
					   immovables.at(i).coords,
					   get_building_observer(building->descr().name().c_str()));
				}
			}

			if (immovables.at(i).object->has_attribute(tree_attr)) {
				++field.trees_nearby_;
			}
		}

		// stones are not renewable, we will count them only if previous state is nonzero
		if (field.stones_nearby_ > 0 && gametime % 3 == 0) {

			field.stones_nearby_ =
				map.find_immovables(Area<FCoords>(map.get_fcoords(field.coords), 6),
					nullptr,
		            FindImmovableAttribute(MapObjectDescr::get_attribute_id("granite")));

			// adding 10 if stones found
			field.stones_nearby_ = (field.stones_nearby_ > 0) ? field.stones_nearby_ + 10:0;
		}

		// ground water is not renewable and its amount can only fall, we will count them only if
		// previous state is nonzero
		if (field.ground_water_ > 0) {
			field.ground_water_ = field.coords.field->get_resources_amount();
		}
	}

	// the following is done always (regardless of military or not)

	// we get immovables with higher radius
	immovables.clear();
	map.find_immovables(Area<FCoords>(field.coords, (range < 11) ? 11 : range), &immovables);
	field.military_stationed_ = 0;
	field.military_unstationed_ = 0;
	field.military_in_constr_nearby_ = 0;
	field.area_military_capacity_ = 0;
	field.military_loneliness_ = 1000;
	field.area_military_presence_ = 0;

	for (uint32_t i = 0; i < immovables.size(); ++i) {

		const BaseImmovable& base_immovable = *immovables.at(i).object;

		// testing if it is enemy-owned field
		// TODO(unknown): count such fields...
		if (upcast(PlayerImmovable const, player_immovable, &base_immovable)) {

			// TODO(unknown): Only continue; if this is an opposing site
			// allied sites should be counted for military influence
			if (player_immovable->owner().player_number() != pn) {
				if (player_->is_hostile(player_immovable->owner())) {
					field.enemy_nearby_ = true;
				}

				continue;
			}
		}

		// if we are here, immovable is ours
		if (upcast(Building const, building, &base_immovable)) {
			if (upcast(ConstructionSite const, constructionsite, building)) {
				const BuildingDescr& target_descr = constructionsite->building();

				if (upcast(MilitarySiteDescr const, target_ms_d, &target_descr)) {
					const int32_t dist = map.calc_distance(field.coords, immovables.at(i).coords);
					const int32_t radius = target_ms_d->get_conquers() + 4;

					if (radius > dist) {
						field.area_military_capacity_ +=
						   target_ms_d->get_max_number_of_soldiers() / 2 + 1;
						if (field.coords != immovables.at(i).coords) {
							field.military_loneliness_ *= static_cast<double_t>(dist) / radius;
						}
						field.military_in_constr_nearby_ += 1;
					}
				}
			}

			if (upcast(MilitarySite const, militarysite, building)) {
				const int32_t dist = map.calc_distance(field.coords, immovables.at(i).coords);
				const int32_t radius = militarysite->descr().get_conquers() + 4;

				if (radius > dist) {

					field.area_military_capacity_ += militarysite->max_soldier_capacity();
					field.area_military_presence_ += militarysite->stationed_soldiers().size();

					if (militarysite->stationed_soldiers().empty()) {
						field.military_unstationed_ += 1;
					} else {
						field.military_stationed_ += 1;
					}

					if (field.coords != immovables.at(i).coords) {
						field.military_loneliness_ *= static_cast<double_t>(dist) / radius;
					}
				}
			}
		}
	}
}

/// Updates one mineable field
void DefaultAI::update_mineable_field(MineableField& field) {
	// collect information about resources in the area
	std::vector<ImmovableFound> immovables;
	Map& map = game().map();
	map.find_immovables(Area<FCoords>(field.coords, 5), &immovables);
	field.preferred_ = false;
	field.mines_nearby_ = 0;
	FCoords fse;
	map.get_brn(field.coords, &fse);

	if (BaseImmovable const* const imm = fse.field->get_immovable()) {
		if (dynamic_cast<Flag const*>(imm) ||
		    (dynamic_cast<Road const*>(imm) && (fse.field->nodecaps() & BUILDCAPS_FLAG))) {
			field.preferred_ = true;
		}
	}

	for (const ImmovableFound& temp_immovable : immovables) {
		if (upcast(Building const, bld, temp_immovable.object)) {
			if (player_number() != bld->owner().player_number()) {
				continue;
			}
			if (bld->descr().get_ismine()) {
				if (get_building_observer(bld->descr().name().c_str()).mines_ ==
				    field.coords.field->get_resources()) {
					++field.mines_nearby_;
				}
			} else if (upcast(ConstructionSite const, cs, bld)) {
				if (cs->building().get_ismine()) {
					if (get_building_observer(cs->building().name().c_str()).mines_ ==
					    field.coords.field->get_resources()) {
						++field.mines_nearby_;
					}
				}
			}
		}
	}

	// 0 is default, and thus indicates that counting must be done
	if (field.same_mine_fields_nearby_ == 0) {
		FindNodeMineable find_mines_spots_nearby(game(), field.coords.field->get_resources());
		field.same_mine_fields_nearby_ =
		   map.find_fields(Area<FCoords>(field.coords, 4), nullptr, find_mines_spots_nearby);
	}
}

/// Updates the production and MINE sites statistics needed for construction decision.
void DefaultAI::update_productionsite_stats(uint32_t const gametime) {
	// Updating the stats every 10 seconds should be enough
	taskDue[ScheduleTasks::kProductionsitesStats] = gametime + 10000;
	uint16_t fishers_count = 0;  // used for atlanteans only

	// Reset statistics for all buildings
	for (uint32_t i = 0; i < buildings_.size(); ++i) {
		buildings_.at(i).current_stats_ = 0;
		buildings_.at(i).unoccupied_ = false;
		buildings_.at(i).unconnected_ = 0;
	}

	// Check all available productionsites
	for (uint32_t i = 0; i < productionsites.size(); ++i) {
		assert(productionsites.front().bo->cnt_built_ > 0);
		// is connected
		const bool connected_to_wh =
		   !productionsites.front().site->get_economy()->warehouses().empty();

		// unconnected buildings are excluded from statistics review
		if (connected_to_wh) {
			// Add statistics value
			productionsites.front().bo->current_stats_ +=
			   productionsites.front().site->get_crude_statistics();

			// counting fishers
			if (productionsites.front().bo->is_fisher_) {
				fishers_count += 1;
			}

			// Check whether this building is completely occupied
			productionsites.front().bo->unoccupied_ |=
			   !productionsites.front().site->can_start_working();
		} else {
			productionsites.front().bo->unconnected_ += 1;
		}

		// Now reorder the buildings
		productionsites.push_back(productionsites.front());
		productionsites.pop_front();
	}

	if (resource_necessity_water_needed_) {
		if (fishers_count == 0) {
			resource_necessity_water_ = 100;
		} else if (fishers_count == 1) {
			resource_necessity_water_ = 50;
		} else {
			resource_necessity_water_ = 10;
		}
	}

	// for mines_ also
	// Check all available mines
	for (uint32_t i = 0; i < mines_.size(); ++i) {
		assert(mines_.front().bo->cnt_built_ > 0);

		const bool connected_to_wh =
		   !mines_.front().site->get_economy()->warehouses().empty();

		// unconnected mines are excluded from statistics review
		if (connected_to_wh) {
			// Add statistics value
			mines_.front().bo->current_stats_ += mines_.front().site->get_statistics_percent();
			// Check whether this building is completely occupied
			mines_.front().bo->unoccupied_ |= !mines_.front().site->can_start_working();
		} else {
			buildings_.at(i).unconnected_ += 1;
		}

		// Now reorder the buildings
		mines_.push_back(mines_.front());
		mines_.pop_front();
	}

	// Scale statistics down
	for (uint32_t i = 0; i < buildings_.size(); ++i) {
		if ((buildings_.at(i).cnt_built_ - buildings_.at(i).unconnected_) > 0) {
			buildings_.at(i).current_stats_ /=
			   (buildings_.at(i).cnt_built_ - buildings_.at(i).unconnected_);
		}
	}
}

// * Constructs the most needed building
//   algorithm goes over all available spots and all allowed buildings,
//   scores every combination and one with highest and positive score
//   is built.
// * Buildings are split into categories
// * The logic is complex but aproximatelly:
// - buildings producing building material are preffered
// - buildings identified as basic are preffered
// - first bulding of a type is preffered
// - buildings identified as 'direct food supplier' as built after 15 min.
//   from game start
// - if a bulding is upgradeable, second building is also preffered
//   (there should be no upgrade when there are not two buildings of the same type)
// - algorigthm is trying to take into account actual utlization of buildings
//   (the one shown in GUI/game is not reliable, it calculates own statistics)
// * military buildings have own strategy, split into two situations:
// - there is no enemy
// - there is an enemy
//   Currently more military buildings are built then needed
//   and "optimalization" (dismantling not needed buildings) is done afterwards
bool DefaultAI::construct_building(uint32_t gametime) {
	//  Just used for easy checking whether a mine or something else was built.
	bool mine = false;
	bool field_blocked = false;
	uint32_t consumers_nearby_count = 0;
	std::vector<int32_t> spots_avail;
	spots_avail.resize(4);
	Map& map = game().map();

	for (int32_t i = 0; i < 4; ++i)
		spots_avail.at(i) = 0;

	for (std::list<BuildableField*>::iterator i = buildable_fields.begin();
	     i != buildable_fields.end();
	     ++i)
		++spots_avail.at((*i)->coords.field->nodecaps() & BUILDCAPS_SIZEMASK);

	spots_ = spots_avail.at(BUILDCAPS_SMALL);
	spots_ += spots_avail.at(BUILDCAPS_MEDIUM);
	spots_ += spots_avail.at(BUILDCAPS_BIG);

	// here we possible stop building of new buildings
	new_buildings_stop_ = false;
	MilitaryStrategy expansion_mode = MilitaryStrategy::kResourcesOrDefense;

	// there are many reasons why to stop building production buildings
	// (note there are numerous exceptions)
	// 1. to not have too many constructionsites
	if (num_prod_constructionsites > productionsites.size() / 7 + 2) {
		new_buildings_stop_ = true;
	}
	// 2. to not exhaust all free spots
	if (spots_ * 3 / 2 + 5 < static_cast<int32_t>(productionsites.size())) {
		new_buildings_stop_ = true;
	}
	// 3. too keep some proportions production sites vs military sites
	if ((num_prod_constructionsites + productionsites.size()) >
	    (num_milit_constructionsites + militarysites.size()) * 3) {
		new_buildings_stop_ = true;
	}
	// 4. if we do not have 3 mines at least
	if (mines_.size() < 3) {
		new_buildings_stop_ = true;
	}
	// BUT if enemy is nearby, we cancel above stop
	if (new_buildings_stop_ && enemy_last_seen_ + 2 * 60 * 1000 > gametime) {
		new_buildings_stop_ = false;
	}

	// sometimes there is too many military buildings in construction, so we must
	// prevent initialization of further buildings start
	const int32_t vacant_plus_in_construction_minus_prod =
	   vacant_mil_positions_ + 2 * num_milit_constructionsites - productionsites.size() / 7;
	if (vacant_plus_in_construction_minus_prod > 20) {
		expansion_mode = MilitaryStrategy::kNoNewMilitary;
	} else if (vacant_plus_in_construction_minus_prod > 13) {
		expansion_mode = MilitaryStrategy::kDefenseOnly;
	} else if (vacant_plus_in_construction_minus_prod > 6) {
		expansion_mode = MilitaryStrategy::kResourcesOrDefense;
	} else {
		if (unstationed_milit_buildings_ + num_milit_constructionsites >= 1) {
			expansion_mode = MilitaryStrategy::kExpansion;
		} else {
			expansion_mode = MilitaryStrategy::kPushExpansion;
		}
	}

	// we must consider need for mines
	// set necessity for mines
	// we use 'virtual mines', because also mine spots can be changed
	// to mines when AI decides so
	const int32_t virtual_mines =
	   mines_.size() + mineable_fields.size() / 15 - productionsites.size() / 25;
	resource_necessity_mines_ = 100 * (15 - virtual_mines) / 15;
	resource_necessity_mines_ = (resource_necessity_mines_ > 100) ? 100 : resource_necessity_mines_;
	resource_necessity_mines_ = (resource_necessity_mines_ < 20) ? 10 : resource_necessity_mines_;

	// here we calculate how badly we need to expand, result is number (0-100)
	// like a percent
	if (spots_ == 0) {
		resource_necessity_territory_ = 100;
	} else {
		resource_necessity_territory_ = 100 * 5 * (productionsites.size() + 5) / spots_;
		resource_necessity_territory_ =
		   (resource_necessity_territory_ > 100) ? 100 : resource_necessity_territory_;
		resource_necessity_territory_ =
		   (resource_necessity_territory_ < 10) ? 10 : resource_necessity_territory_;
		// alse we need at lest 4 big spots
		if (spots_avail.at(BUILDCAPS_BIG) < 2) {
			resource_necessity_territory_ = 100;
		}
		if (spots_avail.at(BUILDCAPS_MEDIUM) < 4) {
			resource_necessity_territory_ = 100;
		}
	}

	BuildingObserver* best_building = nullptr;
	int32_t proposed_priority = 0;
	Coords proposed_coords;

	// Remove outdated fields from blocker list
	for (std::list<BlockedField>::iterator i = blocked_fields.begin(); i != blocked_fields.end();)
		if (i->blocked_until_ < gametime) {
			i = blocked_fields.erase(i);
		} else {
			++i;
		}

	// testing big military buildings, whether critical construction
	// material is available (at least in amount of
	// 2/3 of default target amount)
	for (uint32_t j = 0; j < buildings_.size(); ++j) {

		BuildingObserver& bo = buildings_.at(j);
		if (!bo.buildable(*player_)) {
			continue;
		}

		// not doing this for non-military buildins
		if (!(bo.type == BuildingObserver::MILITARYSITE))
			continue;

		// and neither for small military buildings
		if (bo.desc->get_size() == BaseImmovable::SMALL)
			continue;

		bo.build_material_shortage_ = false;

		// checking we have enough critical material on stock
		for (uint32_t m = 0; m < bo.critical_built_mat_.size(); ++m) {
			WareIndex wt(static_cast<size_t>(bo.critical_built_mat_.at(m)));
<<<<<<< HEAD
			// using default ware quantity, not the best solution but will do
			if (get_warehoused_stock(wt) <
				 tribe_->get_ware_descr(wt)->default_target_quantity(tribe_->name()) * 2 / 3) {
=======
			// shortage = less then 3 items in warehouses
			if (get_warehoused_stock(wt) < 3) {
>>>>>>> fb984755
				bo.build_material_shortage_ = true;
			}
		}
	}

	// these are 3 helping variables
	bool output_is_needed = false;
	int16_t max_preciousness = 0;         // preciousness_ of most precious output
	int16_t max_needed_preciousness = 0;  // preciousness_ of most precious NEEDED output

	// first scan all buildable fields for regular buildings
	for (std::list<BuildableField*>::iterator i = buildable_fields.begin();
	     i != buildable_fields.end();
	     ++i) {
		BuildableField* const bf = *i;

		if (bf->field_info_expiration_ < gametime) {
			continue;
		}

		// Continue if field is blocked at the moment
		field_blocked = false;

		for (std::list<BlockedField>::iterator j = blocked_fields.begin(); j != blocked_fields.end();
		     ++j) {
			if (j->coords == bf->coords) {
				field_blocked = true;
			}
		}

		// continue;
		if (field_blocked) {
			continue;
		}

		assert(player_);
		int32_t const maxsize = player_->get_buildcaps(bf->coords) & BUILDCAPS_SIZEMASK;

		// For every field test all buildings
		for (uint32_t j = 0; j < buildings_.size(); ++j) {
			BuildingObserver& bo = buildings_.at(j);

			if (!bo.buildable(*player_)) {
				continue;
			}

			if (bo.prohibited_till_ > gametime) {
				continue;
			}

			// if current field is not big enough
			if (bo.desc->get_size() > maxsize) {
				continue;
			}

			// testing for reserved ports
			if (!bo.is_port_) {
				if (port_reserved_coords.count(coords_hash(bf->coords)) > 0) {
					continue;
				}
			}

			if (time(nullptr) % 3 == 0 && bo.total_count() > 0) {
				continue;
			}  // add randomnes and ease AI

			if (bo.type == BuildingObserver::MINE) {
				continue;
			}

			// here we do an exemption for lumberjacks, mainly in early stages of game
			// sometimes the first one is not built and AI waits too long for second attempt
			if (gametime - bo.construction_decision_time_ < kBuildingMinInterval && !bo.need_trees_) {
				continue;
			}

			if (bo.unoccupied_) {
				continue;
			}

			if (!(bo.type == BuildingObserver::MILITARYSITE) && bo.cnt_under_construction_ >= 2) {
				continue;
			}

			// so we are going to seriously evaluate this building on this field,
			// first some base info - is its output needed at all?
			check_ware_necessity(bo, &output_is_needed, &max_preciousness, &max_needed_preciousness);

			int32_t prio = 0;  // score of a bulding on a field

			if (bo.type == BuildingObserver::PRODUCTIONSITE) {

				// exclude spots on border
				if (bf->near_border_ && !bo.need_trees_ && !bo.need_stones_ && !bo.is_fisher_) {
					continue;
				}

				// this can be only a well (as by now)
				if (bo.mines_water_) {
					if (bf->ground_water_ < 2) {
						continue;
					}

					if (bo.cnt_under_construction_ + bo.unoccupied_ > 0) {
						continue;
					}

					prio = 0;
					// one well is forced
					if (bo.total_count() == 0) {
						prio = 200;
					}  // boost for first/only well
					else if (new_buildings_stop_) {
						continue;
					}

					bo.cnt_target_ = 1 + productionsites.size() / 50;

					if (bo.stocklevel_time < game().get_gametime() - 30 * 1000) {
						bo.stocklevel_ = get_stocklevel(bo);
						bo.stocklevel_time = game().get_gametime();
					}
					if (bo.stocklevel_ > 50 + productionsites.size() * 5) {
						continue;
					}
					prio += bf->ground_water_ - 2;
					prio = recalc_with_border_range(*bf, prio);

				} else if (bo.need_trees_) {  // LUMBERJACS

					bo.cnt_target_ =
					   3 + static_cast<int32_t>(mines_.size() + productionsites.size()) / 15;

					if (bo.total_count() == 0) {
						prio = 500 + bf->trees_nearby_;
					}

					else if (bo.total_count() == 1) {
						prio = 400 + bf->trees_nearby_;
					}

					else if (bf->trees_nearby_ < 2) {
						continue;
					}

					else {

						if (bo.total_count() < bo.cnt_target_) {
							prio = 75;
						} else {
							prio = 0;
						}

						if (bf->producers_nearby_.at(bo.outputs_.at(0)) > 1) {
							continue;
						}

						prio += 2 * bf->trees_nearby_ - 10 -
						        bf->producers_nearby_.at(bo.outputs_.at(0)) * 5 -
						        new_buildings_stop_ * 15;

						if (bf->near_border_) {
							prio = prio / 2;
						}
					}

				} else if (bo.need_stones_) {

					// quaries are generally to be built everywhere where stones are
					// no matter the need for stones, as stones are considered an obstacle
					// to expansion
					if (bo.cnt_under_construction_ > 0) {
						continue;
					}
					prio = bf->stones_nearby_;

					// value is initialized with 1 but minimal value that can be
					// calculated is 11
					if (prio <= 1) {
						continue;
					}

					if (bo.total_count() - bo.unconnected_ == 0) {
						prio += 150;
					}

					if (bo.stocklevel_time < game().get_gametime() - 5 * 1000) {
						bo.stocklevel_ = get_stocklevel_by_hint(static_cast<size_t>(bo.production_hint_));
						bo.stocklevel_time = game().get_gametime();
					}

					if (bo.stocklevel_ == 0) {
						prio *= 2;
					}

					// to prevent to many quaries on one spot
					prio = prio - 50 * bf->producers_nearby_.at(bo.outputs_.at(0));

					if (bf->near_border_) {
						prio = prio / 2;
					}

				} else if (bo.is_hunter_) {
					if (bf->critters_nearby_ < 5) {
						continue;
					}

					if (gametime > 5 * 60 * 1000 &&
					(bo.total_count() - bo.unconnected_  == 0)) {
						prio += 10;
					} else if (new_buildings_stop_) {
						continue;
					}

					prio +=
					   (bf->critters_nearby_ * 3) - 8 - 5 * bf->producers_nearby_.at(bo.outputs_.at(0));

				} else if (bo.is_fisher_) {  // fisher

					// ~are fishes needed?
					if (max_needed_preciousness == 0) {
						continue;
					}

					if (bo.cnt_under_construction_ + bo.unoccupied_ > 0) {
						continue;
					}

					if (bf->water_nearby_ < 2) {
						continue;
					}

					// we use preciousness to allow atlanteans to build the fishers huts
					// atlanteans have preciousness 4, other tribes 3
					if (max_needed_preciousness < 4 && new_buildings_stop_) {
						continue;
					}

					if (bo.stocklevel_time < game().get_gametime() - 5 * 1000) {
						bo.stocklevel_ = get_stocklevel_by_hint(static_cast<size_t>(bo.production_hint_));
						bo.stocklevel_time = game().get_gametime();
					}

					if (bo.stocklevel_ > 50) {
						continue;
					}

					if (bf->producers_nearby_.at(bo.outputs_.at(0)) >= 1) {
						continue;
					}

					prio = bf->fish_nearby_ - new_buildings_stop_ * 15 * bo.total_count();

				} else if (bo.production_hint_ >= 0) {
					// first setting targets (needed also for dismantling)
					if (bo.plants_trees_) {
						bo.cnt_target_ =
						   2 + static_cast<int32_t>(mines_.size() + productionsites.size()) / 15;
					} else {
						bo.cnt_target_ =
						   1 + static_cast<int32_t>(mines_.size() + productionsites.size()) / 20;
					}

					if ((bo.cnt_under_construction_ + bo.unoccupied_) > 1) {
						continue;
					}

					if (bo.plants_trees_) {  // RANGERS

						// if there are too many trees nearby
						if (bf->trees_nearby_ > 25 && bo.total_count() >= 1) {
							continue;
						}

						// for small starting spots - to prevent crowding by rangers and trees
						if (spots_ < (10 * bo.total_count()) && bo.total_count() > 0) {
							continue;
						}

						if (bo.stocklevel_time < game().get_gametime() - 5 * 1000) {
							bo.stocklevel_ =
							   get_stocklevel_by_hint(static_cast<size_t>(bo.production_hint_));
							bo.stocklevel_time = game().get_gametime();
						}

						if (bo.total_count() == 0) {
							prio = 200;
						}
						if (bo.total_count() > 2 * bo.cnt_target_) {
							continue;
						}
						// we can go above target if there is shortage of logs on stock
						else if (bo.total_count() >= bo.cnt_target_ &&
						         bo.stocklevel_ > 40 + productionsites.size() * 2) {
							continue;
						}

						// considering near trees and producers
						prio += (30 - bf->trees_nearby_) * 2 +
						        bf->producers_nearby_.at(bo.production_hint_) * 5 -
						        new_buildings_stop_ * 15;

					} else {  // FISH BREEDERS and GAME KEEPERS
						if (new_buildings_stop_ && (bo.total_count() - bo.unconnected_) > 0) {
							continue;
						}

						// especially for fish breeders
						if (bo.need_water_ && bf->water_nearby_ < 2) {
							continue;
						}
						if (bo.need_water_) {
							prio += bf->water_nearby_ / 5;
						}

						if ((bo.total_count() - bo.unconnected_) > bo.cnt_target_) {
							continue;
						}

						if (bo.stocklevel_time < game().get_gametime() - 5 * 1000) {
							bo.stocklevel_ =
							   get_stocklevel_by_hint(static_cast<size_t>(bo.production_hint_));
							bo.stocklevel_time = game().get_gametime();
						}
						if (bo.stocklevel_ > 50) {
							continue;
						}

						if (bo.total_count() == 0 && gametime > 45 * 1000) {
							prio += 100 + bf->producers_nearby_.at(bo.production_hint_) * 10;
						} else if (bf->producers_nearby_.at(bo.production_hint_) == 0) {
							continue;
						} else {
							prio += bf->producers_nearby_.at(bo.production_hint_) * 10;
						}

						if (bf->enemy_nearby_) {
							prio -= 10;
						}
					}

				} else if (bo.recruitment_ && !new_buildings_stop_) {
					// this will depend on number of mines_ and productionsites
					if (static_cast<int32_t>((productionsites.size() + mines_.size()) / 30) >
					       bo.total_count() &&
					    bo.cnt_under_construction_ == 0)
						prio = 4 + kDefaultPrioBoost;
				} else {  // finally normal productionsites
					if (bo.production_hint_ >= 0) {
						continue;
					}

					if ((bo.cnt_under_construction_ + bo.unoccupied_) > 0) {
						continue;
					}

					if (bo.forced_after_ < gametime && (bo.total_count() - bo.unconnected_) == 0) {
						prio += 150;
					} else if ((bo.cnt_built_ - bo.unconnected_) == 1 &&
					           game().get_gametime() > 40 * 60 * 1000 &&
					           bo.desc->enhancement() != INVALID_INDEX && !mines_.empty()) {
						prio += 10;
					} else if (bo.is_shipyard_) {
						if (!seafaring_economy) {
							continue;
						}
					} else if (!output_is_needed) {
						continue;
					} else if ((bo.cnt_built_ - bo.unconnected_) == 0 &&
					           game().get_gametime() > 40 * 60 * 1000) {
						prio += kDefaultPrioBoost;
					} else if ((bo.cnt_built_ - bo.unconnected_) > 1 && bo.current_stats_ > 97) {
						prio -= kDefaultPrioBoost * (new_buildings_stop_);
					} else if (new_buildings_stop_)
						continue;

					// we check separatelly buildings with no inputs and some inputs
					if (bo.inputs_.empty()) {

						prio += max_needed_preciousness + kDefaultPrioBoost;

						if (bo.space_consumer_) {  // need to consider trees nearby
							prio += 20 - (bf->trees_nearby_ / 3);
						}

						// we attempt to cluster space consumers together
						if (bo.space_consumer_) {  // need to consider trees nearby
							prio += bf->space_consumers_nearby_ * 10;
							prio += (bf->space_consumers_nearby_ > 2) ? 2 : bf->space_consumers_nearby_ * 2;
						}

						if (bo.space_consumer_ && !bf->water_nearby_) {  // not close to water
							prio += 1;
						}

						if (bo.space_consumer_ &&
						    !bf->unowned_mines_pots_nearby_) {  // not close to mountains
							prio += 1;
						}

						if (!bo.space_consumer_) {
							prio -= bf->producers_nearby_.at(bo.outputs_.at(0)) * 20;
						}  // leave some free space between them

					}

					else if (bo.is_shipyard_) {
						// for now AI builds only one shipyard
						if (bf->water_nearby_ > 3 && (bo.total_count() - bo.unconnected_) == 0 &&
						    seafaring_economy) {
							prio += kDefaultPrioBoost + productionsites.size() * 5 + bf->water_nearby_;
						}

					} else if (!bo.inputs_.empty()) {
						if ((bo.total_count() - bo.unconnected_ == 0)) {
							prio += max_needed_preciousness + kDefaultPrioBoost;
						}
						if ((bo.cnt_built_ - bo.unconnected_) > 0
							&&
							//due to very badly designed statistics and the way how
							//productionsites are working we must distinguish how many
							//outputs the site has.
							((bo.outputs_.size() == 1 && bo.current_stats_ > 75)
							||
							(bo.outputs_.size() > 1 && bo.current_stats_ > 55))) {
							prio += max_needed_preciousness + kDefaultPrioBoost - 3 +
							        (bo.current_stats_ - 55) / 8;
						}
					}

					if (prio <= 0) {
						continue;
					}

					//+1 if any consumers_ are nearby
					consumers_nearby_count = 0;

					for (size_t k = 0; k < bo.outputs_.size(); ++k)
						consumers_nearby_count += bf->consumers_nearby_.at(bo.outputs_.at(k));

					if (consumers_nearby_count > 0) {
						prio += 1;
					}
				}
			}  // production sites done
			else if (bo.type == BuildingObserver::MILITARYSITE) {

				if (!bf->unowned_land_nearby_) {
					continue;
				}

				if (military_last_build_ > gametime - 10 * 1000) {
					continue;
				}

				prio = 0;

				// calculating some sub-scores, some of them are prohibitive
				// decreasing score if some critical materials are missing
				// (relevant for medium and big buildings)
				int32_t prio_for_mat_shortage = 0;
				prio_for_mat_shortage -= bo.cnt_under_construction_ * bo.build_material_shortage_;
				if (bf->enemy_nearby_) {
					prio_for_mat_shortage *= 50;
				} else {
					prio_for_mat_shortage *= 1000;  // = prohibitive
				}

				// decreasing score if other militarysites constuctions
				// are nearby
				int32_t prio_for_in_constr = 0;
				prio_for_in_constr -= 700 * (((static_cast<int32_t>(num_milit_constructionsites) - 2) < 0) ?
									  0 :
									  (num_milit_constructionsites - 2)) /
						(militarysites.size() + 2);
				if (!bf->enemy_nearby_) {
					prio_for_in_constr *= 3;
				}

				// similarly if unmanned militarysites are nearby
				int32_t prio_for_unmanned_nearby = 0;
				prio_for_unmanned_nearby -= bf->military_in_constr_nearby_ + bf->military_unstationed_;
				if (bf->enemy_nearby_) {
					prio_for_unmanned_nearby *= 20;
				} else {
					prio_for_unmanned_nearby *= 1000;
				}

				// not continuing if score too low
				if (prio_for_in_constr + prio_for_mat_shortage + prio_for_unmanned_nearby <= -1000) {
					continue;
				}

				// is the building suitable for the situation?
				if (expansion_mode == MilitaryStrategy::kNoNewMilitary) {
					continue;
				}

				if (expansion_mode == MilitaryStrategy::kDefenseOnly && !bf->enemy_nearby_) {
					continue;
				}

				if (expansion_mode == MilitaryStrategy::kResourcesOrDefense &&
				    !(bf->unowned_mines_pots_nearby_ || bf->stones_nearby_ || bf->water_nearby_ ||
				      (bf->distant_water_ && resource_necessity_water_needed_) || bf->enemy_nearby_)) {
					continue;
				}

				if (bf->enemy_nearby_ && bo.fighting_type_) {
					;
				}  // it is ok, go on
				else if (bf->unowned_mines_pots_nearby_ > 2 &&
				         (bo.mountain_conqueror_ || bo.expansion_type_)) {
					;
				}  // it is ok, go on
				else if (bo.expansion_type_) {
					if (bo.desc->get_size() == 2 && gametime % 2 >= 1) {
						continue;
					}
					if (bo.desc->get_size() == 3 && gametime % 3 >= 1) {
						continue;
					};
				} else {
					continue;
				}  // the building is not suitable for situation


				// calculating other sub scores
				// for resources (mines, water, stones)
				int32_t prio_for_resources = 0;
				prio_for_resources += 2 * (bf->unowned_mines_pots_nearby_ * resource_necessity_mines_) / 100 +
						bf->stones_nearby_ + (bf->water_nearby_ * resource_necessity_water_) / 100;
				// special bonus due to remote water for atlanteans
				if (resource_necessity_water_needed_) {
					prio_for_resources += (bf->distant_water_ * resource_necessity_water_) / 100 / 3;
				}
				// reducing score if too little unowned land
				if (bf->unowned_land_nearby_ < 10) {
					prio_for_resources = prio_for_resources * bf->unowned_land_nearby_ / 10;
				}
				if (bf->enemy_nearby_) {  // not important when fighting enemies
					prio_for_resources /= 5;
				}

				// for unowned land nearby
				int32_t prio_for_unowned_land = 0;
				if (expansion_mode == MilitaryStrategy::kExpansion ||
				    expansion_mode == MilitaryStrategy::kPushExpansion) {
					prio_for_unowned_land +=
					   (bf->unowned_land_nearby_ * resource_necessity_territory_) / 100;
				}

				// for distance to nearest military sites
				int32_t prio_for_loneliness = bf->military_loneliness_;
				if (!bf->enemy_nearby_) {
					prio_for_loneliness /= 10;
				}

				// additional score for bigger buildings
				int32_t prio_for_size = bo.desc->get_size() - 1;
				if (bf->enemy_nearby_) {
					prio_for_size *= 30;
				} else {
					prio_for_size *= 15;
				}

				// additional score if enemy is nearby
				int32_t prio_for_enemy = 0;
				if (bf->enemy_nearby_) {
					prio_for_enemy += 50;
				}

				// a boost to prevent an expansion halt
				int32_t local_boost = 0;
				if (expansion_mode == MilitaryStrategy::kPushExpansion) {
					local_boost = 200;
				}

				// summing
				prio += prio_for_mat_shortage + prio_for_in_constr + prio_for_unmanned_nearby +
				        prio_for_resources + prio_for_unowned_land + prio_for_loneliness +
				        prio_for_size + local_boost + prio_for_enemy;

				// special bonus if a portspace is close
				if (bf->portspace_nearby_ == ExtendedBool::kTrue) {
					if (num_ports == 0) {
						prio += 25;
					} else {
						prio += 5;
					}
				}

				// penalty if we build lesser than possible building
				if (bo.desc->get_size() < maxsize) {
					prio = prio - 5;
				}

				// just generally prevent too many buildings
				prio -= 40;

			} else if (bo.type == BuildingObserver::WAREHOUSE) {

				// exclude spots on border
				if (bf->near_border_ && !bo.is_port_) {
					continue;
				}

				if (!bf->is_portspace_ && bo.is_port_) {
					continue;
				}

				if (bo.cnt_under_construction_ > 0) {
					continue;
				}

				bool warehouse_needed = false;

				//  Build one warehouse for ~every 35 productionsites and mines_.
				//  Militarysites are slightly important as well, to have a bigger
				//  chance for a warehouses (containing waiting soldiers or wares
				//  needed for soldier training) near the frontier.
				if ((static_cast<int32_t>(productionsites.size() + mines_.size()) + 20) / 35 >
				       static_cast<int32_t>(numof_warehouses_) &&
				    bo.cnt_under_construction_ == 0) {
					prio = 20;
					warehouse_needed = true;
				}

				// but generally we prefer ports
				if (bo.is_port_) {
					prio += 10;
				}

				// special boost for first port
				if (bo.is_port_ && bo.total_count() == 0 && productionsites.size() > 5 &&
				    !bf->enemy_nearby_ && bf->is_portspace_ && seafaring_economy) {
					prio += kDefaultPrioBoost + productionsites.size();
					warehouse_needed = true;
				}

				if (!warehouse_needed) {
					continue;
				}

				// iterating over current warehouses and testing a distance
				// getting distance to nearest warehouse and adding it to a score
				uint16_t nearest_distance = std::numeric_limits<uint16_t>::max();
				for (const WarehouseSiteObserver& wh_obs : warehousesites) {
					const uint16_t actual_distance =
					   map.calc_distance(bf->coords, wh_obs.site->get_position());
					nearest_distance = std::min(nearest_distance, actual_distance);
				}
				// but limit to 15
				const uint16_t max_distance_considered = 15;
				nearest_distance = std::min(nearest_distance, max_distance_considered);
				prio += nearest_distance;

				// take care about and enemies
				if (bf->enemy_nearby_) {
					prio /= 4;
				}

				if (bf->unowned_land_nearby_ && !bo.is_port_) {
					prio /= 2;
				}

			} else if (bo.type == BuildingObserver::WAREHOUSE) {

				// exclude spots on border
				if (bf->near_border_ && !bo.is_port_) {
					continue;
				}

				if (!bf->is_portspace_ && bo.is_port_) {
					continue;
				}

				if (bo.cnt_under_construction_ > 0) {
					continue;
				}

				bool warehouse_needed = false;

				//  Build one warehouse for ~every 35 productionsites and mines_.
				//  Militarysites are slightly important as well, to have a bigger
				//  chance for a warehouses (containing waiting soldiers or wares
				//  needed for soldier training) near the frontier.
				if ((static_cast<int32_t>(productionsites.size() + mines_.size()) + 20) / 35 >
				       static_cast<int32_t>(numof_warehouses_) &&
				    bo.cnt_under_construction_ == 0) {
					prio = 20;
					warehouse_needed = true;
				}

				// but generally we prefer ports
				if (bo.is_port_) {
					prio += 10;
				}

				// special boost for first port
				if (bo.is_port_ && bo.total_count() == 0 && productionsites.size() > 5 &&
				    !bf->enemy_nearby_ && bf->is_portspace_ && seafaring_economy) {
					prio += kDefaultPrioBoost + productionsites.size();
					warehouse_needed = true;
				}

				if (!warehouse_needed) {
					continue;
				}

				// iterating over current warehouses and testing a distance
				// getting distance to nearest warehouse and adding it to a score
				uint16_t nearest_distance = std::numeric_limits<uint16_t>::max();
				for (const WarehouseSiteObserver& wh_obs : warehousesites) {
					const uint16_t actual_distance =
					   map.calc_distance(bf->coords, wh_obs.site->get_position());
					nearest_distance = std::min(nearest_distance, actual_distance);
				}
				// but limit to 15
				const uint16_t max_distance_considered = 15;
				nearest_distance = std::min(nearest_distance, max_distance_considered);
				prio += nearest_distance;

				// take care about and enemies
				if (bf->enemy_nearby_) {
					prio /= 4;
				}

				if (bf->unowned_land_nearby_ && !bo.is_port_) {
					prio /= 2;
				}

			} else if (bo.type == BuildingObserver::TRAININGSITE) {

				// exclude spots on border
				if (bf->near_border_) {
					continue;
				}

				// it is a bit difficult to get a new trainer.....
				if (ts_without_trainers_) {
					continue;
				}

				// target is only one for both types
				if ((ts_basic_const_count_ + ts_advanced_const_count_) > 0) {
					continue;
				}

				// we build one training site for 100 militarysites
				if (bo.trainingsite_type_ == TrainingSiteType::kBasic &&
				    militarysites.size() / 100 < static_cast<int32_t>(ts_basic_count_)) {
					continue;
				}
				// we build one training site for 100 militarysites
				if (bo.trainingsite_type_ == TrainingSiteType::kAdvanced &&
				    militarysites.size() / 100 < static_cast<int32_t>(ts_advanced_count_)) {
					continue;
				}

				// for type1 we need 15 productionsties
				if (bo.trainingsite_type_ == TrainingSiteType::kBasic && productionsites.size() < 15) {
					continue;
				}

				// for type2 we need 4 mines
				if (bo.trainingsite_type_ == TrainingSiteType::kAdvanced && virtual_mines < 4) {
					continue;
				}

				prio = 4 + kDefaultPrioBoost;

				// take care about borders and enemies
				if (bf->enemy_nearby_) {
					prio /= 2;
				}

				if (bf->unowned_land_nearby_) {
					prio /= 2;
				}
			}

			// think of space consuming buildings nearby like farms or vineyards
			if (bo.type != BuildingObserver::MILITARYSITE) {
				prio -= bf->space_consumers_nearby_ * 10;
			}

			// Stop here, if priority is 0 or less.
			if (prio <= 0) {
				continue;
			}

			// testing also vicinity
			if (!bo.is_port_) {
				if (port_reserved_coords.count(coords_hash(bf->coords)) > 0) {
					continue;
				}
			}

			// Prefer road side fields
			prio += bf->preferred_ ? 1 : 0;
			// don't waste good land for small huts
			prio -= (maxsize - bo.desc->get_size()) * 5;

			// prefer vicinity of ports (with exemption of warehouses)
			if (bf->port_nearby_ && bo.type == BuildingObserver::MILITARYSITE) {
				prio *= 2;
			}

			if (prio > proposed_priority) {
				best_building = &bo;
				proposed_priority = prio;
				proposed_coords = bf->coords;
			}
		}  // ending loop over buildings
	}     // ending loop over fields

	// then try all mines_ - as soon as basic economy is build up.
	if (gametime > next_mine_construction_due_) {

		// not done here
		// update_all_mineable_fields(gametime);
		next_mine_construction_due_ = gametime + kNewMineConstInterval;

		if (!mineable_fields.empty()) {

			for (uint32_t i = 0; i < buildings_.size() && productionsites.size() > 8; ++i) {
				BuildingObserver& bo = buildings_.at(i);

				if (!bo.buildable(*player_) || bo.type != BuildingObserver::MINE) {
					continue;
				}

				if (bo.prohibited_till_ > gametime) {
					continue;
				}

				if (gametime - bo.construction_decision_time_ < kBuildingMinInterval) {
					continue;
				}

				// Don't build another building of this type, if there is already
				// one that is unoccupied_ at the moment
				// or under construction
				if ((bo.cnt_under_construction_ + bo.unoccupied_) > 0) {
					continue;
				}

				// testing if building's output is needed
				check_ware_necessity(
				   bo, &output_is_needed, &max_preciousness, &max_needed_preciousness);

				if (!output_is_needed && (bo.total_count() - bo.unconnected_) > 0) {
					continue;
				}

				// if current one(s) are performing badly
				if ((bo.total_count() - bo.unconnected_) >= 1 && bo.current_stats_ < 50) {
					continue;
				}

				// this is penalty if there are existing mines too close
				// it is treated as multiplicator for count of near mines
				uint32_t nearness_penalty = 0;
				if ((mines_per_type[bo.mines_].in_construction + mines_per_type[bo.mines_].finished) ==
				    0) {
					nearness_penalty = 0;
				} else {
					nearness_penalty = 30;
				}

				// bonus score to prefer if too few mines
				uint32_t bonus_score = 0;
				if ((mines_per_type[bo.mines_].in_construction + mines_per_type[bo.mines_].finished) ==
				    0) {
					bonus_score = 15;
				} else if ((mines_per_type[bo.mines_].in_construction +
				            mines_per_type[bo.mines_].finished) == 1) {
					bonus_score = 5;
				}

				// iterating over fields
				for (std::list<MineableField*>::iterator j = mineable_fields.begin();
				     j != mineable_fields.end();
				     ++j) {

					MineableField* const mf = *j;

					if (mf->field_info_expiration_ <= gametime) {
						continue;
					}

					if (mf->coords.field->get_resources() != bo.mines_) {
						continue;
					}

					int32_t prio = 0;
					MapRegion<Area<FCoords>> mr(map, Area<FCoords>(mf->coords, 2));
					do {
						if (bo.mines_ == mr.location().field->get_resources()) {
							prio += mr.location().field->get_resources_amount();
						}
					} while (mr.advance(map));

					prio /= 10;

					// Only build mines_ on locations where some material can be mined
					if (prio < 1) {
						continue;
					}

					// applying nearnes penalty
					prio -= mf->mines_nearby_ * nearness_penalty;

					// applying bonus score
					prio += bonus_score;

					// applying max needed
					prio += max_needed_preciousness * 3;

					// prefer mines in the middle of mine fields of the
					// same type, so we add a small bonus here
					// depending on count of same mines nearby,
					// though this does not reflects how many resources
					// are (left) in nearby mines
					prio += mf->same_mine_fields_nearby_;

					// Continue if field is blocked at the moment
					bool blocked = false;

					for (std::list<BlockedField>::iterator k = blocked_fields.begin();
					     k != blocked_fields.end();
					     ++k)
						if ((*j)->coords == k->coords) {
							blocked = true;
							break;
						}

					if (blocked) {

						continue;
					}

					// Prefer road side fields
					prio += mf->preferred_ ? 1 : 0;

					if (prio > proposed_priority) {
						best_building = &bo;
						proposed_priority = prio;
						proposed_coords = mf->coords;
						mine = true;
					}
				}  // end of evaluation of field
			}

		}  // section if mine size >0
	}     // end of mines_ section

	// if there is no winner:
	if (best_building == nullptr) {
		return false;
	}

	// send the command to construct a new building
	game().send_player_build(player_number(), proposed_coords, best_building->id);
	BlockedField blocked(
	   game().map().get_fcoords(proposed_coords), game().get_gametime() + 120000);  // two minutes
	blocked_fields.push_back(blocked);

	// we block also nearby fields
	// if farms and so on, for quite a long time
	// if military sites only for short time for AI can update information on near buildable fields
	if ((best_building->space_consumer_ && !best_building->plants_trees_) ||
	    best_building->type == BuildingObserver::MILITARYSITE) {
		uint32_t block_time = 0;
		uint32_t block_area = 0;
		if (best_building->space_consumer_) {
			block_time = 45 * 60 * 1000;
			block_area = 3;
		} else {  // militray buildings for a very short time
			block_time = 25 * 1000;
			block_area = 6;
		}

		MapRegion<Area<FCoords>> mr(map, Area<FCoords>(map.get_fcoords(proposed_coords), block_area));
		do {
			BlockedField blocked2(
			   map.get_fcoords(*(mr.location().field)), game().get_gametime() + block_time);
			blocked_fields.push_back(blocked2);
		} while (mr.advance(map));
	}

	if (!(best_building->type == BuildingObserver::MILITARYSITE)) {
		best_building->construction_decision_time_ = gametime;
	} else {  // very ugly hack here
		military_last_build_ = gametime;
		best_building->construction_decision_time_ = gametime - kBuildingMinInterval / 2;
	}

	// set the type of update that is needed
	if (mine) {
		next_mine_construction_due_ = gametime + kBusyMineUpdateInterval;
	}

	return true;
}

// improves current road system
bool DefaultAI::improve_roads(uint32_t gametime) {

	// first force a split on roads that are longer than 3 parts
	// with exemption when there is too few building spots
	if (spots_ > 20 && !roads.empty()) {
		const Path& path = roads.front()->get_path();

		if (path.get_nsteps() > 3) {
			const Map& map = game().map();
			CoordPath cp(map, path);
			// try to split after two steps
			CoordPath::StepVector::size_type i = cp.get_nsteps() - 1, j = 1;

			for (; i >= j; --i, ++j) {
				{
					const Coords c = cp.get_coords().at(i);

					if (map[c].nodecaps() & BUILDCAPS_FLAG) {
						game().send_player_build_flag(player_number(), c);
						return true;
					}
				}
				{
					const Coords c = cp.get_coords().at(j);

					if (map[c].nodecaps() & BUILDCAPS_FLAG) {
						game().send_player_build_flag(player_number(), c);
						return true;
					}
				}
			}

			// Unable to set a flag - perhaps the road was build stupid
			game().send_player_bulldoze(*const_cast<Road*>(roads.front()));
		}

		roads.push_back(roads.front());
		roads.pop_front();

		// occasionaly we test if the road can be dismounted
		if (gametime % 5 == 0) {
			const Road& road = *roads.front();
			if (dispensable_road_test(*const_cast<Road*>(&road))) {
				game().send_player_bulldoze(*const_cast<Road*>(&road));
				return true;
			}
		}
	}

	if (inhibit_road_building_ >= gametime) {
		return false;
	}

	// now we rotate economies and flags to get one flag to go on with
	if (economies.empty()) {
		return check_economies();
	}

	if (economies.size() >= 2) {  // rotating economies
		economies.push_back(economies.front());
		economies.pop_front();
	}

	EconomyObserver* eco = economies.front();
	if (eco->flags.empty()) {
		return check_economies();
	}
	if (eco->flags.size() > 1) {
		eco->flags.push_back(eco->flags.front());
		eco->flags.pop_front();
	}

	const Flag& flag = *eco->flags.front();

	// now we test if it is dead end flag, if yes, destroying it
	if (flag.is_dead_end() && flag.current_wares() == 0) {
		game().send_player_bulldoze(*const_cast<Flag*>(&flag));
		eco->flags.pop_front();
		return true;
	}

	bool is_warehouse = false;
	if (Building* b = flag.get_building()) {
		BuildingObserver& bo = get_building_observer(b->descr().name().c_str());
		if (bo.type == BuildingObserver::WAREHOUSE) {
			is_warehouse = true;
		}
	}

	// if this is end flag (or sole building) or just randomly
	if (flag.nr_of_roads() <= 1 || gametime % 10 == 0) {
		create_shortcut_road(flag, 11, 20, gametime);
		inhibit_road_building_ = gametime + 800;
		// a warehouse with 3 or less roads
	} else if (is_warehouse && flag.nr_of_roads() <= 3) {
		create_shortcut_road(flag, 9, -1, gametime);
		inhibit_road_building_ = gametime + 400;
		// and when a flag is full with wares
	} else if (flag.current_wares() > 5) {
		create_shortcut_road(flag, 9, -2, gametime);
		inhibit_road_building_ = gametime + 400;
	}

	return false;
}

// the function takes a road (road is smallest section of roads with two flags on the ends)
// and tries to find alternative route from one flag to another.
// if route exists, it is not too long, and current road is not intensively used
// the road can be dismantled
bool DefaultAI::dispensable_road_test(Widelands::Road& road) {

	Flag& roadstartflag = road.get_flag(Road::FlagStart);
	Flag& roadendflag = road.get_flag(Road::FlagEnd);

	if (roadstartflag.current_wares() > 0 || roadendflag.current_wares() > 0) {
		return false;
	}

	std::priority_queue<NearFlag> queue;
	// only used to collect flags reachable walking over roads
	std::vector<NearFlag> reachableflags;
	queue.push(NearFlag(roadstartflag, 0, 0));
	uint8_t pathcounts = 0;
	uint8_t checkradius = 8;
	Map& map = game().map();

	// algorithm to walk on roads
	while (!queue.empty()) {

		// testing if we stand on the roadendflag
		// if is is for first time, just go on,
		// if second time, the goal is met, function returns true
		if (roadendflag.get_position().x == queue.top().flag->get_position().x &&
		    roadendflag.get_position().y == queue.top().flag->get_position().y) {
			pathcounts += 1;
			if (pathcounts > 1) {
				// OK, this is a second route how to get to roadendflag
				return true;
			}
			queue.pop();
			continue;
		}

		std::vector<NearFlag>::iterator f =
		   find(reachableflags.begin(), reachableflags.end(), queue.top().flag);

		if (f != reachableflags.end()) {
			queue.pop();
			continue;
		}

		reachableflags.push_back(queue.top());
		queue.pop();
		NearFlag& nf = reachableflags.back();

		for (uint8_t i = 1; i <= 6; ++i) {
			Road* const near_road = nf.flag->get_road(i);

			if (!near_road) {
				continue;
			}

			Flag* endflag = &near_road->get_flag(Road::FlagStart);

			if (endflag == nf.flag) {
				endflag = &near_road->get_flag(Road::FlagEnd);
			}

			int32_t dist = map.calc_distance(roadstartflag.get_position(), endflag->get_position());

			if (dist > checkradius) {  //  out of range of interest
				continue;
			}

			queue.push(NearFlag(*endflag, 0, dist));
		}
	}
	return false;
}

// trying to connect the flag to another one, be it from own economy
// or other economy
bool DefaultAI::create_shortcut_road(const Flag& flag,
                                     uint16_t checkradius,
                                     int16_t min_reduction,
                                     int32_t gametime) {

	// Increasing the failed_connection_tries counter
	// At the same time it indicates a time an economy is without a warehouse
	EconomyObserver* eco = get_economy_observer(flag.economy());

	// if we passed grace time this will be last attempt and if it fails
	// building is destroyes
	bool last_attempt_ = false;

	// this should not happen, but if the economy has a warehouse and a dismantle
	// grace time set, we must 'zero' the dismantle grace time
	if (!flag.get_economy()->warehouses().empty() &&
	    eco->dismantle_grace_time_ != std::numeric_limits<int32_t>::max()) {
		eco->dismantle_grace_time_ = std::numeric_limits<int32_t>::max();
	}

	// first we deal with situations when this is economy with no warehouses
	// and this is a flag belonging to a building/constructionsite
	// such economy must get dismantle grace time (if not set yet)
	// end sometimes extended checkradius
	if (flag.get_economy()->warehouses().empty() && flag.get_building()) {

		// occupied military buildings get special treatment
		//(extended grace time + longer radius)
		bool occupied_military_ = false;
		Building* b = flag.get_building();
		if (upcast(MilitarySite, militb, b)) {
			if (militb->stationed_soldiers().size() > 0) {
				occupied_military_ = true;
			}
		}

		// if we are within grace time, it is OK, just go on
		if (eco->dismantle_grace_time_ > gametime &&
		    eco->dismantle_grace_time_ != std::numeric_limits<int32_t>::max()) {
			;

			// if grace time is not set, this is probably first time without a warehouse and we must
			// set it
		} else if (eco->dismantle_grace_time_ == std::numeric_limits<int32_t>::max()) {

			// constructionsites
			if (upcast(ConstructionSite const, constructionsite, flag.get_building())) {
				BuildingObserver& bo =
				   get_building_observer(constructionsite->building().name().c_str());
				// first very special case - a port (in the phase of constructionsite)
				// this might be a new colonization port
				if (bo.is_port_) {
					eco->dismantle_grace_time_ = gametime + 60 * 60 * 1000;  // one hour should be enough
				} else {  // other constructionsites, usually new (standalone) constructionsites
					eco->dismantle_grace_time_ =
					   gametime + 30 * 1000 +            // very shot time is enough
					   (eco->flags.size() * 30 * 1000);  // + 30 seconds for every flag in economy
				}

				// buildings
			} else {

				if (occupied_military_) {
					eco->dismantle_grace_time_ =
					   (gametime + 90 * 60 * 1000) + (eco->flags.size() * 20 * 1000);

				} else {  // for other normal buildings
					eco->dismantle_grace_time_ =
					   gametime + (45 * 60 * 1000) + (eco->flags.size() * 20 * 1000);
				}
			}

			// we have passed grace_time - it is time to dismantle
		} else {
			last_attempt_ = true;
			// we increase a check radius in last attempt
			checkradius += 2;
		}

		// and bonus for occupied military buildings:
		if (occupied_military_) {
			checkradius += 4;
		}

		// and generally increase radius for unconnected buildings
		checkradius += 2;
	}

	Map& map = game().map();

	// 1. first we collect all reachange points
	std::vector<NearFlag> nearflags;
	std::unordered_set<uint32_t> lookuptable;

	FindNodeWithFlagOrRoad functor;
	CheckStepRoadAI check(player_, MOVECAPS_WALK, true);
	std::vector<Coords> reachable;

	// vector reachable now contains all suitable fields
	const uint32_t reachable_fields_count = map.find_reachable_fields(
	   Area<FCoords>(map.get_fcoords(flag.get_position()), checkradius), &reachable, check, functor);

	if (reachable_fields_count == 0) {
		return false;
	}

	for (const Coords& reachable_coords : reachable) {

		// first make sure there is an immovable (should be, but still)
		if (upcast(PlayerImmovable const, player_immovable, map[reachable_coords].get_immovable())) {

			// if it is the road, make a flag there
			if (dynamic_cast<const Road*>(map[reachable_coords].get_immovable())) {
				game().send_player_build_flag(player_number(), reachable_coords);
			}

			// do not go on if it is not a flag
			if (!dynamic_cast<const Flag*>(map[reachable_coords].get_immovable())) {
				continue;
			}

			// testing if a flag/road's economy has a warehouse, if not we are not
			// interested to connect to it
			if (player_immovable->economy().warehouses().size() == 0) {
				continue;
			}

			// now make sure that this field has not been processed yet
			const uint32_t hash = coords_hash(reachable_coords);
			if (lookuptable.count(hash) == 0) {
				lookuptable.insert(hash);

				// adding flag into NearFlags if road is possible
				std::unique_ptr<Path> path2(new Path());

				if (map.findpath(flag.get_position(), reachable_coords, 0, *path2, check) >= 0) {

					// path is possible, but for now we presume connection
					//'walking on existing roads' is not possible
					// so we assign 'virtual distance'
					int32_t virtual_distance = 0;
					// the same economy, but connection not spotted above via "walking on roads"
					// algorithm
					if (player_immovable->get_economy() == flag.get_economy()) {
						virtual_distance = 50;
					} else  // and now different economies
					{
						virtual_distance = 100;
					}

					// distance as the crow flies
					const int32_t dist = map.calc_distance(flag.get_position(), reachable_coords);

					nearflags.push_back(
					   NearFlag(*dynamic_cast<const Flag*>(map[reachable_coords].get_immovable()),
					            virtual_distance,
					            dist));
				}
			}
		}
	}

	// now we walk over roads and if field is reachable by roads, we change distance asigned before
	std::priority_queue<NearFlag> queue;
	std::vector<NearFlag> nearflags_tmp;  // only used to collect flags reachable walk over roads
	queue.push(NearFlag(flag, 0, 0));

	// algorithm to walk on roads
	while (!queue.empty()) {
		std::vector<NearFlag>::iterator f =
		   find(nearflags_tmp.begin(), nearflags_tmp.end(), queue.top().flag);

		if (f != nearflags_tmp.end()) {
			queue.pop();
			continue;
		}

		nearflags_tmp.push_back(queue.top());
		queue.pop();
		NearFlag& nf = nearflags_tmp.back();

		for (uint8_t i = 1; i <= 6; ++i) {
			Road* const road = nf.flag->get_road(i);

			if (!road) {
				continue;
			}

			Flag* endflag = &road->get_flag(Road::FlagStart);

			if (endflag == nf.flag) {
				endflag = &road->get_flag(Road::FlagEnd);
			}

			int32_t dist = map.calc_distance(flag.get_position(), endflag->get_position());

			if (dist > checkradius) {  //  out of range of interest
				continue;
			}

			queue.push(NearFlag(*endflag, nf.cost_ + road->get_path().get_nsteps(), dist));
		}
	}

	// iterating over nearflags_tmp, each item in nearflags_tmp should be contained also in nearflags
	// so for each corresponding field in nearflags we update "cost" (distance on existing roads)
	// to actual value
	for (std::vector<NearFlag>::iterator nf_walk_it = nearflags_tmp.begin();
	     nf_walk_it != nearflags_tmp.end();
	     ++nf_walk_it) {
		uint32_t const hash_walk = coords_hash(nf_walk_it->flag->get_position());
		if (lookuptable.count(hash_walk) > 0) {
			// iterating over nearflags
			for (std::vector<NearFlag>::iterator nf_it = nearflags.begin(); nf_it != nearflags.end();
			     ++nf_it) {
				uint32_t const hash = coords_hash(nf_it->flag->get_position());
				if (hash == hash_walk) {
					// decreasing "cost" (of walking via roads)
					if (nf_it->cost_ > nf_walk_it->cost_) {
						nf_it->cost_ = nf_walk_it->cost_;
					}
				}
			}
		}
	}

	// ordering nearflags
	std::sort(nearflags.begin(), nearflags.end(), CompareShortening());

	// this is just a random number, will be used later
	int32_t random_gametime = game().get_gametime();

	// the problem here is that send_player_build_road() does not return success/failed
	// if it did, we would just test the first nearflag, then go on with further flags until
	// a road is built or nearflags are exhausted
	// but now we must just randomly pick one of nearflags
	// probabililty of picking decreases with position in nearflags
	for (uint32_t i = 0; i < nearflags.size() && i < 10; ++i) {
		NearFlag& nf = nearflags.at(i);

		// terminating looping if reduction is too low (nearflags are sorted by reduction)
		if ((nf.cost_ - nf.distance_) < min_reduction) {
			return false;
		}

		// testing the nearflag
		// usually we allow connecting only if both flags are closer then 'checkradius-2'
		// with exeption the flag belongs to a small economy (typically a new building not connected
		// yet)
		if ((nf.cost_ - nf.distance_) >= min_reduction && nf.distance_ >= 2 &&
		    nf.distance_ < checkradius - 2) {

			// sometimes the shortest road is not the buildable, even if map.findpath claims so
			// best so we add some randomness
			random_gametime /= 3;
			if (random_gametime % 3 > 1) {
				continue;
			}

			Path& path = *new Path();

			// value of pathcost is not important, it just indicates, that the path can be built
			const int32_t pathcost =
			   map.findpath(flag.get_position(), nf.flag->get_position(), 0, path, check);

			if (pathcost >= 0) {
				if (static_cast<int32_t>(nf.cost_ - path.get_nsteps()) > min_reduction) {
					game().send_player_build_road(player_number(), path);
					return true;
				}
			}
			delete &path;
		}
	}

	// if all possible roads skipped
	if (last_attempt_) {
		Building* bld = flag.get_building();
		// first we block the field for 15 minutes, probably it is not good place to build a
		// building on
		BlockedField blocked(
		   game().map().get_fcoords(bld->get_position()), game().get_gametime() + 15 * 60 * 1000);
		blocked_fields.push_back(blocked);
		eco->flags.remove(&flag);
		game().send_player_bulldoze(*const_cast<Flag*>(&flag));
		return true;
	}

	return false;
}

/**
 * Checks if anything in one of the economies changed and takes care for these
 * changes.
 *
 * \returns true, if something was changed.
 */
bool DefaultAI::check_economies() {
	while (!new_flags.empty()) {
		const Flag& flag = *new_flags.front();
		new_flags.pop_front();
		get_economy_observer(flag.economy())->flags.push_back(&flag);
	}

	for (std::list<EconomyObserver*>::iterator obs_iter = economies.begin();
	     obs_iter != economies.end();
	     ++obs_iter) {
		// check if any flag has changed its economy
		std::list<Flag const*>& fl = (*obs_iter)->flags;

		for (std::list<Flag const*>::iterator j = fl.begin(); j != fl.end();) {
			if (&(*obs_iter)->economy != &(*j)->economy()) {
				get_economy_observer((*j)->economy())->flags.push_back(*j);
				j = fl.erase(j);
			} else {
				++j;
			}
		}

		// if there are no more flags in this economy,
		// we no longer need it's observer
		if ((*obs_iter)->flags.empty()) {
			delete *obs_iter;
			economies.erase(obs_iter);
			return true;
		}
	}
	return false;
}

/**
 * checks the first productionsite in list, takes care if it runs out of
 * resources and finally reenqueues it at the end of the list.
 *
 * \returns true, if something was changed.
 */
bool DefaultAI::check_productionsites(uint32_t gametime) {
	if (productionsites.empty()) {
		return false;
	}

	bool changed = false;
	// Reorder and set new values; - better now because there are multiple returns in the function
	productionsites.push_back(productionsites.front());
	productionsites.pop_front();

	// Get link to productionsite that should be checked
	ProductionSiteObserver& site = productionsites.front();

	// first we werify if site is working yet (can be unoccupied since the start)
	if (!site.site->can_start_working()) {
		site.unoccupied_till_ = game().get_gametime();
	}

	// is it connected to wh at all?
	const bool connected_to_wh = !site.site->get_economy()->warehouses().empty();

	// do not dismantle or upgrade the same type of building too soon - to give some time to update
	// statistics
	if (site.bo->last_dismantle_time_ > game().get_gametime() - 30 * 1000) {
		return false;
	}

	// Get max radius of recursive workarea
	WorkareaInfo::size_type radius = 0;
	const WorkareaInfo& workarea_info = site.bo->desc->m_workarea_info;
	for (const std::pair<uint32_t, std::set<std::string>>& temp_info : workarea_info) {
		if (radius < temp_info.first) {
			radius = temp_info.first;
		}
	}

	Map& map = game().map();

	// first we try to upgrade
	// Upgrading policy
	// a) if there are two buildings and none enhanced and there are workers
	// available, one is to be enhanced
	// b) if there are two buildings
	// statistics percents are decisive
	const BuildingIndex enhancement = site.site->descr().enhancement();
	if (connected_to_wh && enhancement != INVALID_INDEX &&
	    (site.bo->cnt_built_ - site.bo->unoccupied_) > 1) {

		BuildingIndex enbld = INVALID_INDEX;  // to get rid of this

		// Only enhance buildings that are allowed (scenario mode)
		// do not do decisions to fast
		if (player_->is_building_type_allowed(enhancement)) {

			const BuildingDescr& bld = *tribe_->get_building_descr(enhancement);
			BuildingObserver& en_bo = get_building_observer(bld.name().c_str());
			BuildingObserver* bestbld = nullptr;

			if (gametime - en_bo.construction_decision_time_ >= kBuildingMinInterval &&
			    (en_bo.cnt_under_construction_ + en_bo.unoccupied_) == 0) {

				// don't upgrade without workers
				if (site.site->has_workers(enhancement, game())) {

					// forcing first upgrade
					if (en_bo.cnt_built_ == 0 && !mines_.empty()) {
						enbld = enhancement;
						bestbld = &en_bo;
					}

					// if the decision was not made yet, consider normal upgrade
					if (enbld == INVALID_INDEX) {
						// compare the performance %
						if (static_cast<int32_t>(en_bo.current_stats_) -
						       static_cast<int32_t>(site.bo->current_stats_) >
						    20) {

							enbld = enhancement;
							bestbld = &en_bo;
						}

						if ((static_cast<int32_t>(en_bo.current_stats_) > 85 &&
						     en_bo.total_count() * 2 < site.bo->total_count()) ||
						    (static_cast<int32_t>(en_bo.current_stats_) > 50 &&
						     en_bo.total_count() * 4 < site.bo->total_count())) {

							enbld = enhancement;
							bestbld = &en_bo;
						}
					}
				}
			}

			// Enhance if enhanced building is useful
			// additional: we dont want to lose the old building
			if (enbld != INVALID_INDEX) {
				game().send_player_enhance_building(*site.site, enbld);
				bestbld->construction_decision_time_ = gametime;

				return true;
			}
		}
	}

	// Lumberjack / Woodcutter handling
	if (site.bo->need_trees_) {

		// Do not destruct the last few lumberjacks
		if (site.bo->cnt_built_ <= site.bo->cnt_target_) {
			return false;
		}

		if (site.site->get_statistics_percent() > 20) {
			return false;
		}

		const uint32_t remaining_trees =
		   map.find_immovables(Area<FCoords>(map.get_fcoords(site.site->get_position()), radius),
		                       nullptr,
		                       FindImmovableAttribute(MapObjectDescr::get_attribute_id("tree")));

		// do not dismantle if there are some trees remaining
		if (remaining_trees > 5) {
			return false;
		}

		if (site.bo->stocklevel_time < game().get_gametime() - 10 * 1000) {
			site.bo->stocklevel_ = get_stocklevel(*site.bo);
			site.bo->stocklevel_time = game().get_gametime();
		}

		// if we need wood badly
		if (remaining_trees > 0 && site.bo->stocklevel_ <= 50) {
			return false;
		}

		// so finally we dismantle the lumberjac
		site.bo->last_dismantle_time_ = game().get_gametime();
		flags_to_be_removed.push_back(site.site->base_flag().get_position());
		if (connected_to_wh) {
			game().send_player_dismantle(*site.site);
		} else {
			game().send_player_bulldoze(*site.site);
		}

		return true;
	}

	// Wells handling
	if (site.bo->mines_water_) {
		if (site.unoccupied_till_ + 6 * 60 * 1000 < gametime &&
		    site.site->get_statistics_percent() == 0) {
			site.bo->last_dismantle_time_ = gametime;
			flags_to_be_removed.push_back(site.site->base_flag().get_position());
			if (connected_to_wh) {
				game().send_player_dismantle(*site.site);
			} else {
				game().send_player_bulldoze(*site.site);
			}

			return true;
		}

		// do not consider dismantling if we are under target
		if (site.bo->last_dismantle_time_ + 90 * 1000 > game().get_gametime()) {
			return false;
		}

		// now we test the stocklevel and dismantle the well if we have enough water
		// but first we make sure we do not dismantle a well too soon
		// after dismantling previous one
		if (site.bo->stocklevel_time < game().get_gametime() - 5 * 1000) {
			site.bo->stocklevel_ = get_stocklevel(*site.bo);
			site.bo->stocklevel_time = game().get_gametime();
		}
		if (site.bo->stocklevel_ > 250 + productionsites.size() * 5) {  // dismantle
			site.bo->last_dismantle_time_ = game().get_gametime();
			flags_to_be_removed.push_back(site.site->base_flag().get_position());
			if (connected_to_wh) {
				game().send_player_dismantle(*site.site);
			} else {
				game().send_player_bulldoze(*site.site);
			}
			return true;
		}

		return false;
	}

	// Quarry handling
	if (site.bo->need_stones_) {

		if (map.find_immovables(
		       Area<FCoords>(map.get_fcoords(site.site->get_position()), 6),
		       nullptr,

		       FindImmovableAttribute(MapObjectDescr::get_attribute_id("granite"))) == 0) {
			// destruct the building and it's flag (via flag destruction)
			// the destruction of the flag avoids that defaultAI will have too many
			// unused roads - if needed the road will be rebuild directly.
			flags_to_be_removed.push_back(site.site->base_flag().get_position());
			if (connected_to_wh) {
				game().send_player_dismantle(*site.site);
			} else {
				game().send_player_bulldoze(*site.site);
			}
			return true;
		}

		if (site.unoccupied_till_ + 6 * 60 * 1000 < gametime &&
		    site.site->get_statistics_percent() == 0) {
			// it is possible that there are stones but quary is not able to mine them
			site.bo->last_dismantle_time_ = game().get_gametime();
			flags_to_be_removed.push_back(site.site->base_flag().get_position());
			if (connected_to_wh) {
				game().send_player_dismantle(*site.site);
			} else {
				game().send_player_bulldoze(*site.site);
			}

			return true;
		}

		return false;
	}

	// All other SPACE_CONSUMERS without input and above target_count
	if (site.bo->inputs_.empty()  // does not consume anything
	    &&
	    site.bo->production_hint_ == -1  // not a renewing building (forester...)
	    &&
	    site.unoccupied_till_ + 10 * 60 * 1000 < gametime  // > 10 minutes old
	    &&
	    site.site->can_start_working()  // building is occupied
	    &&
	    site.bo->space_consumer_ && !site.bo->plants_trees_) {

		// if we have more buildings then target
		if ((site.bo->cnt_built_ - site.bo->unconnected_) > site.bo->cnt_target_) {
			if (site.bo->stocklevel_time < game().get_gametime() - 5 * 1000) {
				site.bo->stocklevel_ = get_stocklevel(*site.bo);
				site.bo->stocklevel_time = game().get_gametime();
			}

			if (site.site->get_statistics_percent() < 30 &&
			    site.bo->stocklevel_ > 100) {  // production stats == 0%
				site.bo->last_dismantle_time_ = game().get_gametime();
				flags_to_be_removed.push_back(site.site->base_flag().get_position());
				if (connected_to_wh) {
					game().send_player_dismantle(*site.site);
				} else {
					game().send_player_bulldoze(*site.site);
				}
				return true;
			}
		}

		// a building can be dismanteld if it performs too bad, if it is not the last one
		if (site.site->get_statistics_percent() <= 10 && site.bo->cnt_built_ > 1) {

			flags_to_be_removed.push_back(site.site->base_flag().get_position());
			if (connected_to_wh) {
				game().send_player_dismantle(*site.site);
			} else {
				game().send_player_bulldoze(*site.site);
			}
			return true;
		}

		return false;
	}

	// buildings with inputs_, checking if we can a dismantle some due to low performance
	if (!site.bo->inputs_.empty() && (site.bo->cnt_built_ - site.bo->unoccupied_) >= 3 &&
	    site.site->can_start_working() &&
	    site.site->get_statistics_percent() < 20 &&  // statistics for the building
	    site.bo->current_stats_ < 30 &&              // overall statistics
	    (game().get_gametime() - site.unoccupied_till_) > 10 * 60 * 1000) {

		site.bo->last_dismantle_time_ = game().get_gametime();
		flags_to_be_removed.push_back(site.site->base_flag().get_position());
		if (connected_to_wh) {
			game().send_player_dismantle(*site.site);
		} else {
			game().send_player_bulldoze(*site.site);
		}
		return true;
	}

	// remaining buildings without inputs and not supporting ones (fishers only left probably and
	// hunters)

	if (site.bo->inputs_.empty() && site.bo->production_hint_ < 0 &&
	    site.site->can_start_working() && !site.bo->space_consumer_ &&
	    site.site->get_statistics_percent() < 10 &&
	    ((game().get_gametime() - site.built_time_) > 10 * 60 * 1000)) {

		site.bo->last_dismantle_time_ = game().get_gametime();
		flags_to_be_removed.push_back(site.site->base_flag().get_position());
		if (connected_to_wh) {
			game().send_player_dismantle(*site.site);
		} else {
			game().send_player_bulldoze(*site.site);
		}
		return true;
	}

	// supporting productionsites (rangers)
	// stop/start them based on stock avaiable
	if (site.bo->production_hint_ >= 0) {

		if (site.bo->stocklevel_time < game().get_gametime() - 5 * 1000) {
			site.bo->stocklevel_ = get_stocklevel_by_hint(site.bo->production_hint_);
			site.bo->stocklevel_time = game().get_gametime();
		}

		// logs can be stored also in productionsites, they are counted as on stock
		// but are no available for random production site
		int16_t score = site.bo->stocklevel_ - productionsites.size() * 2;

		if (score > 200 && site.bo->cnt_built_ > site.bo->cnt_target_) {

			site.bo->last_dismantle_time_ = game().get_gametime();
			flags_to_be_removed.push_back(site.site->base_flag().get_position());
			if (connected_to_wh) {
				game().send_player_dismantle(*site.site);
			} else {
				game().send_player_bulldoze(*site.site);
			}
			return true;
		}

		if (score > 120 && !site.site->is_stopped()) {

			game().send_player_start_stop_building(*site.site);
			return true;
		}
		const uint32_t trees_in_vicinity =
		   map.find_immovables(Area<FCoords>(map.get_fcoords(site.site->get_position()), 5),
		                       nullptr,
		                       FindImmovableAttribute(MapObjectDescr::get_attribute_id("tree")));

		if (trees_in_vicinity > 25) {
			if (!site.site->is_stopped()) {
				game().send_player_start_stop_building(*site.site);
			}
		} else if (score < 80 && site.site->is_stopped()) {

			game().send_player_start_stop_building(*site.site);
		}
	}

	return changed;
}

// This function scans current situation with shipyards, ports, ships, ongoing expeditions
// and makes two decisions:
// - build a ship
// - start preparation for expedition
bool DefaultAI::marine_main_decisions(uint32_t const gametime) {
	if (gametime < taskDue[ScheduleTasks::KMarineDecisions]) {
		return false;
	}

	if (!seafaring_economy) {
		taskDue[ScheduleTasks::KMarineDecisions] = std::numeric_limits<uint32_t>::max();
		return false;
	}

	taskDue[ScheduleTasks::KMarineDecisions] = gametime + kMarineDecisionInterval;

	// getting some base statistics
	player_ = game().get_player(player_number());
	uint16_t ports_count = 0;
	uint16_t shipyards_count = 0;
	uint16_t working_shipyards_count = 0;
	uint16_t expeditions_in_prep = 0;
	uint16_t expeditions_in_progress = 0;
	bool idle_shipyard_stocked = false;

	// goes over all warehouses (these includes ports)
	for (const WarehouseSiteObserver& wh_obs : warehousesites) {
		if (wh_obs.bo->is_port_) {
			ports_count += 1;
			if (Widelands::PortDock* pd = wh_obs.site->get_portdock()) {
				if (pd->expedition_started()) {
					expeditions_in_prep += 1;
				}
			}
		}
	}

	// goes over productionsites and gets status of shipyards
	for (const ProductionSiteObserver& ps_obs : productionsites) {
		if (ps_obs.bo->is_shipyard_) {
			shipyards_count += 1;
			if (!ps_obs.site->is_stopped()) {
				working_shipyards_count += 1;
			}
			// counting stocks
			uint8_t stocked_wares = 0;
			std::vector<WaresQueue*> const warequeues = ps_obs.site->warequeues();
			size_t const nr_warequeues = warequeues.size();
			for (size_t i = 0; i < nr_warequeues; ++i) {
				stocked_wares += warequeues[i]->get_filled();
			}
			if (stocked_wares == 16 && ps_obs.site->is_stopped()) {
				idle_shipyard_stocked = true;
			}
		}
	}

	// and now over ships
	for (std::list<ShipObserver>::iterator sp_iter = allships.begin(); sp_iter != allships.end();
	     ++sp_iter) {
		if (sp_iter->ship->state_is_expedition()) {
			expeditions_in_progress += 1;
		}
	}

	enum class FleetStatus : uint8_t {kNeedShip = 0, kEnoughShips = 1, kDoNothing = 2};

	// now we must compare ports vs ships to decide if new ship is needed or new expedition can start
	FleetStatus enough_ships = FleetStatus::kDoNothing;
	if (static_cast<float>(allships.size()) >= ports_count) {
		enough_ships = FleetStatus::kEnoughShips;
	} else if (static_cast<float>(allships.size()) < ports_count) {
		enough_ships = FleetStatus::kNeedShip;
	}

	// building a ship? if yes, find a shipyard and order it to build a ship
	if (shipyards_count > 0 && enough_ships == FleetStatus::kNeedShip && idle_shipyard_stocked &&
	    ports_count > 0) {

		for (const ProductionSiteObserver& ps_obs : productionsites) {
			if (ps_obs.bo->is_shipyard_ && ps_obs.site->can_start_working() &&
			    ps_obs.site->is_stopped()) {
				// make sure it is fully stocked
				// counting stocks
				uint8_t stocked_wares = 0;
				std::vector<WaresQueue*> const warequeues = ps_obs.site->warequeues();
				size_t const nr_warequeues = warequeues.size();
				for (size_t i = 0; i < nr_warequeues; ++i) {
					stocked_wares += warequeues[i]->get_filled();
				}
				if (stocked_wares < 16) {
					continue;
				}

				game().send_player_start_stop_building(*ps_obs.site);
				return true;
			}
		}
	}

	// starting an expedition? if yes, find a port and order it to start an expedition
	if (ports_count > 0 && enough_ships == FleetStatus::kEnoughShips && expeditions_in_prep == 0 &&
	    expeditions_in_progress == 0) {
		// we need to find a port
		for (const WarehouseSiteObserver& wh_obs : warehousesites) {

			if (wh_obs.bo->is_port_) {
				game().send_player_start_or_cancel_expedition(*wh_obs.site);
				return true;
			}
		}
	}
	return true;
}

// This identifies ships that are waiting for command
bool DefaultAI::check_ships(uint32_t const gametime) {
	if (gametime < taskDue[ScheduleTasks::kCheckShips]) {
		return false;
	}

	if (!seafaring_economy) {
		taskDue[ScheduleTasks::kCheckShips] = std::numeric_limits<int32_t>::max();
		return false;
	}

	bool action_taken = false;

	if (!allships.empty()) {
		// iterating over ships and executing what is needed
		for (std::list<ShipObserver>::iterator i = allships.begin(); i != allships.end(); ++i) {

			// only two states need an attention
			if ((i->ship->get_ship_state() == Widelands::Ship::EXP_WAITING ||
			     i->ship->get_ship_state() == Widelands::Ship::EXP_FOUNDPORTSPACE) &&
			    !i->waiting_for_command_) {
				if (gametime - i->last_command_time > 180 * 1000) {
					i->waiting_for_command_ = true;
					log("  %1d: last command for ship at %3dx%3d was %3d seconds ago, something wrong "
					    "here?...\n",
					    player_number(),
					    i->ship->get_position().x,
					    i->ship->get_position().y,
					    (gametime - i->last_command_time) / 1000);
				}
			}
			// if ships is waiting for command
			if (i->waiting_for_command_) {
				expedition_management(*i);
				action_taken = true;
			}
		}
	}

	// processing marineTaskQueue_
	while (!marineTaskQueue_.empty()) {
		if (marineTaskQueue_.back() == kStopShipyard) {
			// iterate over all production sites searching for shipyard
			for (std::list<ProductionSiteObserver>::iterator site = productionsites.begin();
			     site != productionsites.end();
			     ++site) {
				if (site->bo->is_shipyard_) {
					if (!site->site->is_stopped()) {
						game().send_player_start_stop_building(*site->site);
					}
				}
			}
		}

		if (marineTaskQueue_.back() == kReprioritize) {
			for (std::list<ProductionSiteObserver>::iterator site = productionsites.begin();
			     site != productionsites.end();
			     ++site) {
				if (site->bo->is_shipyard_) {
					for (uint32_t k = 0; k < site->bo->inputs_.size(); ++k) {
						game().send_player_set_ware_priority(
						   *site->site, wwWARE, site->bo->inputs_.at(k), HIGH_PRIORITY);
					}
				}
			}
		}

		marineTaskQueue_.pop_back();
	}

	if (action_taken) {
		taskDue[ScheduleTasks::kCheckShips] = gametime + kShipCheckInterval;
	} else {
		taskDue[ScheduleTasks::kCheckShips] = gametime + 3 * kShipCheckInterval;
	}

	return true;
}

/**
 * checks the first mine in list, takes care if it runs out of
 * resources and finally reenqueues it at the end of the list.
 *
 * \returns true, if something was changed.
 */
bool DefaultAI::check_mines_(uint32_t const gametime) {
	if (mines_.empty()) {
		return false;
	}

	// Reorder and set new values; - due to returns within the function
	mines_.push_back(mines_.front());
	mines_.pop_front();

	// Get link to productionsite that should be checked
	ProductionSiteObserver& site = mines_.front();

	const bool connected_to_wh = !site.site->get_economy()->warehouses().empty();

	// first get rid of mines that are missing workers for some time (6 minutes),
	// released worker (if any) can be usefull elsewhere !
	if (site.built_time_ + 6 * 60 * 1000 < gametime && !site.site->can_start_working()) {
		flags_to_be_removed.push_back(site.site->base_flag().get_position());
		if (connected_to_wh) {
			game().send_player_dismantle(*site.site);
		} else {
			game().send_player_bulldoze(*site.site);
		}
		return true;
	}

	// doing nothing when failed count is too low
	if (site.no_resources_count < 4) {
		return false;
	}

	// dismantling when the failed count is too high
	if (site.no_resources_count > 12) {
		flags_to_be_removed.push_back(site.site->base_flag().get_position());
		if (connected_to_wh) {
			game().send_player_dismantle(*site.site);
		} else {
			game().send_player_bulldoze(*site.site);
		}
		site.bo->construction_decision_time_ = gametime;
		return true;
	}

	// updating statistics if needed
	if (site.bo->stocklevel_time < game().get_gametime() - 5 * 1000) {
		site.bo->stocklevel_ = get_stocklevel_by_hint(site.bo->production_hint_);
		site.bo->stocklevel_time = game().get_gametime();
	}

	// if we have enough of mined resources on stock - do not upgrade
	if (site.bo->stocklevel_ > 150) {
		return false;
	}

	// Check whether building is enhanceable. If yes consider an upgrade.
	const BuildingIndex enhancement = site.site->descr().enhancement();

	// if no enhancement is possible
	if (enhancement == INVALID_INDEX) {
		// will be destroyed when no_resource_count will overflow
		return false;
	}

	if (!connected_to_wh) {
		// no enhancement possible
		return false;
	}

	bool changed = false;
	if (player_->is_building_type_allowed(enhancement)) {
		// first exclude possibility there are enhancements in construction or unoccupied_
		const BuildingDescr& bld = *tribe_->get_building_descr(enhancement);
		BuildingObserver& en_bo = get_building_observer(bld.name().c_str());

		// if it is too soon for enhancement and making sure there are no unoccupied mines
		if (gametime - en_bo.construction_decision_time_ >= kBuildingMinInterval &&
		    en_bo.unoccupied_ + en_bo.cnt_under_construction_ == 0) {

			// now verify that there are enough workers
			if (site.site->has_workers(enhancement, game())) {  // enhancing
				game().send_player_enhance_building(*site.site, enhancement);
				en_bo.construction_decision_time_ = gametime;
				changed = true;
			}
		}
	}

	return changed;
}

// this count ware as hints
uint32_t DefaultAI::get_stocklevel_by_hint(size_t hintoutput) {
	uint32_t count = 0;
	WareIndex wt(hintoutput);
	for (EconomyObserver* observer : economies) {
		// Don't check if the economy has no warehouse.
		if (observer->economy.warehouses().empty()) {
			continue;
		}

		count += observer->economy.stock_ware(wt);
	}

	return count;
}

// calculating how much an output is needed
// 'max' is because the building can have more outputs
void DefaultAI::check_ware_necessity(BuildingObserver& bo,
                                     bool* output_is_needed,
                                     int16_t* max_preciousness,
                                     int16_t* max_needed_preciousness) {

	// resetting values
	*output_is_needed = false;
	*max_preciousness = 0;
	*max_needed_preciousness = 0;

	for (EconomyObserver* observer : economies) {
		// Don't check if the economy has no warehouse.
		if (observer->economy.warehouses().empty()) {
			continue;
		}

		for (uint32_t m = 0; m < bo.outputs_.size(); ++m) {
			WareIndex wt(static_cast<size_t>(bo.outputs_.at(m)));

			if (observer->economy.needs_ware(wt)) {
				*output_is_needed = true;

				if (wares.at(bo.outputs_.at(m)).preciousness_ > *max_needed_preciousness) {
					*max_needed_preciousness = wares.at(bo.outputs_.at(m)).preciousness_;
				}
			}

			if (wares.at(bo.outputs_.at(m)).preciousness_ > *max_preciousness) {
				*max_preciousness = wares.at(bo.outputs_.at(m)).preciousness_;
			}
		}
	}
}

// counts produced output on stock
// if multiple outputs, it returns lowest value
uint32_t DefaultAI::get_stocklevel(BuildingObserver& bo) {
	uint32_t count = std::numeric_limits<uint32_t>::max();

	if (!bo.outputs_.empty()) {
		for (EconomyObserver* observer : economies) {
			// Don't check if the economy has no warehouse.
			if (observer->economy.warehouses().empty()) {
				continue;
			}

			for (uint32_t m = 0; m < bo.outputs_.size(); ++m) {
				WareIndex wt(static_cast<size_t>(bo.outputs_.at(m)));
				if (count > observer->economy.stock_ware(wt)) {
					count = observer->economy.stock_ware(wt);
				}
			}
		}
	}

	return count;
}

// counts produced output on stock
// if multiple outputs, it returns lowest value
uint32_t DefaultAI::get_stocklevel(WareIndex wt) {
	uint32_t count = 0;

	for (EconomyObserver* observer : economies) {
		// Don't check if the economy has no warehouse.
		if (observer->economy.warehouses().empty()) {
			continue;
		}
		count += observer->economy.stock_ware(wt);
	}

	return count;
}

// counts produced output in warehouses (only)
// perhaps it will be able to replace get_stocklevel
uint32_t DefaultAI::get_warehoused_stock(WareIndex wt) {
	uint32_t count = 0;

	for (std::list<WarehouseSiteObserver>::iterator i = warehousesites.begin();
	     i != warehousesites.end();
	     ++i) {
		count += i->site->get_wares().stock(wt);
	}

	return count;
}

// this just counts free positions in military and training sites
void DefaultAI::count_military_vacant_positions() {
	// counting vacant positions
	vacant_mil_positions_ = 0;
	for (TrainingSiteObserver tso : trainingsites) {
		vacant_mil_positions_ += tso.site->soldier_capacity() - tso.site->stationed_soldiers().size();
	}
	for (MilitarySiteObserver mso : militarysites) {
		vacant_mil_positions_ += mso.site->soldier_capacity() - mso.site->stationed_soldiers().size();
	}
}

// this function only manipulates with trainingsites' inputs priority
// decreases it when too many unoccupied military buildings
bool DefaultAI::check_trainingsites(uint32_t gametime) {
	if (taskDue[ScheduleTasks::kCheckTrainingsites] > gametime) {
		return false;
	}
	if (!trainingsites.empty()) {
		taskDue[ScheduleTasks::kCheckTrainingsites] = gametime + kTrainingSitesCheckInterval;
	} else {
		taskDue[ScheduleTasks::kCheckTrainingsites] = gametime + 2 * kTrainingSitesCheckInterval;
		return false;
	}

	TrainingSite* ts = trainingsites.front().site;
	TrainingSiteObserver& tso = trainingsites.front();

	const BuildingIndex enhancement = ts->descr().enhancement();

	if (enhancement != INVALID_INDEX && ts_without_trainers_ == 0 && mines_.size() > 3 &&
	    (ts_basic_const_count_ + ts_advanced_const_count_) == 0 && ts_advanced_count_ > 0) {

		if (player_->is_building_type_allowed(enhancement)) {
			game().send_player_enhance_building(*tso.site, enhancement);
		}
	}

	trainingsites.push_back(trainingsites.front());
	trainingsites.pop_front();

	// changing capacity
	if (tso.site->soldier_capacity() != 2) {
		game().send_player_change_soldier_capacity(*ts, 2 - tso.site->soldier_capacity());
	}

	ts_without_trainers_ = 0;  // zeroing
	for (std::list<TrainingSiteObserver>::iterator site = trainingsites.begin();
	     site != trainingsites.end();
	     ++site) {

		if (!site->site->can_start_working()) {
			ts_without_trainers_ += 1;
		}
	}
	return true;
}

/**
 * Updates the first military building in list and reenques it at the end of
 * the list afterwards. If a militarysite is in secure area but holds more than
 * one soldier, the number of stationed soldiers is decreased. If the building
 * is near a border, the number of stationed soldiers is maximized
 *
 * \returns true if something was changed
 */
bool DefaultAI::check_militarysites(uint32_t gametime) {
	if (taskDue[ScheduleTasks::kCheckMilitarysites] > gametime) {
		return false;
	}

	// just to be sure the value is reset
	taskDue[ScheduleTasks::kCheckMilitarysites] = gametime + 4 * 1000;  // 4 seconds is really fine
	// even if there are no finished & attended military sites, probably there are ones just in
	// construction
	unstationed_milit_buildings_ = 0;

	for (std::list<MilitarySiteObserver>::iterator it = militarysites.begin();
	     it != militarysites.end();
	     ++it) {
		if (it->site->stationed_soldiers().size() == 0) {
			unstationed_milit_buildings_ += 1;
		}
	}

	// Only useable, if defaultAI owns at least one militarysite
	if (militarysites.empty()) {
		return false;
	}

	// Check next militarysite
	bool changed = false;
	Map& map = game().map();
	MilitarySite* ms = militarysites.front().site;
	MilitarySiteObserver& mso = militarysites.front();
	uint32_t const vision = ms->descr().vision_range();
	FCoords f = map.get_fcoords(ms->get_position());
	// look if there are any enemies building
	FindNodeEnemiesBuilding find_enemy(player_, game());

	// first we make sure there is no enemy at all
	if (map.find_fields(Area<FCoords>(f, vision + 4), nullptr, find_enemy) == 0) {

		mso.enemies_nearby_ = false;

		// If no enemy in sight - decrease the number of stationed soldiers
		// as long as it is > 1 - BUT take care that there is a warehouse in the
		// same economy where the thrown out soldiers can go to.

		if (ms->economy().warehouses().size()) {
			uint32_t const j = ms->soldier_capacity();

			if (MilitarySite::kPrefersRookies != ms->get_soldier_preference()) {
				game().send_player_militarysite_set_soldier_preference(
				   *ms, MilitarySite::kPrefersRookies);
			} else if (j > 1) {
				game().send_player_change_soldier_capacity(*ms, (j > 2) ? -2 : -1);
			}
			// if the building is in inner land and other militarysites still
			// hold the miliary influence of the field, consider to destruct the
			// building to free some building space.
			else {
				// treat this field like a buildable and write military info to it.
				BuildableField bf(f);
				update_buildable_field(bf, vision, true);
				const int32_t size_penalty = ms->get_size() - 1;
				FindNodeAllyOwned find_ally(player_, game(), player_number());
				const int32_t allyOwnedFields =
				   map.find_fields(Area<FCoords>(f, vision), nullptr, find_ally);

				int16_t score = 0;
				score += (bf.area_military_capacity_ > 6);
				score += (bf.area_military_capacity_ > 22);
				score += (bf.area_military_presence_ > 4);
				score += (bf.military_loneliness_ < 180);
				score += (bf.military_stationed_ > 2);
				score -= size_penalty;
				score += ((bf.unowned_land_nearby_ + allyOwnedFields) < 10);

				if (score >= 4) {
					if (ms->get_playercaps() & Widelands::Building::PCap_Dismantle) {
						flags_to_be_removed.push_back(ms->base_flag().get_position());
						game().send_player_dismantle(*ms);
						military_last_dismantle_ = game().get_gametime();
					} else {
						game().send_player_bulldoze(*ms);
						military_last_dismantle_ = game().get_gametime();
					}
				}
			}
		}
	} else {

		int32_t unused1 = 0;
		uint16_t unused2 = 0;

		mso.enemies_nearby_ = true;

		// yes enemy is nearby, but still we must distinguish whether
		// he is accessible (over the land)
		if (other_player_accessible(
		       vision + 4, &unused1, &unused2, ms->get_position(), WalkSearch::kOtherPlayers)) {

			uint32_t const total_capacity = ms->max_soldier_capacity();
			uint32_t const target_capacity = ms->soldier_capacity();

			game().send_player_change_soldier_capacity(*ms, total_capacity - target_capacity);
			changed = true;

			// and also set preference to Heroes
			if (MilitarySite::kPrefersHeroes != ms->get_soldier_preference()) {
				game().send_player_militarysite_set_soldier_preference(
				   *ms, MilitarySite::kPrefersHeroes);
				changed = true;
			}
		} else {  // otherwise decrease soldiers
			uint32_t const j = ms->soldier_capacity();

			if (MilitarySite::kPrefersRookies != ms->get_soldier_preference()) {
				game().send_player_militarysite_set_soldier_preference(
				   *ms, MilitarySite::kPrefersRookies);
			} else if (j > 1) {
				game().send_player_change_soldier_capacity(*ms, (j > 2) ? -2 : -1);
			}
		}
	}

	// reorder:;
	militarysites.push_back(militarysites.front());
	militarysites.pop_front();
	taskDue[ScheduleTasks::kCheckMilitarysites] = gametime + 5 * 1000;  // 10 seconds is really fine
	return changed;
}

/**
 * This function takes care about the unowned and opposing territory and
 * recalculates the priority for none military buildings depending on the
 * initialisation type of a defaultAI
 *
 * \arg bf   = BuildableField to be checked
 * \arg prio = priority until now.
 *
 * \returns the recalculated priority
 */
int32_t DefaultAI::recalc_with_border_range(const BuildableField& bf, int32_t prio) {
	// Prefer building space in the inner land.

	if (bf.unowned_land_nearby_ > 15) {
		prio -= (bf.unowned_land_nearby_ - 15);
	}

	// Especially places near the frontier to the enemies are unlikely
	//  NOTE take care about the type of computer player_. The more
	//  NOTE aggressive a computer player_ is, the more important is
	//  NOTE this check. So we add \var type as bonus.
	if (bf.enemy_nearby_ && prio > 0) {
		prio /= (3 + type_);
	}

	return prio;
}

/**
 * calculates how much a productionsite of type \arg bo is needed inside it's
 * economy. \arg prio is initial value for this calculation
 *
 * \returns the calculated priority
 */
int32_t DefaultAI::calculate_need_for_ps(BuildingObserver& bo, int32_t prio) {
	// some randomness to avoid that defaultAI is building always
	// the same (always == another game but same map with
	// defaultAI on same coords)
	prio += time(nullptr) % 3 - 1;

	// check if current economy can supply enough material for
	// production.
	for (uint32_t k = 0; k < bo.inputs_.size(); ++k) {
		prio += 2 * wares.at(bo.inputs_.at(k)).producers_;
		prio -= wares.at(bo.inputs_.at(k)).consumers_;
	}

	if (bo.inputs_.empty()) {
		prio += 4;
	}

	int32_t output_prio = 0;

	for (uint32_t k = 0; k < bo.outputs_.size(); ++k) {
		WareObserver& wo = wares.at(bo.outputs_.at(k));

		if (wo.consumers_ > 0) {
			output_prio += wo.preciousness_;
			output_prio += wo.consumers_ * 2;
			output_prio -= wo.producers_ * 2;

			if (bo.total_count() == 0) {
				output_prio += 10;  // add a big bonus
			}
		}
	}

	if (bo.outputs_.size() > 1) {
		output_prio =
		   static_cast<int32_t>(ceil(output_prio / sqrt(static_cast<double>(bo.outputs_.size()))));
	}

	prio += 2 * output_prio;

	// If building consumes some wares, multiply with current statistics of all
	// other buildings of this type to avoid constructing buildings where already
	// some are running on low resources.
	// Else at least add a part of the stats t the calculation.
	if (!bo.inputs_.empty()) {
		prio *= bo.current_stats_;
		prio /= 100;
	} else {
		prio = ((prio * bo.current_stats_) / 100) + (prio / 2);
	}

	return prio;
}

void DefaultAI::consider_productionsite_influence(BuildableField& field,
                                                  Coords coords,
                                                  const BuildingObserver& bo) {
	if (bo.space_consumer_ && !bo.plants_trees_ &&
	    game().map().calc_distance(coords, field.coords) < 8) {
		++field.space_consumers_nearby_;
	}

	for (size_t i = 0; i < bo.inputs_.size(); ++i) {
		++field.consumers_nearby_.at(bo.inputs_.at(i));
	}

	for (size_t i = 0; i < bo.outputs_.size(); ++i) {
		++field.producers_nearby_.at(bo.outputs_.at(i));
	}
}

/// \returns the economy observer containing \arg economy
EconomyObserver* DefaultAI::get_economy_observer(Economy& economy) {
	for (std::list<EconomyObserver*>::iterator i = economies.begin(); i != economies.end(); ++i)
		if (&(*i)->economy == &economy)
			return *i;

	economies.push_front(new EconomyObserver(economy));
	return economies.front();
}

// \returns the building observer
BuildingObserver& DefaultAI::get_building_observer(char const* const name) {
	if (tribe_ == nullptr) {
		late_initialization();
	}

	for (uint32_t i = 0; i < buildings_.size(); ++i) {
		if (!strcmp(buildings_.at(i).name, name)) {
			return buildings_.at(i);
		}
	}

	throw wexception("Help: I (player %d / tribe %s) do not know what to do with a %s",
	                 player_number(),
	                 tribe_->name().c_str(),
	                 name);
}

// this is called whenever we gain ownership of a PlayerImmovable
void DefaultAI::gain_immovable(PlayerImmovable& pi) {
	if (upcast(Building, building, &pi)) {
		gain_building(*building);
	} else if (upcast(Flag const, flag, &pi)) {
		new_flags.push_back(flag);
	} else if (upcast(Road const, road, &pi)) {
		roads.push_front(road);
	}
}

// this is called whenever we gain ownership of a Ship
void DefaultAI::gain_ship(Ship& ship, NewShip type) {

	if (type == NewShip::kBuilt) {
		marineTaskQueue_.push_back(kStopShipyard);
	} else {
		seafaring_economy = true;
	}

	allships.push_back(ShipObserver());
	allships.back().ship = &ship;
	if (game().get_gametime() % 2 == 0) {
		allships.back().island_circ_direction = IslandExploreDirection::kClockwise;
	} else {
		allships.back().island_circ_direction = IslandExploreDirection::kCounterClockwise;
	}
}

// this is called whenever we lose ownership of a PlayerImmovable
void DefaultAI::lose_immovable(const PlayerImmovable& pi) {
	if (upcast(Building const, building, &pi)) {
		lose_building(*building);
	} else if (upcast(Flag const, flag, &pi)) {
		for (EconomyObserver* eco_obs : economies) {
			for (std::list<Flag const*>::iterator flag_iter = eco_obs->flags.begin();
			     flag_iter != eco_obs->flags.end();
			     ++flag_iter) {
				if (*flag_iter == flag) {
					eco_obs->flags.erase(flag_iter);
					return;
				}
			}
		}
		for (std::list<Flag const*>::iterator flag_iter = new_flags.begin();
		     flag_iter != new_flags.end();
		     ++flag_iter) {
			if (*flag_iter == flag) {
				new_flags.erase(flag_iter);
				return;
			}
		}
	} else if (upcast(Road const, road, &pi)) {
		roads.remove(road);
	}
}

// this is called when a mine reports "out of resources"
void DefaultAI::out_of_resources_site(const ProductionSite& site) {

	// we must identify which mine matches the productionsite a note reffers to
	for (std::list<ProductionSiteObserver>::iterator i = mines_.begin(); i != mines_.end(); ++i)
		if (i->site == &site) {
			i->no_resources_count += 1;
			break;
		}
}

// walk and search for teritorry controlled by other player
// usually scanning radius is enough but sometimes we must walk to
// verify that an enemy teritory is really accessible by land
bool DefaultAI::other_player_accessible(const uint32_t max_distance,
                                        int32_t* tested_fields,
                                        uint16_t* mineable_fields_count,
                                        const Widelands::Coords starting_spot,
                                        const WalkSearch type) {
	Map& map = game().map();
	std::list<uint32_t> queue;
	std::unordered_set<uint32_t> done;
	queue.push_front(coords_hash(starting_spot));
	PlayerNumber const pn = player_->player_number();

	while (!queue.empty()) {
		// if already processed
		if (done.count(queue.front()) > 0) {
			queue.pop_front();
			continue;
		}

		done.insert(queue.front());

		Coords tmp_coords = coords_unhash(queue.front());

		// if beyond range
		if (map.calc_distance(starting_spot, tmp_coords) > max_distance) {
			continue;
		}

		Field* f = map.get_fcoords(tmp_coords).field;

		// not interested if not walkable (starting spot is an exemption.
		if (tmp_coords != starting_spot && !(f->nodecaps() & MOVECAPS_WALK)) {
			continue;
		}

		// sometimes we search for any owned teritory (f.e. when considering
		// a port location), but when testing (starting from) own military building
		// we must ignore own teritory, of course
		if (f->get_owned_by() > 0) {
			if (type == WalkSearch::kAnyPlayer ||
			    (type == WalkSearch::kOtherPlayers && f->get_owned_by() != pn)) {
				*tested_fields = done.size();
				return true;
			}
		}

		// increase mines counter
		// (used when testing possible port location)
		if (f->nodecaps() & BUILDCAPS_MINE) {
			mineable_fields_count += 1;
		};

		// add neighbours to a queue (duplicates are no problem)
		// to relieve AI/CPU we skip every second field in each direction
		// obstacles are usually wider then one field
		for (Direction dir = FIRST_DIRECTION; dir <= LAST_DIRECTION; ++dir) {
			Coords neigh_coords1;
			map.get_neighbour(tmp_coords, dir, &neigh_coords1);
			Coords neigh_coords2;
			map.get_neighbour(neigh_coords1, dir, &neigh_coords2);
			queue.push_front(coords_hash(neigh_coords2));
		}
	}
	*tested_fields = done.size();

	return false;  // no players found
}

// this scores spot for potential colony
uint8_t DefaultAI::spot_scoring(Widelands::Coords candidate_spot) {

	uint8_t score = 0;
	uint16_t mineable_fields_count = 0;
	int32_t tested_fields = 0;
	const bool other_player = other_player_accessible(colony_scan_area_,
	                                                  &tested_fields,
	                                                  &mineable_fields_count,
	                                                  candidate_spot,
	                                                  WalkSearch::kAnyPlayer);

	// if we run into other player
	// (maybe we should check for enemies, rather?)
	if (other_player) {
		return 0;
	}

	Map& map = game().map();
	// if the island is too small
	if (tested_fields < 50) {
		return 0;
	}

	// if we are here we put score
	score = 1;
	if (mineable_fields_count > 0) {
		score += 1;
	}

	// here we check for surface stones + trees
	std::vector<ImmovableFound> immovables;
	// Search in a radius of range
	map.find_immovables(Area<FCoords>(map.get_fcoords(candidate_spot), 10), &immovables);

	int32_t const stone_attr = MapObjectDescr::get_attribute_id("granite");
	uint16_t stones = 0;
	int32_t const tree_attr = MapObjectDescr::get_attribute_id("tree");
	uint16_t trees = 0;

	for (uint32_t j = 0; j < immovables.size(); ++j) {
		if (immovables.at(j).object->has_attribute(stone_attr)) {
			++stones;
		}
		if (immovables.at(j).object->has_attribute(tree_attr)) {
			++trees;
		}
	}
	if (stones > 1) {
		score += 1;
	}
	if (trees > 1) {
		score += 1;
	}

	return score;
}

// this is called whenever ship received a notification that requires
// navigation decisions (these notifiation are processes not in 'real time')
void DefaultAI::expedition_management(ShipObserver& so) {

	Map& map = game().map();
	const int32_t gametime = game().get_gametime();

	// first we put current spot into visited_spots_
	bool first_time_here = false;
	if (so.visited_spots_.count(coords_hash(so.ship->get_position())) == 0) {
		first_time_here = true;
		so.visited_spots_.insert(coords_hash(so.ship->get_position()));
	}

	// If we have portspace following options are avaiable:
	// 1. Build a port there
	if (so.ship->exp_port_spaces()->size() > 0) {  // making sure we have possible portspaces

		// we score the place
		const uint8_t spot_score = spot_scoring(so.ship->exp_port_spaces()->front());

		if ((gametime / 10) % 8 < spot_score) {  // we build a port here
			game().send_player_ship_construct_port(*so.ship, so.ship->exp_port_spaces()->front());
			so.last_command_time = gametime;
			so.waiting_for_command_ = false;
			// blocking the area for some time to save AI from idle attempts to built there
			// buildings
			// TODO(TiborB): how long it takes to build a port?
			// I used 5 minutes
			MapRegion<Area<FCoords>> mr(
			   game().map(), Area<FCoords>(map.get_fcoords(so.ship->exp_port_spaces()->front()), 8));
			do {
				BlockedField blocked2(
				   map.get_fcoords(*(mr.location().field)), gametime + 5 * 60 * 1000);
				blocked_fields.push_back(blocked2);
			} while (mr.advance(map));

			return;
		}

		// decreasing colony_scan_area_
		if (colony_scan_area_ > 15 && gametime % 10 == 0) {
			colony_scan_area_ -= 1;
		}
	}

	// if we are here, port was not ordered above
	// 2. Go on with expedition

	if (first_time_here) {
		game().send_player_ship_explore_island(*so.ship, so.island_circ_direction);
		so.last_command_time = gametime;
		so.waiting_for_command_ = false;

		// we was here but to add randomnes we might continue with expedition
	} else if (gametime % 2 == 0) {
		game().send_player_ship_explore_island(*so.ship, so.island_circ_direction);
		so.last_command_time = gametime;
		so.waiting_for_command_ = false;
	} else {
		// get swimable directions
		std::vector<Direction> possible_directions;
		for (Direction dir = FIRST_DIRECTION; dir <= LAST_DIRECTION; ++dir) {

			// testing distance of 8 fields
			// this would say there is an 'open sea' there
			Widelands::FCoords tmp_fcoords = map.get_fcoords(so.ship->get_position());
			for (int8_t i = 0; i < 8; ++i) {
				tmp_fcoords = map.get_neighbour(tmp_fcoords, dir);
				if (tmp_fcoords.field->nodecaps() & MOVECAPS_SWIM) {
					if (i == 7) {
						possible_directions.push_back(dir);
						break;  // not needed but.....
					}
				} else {
					break;
				}
			}
		}

		// we test if there is open sea
		if (possible_directions.empty()) {
			// 2.A No there is no open sea
			game().send_player_ship_explore_island(*so.ship, so.island_circ_direction);
			so.last_command_time = gametime;
			so.waiting_for_command_ = false;
			;
		} else {
			// 2.B Yes, pick one of avaliable directions
			const Direction final_direction =
			   possible_directions.at(gametime % possible_directions.size());
			game().send_player_ship_scouting_direction(*so.ship, static_cast<WalkingDir>(final_direction));
			so.last_command_time = gametime;
			so.waiting_for_command_ = false;
		}
	}
	return;
}

// this is called whenever we gain a new building
void DefaultAI::gain_building(Building& b) {

	BuildingObserver& bo = get_building_observer(b.descr().name().c_str());

	if (bo.type == BuildingObserver::CONSTRUCTIONSITE) {
		BuildingObserver& target_bo =
		   get_building_observer(dynamic_cast<const ConstructionSite&>(b).building().name().c_str());
		++target_bo.cnt_under_construction_;
		++num_constructionsites_;
		if (target_bo.type == BuildingObserver::PRODUCTIONSITE) {
			++num_prod_constructionsites;
		}
		if (target_bo.type == BuildingObserver::MILITARYSITE) {
			++num_milit_constructionsites;
		}
		if (target_bo.type == BuildingObserver::MINE) {
			mines_per_type[target_bo.mines_].in_construction += 1;
		}
		if (target_bo.type == BuildingObserver::TRAININGSITE) {
			if (target_bo.trainingsite_type_ == TrainingSiteType::kBasic) {
				ts_basic_const_count_ += 1;
			}
			if (target_bo.trainingsite_type_ == TrainingSiteType::kAdvanced) {
				ts_advanced_const_count_ += 1;
			}
		}

		// Let defaultAI try to directly connect the constructionsite
		taskDue[ScheduleTasks::kRoadCheck] = game().get_gametime();
	} else {
		++bo.cnt_built_;

		if (bo.type == BuildingObserver::PRODUCTIONSITE) {
			productionsites.push_back(ProductionSiteObserver());
			productionsites.back().site = &dynamic_cast<ProductionSite&>(b);
			productionsites.back().bo = &bo;
			productionsites.back().built_time_ = game().get_gametime();
			productionsites.back().unoccupied_till_ = game().get_gametime();
			productionsites.back().stats_zero_ = 0;
			productionsites.back().no_resources_count = 0;
			if (bo.is_shipyard_) {
				marineTaskQueue_.push_back(kStopShipyard);
				marineTaskQueue_.push_back(kReprioritize);
			}

			for (uint32_t i = 0; i < bo.outputs_.size(); ++i)
				++wares.at(bo.outputs_.at(i)).producers_;

			for (uint32_t i = 0; i < bo.inputs_.size(); ++i)
				++wares.at(bo.inputs_.at(i)).consumers_;
		} else if (bo.type == BuildingObserver::MINE) {
			mines_.push_back(ProductionSiteObserver());
			mines_.back().site = &dynamic_cast<ProductionSite&>(b);
			mines_.back().bo = &bo;
			mines_.back().built_time_ = game().get_gametime();

			for (uint32_t i = 0; i < bo.outputs_.size(); ++i)
				++wares.at(bo.outputs_.at(i)).producers_;

			for (uint32_t i = 0; i < bo.inputs_.size(); ++i)
				++wares.at(bo.inputs_.at(i)).consumers_;

			mines_per_type[bo.mines_].finished += 1;

		} else if (bo.type == BuildingObserver::MILITARYSITE) {
			militarysites.push_back(MilitarySiteObserver());
			militarysites.back().site = &dynamic_cast<MilitarySite&>(b);
			militarysites.back().bo = &bo;
			militarysites.back().checks = bo.desc->get_size();
			militarysites.back().enemies_nearby_ = true;

		} else if (bo.type == BuildingObserver::TRAININGSITE) {
			ts_without_trainers_ += 1;
			trainingsites.push_back(TrainingSiteObserver());
			trainingsites.back().site = &dynamic_cast<TrainingSite&>(b);
			trainingsites.back().bo = &bo;
			if (bo.trainingsite_type_ == TrainingSiteType::kBasic) {
				ts_basic_count_ += 1;
			}
			if (bo.trainingsite_type_ == TrainingSiteType::kAdvanced) {
				ts_advanced_count_ += 1;
			}

		} else if (bo.type == BuildingObserver::WAREHOUSE) {
			++numof_warehouses_;
			warehousesites.push_back(WarehouseSiteObserver());
			warehousesites.back().site = &dynamic_cast<Warehouse&>(b);
			warehousesites.back().bo = &bo;
			if (bo.is_port_) {
				++num_ports;
				seafaring_economy = true;

				// unblock nearby fields, might be used for other buildings...
				Map& map = game().map();
				MapRegion<Area<FCoords>> mr(
				   map, Area<FCoords>(map.get_fcoords(warehousesites.back().site->get_position()), 4));
				do {
					const int32_t hash = coords_hash(map.get_fcoords(*(mr.location().field)));
					if (port_reserved_coords.count(hash) > 0)
						port_reserved_coords.erase(hash);
				} while (mr.advance(map));
			}
		}
	}
}

// this is called whenever we lose a building
void DefaultAI::lose_building(const Building& b) {

	BuildingObserver& bo = get_building_observer(b.descr().name().c_str());

	if (bo.type == BuildingObserver::CONSTRUCTIONSITE) {
		BuildingObserver& target_bo =
		   get_building_observer(dynamic_cast<const ConstructionSite&>(b).building().name().c_str());
		--target_bo.cnt_under_construction_;
		--num_constructionsites_;
		if (target_bo.type == BuildingObserver::PRODUCTIONSITE) {
			--num_prod_constructionsites;
		}
		if (target_bo.type == BuildingObserver::MILITARYSITE) {
			--num_milit_constructionsites;
		}
		if (target_bo.type == BuildingObserver::MINE) {
			mines_per_type[target_bo.mines_].in_construction -= 1;
		}
		if (target_bo.type == BuildingObserver::TRAININGSITE) {
			if (target_bo.trainingsite_type_ == TrainingSiteType::kBasic) {
				ts_basic_const_count_ -= 1;
			}
			if (target_bo.trainingsite_type_ == TrainingSiteType::kAdvanced) {
				ts_advanced_const_count_ -= 1;
			}
		}

	} else {
		--bo.cnt_built_;

		if (bo.type == BuildingObserver::PRODUCTIONSITE) {

			for (std::list<ProductionSiteObserver>::iterator i = productionsites.begin();
			     i != productionsites.end();
			     ++i)
				if (i->site == &b) {
					productionsites.erase(i);
					break;
				}

			for (uint32_t i = 0; i < bo.outputs_.size(); ++i) {
				--wares.at(bo.outputs_.at(i)).producers_;
			}

			for (uint32_t i = 0; i < bo.inputs_.size(); ++i) {
				--wares.at(bo.inputs_.at(i)).consumers_;
			}
		} else if (bo.type == BuildingObserver::MINE) {
			for (std::list<ProductionSiteObserver>::iterator i = mines_.begin(); i != mines_.end();
			     ++i) {
				if (i->site == &b) {
					mines_.erase(i);
					break;
				}
			}

			for (uint32_t i = 0; i < bo.outputs_.size(); ++i) {
				--wares.at(bo.outputs_.at(i)).producers_;
			}

			for (uint32_t i = 0; i < bo.inputs_.size(); ++i) {
				--wares.at(bo.inputs_.at(i)).consumers_;
			}

			mines_per_type[bo.mines_].finished -= 1;

		} else if (bo.type == BuildingObserver::MILITARYSITE) {

			for (std::list<MilitarySiteObserver>::iterator i = militarysites.begin();
			     i != militarysites.end();
			     ++i) {
				if (i->site == &b) {
					militarysites.erase(i);
					break;
				}
			}
		} else if (bo.type == BuildingObserver::TRAININGSITE) {

			for (std::list<TrainingSiteObserver>::iterator i = trainingsites.begin();
			     i != trainingsites.end();
			     ++i) {
				if (i->site == &b) {
					trainingsites.erase(i);
					if (bo.trainingsite_type_ == TrainingSiteType::kBasic) {
						ts_basic_count_ -= 1;
					}
					if (bo.trainingsite_type_ == TrainingSiteType::kAdvanced) {
						ts_advanced_count_ -= 1;
					}
					break;
				}
			}
		} else if (bo.type == BuildingObserver::WAREHOUSE) {
			assert(numof_warehouses_ > 0);
			--numof_warehouses_;
			if (bo.is_port_) {
				--num_ports;
			}

			for (std::list<WarehouseSiteObserver>::iterator i = warehousesites.begin();
			     i != warehousesites.end();
			     ++i) {
				if (i->site == &b) {
					warehousesites.erase(i);
					break;
				}
			}
		}
	}
}

// Checks that supply line exists for given building.
// Recursively verify that all inputs_ have a producer.
// TODO(unknown): this function leads to periodic freezes of ~1 second on big games on my system.
// TODO(unknown): It needs profiling and optimization.
// NOTE: This is not needed anymore and it seems it is not missed neither
bool DefaultAI::check_supply(const BuildingObserver& bo) {
	size_t supplied = 0;
	for (const int16_t& temp_inputs : bo.inputs_) {
		for (const BuildingObserver& temp_building : buildings_) {
			if (temp_building.cnt_built_ &&
			    std::find(temp_building.outputs_.begin(), temp_building.outputs_.end(), temp_inputs) !=
			       temp_building.outputs_.end() &&
			    check_supply(temp_building)) {
				++supplied;
				break;
			}
		}
	}

	return supplied == bo.inputs_.size();
}

bool DefaultAI::check_enemy_sites(uint32_t const gametime) {

	Map& map = game().map();

	// define which players are attackable
	std::vector<bool> player_attackable;
	PlayerNumber const nr_players = map.get_nrplayers();
	player_attackable.resize(nr_players);
	uint32_t plr_in_game = 0;
	uint16_t const pn = player_number();

	iterate_players_existing_novar(p, nr_players, game())++ plr_in_game;

	// receiving games statistics and parsing it (reading latest entry)
	const Game::GeneralStatsVector& genstats = game().get_general_statistics();

	// defining treshold ratio of own_strenght/enemy's_strength
	uint32_t treshold_ratio = 100;
	if (type_ == AGGRESSIVE) {
		treshold_ratio = 80;
	}
	if (type_ == DEFENSIVE) {
		treshold_ratio = 120;
	}

	// now we test all players which one are 'attackable'
	for (uint8_t j = 1; j <= plr_in_game; ++j) {
		if (pn == j) {  // its me
			player_attackable[j - 1] = false;
			continue;
		}

		try {
			// It seems that under some circumstances genstats can be empty.
			// So, to avoid crash, the AI tests its content first.
			if (genstats.at(j - 1).miltary_strength.empty()) {
				log("ComputerPlayer(%d): miltary_strength is empty\n", player_number());
				player_attackable.at(j - 1) = false;
				// Avoid division by zero
			} else if (genstats.at(j - 1).miltary_strength.back() == 0) {
				player_attackable.at(j - 1) = true;
				// Check threshold
			} else if ((genstats.at(pn - 1).miltary_strength.back() * 100 /
			            genstats.at(j - 1).miltary_strength.back()) > treshold_ratio) {
				player_attackable.at(j - 1) = true;
			} else {
				player_attackable.at(j - 1) = false;
			}
		} catch (const std::out_of_range&) {
			log("ComputerPlayer(%d): genstats entry missing - size :%d\n",
			    player_number(),
			    static_cast<unsigned int>(genstats.size()));
			player_attackable.at(j - 1) = false;
		}
	}

	// first we scan vicitnity of couple of militarysites to get new enemy sites
	// militarysites rotate
	int32_t i = 0;
	for (MilitarySiteObserver mso : militarysites) {
		i += 1;
		if (i % 4 == 0)
			continue;
		if (i > 20)
			continue;

		MilitarySite* ms = mso.site;
		uint32_t const vision = ms->descr().vision_range();
		FCoords f = map.get_fcoords(ms->get_position());

		// get list of immovable around this our military site
		std::vector<ImmovableFound> immovables;
		map.find_immovables(Area<FCoords>(f, (vision + 3 < 13) ? 13 : vision + 3),
		                    &immovables,
		                    FindImmovableAttackable());

		for (uint32_t j = 0; j < immovables.size(); ++j) {
			if (upcast(MilitarySite const, bld, immovables.at(j).object)) {
				if (player_->is_hostile(bld->owner())) {
					if (enemy_sites.count(coords_hash(bld->get_position())) == 0) {
						enemy_sites[coords_hash(bld->get_position())] = EnemySiteObserver();
					}
				}
			}
			if (upcast(Warehouse const, wh, immovables.at(j).object)) {
				if (player_->is_hostile(wh->owner())) {
					if (enemy_sites.count(coords_hash(wh->get_position())) == 0) {
						enemy_sites[coords_hash(wh->get_position())] = EnemySiteObserver();
					}
				}
			}
		}
	}

	// now we update some of them
	uint32_t best_target = std::numeric_limits<uint32_t>::max();
	uint8_t best_score = 0;
	uint32_t count = 0;

	for (std::map<uint32_t, EnemySiteObserver>::iterator site = enemy_sites.begin();
	     site != enemy_sites.end();
	     ++site) {

		// we test max 12 sites and prefer ones tested more then 1 min ago
		if (((site->second.last_tested + (enemysites_check_delay_ * 1000)) > gametime && count > 4) ||
		    count > 12) {
			continue;
		}
		count += 1;

		site->second.last_tested = gametime;
		uint8_t defenders = 0;
		bool is_warehouse = false;
		bool is_attackable = false;
		uint16_t onwer_number = 100;

		// testing if we can attack the building - result is a flag
		// if we dont get a flag, we remove the building from observers list
		FCoords f = map.get_fcoords(coords_unhash(site->first));
		uint32_t site_to_be_removed = std::numeric_limits<uint32_t>::max();
		Flag* flag = nullptr;
		if (upcast(MilitarySite, bld, f.field->get_immovable())) {
			if (player_->is_hostile(bld->owner())) {
				defenders = bld->present_soldiers().size();
				flag = &bld->base_flag();
				if (bld->can_attack()) {
					is_attackable = true;
				}
				onwer_number = bld->owner().player_number();
			}
		}
		if (upcast(Warehouse, Wh, f.field->get_immovable())) {
			if (player_->is_hostile(Wh->owner())) {
				defenders = Wh->present_soldiers().size();
				flag = &Wh->base_flag();
				is_warehouse = true;
				if (Wh->can_attack()) {
					is_attackable = true;
				}
				onwer_number = Wh->owner().player_number();
			}
		}

		// if flag is defined it is a good taget
		if (flag) {
			// updating some info
			// updating info on mines nearby if needed
			if (site->second.mines_nearby == ExtendedBool::kUnset) {
				FindNodeMineable find_mines_spots_nearby(game(), f.field->get_resources());
				const int32_t minescount =
				   map.find_fields(Area<FCoords>(f, 6), nullptr, find_mines_spots_nearby);
				if (minescount > 0) {
					site->second.mines_nearby = ExtendedBool::kTrue;
				} else {
					site->second.mines_nearby = ExtendedBool::kFalse;
				}
			}

			site->second.warehouse_ = is_warehouse;

			// getting rid of default
			if (site->second.last_time_attackable == std::numeric_limits<uint32_t>::max()) {
				site->second.last_time_attackable = gametime;
			}

			// can we attack:
			if (is_attackable) {
				site->second.attack_soldiers = player_->find_attack_soldiers(*flag);
			} else {
				site->second.attack_soldiers = 0;
			}

			site->second.defenders = defenders;

			if (site->second.attack_soldiers > 0) {
				site->second.score = site->second.attack_soldiers - site->second.defenders / 2;

				if (!is_warehouse)
					site->second.score -= 1;

				// here is some differentiation based on "character" of a player
				if (type_ == NORMAL) {
					site->second.score -= 1;
					site->second.score -= vacant_mil_positions_ / 10;
				} else if (type_ == DEFENSIVE) {
					site->second.score -= 2;
					site->second.score -= vacant_mil_positions_ / 5;
				} else {  //=AGRESSIVE
					site->second.score -= vacant_mil_positions_ / 15;
				}
				if (site->second.mines_nearby == ExtendedBool::kFalse) {
					site->second.score -= 1;
				}
				// we dont want to attack multiple players at the same time too eagerly
				if (onwer_number != last_attacked_player_) {
					site->second.score -= 3;
				}
				// if we dont have mines yet
				if (mines_.size() <= 2) {
					site->second.score -= 2;
				}
				// also we should have at least some training sites
				if ((ts_basic_count_ + ts_advanced_count_) == 0) {
					site->second.score -= 2;
				}
				// treating no attack score
				if (site->second.no_attack_counter < 0) {
					site->second.score = 0;
					site->second.no_attack_counter += 1;
				}
			} else {
				site->second.score = 0;
			}  // or the score will remain 0

			if (site->second.score > 0 && player_attackable[onwer_number - 1]) {
				if (site->second.score > best_score) {
					best_score = site->second.score;
					best_target = site->first;
				}
			}

			if (site->second.attack_soldiers > 0) {
				site->second.last_time_attackable = gametime;
			}
			if (site->second.last_time_attackable + 20 * 60 * 1000 < gametime) {
				site_to_be_removed = site->first;
			}
		} else {  // we dont have a flag, let remove the site from out observer list
			site_to_be_removed = site->first;
		}

		if (site_to_be_removed < std::numeric_limits<uint32_t>::max()) {
			enemy_sites.erase(site_to_be_removed);
			continue;
		}
	}

	// modifying enemysites_check_delay_,this depends on the count
	// of enemysites in observer
	if (count >= 13 && enemysites_check_delay_ < 180) {
		enemysites_check_delay_ += 3;
	}
	if (count < 10 && enemysites_check_delay_ > 45) {
		enemysites_check_delay_ -= 2;
	}

	// if coordinates hash is not set
	if (best_target == std::numeric_limits<uint32_t>::max()) {
		return false;
	}

	// attacking
	FCoords f = map.get_fcoords(coords_unhash(best_target));
	// setting no attack counter here
	// this gauranties that it will not be attacked in next 4
	// turns
	enemy_sites[best_target].no_attack_counter = -4;

	Flag* flag = nullptr;  // flag of a building to be attacked
	if (upcast(MilitarySite, bld, f.field->get_immovable())) {
		flag = &bld->base_flag();
	} else if (upcast(Warehouse, Wh, f.field->get_immovable())) {
		flag = &Wh->base_flag();
	} else {
		return false;  // this should not happen
	}

	// how many attack soldiers we can send?
	uint32_t attackers = player_->find_attack_soldiers(*flag);
	// Just add some randomness
	attackers -= gametime % 3;
	if (attackers <= 0) {
		return false;
	}

	game().send_player_enemyflagaction(*flag, player_number(), attackers);
	last_attacked_player_ = flag->owner().player_number();

	return true;
}

// This runs once in 15 minutes, and adjust wares targets based on number of
// productionsites and ports
void DefaultAI::review_wares_targets(uint32_t const gametime) {

	player_ = game().get_player(player_number());
	tribe_ = &player_->tribe();

	// to avoid floats real multiplicator is multiplicator/10
	uint16_t multiplicator = 10;
	if ((productionsites.size() + num_ports * 5) > 50) {
		multiplicator = (productionsites.size() + num_ports * 5) / 5;
	}

	for (EconomyObserver* observer : economies) {
		WareIndex nritems = player_->egbase().tribes().nrwares();
		for (Widelands::WareIndex id = 0; id < nritems; ++id) {
			const uint16_t default_target = tribe_->get_ware_descr(id)->default_target_quantity(tribe_->name());

			game().send_player_command(*new Widelands::CmdSetWareTargetQuantity(
			                              gametime,
			                              player_number(),
			                              player_->get_economy_number(&observer->economy),
			                              id,
			                              default_target * multiplicator / 10));
		}
	}
}

// run over dueTasks map and returns task with lower duetime
DefaultAI::ScheduleTasks DefaultAI::get_oldest_task(uint32_t const gametime) {

	uint32_t oldestTaskTime = gametime;            // we are looking for jobs due before now
	ScheduleTasks DueTask = ScheduleTasks::kIdle;  // default
	taskDue[ScheduleTasks::kIdle] = gametime;

	for (std::pair<ScheduleTasks, uint32_t> task : taskDue) {
		if (task.second < oldestTaskTime) {
			oldestTaskTime = task.second;
			DueTask = task.first;
		}
	}
	return DueTask;
}

// This prints some basic statistics during a game to the command line -
// missing materials and counts of different types of buildings.
// The main purpose of this is when a game creator needs to finetune a map
// and needs to know what resourcess are missing for which player and so on.
// By default it is off (see kPrintStats)
// TODO(tiborb ?): - it would be nice to have this activated by a command line switch
void DefaultAI::print_stats(uint32_t const gametime) {

	if (!kPrintStats) {
		taskDue[ScheduleTasks::kPrintStats] = std::numeric_limits<int32_t>::max();
		return;
	}
	taskDue[ScheduleTasks::kPrintStats] = gametime + 30 * 60 * 1000;

	PlayerNumber const pn = player_number();

	// we test following materials
	const std::vector<std::string> materials = {"coal",
	                                            "log",
															  "iron_ore",
	                                            "marble",
															  "planks",
	                                            "water",
															  "gold_ore",
	                                            "granite",
	                                            "fish",
	                                            "diamond",
	                                            "corn",
	                                            "wheat",
	                                            "grape",
	                                            "quartz",
															  "atlanteans_bread",
															  "barbarians_bread",
															  "empire_bread",
	                                            "meat"};
	std::string summary = "";
	for (uint32_t j = 0; j < materials.size(); ++j) {
		WareIndex const index = tribe_->ware_index(materials.at(j));
		if (!tribe_->has_ware(index)) {
			continue;
		}
		if (get_warehoused_stock(index) > 0) {
			continue;
		}
		summary = summary + materials.at(j) + ", ";
	}
	log(" %1d: Buildings: Pr:%3lu, Ml:%3lu, Mi:%2lu, Wh:%2lu, Po:%2u. Missing: %s\n",
	    pn,
		 static_cast<unsigned int>(productionsites.size()),
		 static_cast<unsigned int>(militarysites.size()),
		 static_cast<unsigned int>(mines_.size()),
		 static_cast<unsigned int>(warehousesites.size()) - num_ports,
	    num_ports,
	    summary.c_str());
}<|MERGE_RESOLUTION|>--- conflicted
+++ resolved
@@ -1272,14 +1272,9 @@
 		// checking we have enough critical material on stock
 		for (uint32_t m = 0; m < bo.critical_built_mat_.size(); ++m) {
 			WareIndex wt(static_cast<size_t>(bo.critical_built_mat_.at(m)));
-<<<<<<< HEAD
-			// using default ware quantity, not the best solution but will do
-			if (get_warehoused_stock(wt) <
-				 tribe_->get_ware_descr(wt)->default_target_quantity(tribe_->name()) * 2 / 3) {
-=======
+
 			// shortage = less then 3 items in warehouses
 			if (get_warehoused_stock(wt) < 3) {
->>>>>>> fb984755
 				bo.build_material_shortage_ = true;
 			}
 		}
