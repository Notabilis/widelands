--- conflicted
+++ resolved
@@ -238,13 +238,8 @@
 
 	// collect information about the different buildings our tribe can construct
 	Building_Index const nr_buildings = tribe->get_nrbuildings();
-<<<<<<< HEAD
 	const World & world = game().world();
-	for (Building_Index i = Building_Index::First(); i < nr_buildings; ++i) {
-=======
-	const World & world = game().map().world();
 	for (Building_Index i = 0; i < nr_buildings; ++i) {
->>>>>>> e517a379
 		const Building_Descr & bld = *tribe->get_building_descr(i);
 		const std::string & building_name = bld.name();
 		const BuildingHints & bh = bld.hints();
