/*
 * Copyright (C) 2004, 2006-2010, 2012 by the Widelands Development Team
 *
 * This program is free software; you can redistribute it and/or
 * modify it under the terms of the GNU General Public License
 * as published by the Free Software Foundation; either version 2
 * of the License, or (at your option) any later version.
 *
 * This program is distributed in the hope that it will be useful,
 * but WITHOUT ANY WARRANTY; without even the implied warranty of
 * MERCHANTABILITY or FITNESS FOR A PARTICULAR PURPOSE.  See the
 * GNU General Public License for more details.
 *
 * You should have received a copy of the GNU General Public License
 * along with this program; if not, write to the Free Software
 * Foundation, Inc., 51 Franklin Street, Fifth Floor, Boston, MA  02110-1301, USA.
 *
 */

#include "ai/defaultai.h"

#include <algorithm>
#include <ctime>
#include <queue>
#include <typeinfo>

#include "ai/ai_hints.h"
#include "base/log.h"
#include "base/macros.h"
#include "economy/economy.h"
#include "economy/flag.h"
#include "economy/road.h"
#include "logic/constructionsite.h"
#include "logic/findbob.h"
#include "logic/findimmovable.h"
#include "logic/findnode.h"
#include "logic/map.h"
#include "logic/militarysite.h"
#include "logic/player.h"
#include "logic/productionsite.h"
#include "logic/trainingsite.h"
#include "logic/tribe.h"
#include "logic/warehouse.h"
#include "logic/world/world.h"
#include "profile/profile.h"

#define FREE_EXPANSION 1
#define RESOURCES_OR_DEFENSE 2
#define DEFENSE_ONLY 3
#define NO_NEW_MILITARY 4

// following is in miliseconds (widelands counts time in ms)
constexpr int kFieldUpdateInterval = 1000;
constexpr int kIdleMineUpdateInterval = 22000;
constexpr int kBusyMineUpdateInterval = 2000;
// building of the same building can be started after 25s at earliest
constexpr int kBuildingMinInterval = 25 * 1000;

using namespace Widelands;

DefaultAI::AggressiveImpl DefaultAI::aggressiveImpl;
DefaultAI::NormalImpl DefaultAI::normalImpl;
DefaultAI::DefensiveImpl DefaultAI::defensiveImpl;

/// Constructor of DefaultAI
DefaultAI::DefaultAI(Game& ggame, Player_Number const pid, uint8_t const t)
   : Computer_Player(ggame, pid),
     type_(t),
     m_buildable_changed(true),
     m_mineable_changed(true),
     player_(nullptr),
     tribe_(nullptr),
     num_constructionsites_(0),
     num_milit_constructionsites(0),
     num_prod_constructionsites(0),
     next_road_due_(2000),
     next_stats_update_due_(30000),
     next_construction_due_(1000),
     next_mine_construction_due_(0),
     next_productionsite_check_due_(0),
     next_mine_check_due_(0),
     next_militarysite_check_due_(0),
     next_attack_consideration_due_(300000),
     next_helpersites_check_due_(180000),
     inhibit_road_building_(0),
     time_of_last_construction_(0),
     numof_warehouses_(0),
     new_buildings_stop_(false),
     unstationed_milit_buildings_(0),
     military_last_dismantle_(0),
     military_last_build_(0),
     spots_(0) {

	// Subscribe to NoteFieldPossession.
	field_possession_subscriber_ =
	   Notifications::subscribe<NoteFieldPossession>([this](const NoteFieldPossession& note) {
		   if (note.player != player_) {
			   return;
		   }
		   if (note.ownership == NoteFieldPossession::Ownership::GAINED) {
			   unusable_fields.push_back(note.fc);
		   }
		});

	// Subscribe to NoteImmovables.
	immovable_subscriber_ =
	   Notifications::subscribe<NoteImmovable>([this](const NoteImmovable& note) {
		   if (note.pi->owner().player_number() != player_->player_number()) {
			   return;
		   }
		   if (note.ownership == NoteImmovable::Ownership::GAINED) {
			   gain_immovable(*note.pi);
		   } else {
			   lose_immovable(*note.pi);
		   }
		});
}

DefaultAI::~DefaultAI() {
	while (!buildable_fields.empty()) {
		delete buildable_fields.back();
		buildable_fields.pop_back();
	}

	while (!mineable_fields.empty()) {
		delete mineable_fields.back();
		mineable_fields.pop_back();
	}

	while (!economies.empty()) {
		delete economies.back();
		economies.pop_back();
	}
}

/**
 * Main loop of computer player_ "defaultAI"
 *
 * General behaviour is defined here.
 */
void DefaultAI::think() {

	if (tribe_ == nullptr)
		late_initialization();

	const int32_t gametime = game().get_gametime();

	// this is using for testing
	if (gametime > 150 * 60 * 1000) {
		;
		// print_land_stats();
		// exit(1);
	}

	if (m_buildable_changed) {
		// update statistics about buildable fields
		update_all_buildable_fields(gametime);
	}

	m_buildable_changed = false;

	// if there are more than one economy try to connect them with a road.
	if (next_road_due_ <= gametime) {
		next_road_due_ = gametime + 1000;

		if (construct_roads(gametime)) {
			m_buildable_changed = true;
			return;
		}
	} else
		// only go on, after defaultAI tried to connect all economies.
		return;

	// NOTE Because of the check above, the following parts of think() are used
	// NOTE only once every second at maximum. This increases performance and as
	// NOTE human player_s can not even react that fast, it should not be a
	// NOTE disadvantage for the defaultAI.
	// This must be checked every time as changes of bobs in AI area aren't
	// handled by the AI itself.
	update_all_not_buildable_fields();

	// considering attack
	if (next_attack_consideration_due_ <= gametime)
		consider_attack(gametime);

	// check if anything in the economies changed.
	// This needs to be done before new buildings are placed, to ensure that no
	// empty economy is left.
	if (check_economies())
		return;

	// Before thinking about a new construction, update current stats, to have
	// a better view on current economy.
	if (next_stats_update_due_ <= gametime)
		update_productionsite_stats(gametime);

	// Now try to build something if possible
	if (next_construction_due_ <= gametime) {
		next_construction_due_ = gametime + 2000;

		if (construct_building(gametime)) {
			time_of_last_construction_ = gametime;
			return;
		}
	}

	// verify that our production sites are doing well
	if (check_productionsites(gametime))
		return;

	// Check the mines and consider upgrading or destroying one
	if (check_mines_(gametime))
		return;

	// consider whether a change of the soldier capacity of some militarysites
	// would make sense.
	if (check_militarysites(gametime))
		return;

	// improve existing roads!
	// This sounds important, but actually is not as important as the other
	// actions are. Reasons are the following:
	//    * The "donkey feature" made economies more stable, even with stupid
	//      roads.
	//    * If defaultAI builds too much roads, it will waste good building
	//      space.
	if (improve_roads(gametime)) {
		m_buildable_changed = true;
		m_mineable_changed = true;
		inhibit_road_building_ = gametime + 2500;
		return;
	}
}

/**
 * Cares for all variables not initialised during construction
 *
 * When DefaultAI is constructed, some information is not yet available (e.g.
 * world), so this is done after complete loading of the map.
 */
void DefaultAI::late_initialization() {
	player_ = game().get_player(player_number());
	tribe_ = &player_->tribe();
	log("ComputerPlayer(%d): initializing (%u)\n", player_number(), type_);
	Ware_Index const nr_wares = tribe_->get_nrwares();
	wares.resize(nr_wares);

	for (Ware_Index i = 0; i < nr_wares; ++i) {
		wares.at(i).producers_ = 0;
		wares.at(i).consumers_ = 0;
		wares.at(i).preciousness_ = tribe_->get_ware_descr(i)->preciousness();
	}

	// collect information about the different buildings our tribe can construct
	Building_Index const nr_buildings = tribe_->get_nrbuildings();
	const World& world = game().world();

	for (Building_Index i = 0; i < nr_buildings; ++i) {
		const Building_Descr& bld = *tribe_->get_building_descr(i);
		const std::string& building_name = bld.name();
		const BuildingHints& bh = bld.hints();
		buildings_.resize(buildings_.size() + 1);
		BuildingObserver& bo = buildings_.back();
		bo.name = building_name.c_str();
		bo.id = i;
		bo.desc = &bld;
		bo.type = BuildingObserver::BORING;
		bo.cnt_built_ = 0;
		bo.cnt_under_construction_ = 0;
		bo.cnt_target_ = 0;
		bo.stocklevel_ = 0;
		bo.stocklevel_time = 0;
		bo.last_dismantle_time_ = 0;
		// this is set to negative number, otherwise the AI would wait 25 sec
		// after game start not building anything
		bo.construction_decision_time_ = -60 * 60 * 1000;
		bo.production_hint_ = -1;
		bo.current_stats_ = 0;
		bo.unoccupied_ = false;
		bo.is_buildable_ = bld.is_buildable();
		bo.need_trees_ = bh.is_logproducer();
		bo.need_stones_ = bh.is_stoneproducer();
		bo.need_water_ = bh.get_needs_water();
		bo.mines_water_ = bh.mines_water();
		bo.recruitment_ = bh.for_recruitment();
		bo.space_consumer_ = bh.is_space_consumer();
		bo.expansion_type_ = bh.is_expansion_type();
		bo.fighting_type_ = bh.is_fighting_type();
		bo.mountain_conqueror_ = bh.is_mountain_conqueror();
		bo.prohibited_till_ = bh.get_prohibited_till() * 1000;  // value in conf is in seconds
		bo.forced_after_ = bh.get_forced_after() * 1000;        // value in conf is in seconds
		if (char const* const s = bh.get_renews_map_resource()) {
			bo.production_hint_ = tribe_->safe_ware_index(s);
		}

		// I just presume cut wood is named "log" in the game
		if (tribe_->safe_ware_index("log") == bo.production_hint_)
			bo.plants_trees_ = true;
		else
			bo.plants_trees_ = false;

		// Read all interesting data from ware producing buildings
		if (typeid(bld) == typeid(ProductionSite_Descr)) {
			const ProductionSite_Descr& prod =
				ref_cast<ProductionSite_Descr const, Building_Descr const>(bld);
			bo.type = bld.get_ismine() ? BuildingObserver::MINE : BuildingObserver::PRODUCTIONSITE;
			for (const WareAmount& temp_input : prod.inputs()) {
				bo.inputs_.push_back(temp_input.first);
			}
			for (const Ware_Index& temp_output : prod.output_ware_types()) {
				bo.outputs_.push_back(temp_output);
			}

			if (bo.type == BuildingObserver::MINE) {
				// get the resource needed by the mine
				if (char const* const s = bh.get_mines())
					bo.mines_ = world.get_resource(s);

				bo.mines_percent_ = bh.get_mines_percent();
			}

			// here we identify hunters
			if (bo.outputs_.size() == 1 && tribe_->safe_ware_index("meat") == bo.outputs_.at(0)) {
				bo.is_hunter_ = true;
			} else
				bo.is_hunter_ = false;

			// and fishers
			if (bo.outputs_.size() == 1 and tribe_->safe_ware_index("fish") == bo.outputs_.at(0)) {
				bo.is_fisher_ = true;
			} else
				bo.is_fisher_ = false;
			continue;
		}

		if (typeid(bld) == typeid(MilitarySite_Descr)) {
			bo.type = BuildingObserver::MILITARYSITE;
			continue;
		}

		if (typeid(bld) == typeid(Warehouse_Descr)) {
			bo.type = BuildingObserver::WAREHOUSE;
			continue;
		}

		if (typeid(bld) == typeid(TrainingSite_Descr)) {
			bo.type = BuildingObserver::TRAININGSITE;
			continue;
		}

		if (typeid(bld) == typeid(ConstructionSite_Descr)) {
			bo.type = BuildingObserver::CONSTRUCTIONSITE;
			continue;
		}
	}

	num_constructionsites_ = 0;
	num_milit_constructionsites = 0;
	num_prod_constructionsites = 0;
	next_construction_due_ = 0;
	next_road_due_ = 1000;
	next_productionsite_check_due_ = 0;
	inhibit_road_building_ = 0;
	// Add all fields that we own
	Map& map = game().map();
	std::set<OPtr<PlayerImmovable>> found_immovables;

	for (Y_Coordinate y = 0; y < map.get_height(); ++y) {
		for (X_Coordinate x = 0; x < map.get_width(); ++x) {
			FCoords f = map.get_fcoords(Coords(x, y));

			if (f.field->get_owned_by() != player_number())
				continue;

			unusable_fields.push_back(f);

			if (upcast(PlayerImmovable, imm, f.field->get_immovable()))

				//  Guard by a set - immovables might be on several nodes at once.
				if (&imm->owner() == player_ && !found_immovables.count(imm)) {
					found_immovables.insert(imm);
					gain_immovable(*imm);
				}
		}
	}
}

/**
 * Checks ALL available buildable fields.
 *
 * this shouldn't be used often, as it might hang the game for some 100
 * milliseconds if the area the computer owns is big.
 */
void DefaultAI::update_all_buildable_fields(const int32_t gametime) {
	while (!buildable_fields.empty() && buildable_fields.front()->next_update_due_ <= gametime) {
		BuildableField& bf = *buildable_fields.front();

		//  check whether we lost ownership of the node
		if (bf.coords.field->get_owned_by() != player_number()) {
			delete &bf;
			buildable_fields.pop_front();
			continue;
		}

		//  check whether we can still construct regular buildings on the node
		if ((player_->get_buildcaps(bf.coords) & BUILDCAPS_SIZEMASK) == 0) {
			unusable_fields.push_back(bf.coords);
			delete &bf;
			buildable_fields.pop_front();
			continue;
		}

		update_buildable_field(bf);
		bf.next_update_due_ = gametime + kFieldUpdateInterval;
		buildable_fields.push_back(&bf);
		buildable_fields.pop_front();
	}
}

/**
 * Checks ALL available mineable fields.
 *
 * this shouldn't be used often, as it might hang the game for some 100
 * milliseconds if the area the computer owns is big.
 */
void DefaultAI::update_all_mineable_fields(const int32_t gametime) {
	while (!mineable_fields.empty() && mineable_fields.front()->next_update_due_ <= gametime) {
		MineableField* mf = mineable_fields.front();

		//  check whether we lost ownership of the node
		if (mf->coords.field->get_owned_by() != player_number()) {
			delete mf;
			mineable_fields.pop_front();
			continue;
		}

		//  check whether we can still construct regular buildings on the node
		if ((player_->get_buildcaps(mf->coords) & BUILDCAPS_MINE) == 0) {
			unusable_fields.push_back(mf->coords);
			delete mf;
			mineable_fields.pop_front();
			continue;
		}

		update_mineable_field(*mf);
		mf->next_update_due_ = gametime + kFieldUpdateInterval;  // in fact this has very small effect
		mineable_fields.push_back(mf);
		mineable_fields.pop_front();
	}
}

/**
 * Checks up to 50 fields that weren't buildable the last time.
 *
 * milliseconds if the area the computer owns is big.
 */
void DefaultAI::update_all_not_buildable_fields() {
	int32_t const pn = player_number();
	uint32_t maxchecks = unusable_fields.size();

	if (maxchecks > 50)
		maxchecks = 50;

	for (uint32_t i = 0; i < maxchecks; ++i) {
		//  check whether we lost ownership of the node
		if (unusable_fields.front().field->get_owned_by() != pn) {
			unusable_fields.pop_front();
			continue;
		}

		// check whether building capabilities have improved
		if (player_->get_buildcaps(unusable_fields.front()) & BUILDCAPS_SIZEMASK) {
			buildable_fields.push_back(new BuildableField(unusable_fields.front()));
			unusable_fields.pop_front();
			update_buildable_field(*buildable_fields.back());
			continue;
		}

		if (player_->get_buildcaps(unusable_fields.front()) & BUILDCAPS_MINE) {
			mineable_fields.push_back(new MineableField(unusable_fields.front()));
			unusable_fields.pop_front();
			update_mineable_field(*mineable_fields.back());
			continue;
		}

		unusable_fields.push_back(unusable_fields.front());
		unusable_fields.pop_front();
	}
}

/// Updates one buildable field
void DefaultAI::update_buildable_field(BuildableField& field, uint16_t range, bool military) {
	// look if there is any unowned land nearby
	Map& map = game().map();
	FindNodeUnowned find_unowned(player_, game());
	FindNodeUnownedMineable find_unowned_mines_pots(player_, game());
	Player_Number const pn = player_->player_number();
	const World& world = game().world();
	field.unowned_land_nearby_ =
	   map.find_fields(Area<FCoords>(field.coords, range), nullptr, find_unowned);

	field.near_border_ = false;
	if (field.unowned_land_nearby_ > 0) {
		if (map.find_fields(Area<FCoords>(field.coords, 4), nullptr, find_unowned) > 0)
			field.near_border_ = true;
	}

	// to save some CPU
	if (mines_.size() > 8 && game().get_gametime() % 3 > 0)
		field.unowned_mines_pots_nearby_ = 0;
	else
		field.unowned_mines_pots_nearby_ = map.find_fields(
		   Area<FCoords>(field.coords, range + 4),
		   nullptr,
		   find_unowned_mines_pots);  //+2: a mine can mine raw materials from some range

	// collect information about resources in the area
	std::vector<ImmovableFound> immovables;
	// Search in a radius of range
	map.find_immovables(Area<FCoords>(field.coords, range), &immovables);

	// Is this a general update or just for military consideration
	// (second is used in check_militarysites)
	if (!military) {
		int32_t const tree_attr = Map_Object_Descr::get_attribute_id("tree");
		field.reachable = false;
		field.preferred_ = false;
		field.enemy_nearby_ = false;
		field.military_capacity_ = 0;
		field.military_loneliness_ = 1000;  // instead of floats(v-
		field.military_presence_ = 0;
		field.military_stationed_ = 0;
		field.trees_nearby_ = 0;
		field.space_consumers_nearby_ = 0;
		field.producers_nearby_.clear();
		field.producers_nearby_.resize(wares.size());
		field.consumers_nearby_.clear();
		field.consumers_nearby_.resize(wares.size());
		std::vector<Coords> water_list;
		std::vector<Coords> resource_list;
		std::vector<Bob*> critters_list;

		if (field.water_nearby_ == -1) {  //-1 means "value has never been calculated"
			FindNodeWater find_water(game().world());
			map.find_fields(Area<FCoords>(field.coords, 6), &water_list, find_water);
			field.water_nearby_ = water_list.size();
		}

		// counting fields with fish
		if (field.water_nearby_ > 0 && game().get_gametime() % 10 == 0) {
			map.find_fields(Area<FCoords>(field.coords, 6),
			                &resource_list,
			                FindNodeResource(world.get_resource("fish")));
			field.fish_nearby_ = resource_list.size();
		}

		// counting fields with critters (game)
		// not doing this always, this does not change fast
		if (game().get_gametime() % 10 == 0) {
			map.find_bobs(Area<FCoords>(field.coords, 6), &critters_list, FindBobCritter());
			field.critters_nearby_ = critters_list.size();
		}

		FCoords fse;
		map.get_neighbour(field.coords, WALK_SE, &fse);

		if (BaseImmovable const* const imm = fse.field->get_immovable())
			if (dynamic_cast<Flag const*>(imm)
			    || (dynamic_cast<Road const*>(imm) && (fse.field->nodecaps() & BUILDCAPS_FLAG)))
				field.preferred_ = true;

		for (uint32_t i = 0; i < immovables.size(); ++i) {
			const BaseImmovable& base_immovable = *immovables.at(i).object;

			if (dynamic_cast<const Flag*>(&base_immovable))
				field.reachable = true;

			if (upcast(PlayerImmovable const, player_immovable, &base_immovable))

				// TODO(unknown): Only continue; if this is an opposing site
				// allied sites should be counted for military influence
				if (player_immovable->owner().player_number() != pn) {
					if (player_->is_hostile(player_immovable->owner()))
						field.enemy_nearby_ = true;

					continue;
				}

			if (upcast(Building const, building, &base_immovable)) {
				if (upcast(ConstructionSite const, constructionsite, building)) {
					const Building_Descr& target_descr = constructionsite->building();

					if (dynamic_cast<ProductionSite_Descr const*>(&target_descr))
						consider_productionsite_influence(
						   field,
						   immovables.at(i).coords,
						   get_building_observer(constructionsite->descr().name().c_str()));
				}

				if (dynamic_cast<const ProductionSite*>(building))
					consider_productionsite_influence(
					   field,
					   immovables.at(i).coords,
					   get_building_observer(building->descr().name().c_str()));
			}

			if (immovables.at(i).object->has_attribute(tree_attr))
				++field.trees_nearby_;
		}

		// stones are not renewable, we will count them only if previous state si nonzero
		if (field.stones_nearby_ > 0) {

			int32_t const stone_attr = Map_Object_Descr::get_attribute_id("granite");
			field.stones_nearby_ = 0;

			for (uint32_t j = 0; j < immovables.size(); ++j) {
				// const BaseImmovable & base_immovable = *immovables.at(i).object;
				if (immovables.at(j).object->has_attribute(stone_attr))
					++field.stones_nearby_;
			}
		}

		// ground water is not renewable and its amount can only fall, we will count them only if
		// previous state si nonzero
		if (field.ground_water_ > 0) {
			field.ground_water_ = field.coords.field->get_resources_amount();
		}
	}

	// folowing is done allways (regardless of military or not)

	field.military_stationed_ = 0;
	field.military_in_constr_nearby_ = 0;
	field.military_capacity_ = 0;
	field.military_loneliness_ = 1000;
	field.military_presence_ = 0;

	for (uint32_t i = 0; i < immovables.size(); ++i) {
		const BaseImmovable& base_immovable = *immovables.at(i).object;

		// testing if it is enemy-owned field
		// TODO(unknown): count such fields...
		if (upcast(PlayerImmovable const, player_immovable, &base_immovable))

			// TODO(unknown): Only continue; if this is an opposing site
			// allied sites should be counted for military influence
			if (player_immovable->owner().player_number() != pn) {
				if (player_->is_hostile(player_immovable->owner()))
					field.enemy_nearby_ = true;

				continue;
			}

		if (upcast(Building const, building, &base_immovable)) {
			if (upcast(ConstructionSite const, constructionsite, building)) {
				const Building_Descr& target_descr = constructionsite->building();

				if (upcast(MilitarySite_Descr const, target_ms_d, &target_descr)) {
					const int32_t dist = map.calc_distance(field.coords, immovables.at(i).coords);
					const int32_t radius = target_ms_d->get_conquers() + 4;
					const int32_t v = radius - dist;

					if (v > 0) {
						field.military_capacity_ += target_ms_d->get_max_number_of_soldiers() / 2 + 1;
						// field.military_capacity_ += 2;
						field.military_loneliness_ *= static_cast<double_t>(dist) / radius;
						field.military_in_constr_nearby_ += 1;
					}
				}
			}

			if (upcast(MilitarySite const, militarysite, building)) {
				const int32_t dist = map.calc_distance(field.coords, immovables.at(i).coords);
				const int32_t radius = militarysite->descr().get_conquers() + 4;
				const int32_t v = radius - dist;

				if (v > 0 && dist > 0) {

					field.military_capacity_ += militarysite->maxSoldierCapacity();
					field.military_presence_ += militarysite->stationedSoldiers().size();

					if (!militarysite->stationedSoldiers().empty()) {
						field.military_stationed_ += 1;
					} else
						// the name does not match much
						field.military_in_constr_nearby_ += 1;

					field.military_loneliness_ *= static_cast<double_t>(dist) / radius;
				}
			}
		}
	}
}

/// Updates one mineable field
void DefaultAI::update_mineable_field(MineableField& field) {
	// collect information about resources in the area
	std::vector<ImmovableFound> immovables;
	Map& map = game().map();
	map.find_immovables(Area<FCoords>(field.coords, 5), &immovables);
	field.reachable = false;
	field.preferred_ = false;
	field.mines_nearby_ = 1;
	FCoords fse;
	map.get_brn(field.coords, &fse);

	if (BaseImmovable const* const imm = fse.field->get_immovable())
		if (dynamic_cast<Flag const*>(imm)
		    || (dynamic_cast<Road const*>(imm) && (fse.field->nodecaps() & BUILDCAPS_FLAG)))
			field.preferred_ = true;

	for (const ImmovableFound& temp_immovable : immovables) {
		if (dynamic_cast<Flag const*>(temp_immovable.object))
			field.reachable = true;
		else if (upcast(Building const, bld, temp_immovable.object)) {
			if (bld->descr().get_ismine()) {
				++field.mines_nearby_;
			} else if (upcast(ConstructionSite const, cs, bld)) {
				if (cs->building().get_ismine())
					++field.mines_nearby_;
			}
		}
	}
}

/// Updates the production and MINE sites statistics needed for construction decision.
void DefaultAI::update_productionsite_stats(int32_t const gametime) {
	// Updating the stats every 10 seconds should be enough
	next_stats_update_due_ = gametime + 10000;

	// Reset statistics for all buildings
	for (uint32_t i = 0; i < buildings_.size(); ++i) {
		if (buildings_.at(i).cnt_built_ > 0)
			buildings_.at(i).current_stats_ = 0;
		// If there are no buildings of that type set the current_stats_ to 100
		else
			buildings_.at(i).current_stats_ = 0;  // there was 100, this confuses algorithm

		buildings_.at(i).unoccupied_ = false;
	}

	// Check all available productionsites
	for (uint32_t i = 0; i < productionsites.size(); ++i) {
		assert(productionsites.front().bo->cnt_built_ > 0);
		// Add statistics value
		productionsites.front().bo->current_stats_ +=
		   productionsites.front().site->get_crude_statistics();

		// Check whether this building is completely occupied
		productionsites.front().bo->unoccupied_ |= !productionsites.front().site->can_start_working();

		// Now reorder the buildings
		productionsites.push_back(productionsites.front());
		productionsites.pop_front();
	}

	// for mines_ also
	// Check all available productionsites
	for (uint32_t i = 0; i < mines_.size(); ++i) {
		assert(mines_.front().bo->cnt_built_ > 0);
		// Add statistics value
		mines_.front().bo->current_stats_ += mines_.front().site->get_statistics_percent();
		// Check whether this building is completely occupied
		mines_.front().bo->unoccupied_ |= !mines_.front().site->can_start_working();
		// Now reorder the buildings
		mines_.push_back(mines_.front());
		mines_.pop_front();
	}

	// Scale statistics down
	for (uint32_t i = 0; i < buildings_.size(); ++i) {
		if (buildings_.at(i).cnt_built_ > 0)
			buildings_.at(i).current_stats_ /= buildings_.at(i).cnt_built_;
	}
}

// * Constructs the most needed building
//   algorithm goes over all available spots and all allowed buildings,
//   scores every combination and one with highest and positive score
//   is built.
// * Buildings are split into categories
// * The logic is complex but aproximatelly:
// - buildings producing building material are preffered
// - buildings identified as basic are preffered
// - first bulding of a type is preffered
// - buildings identified as 'direct food supplier' as built after 15 min.
//   from game start
// - if a bulding is upgradeable, second building is also preffered
//   (there should be no upgrade when there are not two buildings of the same type)
// - algorigthm is trying to take into account actual utlization of buildings
//   (the one shown in GUI/game is not reliable, it calculates own statistics)
// * military buildings have own strategy, split into two situations:
// - there is no enemy
// - there is an enemy
//   Currently more military buildings are built then needed
//   and "optimalization" (dismantling not needed buildings) is done afterwards
bool DefaultAI::construct_building(int32_t gametime) {  // (int32_t gametime)
	//  Just used for easy checking whether a mine or something else was built.
	bool mine = false;
	bool field_blocked = false;
	uint32_t consumers_nearby_count = 0;
	// this is to increase score so also building near borders can be built
	int32_t bulgarian_constant = 12;
	std::vector<int32_t> spots_avail;
	spots_avail.resize(4);
	// uint16_t const pn = player_number();

	for (int32_t i = 0; i < 4; ++i)
		spots_avail.at(i) = 0;

	for (std::list<BuildableField*>::iterator i = buildable_fields.begin();
	     i != buildable_fields.end();
	     ++i)
		++spots_avail.at((*i)->coords.field->nodecaps() & BUILDCAPS_SIZEMASK);

	spots_ = spots_avail.at(BUILDCAPS_SMALL);
	spots_ += spots_avail.at(BUILDCAPS_MEDIUM);
	spots_ += spots_avail.at(BUILDCAPS_BIG);

	// here we possible stop building of new buildings
	new_buildings_stop_ = false;
	uint8_t expansion_mode = FREE_EXPANSION;
	// bool new_military_buildings_stop = false;

<<<<<<< HEAD
	// first we care that there is not a lot of production buildings in construction
	// in comparison to all production sites
	if (num_prod_constructionsites > productionsites.size() / 8 + 5)
=======
	if ((militarysites.size() * 2 + 20) <
	    productionsites.size()
	    || spots<(3 + (static_cast<int32_t>(productionsites.size()) / 5)) || num_constructionsites_>(
	       (militarysites.size() + productionsites.size()) / 2)) {
>>>>>>> 90d3c547
		new_buildings_stop_ = true;
	// printf ("productionsites.size: %3d, num_prod_constructionsites: %2d,stop: %s\n",
	//	productionsites.size(),num_prod_constructionsites,new_buildings_stop_ ? "Y" : "N");

	// sometimes there is to many military buildings in construction, so we must
	// prevent initialization of further buildings start
	const uint32_t treshold = militarysites.size() / 30 + 3;

	if (unstationed_milit_buildings_ + num_milit_constructionsites > 3 * treshold)
		expansion_mode = NO_NEW_MILITARY;
	else if (unstationed_milit_buildings_ + num_milit_constructionsites > 2 * treshold)
		expansion_mode = DEFENSE_ONLY;
	else if (unstationed_milit_buildings_ + num_milit_constructionsites > 1 * treshold)
		expansion_mode = RESOURCES_OR_DEFENSE;
	else
		expansion_mode = FREE_EXPANSION;

	// in some situation expansion just halts because there are not good spots to expand
	// so this is a boost to increase a score and allow building a military building on a spot
	// that is normally not suitable for building
	int32_t military_boost = 1;
	if ((unstationed_milit_buildings_ + num_milit_constructionsites) > 0)
		military_last_build_ = game().get_gametime();

	if (military_last_build_ + 1 * 60 * 1000 < game().get_gametime()) {
		military_boost = 200;
	}

	// sometimes current teritory is too crowded, so we check free spots
	if (spots_ + 5 < static_cast<int32_t>(productionsites.size()))
		new_buildings_stop_ = true;
	else if (num_prod_constructionsites > ((productionsites.size() / 7) + 4))
		new_buildings_stop_ = true;

	// if (new_buildings_stop_ or expansion_mode > FREE_EXPANSION)
	// printf(" %d, new_buildings_stop_: %s, new_military_buildings_stop: %1d\n",
	// player_number(),
	// new_buildings_stop_ ? "Y" : "N",
	// expansion_mode);

	// Building_Index proposed_building = INVALID_INDEX; // I need BuildingObserver not index
	BuildingObserver* best_building = nullptr;
	int32_t proposed_priority = 0;
	Coords proposed_coords;

	// Remove outdated fields from blocker list
	for (std::list<BlockedField>::iterator i = blocked_fields.begin(); i != blocked_fields.end();)
		if (i->blocked_until_ < game().get_gametime()) {
			i = blocked_fields.erase(i);
		} else
			++i;

	// these are 3 helping variables
	bool output_is_needed = false;
	int16_t max_preciousness = 0;         // preciousness_ of most precious output
	int16_t max_needed_preciousness = 0;  // preciousness_ of most precious NEEDED output

	// first scan all buildable fields for regular buildings
	for (std::list<BuildableField*>::iterator i = buildable_fields.begin();
	     i != buildable_fields.end();
	     ++i) {
		BuildableField* const bf = *i;

		if (!bf->reachable)
			continue;

		// add randomnes and ease AI
		if (time(nullptr) % 5 == 0)
			continue;

		// Continue if field is blocked at the moment
		field_blocked = false;

		for (std::list<BlockedField>::iterator j = blocked_fields.begin(); j != blocked_fields.end();
		     ++j)
			if (j->coords == bf->coords)
				field_blocked = true;

		// continue;
		if (field_blocked)
			continue;

		assert(player_);
		int32_t const maxsize = player_->get_buildcaps(bf->coords) & BUILDCAPS_SIZEMASK;

		// For every field test all buildings
		for (uint32_t j = 0; j < buildings_.size(); ++j) {
			BuildingObserver& bo = buildings_.at(j);

			if (!bo.buildable(*player_))
				continue;

			if (bo.prohibited_till_ > gametime) {
				continue;
			}

			// if current field is not big enough
			if (bo.desc->get_size() > maxsize)
				continue;

			if (time(nullptr) % 3 == 0 and bo.total_count() > 0)
				continue;  // add randomnes and ease AI

			if (bo.type == BuildingObserver::MINE)
				continue;

			// here we do an exemption for lumberjacs, mainly in early stages of game
			// sometimes the first one is not built and AI waits too long for second attempt
			if (gametime - bo.construction_decision_time_ <
			    kBuildingMinInterval and not bo.need_trees_)
				continue;

			if (bo.unoccupied_)
				continue;

			if (!(bo.type == BuildingObserver::MILITARYSITE) && bo.cnt_under_construction_ >= 2)
				continue;

			// so we are going to seriously evaluate this building on this field,
			// first some base info
			// if at least on of outputs is needed
			output_is_needed = false;
			// max presiousness of outputs
			max_preciousness = 0;
			// max preciousness of most needed output
			max_needed_preciousness = 0;

			// Check if the produced wares are needed (if it is producing anything)
			if (!bo.outputs_.empty()) {
				for (EconomyObserver* observer : economies) {
					// Don't check if the economy has no warehouse.
					if (observer->economy.warehouses().empty())
						continue;

					for (uint32_t m = 0; m < bo.outputs_.size(); ++m) {
						Ware_Index wt(static_cast<size_t>(bo.outputs_.at(m)));

						if (observer->economy.needs_ware(wt)) {
							output_is_needed = true;

							if (wares.at(bo.outputs_.at(m)).preciousness_ > max_needed_preciousness)
								max_needed_preciousness = wares.at(bo.outputs_.at(m)).preciousness_;
						}

						if (wares.at(bo.outputs_.at(m)).preciousness_ > max_preciousness)
							max_preciousness = wares.at(bo.outputs_.at(m)).preciousness_;
					}
				}
				// printf ("building: %20s: preciousness: %3d /
				// %3d\n",bo.name,max_preciousness,max_needed_preciousness);
			}

			int32_t prio = 0;  // score of a bulding on a field

			if (bo.type == BuildingObserver::PRODUCTIONSITE) {

				// exclude spots on border
<<<<<<< HEAD
				if (bf->near_border_ and not bo.need_trees_ and not bo.need_stones_ and not
				       bo.is_fisher_)
=======
				if (bf->near_border_ && !bo.need_trees_ && !bo.need_stones_)
>>>>>>> 90d3c547
					continue;

				// this can be only a well (as by now)
				if (bo.mines_water_) {
					if (bf->ground_water_ < 2)
						continue;

					if (bo.cnt_under_construction_ + bo.unoccupied_ > 0)
						continue;
<<<<<<< HEAD

					prio = 0;
					// one well has an axemption from the stop - if forced
					if (bo.forced_after_ < gametime and bo.total_count() == 0)
						prio = 200;  // boost for first/only well
					else if (new_buildings_stop_)
=======
					if ((bo.cnt_built_ + bo.unoccupied_) > 0 && gametime < kBaseInfrastructureTime)
						continue;
					if (new_buildings_stop_)
						continue;
					bo.cnt_target_ =
					   2 + static_cast<int32_t>(mines_.size() + productionsites.size()) / 20;
					if ((bo.cnt_built_ + bo.cnt_under_construction_ + bo.unoccupied_) > bo.cnt_target_)
>>>>>>> 90d3c547
						continue;

					bo.cnt_target_ = 1;

					if (bo.stocklevel_time < game().get_gametime() - 30 * 1000) {
						bo.stocklevel_ = get_stocklevel(bo);
						bo.stocklevel_time = game().get_gametime();
					}
					if (bo.stocklevel_ > 30)
						continue;
					prio += bf->ground_water_ - 2;
					prio = recalc_with_border_range(*bf, prio);

				} else if (bo.need_trees_) {  // LUMBERJACS

					if (bo.total_count() == 0)
						prio = 500 + bf->trees_nearby_;

					else if (bo.total_count() == 1)
						prio = 400 + bf->trees_nearby_;

					else if (bf->trees_nearby_ < 2)
						continue;

					else {
						bo.cnt_target_ =
						   2 + static_cast<int32_t>(mines_.size() + productionsites.size()) / 20;

						if (bo.total_count() < bo.cnt_target_)
							prio = 75;
						else
							prio = 0;

						prio += bf->trees_nearby_ - 5 - bf->producers_nearby_.at(bo.outputs_.at(0)) * 5 -
						        new_buildings_stop_ * 15;

						if (bf->near_border_)
							prio = prio / 2;
					}

				} else if (bo.need_stones_) {

					// quaries are generally to be built everywhere where stones are
					// no matter the need for stones, as stones are considered an obstacle
					// to expansion
					if (bo.cnt_under_construction_ > 0)
						continue;
					prio = bf->stones_nearby_;

					if (prio <= 0)
						continue;

					if (bo.total_count() == 0)
						prio += 150;

					if (bo.stocklevel_time < game().get_gametime() - 5 * 1000) {
						bo.stocklevel_ = get_stocklevel_by_hint(static_cast<size_t>(bo.production_hint_));
						bo.stocklevel_time = game().get_gametime();
					}

					if (bo.stocklevel_ == 0)
						prio *= 2;

					// to prevent to many quaries on one spot
					prio = prio - 50 * bf->producers_nearby_.at(bo.outputs_.at(0));

					if (bf->near_border_)
						prio = prio / 2;

				} else if (bo.is_hunter_) {
					if (bf->critters_nearby_ < 5)
						continue;

					if (new_buildings_stop_)
						continue;

					prio +=
					   (bf->critters_nearby_ * 2) - 8 - 5 * bf->producers_nearby_.at(bo.outputs_.at(0));

				} else if (bo.is_fisher_) {  // fisher
					if (bf->water_nearby_ < 5)
						continue;

					if (new_buildings_stop_)
						continue;

					if (bo.stocklevel_time < game().get_gametime() - 5 * 1000) {
						bo.stocklevel_ = get_stocklevel_by_hint(static_cast<size_t>(bo.production_hint_));
						bo.stocklevel_time = game().get_gametime();
					}

					if (bo.stocklevel_ > 50 and !output_is_needed)
						continue;

					if (bf->producers_nearby_.at(bo.outputs_.at(0)) >= 1)
						continue;

					prio = bf->fish_nearby_;

				} else if (bo.production_hint_ >= 0) {
					// first setting targets (needed also for dismantling)
					if (bo.plants_trees_)
						bo.cnt_target_ =
						   2 + static_cast<int32_t>(mines_.size() + productionsites.size()) / 15;
					else
						bo.cnt_target_ =
						   1 + static_cast<int32_t>(mines_.size() + productionsites.size()) / 20;

					if ((bo.cnt_under_construction_ + bo.unoccupied_) > 1)
						continue;

					// production hint (f.e. associate forester with logs)

					if (bo.need_water_ && bf->water_nearby_ < 5)  // probably some of them needs water
						continue;

					if (bo.plants_trees_) {  // RANGERS

						// if there are too many trees nearby
<<<<<<< HEAD
						if (bf->trees_nearby_ > 25 and bo.total_count() >= 1)
=======
						if (bf->trees_nearby_ > 25 && bo.total_count() >= 2)
>>>>>>> 90d3c547
							continue;

						// sometimes all area is blocked by trees so this is to prevent this
						if (buildable_fields.size() < 4)
							continue;

						if (bo.stocklevel_time < game().get_gametime() - 5 * 1000) {
							bo.stocklevel_ =
							   get_stocklevel_by_hint(static_cast<size_t>(bo.production_hint_));
							bo.stocklevel_time = game().get_gametime();
						}
<<<<<<< HEAD

						if (bo.total_count() == 0)
							prio = 200;
						if (bo.total_count() > 2 * bo.cnt_target_)
							continue;
						// we can go above target if there is shortage of logs on stock
						else if (bo.total_count() > bo.cnt_target_ and bo.stocklevel_ > 40)
							continue;

						// considering near trees and producers
						prio += (30 - bf->trees_nearby_) * 2 +
						        bf->producers_nearby_.at(bo.production_hint_) * 5 -
						        new_buildings_stop_ * 15;

						// considering space consumers nearby
						prio -= bf->space_consumers_nearby_ * 5;

					} else if (not new_buildings_stop_) {  // gamekeepers or so
=======
						prio = 0;
						// if we need wood
						if (bo.stocklevel_ < 50)
							prio =
							   (50 - bo.stocklevel_) + bf->producers_nearby_.at(bo.production_hint_) * 5;

						// if we just need some rangers to be on safe side
						if (bo.total_count() < 2)
							prio += (60 - bf->trees_nearby_) * 3 +
							        bf->producers_nearby_.at(bo.production_hint_) * 5;
						else if (bo.total_count() < bo.cnt_target_)
							prio += 30 + bf->producers_nearby_.at(bo.production_hint_) * 5;

					} else if (gametime > kBaseInfrastructureTime &&
					                         !new_buildings_stop_) {  // gamekeepers or so
>>>>>>> 90d3c547
						if (bo.stocklevel_time < game().get_gametime() - 5 * 1000) {
							bo.stocklevel_ =
							   get_stocklevel_by_hint(static_cast<size_t>(bo.production_hint_));
							bo.stocklevel_time = game().get_gametime();
						}

						if (bo.stocklevel_ > 50)
							continue;

						// especially for fish breeders
						if (bo.need_water_ and bf->water_nearby_ < 5)
							continue;
						prio = bf->water_nearby_;

<<<<<<< HEAD
						if (bo.total_count() > bo.cnt_target_)
=======
						} else if (bo.stocklevel_ < 50 && !new_buildings_stop_) {
							prio += bf->producers_nearby_.at(bo.production_hint_) * 5;
							prio += recalc_with_border_range(*bf, prio);  // only for not wood producers_
						} else
>>>>>>> 90d3c547
							continue;

						prio += bf->producers_nearby_.at(bo.production_hint_) * 10;
						prio += recalc_with_border_range(*bf, prio);
					}

					if (prio <= 0)
						continue;
<<<<<<< HEAD
				} else if (bo.recruitment_ and not new_buildings_stop_) {
=======
				} else if (bo.recruitment_ && gametime >
				           kBaseInfrastructureTime && !new_buildings_stop_) {
>>>>>>> 90d3c547
					// this will depend on number of mines_ and productionsites
					if (static_cast<int32_t>((productionsites.size() + mines_.size()) / 30) >
					       bo.total_count() && bo.cnt_under_construction_ ==
					    0)
						prio = 4 + bulgarian_constant;
				} else {  // finally normal productionsites
					if (bo.production_hint_ >= 0)
						continue;

					if ((bo.cnt_under_construction_ + bo.unoccupied_) > 0)
						continue;

<<<<<<< HEAD
					if (bo.forced_after_ < gametime and bo.total_count() == 0) {
						prio = 150 + max_preciousness;
					} else if (new_buildings_stop_)
						continue;
					else if (bo.desc->enhancement() != INVALID_INDEX)
						;  // just go on
					else if (!output_is_needed)
=======
					// if hunter and too little critters nearby skipping
					if (bo.is_hunter_ && bf->critters_nearby_ < 5)
						continue;
					// similarly for fishers
					if (bo.need_water_ && bf->fish_nearby_ <= 1)
						continue;

					// first eliminate buildings needing water if there is short supplies
					if (bo.need_water_ && bf->water_nearby_ < 4)
>>>>>>> 90d3c547
						continue;
					else
						prio = 0;

<<<<<<< HEAD
					if (bo.cnt_built_ ==
					    1 and game().get_gametime() > 40 * 60 * 1000 and bo.desc->enhancement() !=
					    INVALID_INDEX and !mines_.empty()) {
						prio += max_preciousness + bulgarian_constant;
						// printf ("   proposing %20s as a second upgradable building\n",bo.name);
					} else if (!output_is_needed)
						continue;
=======
					if (bo.is_basic_ && bo.total_count() == 0)
						prio = 150 + max_preciousness;
					else if (bo.is_food_basic_ && game().get_gametime() >
					            kPrimaryFoodStartTime && bo.total_count() ==
					         0) {
						prio = 40 + max_preciousness;
					} else if (game().get_gametime() <
					           kBaseInfrastructureTime ||
					              new_buildings_stop_)  // leave 15 minutes for basic infrastructure only
						continue;
					else if ((bo.is_basic_ && bo.total_count() <=
					          1) || (output_is_needed && bo.total_count() == 0))
						prio = 80 + max_preciousness;
>>>>>>> 90d3c547
					else if (bo.inputs_.size() == 0) {

<<<<<<< HEAD
						prio += max_needed_preciousness + bulgarian_constant;
=======
						if (bo.cnt_built_ >
						    bo.cnt_target_ &&
						       !(bo.space_consumer_ || bo.is_food_basic_))  // spaceconsumers_ and basic_s
							                                               // can be built more then target
							continue;
>>>>>>> 90d3c547

						if (bo.space_consumer_)  // need to consider trees nearby
							prio += 20 - (bf->trees_nearby_ / 3);

						// we attempt to cluster space consumers together
						if (bo.space_consumer_)  // need to consider trees nearby
							prio += bf->space_consumers_nearby_ * 2;

<<<<<<< HEAD
						if (bo.space_consumer_ and not bf->water_nearby_)  // not close to water
							prio += 1;
=======
							if (!bo.space_consumer_)
								prio -= bf->producers_nearby_.at(bo.outputs_.at(0)) *
								        20;  // leave some free space between them
>>>>>>> 90d3c547

						if (bo.space_consumer_ and not
						       bf->unowned_mines_pots_nearby_)  // not close to mountains
							prio += 1;

						if (not bo.space_consumer_)
							prio -= bf->producers_nearby_.at(bo.outputs_.at(0)) *
							        20;  // leave some free space between them

						prio -= bf->space_consumers_nearby_ * 3;

					} else if (!bo.inputs_.empty()) {
<<<<<<< HEAD
						if (bo.total_count() == 0)
							prio += max_needed_preciousness + bulgarian_constant;
						if (bo.cnt_built_ > 0 and bo.current_stats_ > 70) {
							prio = max_needed_preciousness + bulgarian_constant;
=======
						// to have two buildings from everything (intended for upgradeable buildings)
						// but I do not know how to identify such buildings
						if (bo.cnt_built_ == 1
						    && game().get_gametime() > 60 * 60 * 1000
							 && bo.desc->enhancement() != INVALID_INDEX
							 && !mines_.empty())
						{
							prio = max_preciousness + bulgarian_constant;
						}
						// if output is needed and there are no idle buildings
						else if (output_is_needed) {
							if (bo.cnt_built_ > 0 && bo.current_stats_ > 80) {
								prio = max_preciousness + bulgarian_constant + 30;

							} else if (bo.cnt_built_ > 0 && bo.current_stats_ > 55) {
								prio = max_preciousness + bulgarian_constant;

							}
>>>>>>> 90d3c547
						}
					}

					if (prio <= 0)
						continue;

					//+1 if any consumers_ are nearby
					consumers_nearby_count = 0;

					for (size_t k = 0; k < bo.outputs_.size(); ++k)
						consumers_nearby_count += bf->consumers_nearby_.at(bo.outputs_.at(k));

					if (consumers_nearby_count > 0)
						prio += 1;
				}
			}  // production sites done
			else if (bo.type == BuildingObserver::MILITARYSITE) {

<<<<<<< HEAD
				if (expansion_mode == NO_NEW_MILITARY)
					continue;

				if (expansion_mode == DEFENSE_ONLY and not bf->enemy_nearby_)
					continue;

				if (expansion_mode ==
				    RESOURCES_OR_DEFENSE and
				       not(bf->enemy_nearby_ or bf->unowned_mines_pots_nearby_ or bf->stones_nearby_))
=======
				if (new_military_buildings_stop && !bf->enemy_nearby_)
					continue;

				if (near_enemy_b_buildings_stop && bf->enemy_nearby_)
>>>>>>> 90d3c547
					continue;

				if (bf->enemy_nearby_ && bo.fighting_type_)
					;  // it is ok, go on
				else if (bf->unowned_mines_pots_nearby_ >
				         0 && (bo.mountain_conqueror_ || bo.expansion_type_))
					;  // it is ok, go on
				else if (bf->unowned_land_nearby_ && bo.expansion_type_) {
					// decreasing probability for big buidlings
<<<<<<< HEAD
					if (bo.desc->get_size() == 2 and gametime % 8 >= 1)
						continue;
					if (bo.desc->get_size() == 3 and gametime % 20 >= 1)
=======
					if (bo.desc->get_size() == 2 && gametime % 5 >= 1)
						continue;
					if (bo.desc->get_size() == 3 && gametime % 15 >= 1)
>>>>>>> 90d3c547
						continue;
				}
				// it is ok, go on
				else
					continue;  // the building is not suitable for situation

<<<<<<< HEAD
=======
				if (bo.desc->get_size() ==
				    3 && game().get_gametime() <
				       15 * 60 * 1000)  // do not built fortresses in first half of hour of game
					continue;

>>>>>>> 90d3c547
				if (!bf->unowned_land_nearby_)
					continue;

				// not to build so many military buildings nearby
				if (!bf->enemy_nearby_ && bf->military_in_constr_nearby_ > 0)
					continue;

				// here is to consider unowned potential mines
				int32_t mines_spots_score = 0;
				mines_spots_score = bf->unowned_mines_pots_nearby_;

				if (mines_spots_score > 0) {
					mines_spots_score *= 4;
					mines_spots_score += 8;
				}

				// printf (" %d: military mode: %1d: mines :%2d, stones: %2d\n",
				// player_number(),expansion_mode,bf->unowned_mines_pots_nearby_,bf->stones_nearby_);

				prio = (bf->unowned_land_nearby_ - 4 + mines_spots_score + bf->stones_nearby_ / 2 +
				        bf->military_loneliness_ / 5 - 100 + military_boost);  // * (1 + type);

				if (bo.desc->get_size() < maxsize)
					prio = prio - 5;  // penalty

				if (bf->enemy_nearby_ && bf->military_capacity_ < 12) {
					prio += 100;
				}

			} else if (bo.type == BuildingObserver::WAREHOUSE) {

				// exclude spots on border
				if (bf->near_border_)
					continue;

				//  Build one warehouse for ~every 35 productionsites and mines_.
				//  Militarysites are slightly important as well, to have a bigger
				//  chance for a warehouses (containing waiting soldiers or wares
				//  needed for soldier training) near the frontier.
<<<<<<< HEAD
				if ((static_cast<int32_t>(productionsites.size() + mines_.size()) + 20) / 35 >
				       static_cast<int32_t>(numof_warehouses_) and bo.cnt_under_construction_ ==
=======
				if ((static_cast<int32_t>(productionsites.size() + mines_.size())) / 35 >
				       static_cast<int32_t>(numof_warehouses_) && bo.cnt_under_construction_ ==
>>>>>>> 90d3c547
				    0)
					prio = 20;

				// take care about borders and enemies
				prio = recalc_with_border_range(*bf, prio);

				// TODO(unknown): introduce check that there is no warehouse nearby
				// to prevent too close placing

			} else if (bo.type == BuildingObserver::TRAININGSITE) {

				// exclude spots on border
				if (bf->near_border_)
					continue;

				// build after 20 production sites and then after each 50 production site
				if (static_cast<int32_t>((productionsites.size() + 30) / 50) >
				       bo.total_count() && bo.cnt_under_construction_ ==
				    0)
					prio = 4 + bulgarian_constant;

				// take care about borders and enemies
				prio = recalc_with_border_range(*bf, prio);
			}

			// think of space consuming buildings nearby like farms or vineyards
			prio -= bf->space_consumers_nearby_ * 10;

			// Stop here, if priority is 0 or less.
			if (prio <= 0)
				continue;

			// Prefer road side fields
			prio += bf->preferred_ ? 1 : 0;
			// don't waste good land for small huts
			prio -= (maxsize - bo.desc->get_size()) * 5;

			if (prio > proposed_priority) {
				best_building = &bo;
				proposed_priority = prio;
				proposed_coords = bf->coords;
			}
		}  // ending loop over buildings
	}     // ending loop over fields

	// then try all mines_ - as soon as basic economy is build up.
	if (gametime > next_mine_construction_due_) {

		update_all_mineable_fields(gametime);
		next_mine_construction_due_ = gametime + kIdleMineUpdateInterval;

		if (!mineable_fields.empty()) {

			for (uint32_t i = 0; i < buildings_.size() && productionsites.size() > 8; ++i) {
				BuildingObserver& bo = buildings_.at(i);

<<<<<<< HEAD
				if (!bo.buildable(*player_) || bo.type != BuildingObserver::MINE)
=======
				if (!bo.mines_marble_ && gametime <
				    kBaseInfrastructureTime)  // allow only stone mines_ in early stages of game
>>>>>>> 90d3c547
					continue;

				if (bo.prohibited_till_ > gametime) {
					continue;
				}

				if (gametime - bo.construction_decision_time_ < kBuildingMinInterval)
					continue;

				// Don't build another building of this type, if there is already
				// one that is unoccupied_ at the moment
				// or under construction
				if ((bo.cnt_under_construction_ + bo.unoccupied_) > 0)
					continue;

				// calculating actual amount of mined raw materials
				if (bo.stocklevel_time < game().get_gametime() - 5 * 1000) {
					bo.stocklevel_ = get_stocklevel(bo);
					bo.stocklevel_time = game().get_gametime();
				}

<<<<<<< HEAD
				// if we have enough mined resources, do not consider a mine here
				if (bo.stocklevel_ > 100)
					continue;
=======
				// Only try to build mines_ that produce needed wares.
				if (((bo.cnt_built_ - bo.unoccupied_) > 0 && bo.current_stats_ < 20) || bo.stocklevel_ >
				    40 + static_cast<uint32_t>(bo.mines_marble_) * 30) {
>>>>>>> 90d3c547

				// if current ones are performing badly
				if (bo.total_count() >= 2 and bo.current_stats_ < 50)
					continue;

				// this is penalty if there are existing mines too close
				// it is treated as multiplicator for count of near mines
				uint32_t nearness_penalty = 0;
				if ((bo.cnt_built_ + bo.cnt_under_construction_) == 0)
					nearness_penalty = 0;
				// following should be made once only
				// if (tribe_->safe_ware_index("marble") == bo.mines_)
				// nearness_penalty = 7;
				else
					nearness_penalty = 10;

				// iterating over fields
				for (std::list<MineableField*>::iterator j = mineable_fields.begin();
				     j != mineable_fields.end();
				     ++j) {

					if ((*j)->coords.field->get_resources() != bo.mines_)
						continue;

					int32_t prio = (*j)->coords.field->get_resources_amount();

					// applying nearnes penalty
					prio = prio - (*j)->mines_nearby_ * nearness_penalty;

					// Only build mines_ on locations where some material can be mined
					if (prio < 2)
						continue;

					// Continue if field is blocked at the moment
					bool blocked = false;

					for (std::list<BlockedField>::iterator k = blocked_fields.begin();
					     k != blocked_fields.end();
					     ++k)
						if ((*j)->coords == k->coords) {
							blocked = true;
							break;
						}

					if (blocked) {

						continue;
					}

					if (prio > proposed_priority) {
						// proposed_building = bo.id;
						best_building = &bo;
						proposed_priority = prio;
						proposed_coords = (*j)->coords;
						mine = true;
					}
				}  // end of evaluation of field
			}

		}  // section if mine size >0
	}     // end of mines_ section

	// if there is no winner:
	if (best_building == nullptr) {

		mine = false;
		return false;
	}

	// printf(" %1d: Winning building is: %-20s (cur.count: %2d), prio: %3d (time: %4d:%02d, Mil. "
	//"mode: %1d, Prod.stop: "
	//"%s)\n",
	// player_number(),
	// best_building->name,
	// best_building->total_count(),
	// proposed_priority,
	// gametime / 60 / 1000,
	//(gametime / 1000) % 60,
	// expansion_mode,
	// new_buildings_stop_ ? "Y" : "N");

	// send the command to construct a new building
	game().send_player_build(player_number(), proposed_coords, best_building->id);
	BlockedField blocked(
	   game().map().get_fcoords(proposed_coords), game().get_gametime() + 120000);  // two minutes
	blocked_fields.push_back(blocked);

<<<<<<< HEAD
	// we block also nearby fields
	// if farms and so on, for quite a long time
	// if military sites only for short time for AI can update information on near buildable fields
	if ((best_building->space_consumer_ and not
	        best_building->plants_trees_)or best_building->type == BuildingObserver::MILITARYSITE) {
		uint32_t block_time = 0;
		uint32_t block_area = 0;
		if (best_building->space_consumer_) {
			block_time = 45 * 60 * 1000;
			block_area = 3;
		} else {  // militray buildings for a very short time
			block_time = 25 * 1000;
			block_area = 6;
		}
=======
	// if space consumer we block also nearby fields
	if (best_building->space_consumer_ && !best_building->plants_trees_) {
>>>>>>> 90d3c547
		Map& map = game().map();

		MapRegion<Area<FCoords>> mr(map, Area<FCoords>(map.get_fcoords(proposed_coords), block_area));
		do {
			BlockedField blocked2(
			   map.get_fcoords(*(mr.location().field)), game().get_gametime() + block_time);
			blocked_fields.push_back(blocked2);
		} while (mr.advance(map));
	}

	if (!(best_building->type == BuildingObserver::MILITARYSITE))
		best_building->construction_decision_time_ = gametime;
	else  // very ugly hack here
		best_building->construction_decision_time_ = gametime - kBuildingMinInterval / 2;

	// set the type of update that is needed
	if (mine) {
		next_mine_construction_due_ = gametime + kBusyMineUpdateInterval;

	} else
		m_buildable_changed = true;

	return true;
}

/**
 * This function searches for places where a new road is needed to connect two
 * economies. It then sends the request to build the road.
 */
bool DefaultAI::construct_roads(int32_t gametime) {
	if (economies.size() < 2) {
		// only one economy, no need for new roads
		return false;
	}

	uint32_t economies_to_connect = 0;
	EconomyObserver* eo_to_connect = economies.front();  // dummy initialisation

	//  fetch first two economies that might be connectable
	for (std::list<EconomyObserver*>::iterator i = economies.begin();
	     economies_to_connect < 2 && i != economies.end();
	     ++i)

		//  Do not try to connect economies that already failed in last time.
		if ((*i)->next_connection_try <= gametime) {
			if (economies_to_connect == 1)
				eo_to_connect = *i;

			++economies_to_connect;
		}

	// No need to connect, if only one economy
	if (economies_to_connect < 2)
		return false;

	if (eo_to_connect->flags.empty())
		return check_economies();

	// Check if the flag is still there and if not care about that situation
	if (!eo_to_connect->flags.front()) {
		eo_to_connect->flags.pop_front();
		return check_economies();
	}

	// Try to connect - this should work fine as in nearly all cases we simply
	// connect a constructionsite
	bool done = connect_flag_to_another_economy(*eo_to_connect->flags.front());
	eo_to_connect->flags.push_back(eo_to_connect->flags.front());
	eo_to_connect->flags.pop_front();

	if (done) {
		eo_to_connect->failed_connection_tries = 0;
		return true;
	}

	// If the economy consists of just one constructionsite, and the defaultAI
	// failed more than 4 times to connect, we remove the constructionsite
	if (eo_to_connect->failed_connection_tries > 3 && eo_to_connect->flags.size() == 1) {
		Building* bld = eo_to_connect->flags.front()->get_building();

		if (bld) {
			BuildingObserver& bo = get_building_observer(bld->descr().name().c_str());

			if (bo.type == BuildingObserver::CONSTRUCTIONSITE) {
				game().send_player_bulldoze(*const_cast<Flag*>(eo_to_connect->flags.front()));
				eo_to_connect->flags.pop_front();
				// Block the field at constructionsites coords for 5 minutes
				// against new construction tries.
				BlockedField blocked(
				   game().map().get_fcoords(bld->get_position()), game().get_gametime() + 300000);
				blocked_fields.push_back(blocked);
			}
		}
	}

	// Unable to connect, so we let this economy wait for 30 seconds.
	eo_to_connect->next_connection_try = gametime + 30000;
	++eo_to_connect->failed_connection_tries;
	return false;
}

// improves current road system
bool DefaultAI::improve_roads(int32_t gametime) {
	// Remove flags of dead end roads, as long as no more wares are stored on them
	for (EconomyObserver* eco_obs : economies) {
		for (std::list<Flag const*>::iterator flag_iter = eco_obs->flags.begin();
			  flag_iter != eco_obs->flags.end();
			  ++flag_iter) {
			if ((*flag_iter)->is_dead_end() && (*flag_iter)->current_wares() == 0) {
				game().send_player_bulldoze(*const_cast<Flag*>(*flag_iter));
				flag_iter = eco_obs->flags.erase(flag_iter);
				return true;
			}
		}
	}

	// force a split on roads that are longer than 3 parts
	// with exemption when there is too few building spots
	if (spots_ > 20 and !roads.empty()) {
		const Path& path = roads.front()->get_path();

		if (path.get_nsteps() > 3) {
			const Map& map = game().map();
			CoordPath cp(map, path);
			// try to split after two steps
			CoordPath::Step_Vector::size_type i = cp.get_nsteps() - 1, j = 1;

			for (; i >= j; --i, ++j) {
				{
					const Coords c = cp.get_coords().at(i);

					if (map[c].nodecaps() & BUILDCAPS_FLAG) {
						game().send_player_build_flag(player_number(), c);
						return true;
					}
				}
				{
					const Coords c = cp.get_coords().at(j);

					if (map[c].nodecaps() & BUILDCAPS_FLAG) {
						game().send_player_build_flag(player_number(), c);
						return true;
					}
				}
			}

			// Unable to set a flag - perhaps the road was build stupid
			game().send_player_bulldoze(*const_cast<Road*>(roads.front()));
		}

		roads.push_back(roads.front());
		roads.pop_front();
	}

	if (!economies.empty() && inhibit_road_building_ <= gametime) {
		EconomyObserver* eco = economies.front();

		if (!eco->flags.empty()) {
			bool finish = false;
			const Flag& flag = *eco->flags.front();

			// try to connect to another economy
			if (economies.size() > 1)
				finish = connect_flag_to_another_economy(flag);

<<<<<<< HEAD
			//<<<<<<< TREE
			// try to improve the roads at this flag, effectively
			// to build a 'shortcut' from the flag, if reasonable
			//  second arguments means:
			// 'FORCE a shortcut from here as the flag is full of wares'
			if (!finish)
				finish = improve_transportation_ways(flag, !flag.has_capacity());
			//=======
			//// try to improve the roads at this flag
			////  TODO(unknown) do this only on useful places - the attempt below
			////  unfortunatey did not work as it should...
			////  if the flag is full of wares or if it is not yet a fork.
			// if (!finish)  //&& (!flag.has_capacity() || flag.nr_of_roads() < 3))
			// finish = improve_transportation_ways(flag);
			//>>>>>>> MERGE-SOURCE
=======
			// try to improve the roads at this flag
			//  TODO(unknown): do this only on useful places - the attempt below
			//  unfortunatey did not work as it should...
			//  if the flag is full of wares or if it is not yet a fork.
			if (!finish)  //&& (!flag.has_capacity() || flag.nr_of_roads() < 3))
				finish = improve_transportation_ways(flag);
>>>>>>> 90d3c547

			// cycle through flags one at a time
			eco->flags.push_back(eco->flags.front());
			eco->flags.pop_front();
			// and cycle through economies
			economies.push_back(eco);
			economies.pop_front();
			return finish;
		} else
			// If the economy has no flag, the observers need to be updated.
			return check_economies();
	}

	return false;
}

// connects a specific flag to another economy
bool DefaultAI::connect_flag_to_another_economy(const Flag& flag) {
	FindNodeWithFlagOrRoad functor;
	CheckStepRoadAI check(player_, MOVECAPS_WALK, true);
	std::vector<Coords> reachable;
	// first look for possible destinations
	functor.economy = flag.get_economy();
	Map& map = game().map();
	map.find_reachable_fields(
	   Area<FCoords>(map.get_fcoords(flag.get_position()), 20), &reachable, check, functor);

	if (reachable.empty())
		return false;

	// then choose the one with the shortest path
	Path* path = new Path();
	bool found = false;
	check.set_openend(false);
	Coords closest;
	for (const Coords& reachable_coords : reachable) {
		Path* path2 = new Path();

		if (map.findpath(flag.get_position(), reachable_coords, 0, *path2, check) >= 0) {
			if (!found || path->get_nsteps() > path2->get_nsteps()) {
				delete path;
				path = path2;
				path2 = nullptr;
				closest = reachable_coords;
				found = true;
			}
		}

		delete path2;
	}

	if (found) {
		// if we join a road and there is no flag yet, build one
		if (dynamic_cast<const Road*>(map[closest].get_immovable()))
			game().send_player_build_flag(player_number(), closest);

		// and finally build the road
		game().send_player_build_road(player_number(), *path);
		return true;
	} else {
		delete path;
		return false;
	}
}

// adds alternative ways to already existing ones
// ('shortcuts' if a road can be shortened significantly)
bool DefaultAI::improve_transportation_ways(const Flag& flag, const bool force) {
	// First of all try to remove old building flags to clean up the road web if possible
	for (std::list<Widelands::Coords>::iterator coords_iter = flags_to_be_removed.begin();
		  coords_iter != flags_to_be_removed.end();
		  ++coords_iter) {
		// Maybe the flag was already removed?
		FCoords f = game().map().get_fcoords(*(coords_iter));

		if (upcast(Flag, other_flag, f.field->get_immovable())) {
			// Check if building is dismantled, but don't waste precious wares
			if (!other_flag->get_building() && other_flag->current_wares() == 0) {
				game().send_player_bulldoze(*other_flag);
				flags_to_be_removed.erase(coords_iter);
				break;
			}
		} else {
			flags_to_be_removed.erase(coords_iter);
			break;
		}
	}
	std::priority_queue<NearFlag> queue;
	std::vector<NearFlag> nearflags;
	queue.push(NearFlag(flag, 0, 0));
	Map& map = game().map();
	// shortcut is made (attempted) if  (current_road - possible_shortcut)>minred
	uint16_t minred = 20;
	// with exemption of forced road
	if (force)
		minred = -10;
	// when testing flags do not go farer from starting flag then:
	uint16_t checkradius = 12;
	// with only one exemption, when the flag is on the end of road
	// presuming there is a building attached to it)
	// so we count number of roads attached to starting flag
	uint16_t roadscount = 0;
	for (uint8_t i = 1; i <= 6; ++i) {
		Road* const road = flag.get_road(i);
		if (road)
			roadscount += 1;
	}
	if (roadscount == 1) {
		checkradius = 20;
	}
	// do not try to connect if too many roads going from flag)
	if (roadscount >= 4 and not force)
		return false;

	while (!queue.empty()) {
		std::vector<NearFlag>::iterator f =
		   find(nearflags.begin(), nearflags.end(), queue.top().flag);

		if (f != nearflags.end()) {
			queue.pop();
			continue;
		}

		nearflags.push_back(queue.top());
		queue.pop();
		NearFlag& nf = nearflags.back();

		for (uint8_t i = 1; i <= 6; ++i) {
			Road* const road = nf.flag->get_road(i);

			if (!road)
				continue;

			Flag* endflag = &road->get_flag(Road::FlagStart);

			if (endflag == nf.flag)
				endflag = &road->get_flag(Road::FlagEnd);

			int32_t dist = map.calc_distance(flag.get_position(), endflag->get_position());

			if (dist > checkradius)  //  out of range
				continue;

			queue.push(NearFlag(*endflag, nf.cost_ + road->get_path().get_nsteps(), dist));
		}
	}

	// usually we create consider shortest shortcut, but sometimes
	// we seek biggest reduction
	std::sort(nearflags.begin(), nearflags.end(), CompareShortening());

	CheckStepRoadAI check(player_, MOVECAPS_WALK, false);

	// testing only first 10 nearfields that meet the condition
	for (uint32_t i = 1; i < nearflags.size() and i < 10; ++i) {
		NearFlag& nf = nearflags.at(i);

		// testing the nearflag
		if ((nf.cost_ - nf.distance_) > minred) {

			Path& path = *new Path();

<<<<<<< HEAD
			if (map.findpath(flag.get_position(), nf.flag->get_position(), 0, path, check) >= 0) {
				if (static_cast<int32_t>(nf.cost_ - path.get_nsteps()) > minred) {
					game().send_player_build_road(player_number(), path);
					return true;
				}
=======
			if (map.findpath(flag.get_position(), nf.flag->get_position(), 0, path, check) >=
			    0 && static_cast<int32_t>(2 * path.get_nsteps() + 2) < nf.cost_) {
				game().send_player_build_road(player_number(), path);
				return true;
>>>>>>> 90d3c547
			}

			delete &path;
		}
	}

	return false;
}

/**
 * Checks if anything in one of the economies changed and takes care for these
 * changes.
 *
 * \returns true, if something was changed.
 */
bool DefaultAI::check_economies() {
	while (!new_flags.empty()) {
		const Flag& flag = *new_flags.front();
		new_flags.pop_front();
		get_economy_observer(flag.economy())->flags.push_back(&flag);
	}

	for (std::list<EconomyObserver*>::iterator obs_iter = economies.begin();
		  obs_iter != economies.end();
		  ++obs_iter) {
		// check if any flag has changed its economy
		std::list<Flag const*>& fl = (*obs_iter)->flags;

		for (std::list<Flag const*>::iterator j = fl.begin(); j != fl.end();) {
			if (&(*obs_iter)->economy != &(*j)->economy()) {
				get_economy_observer((*j)->economy())->flags.push_back(*j);
				j = fl.erase(j);
			} else
				++j;
		}

		// if there are no more flags in this economy,
		// we no longer need it's observer
		if ((*obs_iter)->flags.empty()) {
			delete *obs_iter;
			economies.erase(obs_iter);
			return true;
		}
	}
	return false;
}

/**
 * checks the first productionsite in list, takes care if it runs out of
 * resources and finally reenqueues it at the end of the list.
 *
 * \returns true, if something was changed.
 */
bool DefaultAI::check_productionsites(int32_t gametime) {
	if ((next_productionsite_check_due_ > gametime) || productionsites.empty())
		return false;

	next_productionsite_check_due_ = gametime + 4000;

	bool changed = false;
	// Reorder and set new values; - better now because there are multiple returns in the function
	productionsites.push_back(productionsites.front());
	productionsites.pop_front();

	// Get link to productionsite that should be checked
	ProductionSiteObserver& site = productionsites.front();

	// first we werify if site is working yet (can be unoccupied since the start)
	if (!site.site->can_start_working()) {
		site.unoccupied_till_ = game().get_gametime();
	}

	// do not dismantle or upgrade the same type of building too soon - to give some time to update
	// statistics
	if (site.bo->last_dismantle_time_ > game().get_gametime() - 30 * 1000)
		return false;

	// Get max radius of recursive workarea
	Workarea_Info::size_type radius = 0;
	const Workarea_Info& workarea_info = site.bo->desc->m_workarea_info;
	for (const std::pair<uint32_t, std::set<std::string> > & temp_info : workarea_info) {
		if (radius < temp_info.first) {
			radius = temp_info.first;
		}
	}

	Map& map = game().map();

	// first we try to upgrade
	// Upgrading policy
	// a) if there are two buildings and none enhanced and there are workers
	// avaiable, one is enhanced
	// b) if there are two buildings
	// statistics percents are decisive
	const Building_Index enhancement = site.site->descr().enhancement();
	if (enhancement != INVALID_INDEX and(site.bo->cnt_built_ - site.bo->unoccupied_) > 1) {

		Building_Index enbld = INVALID_INDEX;  // to get rid of this
		BuildingObserver* bestbld = nullptr;

		// Only enhance buildings that are allowed (scenario mode)
		// do not do decisions to fast
		if (player_->is_building_type_allowed(enhancement)) {

			const Building_Descr& bld = *tribe_->get_building_descr(enhancement);
			BuildingObserver& en_bo = get_building_observer(bld.name().c_str());

			if (gametime - en_bo.construction_decision_time_ >=
			       kBuildingMinInterval and(en_bo.cnt_under_construction_ + en_bo.unoccupied_) ==
			    0) {

				// don't upgrade without workers
				if (site.site->has_workers(enhancement, game())) {

					// printf(" %1d: Considering upgrade %20s -> %20s, count: %2d / %2d (%2d), "
					//"performance: %3d / %3d\n",
					// player_number(),
					// site.bo->name,
					// en_bo.name,
					// site.bo->total_count(),
					// en_bo.total_count(),
					// en_bo.cnt_under_construction_ + en_bo.unoccupied_,
					// site.bo->current_stats_,
					// en_bo.current_stats_);

					// forcing first upgrade
					if (en_bo.cnt_built_ == 0 and !mines_.empty()) {
						// printf("  forcing as first upgrade\n");
						// return true;
						enbld = enhancement;
						bestbld = &en_bo;
					}

					// if the decision was not made yet, consider normal upgrade
					if (enbld == INVALID_INDEX) {
						// compare the performance %
						if (static_cast<int32_t>(en_bo.current_stats_) -
						       static_cast<int32_t>(site.bo->current_stats_) >
						    20) {

							enbld = enhancement;
							bestbld = &en_bo;
							// printf("  upgrading due to stat difference: %2d vs %2d\n",
							// site.bo->current_stats_,
							// en_bo.current_stats_);
						}
					}
				}
			}

			// Enhance if enhanced building is useful
			// additional: we dont want to lose the old building
			if (enbld != INVALID_INDEX) {
				game().send_player_enhance_building(*site.site, enbld);
				bestbld->construction_decision_time_ = gametime;

				// printf(" %1d: Upgrading to: %-20s (time: %4d:%02d)\n",
				// player_number(),
				// bestbld->name,
				// gametime / 60 / 1000,
				//(gametime / 1000) % 60);

				return true;
			}
		}
	}

	// Lumberjack / Woodcutter handling
	if (site.bo->need_trees_) {
		if (map.find_immovables(Area<FCoords>(map.get_fcoords(site.site->get_position()), radius),
		                        nullptr,
		                        FindImmovableAttribute(Map_Object_Descr::get_attribute_id("tree"))) <
		    6) {
			// Do not destruct the last lumberjack - perhaps some small trees are
			// near, a forester will plant some trees or some new trees will seed
			// in reach. Computer player_s can easily run out of wood if this check
			// is not done.
			if (site.bo->cnt_built_ <=
			    3 + static_cast<int32_t>(mines_.size() + productionsites.size()) / 20) {

				return false;
			}

			if (site.site->get_statistics_percent() <= 20) {
				// destruct the building and it's flag (via flag destruction)
				// the destruction of the flag avoids that defaultAI will have too many
				// unused roads - if needed the road will be rebuild directly.
				// log (" TDEBUG: dismantling lumberjacks hut\n");
				site.bo->last_dismantle_time_ = game().get_gametime();
				flags_to_be_removed.push_back(site.site->base_flag().get_position());
				game().send_player_dismantle(*site.site);

				return true;
			}
			return false;
		}
		return false;
	}

	// Wells handling
	if (site.bo->mines_water_) {
		if (site.unoccupied_till_ + 6 * 60 * 1000 < game().get_gametime()
		                                            && site.site->get_statistics_percent() ==
		    0) {
			site.bo->last_dismantle_time_ = game().get_gametime();
			flags_to_be_removed.push_back(site.site->base_flag().get_position());
			game().send_player_dismantle(*site.site);

			return true;
		}
		return false;
	}

	// Quarry handling
	if (site.bo->need_stones_) {

		if (map.find_immovables(
		       Area<FCoords>(map.get_fcoords(site.site->get_position()), radius),
		       nullptr,
		       FindImmovableAttribute(Map_Object_Descr::get_attribute_id("granite"))) == 0) {
			// destruct the building and it's flag (via flag destruction)
			// the destruction of the flag avoids that defaultAI will have too many
			// unused roads - if needed the road will be rebuild directly.
			flags_to_be_removed.push_back(site.site->base_flag().get_position());
			game().send_player_dismantle(*site.site);
			return true;
		}

		if (site.unoccupied_till_ + 6 * 60 * 1000 < game().get_gametime()
		                                            && site.site->get_statistics_percent() ==
		    0) {
			// it is possible that there are stones but quary is not able to mine them
			site.bo->last_dismantle_time_ = game().get_gametime();
			flags_to_be_removed.push_back(site.site->base_flag().get_position());
			game().send_player_dismantle(*site.site);

			return true;
		}

		return false;
	}

	// All other SPACE_CONSUMERS without input and above target_count
	if (site.bo->inputs_.empty()  // does not consume anything
	    && site.bo->production_hint_ ==
	    -1  // not a renewing building (forester...)
	          && site.unoccupied_till_ +
	          10 * 60 * 1000 <
	       game().get_gametime()               // > 10 minutes old
	       && site.site->can_start_working()  // building is occupied
	       && site.bo->space_consumer_ && !site.bo->plants_trees_) {

		// if we have more buildings then target
		if (site.bo->cnt_built_ > site.bo->cnt_target_) {
			if (site.bo->stocklevel_time < game().get_gametime() - 5 * 1000) {
				site.bo->stocklevel_ = get_stocklevel(*site.bo);
				site.bo->stocklevel_time = game().get_gametime();
			}

			if (site.site->get_statistics_percent()<
			       30 && site.bo->stocklevel_> 100) {  // production stats == 0%
				site.bo->last_dismantle_time_ = game().get_gametime();
				flags_to_be_removed.push_back(site.site->base_flag().get_position());
				game().send_player_dismantle(*site.site);
				return true;
			}
		}

		// a building can be dismanteld if it performs too bad, if it is not the last one
		if (site.site->get_statistics_percent() <= 10 and site.bo->total_count() > 1) {

			flags_to_be_removed.push_back(site.site->base_flag().get_position());
			game().send_player_dismantle(*site.site);
			return true;
		}

		return false;
	}

	// buildings with inputs_, checking if we can a dismantle some due to low performance
	if (!site.bo->inputs_.empty() && (site.bo->cnt_built_ - site.bo->unoccupied_) >=
	    3 && site.site->can_start_working() && site.site->get_statistics_percent() <
	    20 &&                             // statistics for the building
	       site.bo->current_stats_<30 &&  // overall statistics
	                               (game().get_gametime() - site.unoccupied_till_)> 10 *
	       60 * 1000) {

		site.bo->last_dismantle_time_ = game().get_gametime();
		flags_to_be_removed.push_back(site.site->base_flag().get_position());
		game().send_player_dismantle(*site.site);
		return true;
	}

	// remaining buildings without inputs and not supporting ones (fishers only left probably and
	// huters)

	if (site.bo->inputs_.size() ==
	    0 && site.bo->production_hint_ <
	       0 && site.site->can_start_working()
	       && !site.bo->space_consumer_ && site.site->get_statistics_percent() <
	       10 && ((game().get_gametime() - site.built_time_) > 10 * 60 * 1000)) {

		site.bo->last_dismantle_time_ = game().get_gametime();
		flags_to_be_removed.push_back(site.site->base_flag().get_position());
		game().send_player_dismantle(*site.site);
		return true;
	}

	// supporting productionsites (rangers)
	// stop/start them based on stock avaiable
	if (site.bo->production_hint_ >= 0) {

		if (site.bo->stocklevel_time < game().get_gametime() - 5 * 1000) {
			site.bo->stocklevel_ = get_stocklevel_by_hint(site.bo->production_hint_);
			site.bo->stocklevel_time = game().get_gametime();
		}

		uint16_t score = site.bo->stocklevel_;

<<<<<<< HEAD
		if (score > 150 and site.bo->cnt_built_ > site.bo->cnt_target_) {
=======

		if (score > 150 && site.bo->cnt_built_ > site.bo->cnt_target_) {
>>>>>>> 90d3c547

			site.bo->last_dismantle_time_ = game().get_gametime();
			flags_to_be_removed.push_back(site.site->base_flag().get_position());
			game().send_player_dismantle(*site.site);
			return true;
		}

		if (score > 70 && !site.site->is_stopped()) {

			game().send_player_start_stop_building(*site.site);
		}

		if (score < 50 && site.site->is_stopped()) {

			game().send_player_start_stop_building(*site.site);
		}
	}

<<<<<<< HEAD
=======
	// Upgrading policy
	// a) if there are two buildings and none enhanced, one is enhanced
	// b) if there are two buildings and at least one functional
	// statistics percents are decisive

	// do not upgrade if current building is only one in operation
	if ((site.bo->cnt_built_ - site.bo->unoccupied_) <= 1)
		return false;

	// Check whether building is enhanceable and if wares of the enhanced
	// buildings are needed. If yes consider an upgrade.
	const Building_Index enhancement = site.site->descr().enhancement();
	Building_Index enbld = INVALID_INDEX;  // to get rid of this
	BuildingObserver* bestbld = nullptr;

	// Only enhance buildings that are allowed (scenario mode)
	if (player_->is_building_type_allowed(enhancement)) {
		const Building_Descr& bld = *tribe_->get_building_descr(enhancement);
		BuildingObserver& en_bo = get_building_observer(bld.name().c_str());

		// do not build the same building so soon (kind of duplicity check)
		if (gametime - en_bo.construction_decision_time_ >= kBuildingMinInterval)
			{
			// Don't enhance this building, if there is already one of same type
			// under construction or unoccupied_
			if (en_bo.cnt_under_construction_ + en_bo.unoccupied_ <= 0)
				{
				// don't upgrade without workers
				if (site.site->has_workers(enhancement, game()))
					{
					// forcing first upgrade
					if ((en_bo.cnt_under_construction_ + en_bo.cnt_built_ + en_bo.unoccupied_) == 0
						&& (site.bo->cnt_built_ - site.bo->unoccupied_) >= 1
						&& (game().get_gametime() - site.unoccupied_till_) > 30 * 60 * 1000
						&& !mines_.empty())
					{
						game().send_player_enhance_building(*site.site, enhancement);
						return true;
					}
				}
			}
		}

		// now, let consider normal upgrade
		// do not upgrade if candidate production % is too low
		if ((en_bo.cnt_built_ - en_bo.unoccupied_) != 0
			|| (en_bo.cnt_under_construction_ + en_bo.unoccupied_) <= 0
			|| en_bo.current_stats_ >= 50) {

			if (en_bo.current_stats_ > 65
				&& ((en_bo.current_stats_ - site.bo->current_stats_) + // priority for enhancement
					(en_bo.current_stats_ - 65)) > 0)
			{
				enbld = enhancement;
				bestbld = &en_bo;
			}
		}
	}

	// Enhance if enhanced building is useful
	// additional: we dont want to lose the old building
	if (enbld != INVALID_INDEX) {
		game().send_player_enhance_building(*site.site, enbld);
		bestbld->construction_decision_time_ = gametime;
		changed = true;
	}

>>>>>>> 90d3c547
	return changed;
}

/**
 * checks the first mine in list, takes care if it runs out of
 * resources and finally reenqueues it at the end of the list.
 *
 * \returns true, if something was changed.
 */
bool DefaultAI::check_mines_(int32_t const gametime) {
	if ((next_mine_check_due_ > gametime) || mines_.empty())
		return false;

	next_mine_check_due_ = gametime + 10000;  // 10 seconds is enough
	// Reorder and set new values; - due to returns within the function
	mines_.push_back(mines_.front());
	mines_.pop_front();
	// also statistics must be recalculated
	// Get link to productionsite that should be checked
	ProductionSiteObserver& site = mines_.front();
	Map& map = game().map();
	Field* field = map.get_fcoords(site.site->get_position()).field;

	// first get rid of mines that are missing workers for some time (5 minutes)
	// released worker (if any) can be usefull elsewhere !
	if (site.built_time_ + 5 * 60 * 1000 < gametime && !site.site->can_start_working()) {
		flags_to_be_removed.push_back(site.site->base_flag().get_position());
		game().send_player_dismantle(*site.site);
		return true;
	}

	// dont check the performance too soon
	if (site.built_time_ + 5 * 60 * 1000 > gametime)
		return false;

	// It takes some time till performance gets to 0
	// so I use 40% as a limit to check if there are some resources left
	if (site.site->get_statistics_percent() > 40)
		return false;

	// printf (" %1d: Investigating  %-15s, with low statistics: %3d\n",
	// player_number(),
	// site.bo->name,site.site->get_statistics_percent());

	// Check if mine stil can mine resources
	uint32_t starting_resources = 0;
	uint32_t remaining_resources = 0;
	const uint8_t mined_resource = field->get_resources();

	MapRegion<Area<FCoords>> mr(map, Area<FCoords>(map.get_fcoords(site.site->get_position()), 6));
	do {
		uint8_t fres = mr.location().field->get_resources();
		uint32_t amount = mr.location().field->get_resources_amount();
		uint32_t start_amount = mr.location().field->get_starting_res_amount();

		if (fres != mined_resource) {
			amount = 0;
			start_amount = 0;
		}

		remaining_resources += amount;
		starting_resources += start_amount;
	} while (mr.advance(map));

	// printf (" Mine resources: %3d / %3d, can mine:
	// %3d\n",remaining_resources,starting_resources,site.bo->mines_percent_ );
	bool mine_can_mine = true;
	if (((starting_resources - remaining_resources) * 100 / starting_resources) + 4 >
	    site.bo->mines_percent_) {
		mine_can_mine = false;
		printf("  %-15s cannot mine anymore: %3d / %3d = %3d, mines percent: %3d\n",
		       site.bo->name,
		       starting_resources - remaining_resources,
		       starting_resources,
		       (starting_resources - remaining_resources) * 100 / starting_resources,
		       site.bo->mines_percent_);
	}

	// if mine can mine - probably food is missing
	if (mine_can_mine)
		return false;

	if (site.bo->stocklevel_time < game().get_gametime() - 5 * 1000) {
		site.bo->stocklevel_ = get_stocklevel_by_hint(site.bo->production_hint_);
		site.bo->stocklevel_time = game().get_gametime();
	}

	// if mine can not mine anymore, but we have enough stock
	if (!mine_can_mine and site.bo->stocklevel_ > 100) {
		// dismantle mine
		printf(" dismantling %20s due to high stock of material: %3d\n",
		       site.bo->name,
		       site.bo->stocklevel_);
		flags_to_be_removed.push_back(site.site->base_flag().get_position());
		game().send_player_dismantle(*site.site);

		return true;
	}

	// Check whether building is enhanceable. If yes consider an upgrade.
	const Building_Index enhancement = site.site->descr().enhancement();

	// if no enhancement is possible
	if (enhancement == INVALID_INDEX) {
		printf("  cannot upgrade anymore,dismantling\n");
		flags_to_be_removed.push_back(site.site->base_flag().get_position());
		game().send_player_dismantle(*site.site);
		site.bo->construction_decision_time_ = gametime;
		return false;
	}

	// Building_Index enbld = INVALID_INDEX;
	// BuildingObserver* bestbld = nullptr;
	bool changed = false;
	if (player_->is_building_type_allowed(enhancement)) {
		// first exclude possibility there are enhancements in construction or unoccupied_
		const Building_Descr& bld = *tribe_->get_building_descr(enhancement);
		BuildingObserver& en_bo = get_building_observer(bld.name().c_str());

<<<<<<< HEAD
		// if it is too soon for enhancement and making sure there are no unoccupied mines
		if (gametime - en_bo.construction_decision_time_ >=
		       kBuildingMinInterval and en_bo.unoccupied_ + en_bo.cnt_under_construction_ ==
		    0) {
=======
		if (en_bo.unoccupied_ + en_bo.cnt_under_construction_ <= 0)
		{
		// do not upgrade target building are not working properly (probably do not have food)
			if (en_bo.cnt_built_ <= 0 && en_bo.current_stats_ >= 60)
			{
				// do not build the same building so soon (kind of duplicity check)
				if (gametime - en_bo.construction_decision_time_ >= kBuildingMinInterval)
				{
					// Check if mine needs an enhancement to mine more resources
					uint8_t const until =
					field->get_starting_res_amount() * (100 - site.bo->mines_percent_) / 100;

					if (until >= current) {
							enbld = enhancement;
							bestbld = &en_bo;
					}
				}
			}
		}
	}
>>>>>>> 90d3c547

			// now verify that there are enough workers
			if (site.site->has_workers(enhancement, game())) {

				printf("   upgrading %20s -> %20s\n", site.bo->name, en_bo.name);
				game().send_player_enhance_building(*site.site, enhancement);
				en_bo.construction_decision_time_ = gametime;
				changed = true;
			} else
				printf("   Dont have workers for upgrade\n");
		}
	}

	return changed;
}

// site.site->has_workers(enhancement, game())

// uint8_t current = field->get_resources_amount();

// if (current < 1) {
//// destruct the building and it's flag (via flag destruction)
//// the destruction of the flag avoids that defaultAI will have too many
//// unused roads - if needed the road will be rebuild directly.
// flags_to_be_removed.push_back(site.site->base_flag().get_position());
// game().send_player_dismantle(*site.site);

// return true;
//}

//// Check whether building is enhanceable. If yes consider an upgrade.
// const Building_Index enhancement = site.site->descr().enhancement();

//// if no enhancement is possible
// if (enhancement == INVALID_INDEX)
// return false;

// Building_Index enbld = INVALID_INDEX;
// BuildingObserver* bestbld = nullptr;
// bool changed = false;
//// Only enhance buildings that are allowed (scenario mode)
// if (player_->is_building_type_allowed(enhancement)) {
//// first exclude possibility there are enhancements in construction or unoccupied_
// const Building_Descr& bld = *tribe_->get_building_descr(enhancement);
// BuildingObserver& en_bo = get_building_observer(bld.name().c_str());

// if (en_bo.unoccupied_ + en_bo.cnt_under_construction_ == 0) {
//// do not upgrade target building are not working properly (probably do not have food)
// if (en_bo.cnt_built_ == 0 or en_bo.current_stats_ >= 60) {
//// do not build the same building so soon (kind of duplicity check)
// if (gametime - en_bo.construction_decision_time_ >= kBuildingMinInterval) {
//// Check if mine needs an enhancement to mine more resources
// uint8_t const until =
// field->get_starting_res_amount() * (100 - site.bo->mines_percent_) / 100;

// if (until >= current) {
// enbld = enhancement;
// bestbld = &en_bo;
//}
//}
//}
//}
//}

//// Enhance if enhanced building is useful and possible
// if (enbld != INVALID_INDEX) {
// game().send_player_enhance_building(*site.site, enbld);
// bestbld->construction_decision_time_ = gametime;
// changed = true;
//}

// return changed;
//}

// this count ware as hints
uint32_t DefaultAI::get_stocklevel_by_hint(size_t hintoutput) {
	uint32_t count = 0;
	Ware_Index wt(hintoutput);
	for (EconomyObserver* observer : economies) {
		// Don't check if the economy has no warehouse.
		if (observer->economy.warehouses().empty())
			continue;

		count += observer->economy.stock_ware(wt);
	}

	return count;
}

// this count all stock for all output
uint32_t DefaultAI::get_stocklevel(BuildingObserver& bo) {
	uint32_t count = 0;

	if (!bo.outputs_.empty()) {
		for (EconomyObserver* observer : economies) {
			// Don't check if the economy has no warehouse.
			if (observer->economy.warehouses().empty())
				continue;

			for (uint32_t m = 0; m < bo.outputs_.size(); ++m) {
				Ware_Index wt(static_cast<size_t>(bo.outputs_.at(m)));
				count += observer->economy.stock_ware(wt);
			}
		}
	}

	return count;
}

/**
 * Updates the first military building in list and reenques it at the end of
 * the list afterwards. If a militarysite is in secure area but holds more than
 * one soldier, the number of stationed soldiers is decreased. If the building
 * is near a border, the number of stationed soldiers is maximized
 *
 * \returns true if something was changed
 */
bool DefaultAI::check_militarysites(int32_t gametime) {
	if (next_militarysite_check_due_ > gametime)
		return false;

	// just to be sure the value is reset
	next_militarysite_check_due_ = gametime + 5 * 1000;  // 10 seconds is really fine
	// even if there are no finished & attended military sites, probably there are ones just in
	// construction
	unstationed_milit_buildings_ = 0;

	for (std::list<MilitarySiteObserver>::iterator it = militarysites.begin();
	     it != militarysites.end();
	     ++it)
		if (it->site->stationedSoldiers().size() == 0)
			unstationed_milit_buildings_ += 1;

	// Only useable, if defaultAI owns at least one militarysite
	if (militarysites.empty())
		return false;

	// Check next militarysite
	bool changed = false;
	Map& map = game().map();
	MilitarySite* ms = militarysites.front().site;
	uint32_t const vision = ms->descr().vision_range();
	FCoords f = map.get_fcoords(ms->get_position());
	// look if there is any enemy land nearby
	// FindNodeEnemy find_enemy(player, game());
	// look if there is any enemies building
	FindNodeEnemiesBuilding find_enemy(player_, game());

	// first if there are enemies nearby, check for buildings not land
	if (map.find_fields(Area<FCoords>(f, vision + 4), nullptr, find_enemy) == 0) {
		// If no enemy in sight - decrease the number of stationed soldiers
		// as long as it is > 1 - BUT take care that there is a warehouse in the
		// same economy where the thrown out soldiers can go to.
		if (ms->economy().warehouses().size()) {
			uint32_t const j = ms->soldierCapacity();

			if (MilitarySite::kPrefersRookies != ms->get_soldier_preference()) {
				game().send_player_militarysite_set_soldier_preference(
				   *ms, MilitarySite::kPrefersRookies);
			} else if (j > 1)
				game().send_player_change_soldier_capacity(*ms, -1);
			// if the building is in inner land and other militarysites still
			// hold the miliary influence of the field, consider to destruct the
			// building to free some building space.
			else {
				// treat this field like a buildable and write military info to it.
				BuildableField bf(f);
				update_buildable_field(bf, vision, true);
				const int32_t size_penalty = ms->get_size() - 1;

<<<<<<< HEAD
				int16_t score = 0;  // <<=========
				score += (bf.military_capacity_ > 9);
				score += (bf.military_presence_ > 3);
				score += (bf.military_loneliness_ < 160);
				score += (bf.military_stationed_ > (2 + size_penalty));
				score += 2 * (bf.unowned_land_nearby_ < 10);

				// log(" MILDISMCHECK: building %3dx%3d, capacity: %2d(>9), "
				//"presence: %2d(>3), loneliness: %4d(<160), stationed: %1d(>2+%d as size "
				//"penalty), unowned land: %3d(<10), score: %1d (5 to dismantle)\n",
				// f.x,
				// f.y,
				// bf.military_capacity_,
				// bf.military_presence_,
				// bf.military_loneliness_,
				// bf.military_stationed_,
				// size_penalty,
				// bf.unowned_land_nearby_,
				// score);

				if (score >= 5) {
=======
				if (bf.military_capacity_ > 9 && bf.military_presence_ >
				    3 && bf.military_loneliness_<160 && bf.military_stationed_>(2 + size_penalty)) {
>>>>>>> 90d3c547

					if (ms->get_playercaps() & Widelands::Building::PCap_Dismantle) {
						flags_to_be_removed.push_back(ms->base_flag().get_position());
						game().send_player_dismantle(*ms);
						military_last_dismantle_ = game().get_gametime();
					} else {
						game().send_player_bulldoze(*ms);
						military_last_dismantle_ = game().get_gametime();
					}
				}
			}
		}
	} else {
		// If an enemy is in sight and the number of stationed soldier is not
		// at maximum - set it to maximum.
		uint32_t const j = ms->maxSoldierCapacity();
		uint32_t const k = ms->soldierCapacity();

		if (j > k) {
			game().send_player_change_soldier_capacity(*ms, j - k);
			changed = true;
		}

		// and also set preference to Heroes
		if (MilitarySite::kPrefersHeroes != ms->get_soldier_preference()) {
			game().send_player_militarysite_set_soldier_preference(*ms, MilitarySite::kPrefersHeroes);
			changed = true;
		}
	}

	// reorder:;
	militarysites.push_back(militarysites.front());
	militarysites.pop_front();
	next_militarysite_check_due_ = gametime + 5 * 1000;  // 10 seconds is really fine
	return changed;
}

/**
 * This function takes care about the unowned and opposing territory and
 * recalculates the priority for none military buildings depending on the
 * initialisation type of a defaultAI
 *
 * \arg bf   = BuildableField to be checked
 * \arg prio = priority until now.
 *
 * \returns the recalculated priority
 */
int32_t DefaultAI::recalc_with_border_range(const BuildableField& bf, int32_t prio) {
	// Prefer building space in the inner land.

	if (bf.unowned_land_nearby_ > 15)
		prio -= (bf.unowned_land_nearby_ - 15);

	// Especially places near the frontier to the enemies are unlikely
	//  NOTE take care about the type of computer player_. The more
	//  NOTE aggressive a computer player_ is, the more important is
	//  NOTE this check. So we add \var type as bonus.
	if (bf.enemy_nearby_ && prio > 0)
		prio /= (3 + type_);

	return prio;
}

/**
 * calculates how much a productionsite of type \arg bo is needed inside it's
 * economy. \arg prio is initial value for this calculation
 *
 * \returns the calculated priority
 */
int32_t DefaultAI::calculate_need_for_ps(BuildingObserver& bo, int32_t prio) {
	// some randomness to avoid that defaultAI is building always
	// the same (always == another game but same map with
	// defaultAI on same coords)
	prio += time(nullptr) % 3 - 1;

	// check if current economy can supply enough material for
	// production.
	for (uint32_t k = 0; k < bo.inputs_.size(); ++k) {
		prio += 2 * wares.at(bo.inputs_.at(k)).producers_;
		prio -= wares.at(bo.inputs_.at(k)).consumers_;
	}

	if (bo.inputs_.empty())
		prio += 4;

	int32_t output_prio = 0;

	for (uint32_t k = 0; k < bo.outputs_.size(); ++k) {
		WareObserver& wo = wares.at(bo.outputs_.at(k));

		if (wo.consumers_ > 0) {
			output_prio += wo.preciousness_;
			output_prio += wo.consumers_ * 2;
			output_prio -= wo.producers_ * 2;

			if (bo.total_count() == 0)
				output_prio += 10;  // add a big bonus
		}
	}

	if (bo.outputs_.size() > 1)
		output_prio =
		   static_cast<int32_t>(ceil(output_prio / sqrt(static_cast<double>(bo.outputs_.size()))));

	prio += 2 * output_prio;

	// If building consumes some wares, multiply with current statistics of all
	// other buildings of this type to avoid constructing buildings where already
	// some are running on low resources.
	// Else at least add a part of the stats t the calculation.
	if (!bo.inputs_.empty()) {
		prio *= bo.current_stats_;
		prio /= 100;
	} else
		prio = ((prio * bo.current_stats_) / 100) + (prio / 2);

	return prio;
}

void DefaultAI::consider_productionsite_influence(BuildableField& field,
                                                  Coords coords,
                                                  const BuildingObserver& bo) {
<<<<<<< HEAD
	if (bo.space_consumer_ and not bo.plants_trees_ and game().map().calc_distance(
	       coords, field.coords) < 8)
=======
	if (bo.space_consumer_ && game().map().calc_distance(coords, field.coords) < 4)
>>>>>>> 90d3c547
		++field.space_consumers_nearby_;

	for (size_t i = 0; i < bo.inputs_.size(); ++i)
		++field.consumers_nearby_.at(bo.inputs_.at(i));

	for (size_t i = 0; i < bo.outputs_.size(); ++i)
		++field.producers_nearby_.at(bo.outputs_.at(i));
}

/// \returns the economy observer containing \arg economy
EconomyObserver* DefaultAI::get_economy_observer(Economy& economy) {
	for (std::list<EconomyObserver*>::iterator i = economies.begin(); i != economies.end(); ++i)
		if (&(*i)->economy == &economy)
			return *i;

	economies.push_front(new EconomyObserver(economy));
	return economies.front();
}

// \returns the building observer
BuildingObserver& DefaultAI::get_building_observer(char const* const name) {
	if (tribe_ == nullptr)
		late_initialization();

	for (uint32_t i = 0; i < buildings_.size(); ++i)
		if (!strcmp(buildings_.at(i).name, name))
			return buildings_.at(i);

	throw wexception("Help: I do not know what to do with a %s", name);
}

// this is called whenever we gain ownership of a PlayerImmovable
void DefaultAI::gain_immovable(PlayerImmovable& pi) {
	if (upcast(Building, building, &pi))
		gain_building(*building);
	else if (upcast(Flag const, flag, &pi))
		new_flags.push_back(flag);
	else if (upcast(Road const, road, &pi))
		roads.push_front(road);
}

// this is called whenever we lose ownership of a PlayerImmovable
void DefaultAI::lose_immovable(const PlayerImmovable& pi) {
	if (upcast(Building const, building, &pi))
		lose_building(*building);
	else if (upcast(Flag const, flag, &pi)) {
		for (EconomyObserver* eco_obs : economies) {
			for (std::list<Flag const*>::iterator flag_iter = eco_obs->flags.begin();
				  flag_iter != eco_obs->flags.end();
				  ++flag_iter) {
				if (*flag_iter == flag) {
					eco_obs->flags.erase(flag_iter);
					return;
				}
			}
		}
		for (std::list<Flag const*>::iterator flag_iter = new_flags.begin();
			  flag_iter != new_flags.end();
			  ++flag_iter) {
			if (*flag_iter == flag) {
				new_flags.erase(flag_iter);
				return;
			}
		}
	} else if (upcast(Road const, road, &pi))
		roads.remove(road);
}

// this is called whenever we gain a new building
void DefaultAI::gain_building(Building& b) {
	BuildingObserver& bo = get_building_observer(b.descr().name().c_str());

	if (bo.type == BuildingObserver::CONSTRUCTIONSITE) {
		BuildingObserver& target_bo =
		   get_building_observer(ref_cast<ConstructionSite, Building>(b).building().name().c_str());
		++target_bo.cnt_under_construction_;
		++num_constructionsites_;
		if (target_bo.type == BuildingObserver::PRODUCTIONSITE)
			++num_prod_constructionsites;
		if (target_bo.type == BuildingObserver::MILITARYSITE)
			++num_milit_constructionsites;

		// Let defaultAI try to directly connect the constructionsite
		next_road_due_ = game().get_gametime();
	} else {
		++bo.cnt_built_;

		if (bo.type == BuildingObserver::PRODUCTIONSITE) {
			productionsites.push_back(ProductionSiteObserver());
			productionsites.back().site = &ref_cast<ProductionSite, Building>(b);
			productionsites.back().bo = &bo;
			productionsites.back().built_time_ = game().get_gametime();
			productionsites.back().unoccupied_till_ = game().get_gametime();
			productionsites.back().stats_zero_ = 0;

			for (uint32_t i = 0; i < bo.outputs_.size(); ++i)
				++wares.at(bo.outputs_.at(i)).producers_;

			for (uint32_t i = 0; i < bo.inputs_.size(); ++i)
				++wares.at(bo.inputs_.at(i)).consumers_;
		} else if (bo.type == BuildingObserver::MINE) {
			mines_.push_back(ProductionSiteObserver());
			mines_.back().site = &ref_cast<ProductionSite, Building>(b);
			mines_.back().bo = &bo;
			mines_.back().built_time_ = game().get_gametime();

			for (uint32_t i = 0; i < bo.outputs_.size(); ++i)
				++wares.at(bo.outputs_.at(i)).producers_;

			for (uint32_t i = 0; i < bo.inputs_.size(); ++i)
				++wares.at(bo.inputs_.at(i)).consumers_;
		} else if (bo.type == BuildingObserver::MILITARYSITE) {
			militarysites.push_back(MilitarySiteObserver());
			militarysites.back().site = &ref_cast<MilitarySite, Building>(b);
			militarysites.back().bo = &bo;
			militarysites.back().checks = bo.desc->get_size();
			militarysites.back().enemies_nearby = true;

		} else if (bo.type == BuildingObserver::WAREHOUSE)
			++numof_warehouses_;
	}
}

// this is called whenever we lose a building
void DefaultAI::lose_building(const Building& b) {
	BuildingObserver& bo = get_building_observer(b.descr().name().c_str());

	if (bo.type == BuildingObserver::CONSTRUCTIONSITE) {
		BuildingObserver& target_bo = get_building_observer(
		   ref_cast<ConstructionSite const, Building const>(b).building().name().c_str());
		--target_bo.cnt_under_construction_;
		--num_constructionsites_;
		if (target_bo.type == BuildingObserver::PRODUCTIONSITE)
			--num_prod_constructionsites;
		if (target_bo.type == BuildingObserver::MILITARYSITE)
			--num_milit_constructionsites;

	} else {
		--bo.cnt_built_;

		if (bo.type == BuildingObserver::PRODUCTIONSITE) {

			for (std::list<ProductionSiteObserver>::iterator i = productionsites.begin();
			     i != productionsites.end();
			     ++i)
				if (i->site == &b) {
					productionsites.erase(i);
					break;
				}

			for (uint32_t i = 0; i < bo.outputs_.size(); ++i)
				--wares.at(bo.outputs_.at(i)).producers_;

			for (uint32_t i = 0; i < bo.inputs_.size(); ++i)
				--wares.at(bo.inputs_.at(i)).consumers_;
		} else if (bo.type == BuildingObserver::MINE) {
			for (std::list<ProductionSiteObserver>::iterator i = mines_.begin(); i != mines_.end();
			     ++i)
				if (i->site == &b) {
					mines_.erase(i);
					break;
				}

			for (uint32_t i = 0; i < bo.outputs_.size(); ++i)
				--wares.at(bo.outputs_.at(i)).producers_;

			for (uint32_t i = 0; i < bo.inputs_.size(); ++i)
				--wares.at(bo.inputs_.at(i)).consumers_;
		} else if (bo.type == BuildingObserver::MILITARYSITE) {

			for (std::list<MilitarySiteObserver>::iterator i = militarysites.begin();
			     i != militarysites.end();
			     ++i)
				if (i->site == &b) {
					militarysites.erase(i);
					break;
				}
		} else if (bo.type == BuildingObserver::WAREHOUSE) {
			assert(numof_warehouses_ > 0);
			--numof_warehouses_;
		}
	}

	m_buildable_changed = true;
	m_mineable_changed = true;
}

// Checks that supply line exists for given building.
// Recurcsively verify that all inputs_ have a producer.
// TODO(unknown): this function leads to periodic freezes of ~1 second on big games on my system.
// TODO(unknown): It needs profiling and optimization.
// NOTE: This is not needed anymore and it seems it is not missed neither
bool DefaultAI::check_supply(const BuildingObserver& bo) {
	size_t supplied = 0;
	for (const int16_t& temp_inputs : bo.inputs_) {
		for (const BuildingObserver& temp_building : buildings_) {
			if (temp_building.cnt_built_ &&
				 std::find(temp_building.outputs_.begin(), temp_building.outputs_.end(), temp_inputs) !=
					 temp_building.outputs_.end() &&
				 check_supply(temp_building)) {
				++supplied;
				break;
			}
		}
	}

	return supplied == bo.inputs_.size();
}

/**
 * The defaultAi "considers" via this function whether to attack an
 * enemy, if opposing military buildings are in sight. In case of an attack it
 * sends all available forces.
 *
 * \returns true, if attack was started.
 */
bool DefaultAI::consider_attack(int32_t const gametime) {
	// Only useable, if it owns at least one militarysite
	if (militarysites.empty())
		return false;

	// First we iterate over all players and define which ones (if any)
	// are attackable (comparing overal strength)
	// counting players in game
	uint32_t plr_in_game = 0;
	std::vector<bool> player_attackable;
	Player_Number const nr_players = game().map().get_nrplayers();
	player_attackable.resize(nr_players);
	bool any_attackable = false;
	bool any_attacked = false;
	uint16_t const pn = player_number();

	// defining treshold ratio of own_strenght/enemy's_strength
	uint32_t treshold_ratio = 100;
	if (type_ == AGGRESSIVE)
		treshold_ratio = 80;
	if (type_ == DEFENSIVE)
		treshold_ratio = 120;

	iterate_players_existing_novar(p, nr_players, game())++ plr_in_game;

	// receiving games statistics and parsing it (reading latest entry)
	const Game::General_Stats_vector& genstats = game().get_general_statistics();
	for (uint8_t j = 1; j <= plr_in_game; ++j) {
		if (pn == j) {
			player_attackable[j - 1] = false;
			continue;
		}

		if (genstats[j - 1].miltary_strength.back() == 0) {
			// to avoid improbable zero division
			player_attackable[j - 1] = true;
			any_attackable = true;
		} else if ((genstats[pn - 1].miltary_strength.back() * 100 /
		            genstats[j - 1].miltary_strength.back()) > treshold_ratio) {
			player_attackable[j - 1] = true;
			any_attackable = true;
		} else {
			player_attackable[j - 1] = false;
		}
	}

	if (!any_attackable) {
		next_attack_consideration_due_ = 120 * 1000 + (gametime % 30 + 2) * 1000 + gametime;
		return false;
	}

	// the logic of attacking is to pick n military buildings - random ones
	// and test them for possible attack
	const uint16_t attempts = militarysites.size() / 6 + 1;
	Map& map = game().map();

	uint16_t position = 0;
	for (uint32_t i = 0; i < attempts && !any_attacked; ++i) {
		position = (game().get_gametime() + (3 * i)) % militarysites.size();

		// picking random military sites
		// using gametime as a random value, but it is constant so each next is on position +3
		// iterating over fields
		// (std::vector would be much better here)

		std::list<MilitarySiteObserver>::iterator mso = militarysites.begin();
		std::advance(mso, position);

		MilitarySite* ms = mso->site;
		Building* target = ms;  // dummy initialisation to silence the compiler
		uint32_t const vision = ms->descr().vision_range();
		FCoords f = map.get_fcoords(ms->get_position());
		int32_t chance = 0;
		uint32_t attackers = 0;
		uint32_t defenders = 0;
		uint32_t defend_ready_enemies = 0;  // enemy soldiers that can come to defend the attacked
		                                    // building (one soldier has to stay)
		// uint8_t retreat = ms->owner().get_retreat_percentage();

		// skipping if based on  "enemies nearby" there are probably no enemies nearby
		if (!mso->enemies_nearby && gametime % 8 > 0) {
			continue;  // go on with next attempt
		}

		// setting as default
		mso->enemies_nearby = false;

		// Search in a radius of the vision of the militarysite and collect
		// information about immovables in the area
		std::vector<ImmovableFound> immovables;
		map.find_immovables(Area<FCoords>(f, vision), &immovables, FindImmovableAttackable());

		for (uint32_t j = 0; j < immovables.size(); ++j) {
			if (upcast(MilitarySite, bld, immovables.at(j).object)) {
				if (!player_->is_hostile(bld->owner()))
					continue;

				mso->enemies_nearby = true;

				if (!player_attackable[bld->owner().player_number() - 1]) {
					continue;
				}

				if (bld->canAttack()) {

					// any_attackable_building=true;

					int32_t ta = player_->findAttackSoldiers(bld->base_flag());

					if (type_ == NORMAL)
						ta = ta * 2 / 3;

					if (ta < 1)
						continue;

					int32_t const tc = ta - bld->presentSoldiers().size();

					if (bld->presentSoldiers().size() > 1)
						defend_ready_enemies += bld->presentSoldiers().size() - 1;

					if (tc > chance) {
						target = bld;
						chance = tc;
						attackers = ta;
						defenders = bld->presentSoldiers().size();
					}
				}
			} else if (upcast(Warehouse, wh, immovables.at(j).object)) {
				if (!player_->is_hostile(wh->owner()))
					continue;

				if (wh->canAttack()) {
					int32_t ta = player_->findAttackSoldiers(wh->base_flag());

					if (ta < 1)
						continue;

					// extra priority push!
					int32_t tc = ta * 2;

					// we presume that there are no soldiers in warehouse
					// after long fights this tend to be true :)

					if (tc > chance) {
						target = wh;
						chance = tc;
						attackers = ta;
						defenders = 0;
					}
				}
			}

			// here we consider enemy soldiers in near buildings.
			int32_t penalty;
			if (defend_ready_enemies > 0)
				penalty = (defenders * 100) / 5 * (defend_ready_enemies * 100) / 10 * 10 / 100;
			else
				penalty = 0;

			// Return if chance to win is too low
			if ((chance - penalty / 100) < 2) {
				continue;
			}

			game().send_player_enemyflagaction(target->base_flag(), pn, attackers);

			any_attacked = true;
			break;
		}
	}

	//  Do not attack again too soon - returning soldiers must get healed first.
	if (any_attacked)
		next_attack_consideration_due_ = (gametime % 40 + 10) * 1000 + gametime;
	else {
		next_attack_consideration_due_ = (gametime % 80 + 10) * 1000 + gametime;
	}

	if (any_attacked)
		return true;
	else {
		return false;
	}
}

void DefaultAI::print_land_stats(void) {
	// this will just print statistics of land size
	// intended for AI development only
	uint32_t plr_in_game = 0;
	uint32_t sum_l = 0;
	uint32_t count_l = 0;
	uint32_t sum_m = 0;
	uint32_t count_m = 0;
	Player_Number const nr_players = game().map().get_nrplayers();
	iterate_players_existing_novar(p, nr_players, game())++ plr_in_game;
	const Game::General_Stats_vector& genstats = game().get_general_statistics();
	for (uint8_t j = 1; j <= plr_in_game; ++j) {
		printf(" player: %1d, landsize: %5d, military strength: %3d\n",
		       j,
		       genstats[j - 1].land_size.back(),
		       genstats[j - 1].miltary_strength.back());
		sum_l += genstats[j - 1].land_size.back();
		count_l += 1;
		sum_m += genstats[j - 1].miltary_strength.back();
		count_m += 1;
	}
	printf(" Average: Landsize: %5d, military strenght: %3d\n", sum_l / count_l, sum_m / count_m);
}<|MERGE_RESOLUTION|>--- conflicted
+++ resolved
@@ -823,16 +823,9 @@
 	uint8_t expansion_mode = FREE_EXPANSION;
 	// bool new_military_buildings_stop = false;
 
-<<<<<<< HEAD
 	// first we care that there is not a lot of production buildings in construction
 	// in comparison to all production sites
 	if (num_prod_constructionsites > productionsites.size() / 8 + 5)
-=======
-	if ((militarysites.size() * 2 + 20) <
-	    productionsites.size()
-	    || spots<(3 + (static_cast<int32_t>(productionsites.size()) / 5)) || num_constructionsites_>(
-	       (militarysites.size() + productionsites.size()) / 2)) {
->>>>>>> 90d3c547
 		new_buildings_stop_ = true;
 	// printf ("productionsites.size: %3d, num_prod_constructionsites: %2d,stop: %s\n",
 	//	productionsites.size(),num_prod_constructionsites,new_buildings_stop_ ? "Y" : "N");
@@ -990,12 +983,8 @@
 			if (bo.type == BuildingObserver::PRODUCTIONSITE) {
 
 				// exclude spots on border
-<<<<<<< HEAD
 				if (bf->near_border_ and not bo.need_trees_ and not bo.need_stones_ and not
 				       bo.is_fisher_)
-=======
-				if (bf->near_border_ && !bo.need_trees_ && !bo.need_stones_)
->>>>>>> 90d3c547
 					continue;
 
 				// this can be only a well (as by now)
@@ -1005,22 +994,12 @@
 
 					if (bo.cnt_under_construction_ + bo.unoccupied_ > 0)
 						continue;
-<<<<<<< HEAD
 
 					prio = 0;
 					// one well has an axemption from the stop - if forced
 					if (bo.forced_after_ < gametime and bo.total_count() == 0)
 						prio = 200;  // boost for first/only well
 					else if (new_buildings_stop_)
-=======
-					if ((bo.cnt_built_ + bo.unoccupied_) > 0 && gametime < kBaseInfrastructureTime)
-						continue;
-					if (new_buildings_stop_)
-						continue;
-					bo.cnt_target_ =
-					   2 + static_cast<int32_t>(mines_.size() + productionsites.size()) / 20;
-					if ((bo.cnt_built_ + bo.cnt_under_construction_ + bo.unoccupied_) > bo.cnt_target_)
->>>>>>> 90d3c547
 						continue;
 
 					bo.cnt_target_ = 1;
@@ -1140,11 +1119,7 @@
 					if (bo.plants_trees_) {  // RANGERS
 
 						// if there are too many trees nearby
-<<<<<<< HEAD
 						if (bf->trees_nearby_ > 25 and bo.total_count() >= 1)
-=======
-						if (bf->trees_nearby_ > 25 && bo.total_count() >= 2)
->>>>>>> 90d3c547
 							continue;
 
 						// sometimes all area is blocked by trees so this is to prevent this
@@ -1156,7 +1131,6 @@
 							   get_stocklevel_by_hint(static_cast<size_t>(bo.production_hint_));
 							bo.stocklevel_time = game().get_gametime();
 						}
-<<<<<<< HEAD
 
 						if (bo.total_count() == 0)
 							prio = 200;
@@ -1174,24 +1148,7 @@
 						// considering space consumers nearby
 						prio -= bf->space_consumers_nearby_ * 5;
 
-					} else if (not new_buildings_stop_) {  // gamekeepers or so
-=======
-						prio = 0;
-						// if we need wood
-						if (bo.stocklevel_ < 50)
-							prio =
-							   (50 - bo.stocklevel_) + bf->producers_nearby_.at(bo.production_hint_) * 5;
-
-						// if we just need some rangers to be on safe side
-						if (bo.total_count() < 2)
-							prio += (60 - bf->trees_nearby_) * 3 +
-							        bf->producers_nearby_.at(bo.production_hint_) * 5;
-						else if (bo.total_count() < bo.cnt_target_)
-							prio += 30 + bf->producers_nearby_.at(bo.production_hint_) * 5;
-
-					} else if (gametime > kBaseInfrastructureTime &&
-					                         !new_buildings_stop_) {  // gamekeepers or so
->>>>>>> 90d3c547
+					} else if (!new_buildings_stop_) {  // gamekeepers or so
 						if (bo.stocklevel_time < game().get_gametime() - 5 * 1000) {
 							bo.stocklevel_ =
 							   get_stocklevel_by_hint(static_cast<size_t>(bo.production_hint_));
@@ -1206,14 +1163,7 @@
 							continue;
 						prio = bf->water_nearby_;
 
-<<<<<<< HEAD
 						if (bo.total_count() > bo.cnt_target_)
-=======
-						} else if (bo.stocklevel_ < 50 && !new_buildings_stop_) {
-							prio += bf->producers_nearby_.at(bo.production_hint_) * 5;
-							prio += recalc_with_border_range(*bf, prio);  // only for not wood producers_
-						} else
->>>>>>> 90d3c547
 							continue;
 
 						prio += bf->producers_nearby_.at(bo.production_hint_) * 10;
@@ -1222,12 +1172,7 @@
 
 					if (prio <= 0)
 						continue;
-<<<<<<< HEAD
 				} else if (bo.recruitment_ and not new_buildings_stop_) {
-=======
-				} else if (bo.recruitment_ && gametime >
-				           kBaseInfrastructureTime && !new_buildings_stop_) {
->>>>>>> 90d3c547
 					// this will depend on number of mines_ and productionsites
 					if (static_cast<int32_t>((productionsites.size() + mines_.size()) / 30) >
 					       bo.total_count() && bo.cnt_under_construction_ ==
@@ -1240,7 +1185,6 @@
 					if ((bo.cnt_under_construction_ + bo.unoccupied_) > 0)
 						continue;
 
-<<<<<<< HEAD
 					if (bo.forced_after_ < gametime and bo.total_count() == 0) {
 						prio = 150 + max_preciousness;
 					} else if (new_buildings_stop_)
@@ -1248,22 +1192,10 @@
 					else if (bo.desc->enhancement() != INVALID_INDEX)
 						;  // just go on
 					else if (!output_is_needed)
-=======
-					// if hunter and too little critters nearby skipping
-					if (bo.is_hunter_ && bf->critters_nearby_ < 5)
-						continue;
-					// similarly for fishers
-					if (bo.need_water_ && bf->fish_nearby_ <= 1)
-						continue;
-
-					// first eliminate buildings needing water if there is short supplies
-					if (bo.need_water_ && bf->water_nearby_ < 4)
->>>>>>> 90d3c547
 						continue;
 					else
 						prio = 0;
 
-<<<<<<< HEAD
 					if (bo.cnt_built_ ==
 					    1 and game().get_gametime() > 40 * 60 * 1000 and bo.desc->enhancement() !=
 					    INVALID_INDEX and !mines_.empty()) {
@@ -1271,32 +1203,9 @@
 						// printf ("   proposing %20s as a second upgradable building\n",bo.name);
 					} else if (!output_is_needed)
 						continue;
-=======
-					if (bo.is_basic_ && bo.total_count() == 0)
-						prio = 150 + max_preciousness;
-					else if (bo.is_food_basic_ && game().get_gametime() >
-					            kPrimaryFoodStartTime && bo.total_count() ==
-					         0) {
-						prio = 40 + max_preciousness;
-					} else if (game().get_gametime() <
-					           kBaseInfrastructureTime ||
-					              new_buildings_stop_)  // leave 15 minutes for basic infrastructure only
-						continue;
-					else if ((bo.is_basic_ && bo.total_count() <=
-					          1) || (output_is_needed && bo.total_count() == 0))
-						prio = 80 + max_preciousness;
->>>>>>> 90d3c547
 					else if (bo.inputs_.size() == 0) {
 
-<<<<<<< HEAD
 						prio += max_needed_preciousness + bulgarian_constant;
-=======
-						if (bo.cnt_built_ >
-						    bo.cnt_target_ &&
-						       !(bo.space_consumer_ || bo.is_food_basic_))  // spaceconsumers_ and basic_s
-							                                               // can be built more then target
-							continue;
->>>>>>> 90d3c547
 
 						if (bo.space_consumer_)  // need to consider trees nearby
 							prio += 20 - (bf->trees_nearby_ / 3);
@@ -1305,56 +1214,30 @@
 						if (bo.space_consumer_)  // need to consider trees nearby
 							prio += bf->space_consumers_nearby_ * 2;
 
-<<<<<<< HEAD
 						if (bo.space_consumer_ and not bf->water_nearby_)  // not close to water
 							prio += 1;
-=======
-							if (!bo.space_consumer_)
-								prio -= bf->producers_nearby_.at(bo.outputs_.at(0)) *
-								        20;  // leave some free space between them
->>>>>>> 90d3c547
 
 						if (bo.space_consumer_ and not
 						       bf->unowned_mines_pots_nearby_)  // not close to mountains
 							prio += 1;
 
-						if (not bo.space_consumer_)
+						if (!bo.space_consumer_)
 							prio -= bf->producers_nearby_.at(bo.outputs_.at(0)) *
 							        20;  // leave some free space between them
 
 						prio -= bf->space_consumers_nearby_ * 3;
 
 					} else if (!bo.inputs_.empty()) {
-<<<<<<< HEAD
 						if (bo.total_count() == 0)
 							prio += max_needed_preciousness + bulgarian_constant;
 						if (bo.cnt_built_ > 0 and bo.current_stats_ > 70) {
 							prio = max_needed_preciousness + bulgarian_constant;
-=======
-						// to have two buildings from everything (intended for upgradeable buildings)
-						// but I do not know how to identify such buildings
-						if (bo.cnt_built_ == 1
-						    && game().get_gametime() > 60 * 60 * 1000
-							 && bo.desc->enhancement() != INVALID_INDEX
-							 && !mines_.empty())
-						{
-							prio = max_preciousness + bulgarian_constant;
-						}
-						// if output is needed and there are no idle buildings
-						else if (output_is_needed) {
-							if (bo.cnt_built_ > 0 && bo.current_stats_ > 80) {
-								prio = max_preciousness + bulgarian_constant + 30;
-
-							} else if (bo.cnt_built_ > 0 && bo.current_stats_ > 55) {
-								prio = max_preciousness + bulgarian_constant;
-
-							}
->>>>>>> 90d3c547
 						}
 					}
 
 					if (prio <= 0)
 						continue;
+
 
 					//+1 if any consumers_ are nearby
 					consumers_nearby_count = 0;
@@ -1368,22 +1251,15 @@
 			}  // production sites done
 			else if (bo.type == BuildingObserver::MILITARYSITE) {
 
-<<<<<<< HEAD
 				if (expansion_mode == NO_NEW_MILITARY)
 					continue;
 
-				if (expansion_mode == DEFENSE_ONLY and not bf->enemy_nearby_)
+				if (expansion_mode == DEFENSE_ONLY && !bf->enemy_nearby_)
 					continue;
 
 				if (expansion_mode ==
 				    RESOURCES_OR_DEFENSE and
 				       not(bf->enemy_nearby_ or bf->unowned_mines_pots_nearby_ or bf->stones_nearby_))
-=======
-				if (new_military_buildings_stop && !bf->enemy_nearby_)
-					continue;
-
-				if (near_enemy_b_buildings_stop && bf->enemy_nearby_)
->>>>>>> 90d3c547
 					continue;
 
 				if (bf->enemy_nearby_ && bo.fighting_type_)
@@ -1393,29 +1269,15 @@
 					;  // it is ok, go on
 				else if (bf->unowned_land_nearby_ && bo.expansion_type_) {
 					// decreasing probability for big buidlings
-<<<<<<< HEAD
-					if (bo.desc->get_size() == 2 and gametime % 8 >= 1)
+					if (bo.desc->get_size() == 2 && gametime % 8 >= 1)
 						continue;
-					if (bo.desc->get_size() == 3 and gametime % 20 >= 1)
-=======
-					if (bo.desc->get_size() == 2 && gametime % 5 >= 1)
-						continue;
-					if (bo.desc->get_size() == 3 && gametime % 15 >= 1)
->>>>>>> 90d3c547
+					if (bo.desc->get_size() == 3 && gametime % 20 >= 1)
 						continue;
 				}
 				// it is ok, go on
 				else
 					continue;  // the building is not suitable for situation
 
-<<<<<<< HEAD
-=======
-				if (bo.desc->get_size() ==
-				    3 && game().get_gametime() <
-				       15 * 60 * 1000)  // do not built fortresses in first half of hour of game
-					continue;
-
->>>>>>> 90d3c547
 				if (!bf->unowned_land_nearby_)
 					continue;
 
@@ -1455,13 +1317,8 @@
 				//  Militarysites are slightly important as well, to have a bigger
 				//  chance for a warehouses (containing waiting soldiers or wares
 				//  needed for soldier training) near the frontier.
-<<<<<<< HEAD
 				if ((static_cast<int32_t>(productionsites.size() + mines_.size()) + 20) / 35 >
-				       static_cast<int32_t>(numof_warehouses_) and bo.cnt_under_construction_ ==
-=======
-				if ((static_cast<int32_t>(productionsites.size() + mines_.size())) / 35 >
 				       static_cast<int32_t>(numof_warehouses_) && bo.cnt_under_construction_ ==
->>>>>>> 90d3c547
 				    0)
 					prio = 20;
 
@@ -1518,12 +1375,7 @@
 			for (uint32_t i = 0; i < buildings_.size() && productionsites.size() > 8; ++i) {
 				BuildingObserver& bo = buildings_.at(i);
 
-<<<<<<< HEAD
 				if (!bo.buildable(*player_) || bo.type != BuildingObserver::MINE)
-=======
-				if (!bo.mines_marble_ && gametime <
-				    kBaseInfrastructureTime)  // allow only stone mines_ in early stages of game
->>>>>>> 90d3c547
 					continue;
 
 				if (bo.prohibited_till_ > gametime) {
@@ -1545,18 +1397,12 @@
 					bo.stocklevel_time = game().get_gametime();
 				}
 
-<<<<<<< HEAD
 				// if we have enough mined resources, do not consider a mine here
 				if (bo.stocklevel_ > 100)
 					continue;
-=======
-				// Only try to build mines_ that produce needed wares.
-				if (((bo.cnt_built_ - bo.unoccupied_) > 0 && bo.current_stats_ < 20) || bo.stocklevel_ >
-				    40 + static_cast<uint32_t>(bo.mines_marble_) * 30) {
->>>>>>> 90d3c547
 
 				// if current ones are performing badly
-				if (bo.total_count() >= 2 and bo.current_stats_ < 50)
+				if (bo.total_count() >= 2 && bo.current_stats_ < 50)
 					continue;
 
 				// this is penalty if there are existing mines too close
@@ -1641,12 +1487,11 @@
 	   game().map().get_fcoords(proposed_coords), game().get_gametime() + 120000);  // two minutes
 	blocked_fields.push_back(blocked);
 
-<<<<<<< HEAD
 	// we block also nearby fields
 	// if farms and so on, for quite a long time
 	// if military sites only for short time for AI can update information on near buildable fields
-	if ((best_building->space_consumer_ and not
-	        best_building->plants_trees_)or best_building->type == BuildingObserver::MILITARYSITE) {
+	if ((best_building->space_consumer_ &&
+	        !best_building->plants_trees_)or best_building->type == BuildingObserver::MILITARYSITE) {
 		uint32_t block_time = 0;
 		uint32_t block_area = 0;
 		if (best_building->space_consumer_) {
@@ -1656,10 +1501,6 @@
 			block_time = 25 * 1000;
 			block_area = 6;
 		}
-=======
-	// if space consumer we block also nearby fields
-	if (best_building->space_consumer_ && !best_building->plants_trees_) {
->>>>>>> 90d3c547
 		Map& map = game().map();
 
 		MapRegion<Area<FCoords>> mr(map, Area<FCoords>(map.get_fcoords(proposed_coords), block_area));
@@ -1778,7 +1619,7 @@
 
 	// force a split on roads that are longer than 3 parts
 	// with exemption when there is too few building spots
-	if (spots_ > 20 and !roads.empty()) {
+	if (spots_ > 20 && !roads.empty()) {
 		const Path& path = roads.front()->get_path();
 
 		if (path.get_nsteps() > 3) {
@@ -1825,30 +1666,8 @@
 			if (economies.size() > 1)
 				finish = connect_flag_to_another_economy(flag);
 
-<<<<<<< HEAD
-			//<<<<<<< TREE
-			// try to improve the roads at this flag, effectively
-			// to build a 'shortcut' from the flag, if reasonable
-			//  second arguments means:
-			// 'FORCE a shortcut from here as the flag is full of wares'
 			if (!finish)
 				finish = improve_transportation_ways(flag, !flag.has_capacity());
-			//=======
-			//// try to improve the roads at this flag
-			////  TODO(unknown) do this only on useful places - the attempt below
-			////  unfortunatey did not work as it should...
-			////  if the flag is full of wares or if it is not yet a fork.
-			// if (!finish)  //&& (!flag.has_capacity() || flag.nr_of_roads() < 3))
-			// finish = improve_transportation_ways(flag);
-			//>>>>>>> MERGE-SOURCE
-=======
-			// try to improve the roads at this flag
-			//  TODO(unknown): do this only on useful places - the attempt below
-			//  unfortunatey did not work as it should...
-			//  if the flag is full of wares or if it is not yet a fork.
-			if (!finish)  //&& (!flag.has_capacity() || flag.nr_of_roads() < 3))
-				finish = improve_transportation_ways(flag);
->>>>>>> 90d3c547
 
 			// cycle through flags one at a time
 			eco->flags.push_back(eco->flags.front());
@@ -1960,7 +1779,7 @@
 		checkradius = 20;
 	}
 	// do not try to connect if too many roads going from flag)
-	if (roadscount >= 4 and not force)
+	if (roadscount >= 4 && !force)
 		return false;
 
 	while (!queue.empty()) {
@@ -2003,7 +1822,7 @@
 	CheckStepRoadAI check(player_, MOVECAPS_WALK, false);
 
 	// testing only first 10 nearfields that meet the condition
-	for (uint32_t i = 1; i < nearflags.size() and i < 10; ++i) {
+	for (uint32_t i = 1; i < nearflags.size() && i < 10; ++i) {
 		NearFlag& nf = nearflags.at(i);
 
 		// testing the nearflag
@@ -2011,18 +1830,11 @@
 
 			Path& path = *new Path();
 
-<<<<<<< HEAD
 			if (map.findpath(flag.get_position(), nf.flag->get_position(), 0, path, check) >= 0) {
 				if (static_cast<int32_t>(nf.cost_ - path.get_nsteps()) > minred) {
 					game().send_player_build_road(player_number(), path);
 					return true;
 				}
-=======
-			if (map.findpath(flag.get_position(), nf.flag->get_position(), 0, path, check) >=
-			    0 && static_cast<int32_t>(2 * path.get_nsteps() + 2) < nf.cost_) {
-				game().send_player_build_road(player_number(), path);
-				return true;
->>>>>>> 90d3c547
 			}
 
 			delete &path;
@@ -2149,7 +1961,7 @@
 					// en_bo.current_stats_);
 
 					// forcing first upgrade
-					if (en_bo.cnt_built_ == 0 and !mines_.empty()) {
+					if (en_bo.cnt_built_ == 0 && !mines_.empty()) {
 						// printf("  forcing as first upgrade\n");
 						// return true;
 						enbld = enhancement;
@@ -2292,7 +2104,7 @@
 		}
 
 		// a building can be dismanteld if it performs too bad, if it is not the last one
-		if (site.site->get_statistics_percent() <= 10 and site.bo->total_count() > 1) {
+		if (site.site->get_statistics_percent() <= 10 && site.bo->total_count() > 1) {
 
 			flags_to_be_removed.push_back(site.site->base_flag().get_position());
 			game().send_player_dismantle(*site.site);
@@ -2342,12 +2154,7 @@
 
 		uint16_t score = site.bo->stocklevel_;
 
-<<<<<<< HEAD
-		if (score > 150 and site.bo->cnt_built_ > site.bo->cnt_target_) {
-=======
-
 		if (score > 150 && site.bo->cnt_built_ > site.bo->cnt_target_) {
->>>>>>> 90d3c547
 
 			site.bo->last_dismantle_time_ = game().get_gametime();
 			flags_to_be_removed.push_back(site.site->base_flag().get_position());
@@ -2366,76 +2173,6 @@
 		}
 	}
 
-<<<<<<< HEAD
-=======
-	// Upgrading policy
-	// a) if there are two buildings and none enhanced, one is enhanced
-	// b) if there are two buildings and at least one functional
-	// statistics percents are decisive
-
-	// do not upgrade if current building is only one in operation
-	if ((site.bo->cnt_built_ - site.bo->unoccupied_) <= 1)
-		return false;
-
-	// Check whether building is enhanceable and if wares of the enhanced
-	// buildings are needed. If yes consider an upgrade.
-	const Building_Index enhancement = site.site->descr().enhancement();
-	Building_Index enbld = INVALID_INDEX;  // to get rid of this
-	BuildingObserver* bestbld = nullptr;
-
-	// Only enhance buildings that are allowed (scenario mode)
-	if (player_->is_building_type_allowed(enhancement)) {
-		const Building_Descr& bld = *tribe_->get_building_descr(enhancement);
-		BuildingObserver& en_bo = get_building_observer(bld.name().c_str());
-
-		// do not build the same building so soon (kind of duplicity check)
-		if (gametime - en_bo.construction_decision_time_ >= kBuildingMinInterval)
-			{
-			// Don't enhance this building, if there is already one of same type
-			// under construction or unoccupied_
-			if (en_bo.cnt_under_construction_ + en_bo.unoccupied_ <= 0)
-				{
-				// don't upgrade without workers
-				if (site.site->has_workers(enhancement, game()))
-					{
-					// forcing first upgrade
-					if ((en_bo.cnt_under_construction_ + en_bo.cnt_built_ + en_bo.unoccupied_) == 0
-						&& (site.bo->cnt_built_ - site.bo->unoccupied_) >= 1
-						&& (game().get_gametime() - site.unoccupied_till_) > 30 * 60 * 1000
-						&& !mines_.empty())
-					{
-						game().send_player_enhance_building(*site.site, enhancement);
-						return true;
-					}
-				}
-			}
-		}
-
-		// now, let consider normal upgrade
-		// do not upgrade if candidate production % is too low
-		if ((en_bo.cnt_built_ - en_bo.unoccupied_) != 0
-			|| (en_bo.cnt_under_construction_ + en_bo.unoccupied_) <= 0
-			|| en_bo.current_stats_ >= 50) {
-
-			if (en_bo.current_stats_ > 65
-				&& ((en_bo.current_stats_ - site.bo->current_stats_) + // priority for enhancement
-					(en_bo.current_stats_ - 65)) > 0)
-			{
-				enbld = enhancement;
-				bestbld = &en_bo;
-			}
-		}
-	}
-
-	// Enhance if enhanced building is useful
-	// additional: we dont want to lose the old building
-	if (enbld != INVALID_INDEX) {
-		game().send_player_enhance_building(*site.site, enbld);
-		bestbld->construction_decision_time_ = gametime;
-		changed = true;
-	}
-
->>>>>>> 90d3c547
 	return changed;
 }
 
@@ -2524,7 +2261,7 @@
 	}
 
 	// if mine can not mine anymore, but we have enough stock
-	if (!mine_can_mine and site.bo->stocklevel_ > 100) {
+	if (!mine_can_mine && site.bo->stocklevel_ > 100) {
 		// dismantle mine
 		printf(" dismantling %20s due to high stock of material: %3d\n",
 		       site.bo->name,
@@ -2555,33 +2292,10 @@
 		const Building_Descr& bld = *tribe_->get_building_descr(enhancement);
 		BuildingObserver& en_bo = get_building_observer(bld.name().c_str());
 
-<<<<<<< HEAD
 		// if it is too soon for enhancement and making sure there are no unoccupied mines
 		if (gametime - en_bo.construction_decision_time_ >=
-		       kBuildingMinInterval and en_bo.unoccupied_ + en_bo.cnt_under_construction_ ==
+		       kBuildingMinInterval && en_bo.unoccupied_ + en_bo.cnt_under_construction_ ==
 		    0) {
-=======
-		if (en_bo.unoccupied_ + en_bo.cnt_under_construction_ <= 0)
-		{
-		// do not upgrade target building are not working properly (probably do not have food)
-			if (en_bo.cnt_built_ <= 0 && en_bo.current_stats_ >= 60)
-			{
-				// do not build the same building so soon (kind of duplicity check)
-				if (gametime - en_bo.construction_decision_time_ >= kBuildingMinInterval)
-				{
-					// Check if mine needs an enhancement to mine more resources
-					uint8_t const until =
-					field->get_starting_res_amount() * (100 - site.bo->mines_percent_) / 100;
-
-					if (until >= current) {
-							enbld = enhancement;
-							bestbld = &en_bo;
-					}
-				}
-			}
-		}
-	}
->>>>>>> 90d3c547
 
 			// now verify that there are enough workers
 			if (site.site->has_workers(enhancement, game())) {
@@ -2752,7 +2466,6 @@
 				update_buildable_field(bf, vision, true);
 				const int32_t size_penalty = ms->get_size() - 1;
 
-<<<<<<< HEAD
 				int16_t score = 0;  // <<=========
 				score += (bf.military_capacity_ > 9);
 				score += (bf.military_presence_ > 3);
@@ -2774,11 +2487,6 @@
 				// score);
 
 				if (score >= 5) {
-=======
-				if (bf.military_capacity_ > 9 && bf.military_presence_ >
-				    3 && bf.military_loneliness_<160 && bf.military_stationed_>(2 + size_penalty)) {
->>>>>>> 90d3c547
-
 					if (ms->get_playercaps() & Widelands::Building::PCap_Dismantle) {
 						flags_to_be_removed.push_back(ms->base_flag().get_position());
 						game().send_player_dismantle(*ms);
@@ -2900,12 +2608,8 @@
 void DefaultAI::consider_productionsite_influence(BuildableField& field,
                                                   Coords coords,
                                                   const BuildingObserver& bo) {
-<<<<<<< HEAD
-	if (bo.space_consumer_ and not bo.plants_trees_ and game().map().calc_distance(
+	if (bo.space_consumer_ && !bo.plants_trees_ && game().map().calc_distance(
 	       coords, field.coords) < 8)
-=======
-	if (bo.space_consumer_ && game().map().calc_distance(coords, field.coords) < 4)
->>>>>>> 90d3c547
 		++field.space_consumers_nearby_;
 
 	for (size_t i = 0; i < bo.inputs_.size(); ++i)
