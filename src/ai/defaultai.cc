--- conflicted
+++ resolved
@@ -1490,7 +1490,7 @@
 				assert(!player_statistics.players_in_same_team(bpn, pn));
 				field.enemy_nearby = true;
 				if (upcast(MilitarySite const, militarysite, building)) {
-					field.enemy_military_presence += militarysite->stationed_soldiers().size();
+					field.enemy_military_presence += militarysite->soldier_control()->stationed_soldiers().size();
 					++field.enemy_military_sites;
 				}
 				if (upcast(ConstructionSite const, constructionsite, building)) {
@@ -1502,7 +1502,7 @@
 
 				// Warehouses are counted here too as they can host soldiers as well
 				if (upcast(Warehouse const, warehouse, building)) {
-					field.enemy_military_presence += warehouse->stationed_soldiers().size();
+					field.enemy_military_presence += warehouse->soldier_control()->stationed_soldiers().size();
 					++field.enemy_military_sites;
 					field.enemy_wh_nearby = true;
 					enemy_warehouses.insert(building->get_position().hash());
@@ -1511,7 +1511,7 @@
 			} else if (bpn != pn) {  // it is an ally
 				assert(!player_statistics.get_is_enemy(bpn));
 				if (upcast(MilitarySite const, militarysite, building)) {
-					field.ally_military_presence += militarysite->stationed_soldiers().size();
+					field.ally_military_presence += militarysite->soldier_control()->stationed_soldiers().size();
 				}
 				continue;
 			}
@@ -1550,19 +1550,10 @@
 				const int32_t radius = militarysite->descr().get_conquers() + 4;
 
 				if (radius > dist) {
-<<<<<<< HEAD
-					field.area_military_capacity += militarysite->max_soldier_capacity();
-					field.own_military_presence += militarysite->stationed_soldiers().size();
-
-					if (militarysite->stationed_soldiers().empty()) {
-=======
-					field.area_military_capacity +=
-					   militarysite->soldier_control()->max_soldier_capacity();
-					field.area_military_presence +=
-					   militarysite->soldier_control()->stationed_soldiers().size();
+					field.area_military_capacity += militarysite->soldier_control()->max_soldier_capacity();
+					field.own_military_presence += militarysite->soldier_control()->stationed_soldiers().size();
 
 					if (militarysite->soldier_control()->stationed_soldiers().empty()) {
->>>>>>> 20aa6340
 						field.military_unstationed += 1;
 					} else {
 						field.military_stationed += 1;
@@ -1595,7 +1586,7 @@
 				field.enemy_accessible_ = other_player_accessible(
 				   actual_enemy_check_area + 3, &unused1, &unused2, field.coords, WalkSearch::kEnemy);
 			}
-			field.local_soldier_capacity = ms->max_soldier_capacity();
+			field.local_soldier_capacity = ms->soldier_control()->max_soldier_capacity();
 			field.is_militarysite = true;
 		} else {
 			NEVER_HERE();
