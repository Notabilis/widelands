/*
 * Copyright (C) 2004, 2006-2010, 2012, 2016 by the Widelands Development Team
 *
 * This program is free software; you can redistribute it and/or
 * modify it under the terms of the GNU General Public License
 * as published by the Free Software Foundation; either version 2
 * of the License, or (at your option) any later version.
 *
 * This program is distributed in the hope that it will be useful,
 * but WITHOUT ANY WARRANTY; without even the implied warranty of
 * MERCHANTABILITY or FITNESS FOR A PARTICULAR PURPOSE.  See the
 * GNU General Public License for more details.
 *
 * You should have received a copy of the GNU General Public License
 * along with this program; if not, write to the Free Software
 * Foundation, Inc., 51 Franklin Street, Fifth Floor, Boston, MA  02110-1301, USA.
 *
 */

#include "ai/defaultai.h"

#include <algorithm>
#include <cmath>
#include <ctime>
#include <memory>
#include <queue>
#include <typeinfo>
#include <unordered_set>

#include "ai/ai_hints.h"
#include "base/log.h"
#include "base/macros.h"
#include "base/time_string.h"
#include "base/wexception.h"
#include "economy/economy.h"
#include "economy/flag.h"
#include "economy/portdock.h"
#include "economy/road.h"
#include "economy/wares_queue.h"
#include "logic/findbob.h"
#include "logic/findimmovable.h"
#include "logic/findnode.h"
#include "logic/map.h"
#include "logic/map_objects/tribes/constructionsite.h"
#include "logic/map_objects/tribes/militarysite.h"
#include "logic/map_objects/tribes/productionsite.h"
#include "logic/map_objects/tribes/ship.h"
#include "logic/map_objects/tribes/soldier.h"
#include "logic/map_objects/tribes/trainingsite.h"
#include "logic/map_objects/tribes/tribe_descr.h"
#include "logic/map_objects/tribes/tribes.h"
#include "logic/map_objects/tribes/warehouse.h"
#include "logic/map_objects/world/world.h"
#include "logic/player.h"
#include "logic/playercommand.h"

// following is in miliseconds (widelands counts time in ms)
constexpr int kFieldInfoExpiration = 12 * 1000;
constexpr int kMineFieldInfoExpiration = 20 * 1000;
constexpr int kNewMineConstInterval = 19000;
constexpr int kBusyMineUpdateInterval = 2000;
// building of the same building can be started after 25s at earliest
constexpr int kBuildingMinInterval = 25 * 1000;
constexpr int kMinBFCheckInterval = 5 * 1000;
constexpr int kMinMFCheckInterval = 19 * 1000;
constexpr int kShipCheckInterval = 5 * 1000;
constexpr int kMarineDecisionInterval = 20 * 1000;
constexpr int kTrainingSitesCheckInterval = 15 * 1000;

// handfull of constants used for expeditions/colonization
constexpr int kColonyScanStartArea = 35;
constexpr int kColonyScanMinArea = 10;
constexpr int kExpeditionMaxDuration = 90 * 60 * 1000;
constexpr uint32_t kNoShip = std::numeric_limits<uint32_t>::max();
constexpr uint32_t kNever = std::numeric_limits<uint32_t>::max();
constexpr uint32_t kNoExpedition = 0;

// following two are used for roads management, for creating shortcuts and dismantling dispensable roads
constexpr int32_t kSpotsTooLittle = 15;
constexpr int32_t kSpotsEnough = 25;

// this is intended for map developers, by default should be off
constexpr bool kPrintStats = false;

constexpr int8_t kUncalculated = -1;
constexpr uint8_t kFalse = 0;
constexpr uint8_t kTrue = 1;

// duration of military campaign
constexpr int kCampaignDuration = 15 * 60 * 1000;

// for scheduler
constexpr int kMaxJobs = 4;

using namespace Widelands;

DefaultAI::NormalImpl DefaultAI::normal_impl;
DefaultAI::WeakImpl DefaultAI::weak_impl;
DefaultAI::VeryWeakImpl DefaultAI::very_weak_impl;

/// Constructor of DefaultAI
DefaultAI::DefaultAI(Game& ggame, PlayerNumber const pid, DefaultAI::Type const t)
   : ComputerPlayer(ggame, pid),
     type_(t),
     player_(nullptr),
     tribe_(nullptr),
     num_prod_constructionsites(0),
     num_ports(0),
     last_attack_time_(0),
     enemysites_check_delay_(60),
     wood_policy_(WoodPolicy::kAllowRangers),
     next_ai_think_(0),
     next_mine_construction_due_(0),
     inhibit_road_building_(0),
     time_of_last_construction_(0),
     enemy_last_seen_(kNever),
     numof_warehouses_(0),
     new_buildings_stop_(false),
     resource_necessity_territory_(100),
     resource_necessity_mines_(100),
     resource_necessity_water_(0),
     resource_necessity_water_needed_(false),
     military_last_dismantle_(0),
     military_last_build_(0),
     seafaring_economy(false),
     expedition_ship_(kNoShip),
     spots_(0),
     vacant_mil_positions_(0),
     ts_basic_count_(0),
     ts_basic_const_count_(0),
     ts_advanced_count_(0),
     ts_advanced_const_count_(0),
     ts_without_trainers_(0),
     highest_nonmil_prio_(0),
     scheduler_delay_counter_(0) {

	// Subscribe to NoteFieldPossession.
	field_possession_subscriber_ =
	   Notifications::subscribe<NoteFieldPossession>([this](const NoteFieldPossession& note) {
		   	if (note.player != player_) {
			   return;
		   }
		   	if (note.ownership == NoteFieldPossession::Ownership::GAINED) {
			   unusable_fields.push_back(note.fc);
		   }
		});

	// Subscribe to NoteImmovables.
	immovable_subscriber_ =
	   Notifications::subscribe<NoteImmovable>([this](const NoteImmovable& note) {
		   	if (player_ == nullptr) {
			   return;
		   }
		   	if (note.pi->owner().player_number() != player_->player_number()) {
			   return;
		   }
		   	if (note.ownership == NoteImmovable::Ownership::GAINED) {
			   gain_immovable(*note.pi);
		   } else {
			   lose_immovable(*note.pi);
		   }
		});

	// Subscribe to ProductionSiteOutOfResources.
	outofresource_subscriber_ = Notifications::subscribe<NoteProductionSiteOutOfResources>(
	   [this](const NoteProductionSiteOutOfResources& note) {
		   	if (note.ps->owner().player_number() != player_->player_number()) {
			   return;
		   }

		   out_of_resources_site(*note.ps);

		});

	// Subscribe to TrainingSiteSoldierTrained.
	soldiertrained_subscriber_ = Notifications::subscribe<NoteTrainingSiteSoldierTrained>(
	   [this](const NoteTrainingSiteSoldierTrained& note) {
		   	if (note.ts->owner().player_number() != player_->player_number()) {
			   return;
		   }

		   soldier_trained(*note.ts);

		});


	// Subscribe to ShipNotes.
	shipnotes_subscriber_ =
	   Notifications::subscribe<NoteShipMessage>([this](const NoteShipMessage& note) {

		   // in a short time between start and late_initialization the player
		   // can get notes that can not be processed.
		   // It seems that this causes no problem, at least no substantial
		   	if (player_ == nullptr) {
			   return;
		   }
		   	if (note.ship->get_owner()->player_number() != player_->player_number()) {
			   return;
		   }

		   	switch (note.message) {

		   	case NoteShipMessage::Message::kGained:
			   gain_ship(*note.ship, NewShip::kBuilt);
			   break;

		   	case NoteShipMessage::Message::kLost:
			   	for (std::list<ShipObserver>::iterator i = allships.begin(); i != allships.end(); ++i) {
				   	if (i->ship == note.ship) {
					   allships.erase(i);
					   break;
				   }
			   }
			   	break;

		   	case NoteShipMessage::Message::kWaitingForCommand:
			   	for (std::list<ShipObserver>::iterator i = allships.begin(); i != allships.end(); ++i) {
				   	if (i->ship == note.ship) {
					   i->waiting_for_command_ = true;
					   break;
				   }
			   }
			   	break;
				default:
					NEVER_HERE();
		   }
		});
}

DefaultAI::~DefaultAI() {
	while (!buildable_fields.empty()) {
		delete buildable_fields.back();
		buildable_fields.pop_back();
	}

	while (!mineable_fields.empty()) {
		delete mineable_fields.back();
		mineable_fields.pop_back();
	}

	while (!economies.empty()) {
		delete economies.back();
		economies.pop_back();
	}
}

/**
 * Main loop of computer player_ "defaultAI"
 *
 * General behaviour is defined here.
 */
void DefaultAI::think() {

	if (tribe_ == nullptr) {
		late_initialization();
	}

	const uint32_t gametime = static_cast<uint32_t>(game().get_gametime());

	if (next_ai_think_ > gametime) {
		return;
	}

	// AI now thinks twice in a seccond, if the game engine allows this
	// if too busy, the period can be many seconds.
	next_ai_think_ = gametime + 500;
	SchedulerTaskId due_task = SchedulerTaskId::kUnset;

	sort_task_pool();

	const int32_t delay_time = gametime - taskPool.front().due_time;

	// Here we decide how many jobs will be run now (none - 5)
	// in case no job is due now, it can be zero
	uint32_t jobs_to_run_count = (delay_time < 0) ? 0 : 1;

	// Here we collect data for "too late ..." message
	if (delay_time > 5000) {
		scheduler_delay_counter_ += 1;
	} else {
		scheduler_delay_counter_ = 0;
	}

	if (jobs_to_run_count == 0) {
		// well we have nothing to do now
		return;
	}

	// And printing it now and resetting counter
	if (scheduler_delay_counter_ > 10) {
		log(" %d: AI: game speed too high, jobs are too late (now %2d seconds)\n",
		player_number(),
		static_cast<int32_t>(delay_time / 1000));
		scheduler_delay_counter_ = 0;
	}

	// 400 provides that second job is run if delay time is longer then 1.6 sec
	if (delay_time / 400 > 1) {
		jobs_to_run_count = sqrt(static_cast<uint32_t>(delay_time / 500));
	}

	jobs_to_run_count = (jobs_to_run_count > kMaxJobs) ? kMaxJobs : jobs_to_run_count;
	assert (jobs_to_run_count > 0 && jobs_to_run_count <= kMaxJobs);
	assert (jobs_to_run_count < taskPool.size());

	// Pool of tasks to be executed this run. In ideal situation it will consist of one task only.
	std::vector<SchedulerTask> current_task_queue;
	assert (current_task_queue.empty());
	// Here we push SchedulerTask members into the temporary queue, providing that a task is due now and
	// the limit (jobs_to_run_count) is not exceeded
	for (uint8_t i = 0; i < jobs_to_run_count; i += 1) {
		if (taskPool[i].due_time <= gametime) {
			current_task_queue.push_back(taskPool[i]);
			sort_task_pool();
		} else {
			break;
		}
	}

	assert (!current_task_queue.empty() && current_task_queue.size() <= jobs_to_run_count);

	// Ordering temporary queue so that higher priority (lower number) is on the beginning
	std::sort(current_task_queue.begin(), current_task_queue.end());

	// Performing tasks from temporary queue one by one
	for (uint8_t i = 0; i < current_task_queue.size(); ++i) {

		due_task = current_task_queue[i].id;

		sched_stat_[static_cast<uint32_t>(due_task)] += 1;

		// Now AI runs a job selected above to be performed in this turn
		// (only one but some of them needs to run check_economies() to
		// guarantee consistency)
		// job names are selfexplanatory
		switch (due_task) {
			case SchedulerTaskId::kBbuildableFieldsCheck :
				update_all_buildable_fields(gametime);
				set_taskpool_task_time(gametime + kMinBFCheckInterval, SchedulerTaskId::kBbuildableFieldsCheck);
				break;
			case SchedulerTaskId::kMineableFieldsCheck :
				update_all_mineable_fields(gametime);
				set_taskpool_task_time(gametime + kMinMFCheckInterval, SchedulerTaskId::kMineableFieldsCheck);
				break;
			case SchedulerTaskId::kRoadCheck :
				if (check_economies()) {  // is a must
					return;
				};
				set_taskpool_task_time(gametime + 1000, SchedulerTaskId::kRoadCheck);
				// testing 5 roads
				{
					const int32_t roads_to_check = (roads.size() + 1 < 5) ? roads.size() + 1 : 5;
					for (int j = 0; j < roads_to_check; j += 1) {
						// improve_roads function will test one road and rotate roads vector
						if (improve_roads(gametime)) {
							// if significant change takes place do not go on
							break;
						};
					}
				}
				break;
			case SchedulerTaskId::kUnbuildableFCheck :
				set_taskpool_task_time(gametime + 4000, SchedulerTaskId::kUnbuildableFCheck);
				update_all_not_buildable_fields();
				break;
			case SchedulerTaskId::kCheckEconomies :
				check_economies();
				set_taskpool_task_time(gametime + 8000, SchedulerTaskId::kCheckEconomies);
				break;
			case SchedulerTaskId::kProductionsitesStats :
				update_productionsite_stats();
				// Updating the stats every 10 seconds should be enough
				set_taskpool_task_time(gametime + 10000, SchedulerTaskId::kProductionsitesStats);
				break;
			case SchedulerTaskId::kConstructBuilding :
				if (check_economies()) {  // economies must be consistent
					return;
				}
				if (gametime < 15000) { // More frequent at the beginning of game
					set_taskpool_task_time(gametime + 2000, SchedulerTaskId::kConstructBuilding);
				} else {
					set_taskpool_task_time(gametime + 6000, SchedulerTaskId::kConstructBuilding);
				}
				if (construct_building(gametime)) {
					time_of_last_construction_ = gametime;
				}
				break;
			case SchedulerTaskId::kCheckProductionsites :
				if (check_economies()) {  // economies must be consistent
					return;
				}
				{
					set_taskpool_task_time(gametime + 15000, SchedulerTaskId::kCheckProductionsites);
					// testing 5 productionsites (if there are 5 of them)
					int32_t ps_to_check = (productionsites.size() < 5) ? productionsites.size() : 5;
					for (int j = 0; j < ps_to_check; j += 1) {
						// one productionsite per one check_productionsites() call
						if (check_productionsites(gametime)) {
							// if significant change takes place do not go on
							break;
						};
					}
				}
				break;
			case SchedulerTaskId::kCheckShips :
				set_taskpool_task_time(gametime + 3 * kShipCheckInterval, SchedulerTaskId::kCheckShips);
				check_ships(gametime);
				break;
			case SchedulerTaskId::KMarineDecisions :
				set_taskpool_task_time(gametime + kMarineDecisionInterval, SchedulerTaskId::KMarineDecisions);
				marine_main_decisions();
				break;
			case SchedulerTaskId::kCheckMines :
				if (check_economies()) {  // economies must be consistent
					return;
				}
				set_taskpool_task_time(gametime + 15000, SchedulerTaskId::kCheckMines);
				// checking 3 mines if possible
				{
					int32_t mines_to_check = (mines_.size() < 5) ? mines_.size() : 5;
					for (int j = 0; j < mines_to_check; j += 1) {
						// every run of check_mines_() checks one mine
						if (check_mines_(gametime)) {
							// if significant change takes place do not go on
							break;
						};
					}
				}
				break;
			case SchedulerTaskId::kCheckMilitarysites :
				// just to be sure the value is reset
				// 4 seconds is really fine
				set_taskpool_task_time(gametime + 4 * 1000, SchedulerTaskId::kCheckMilitarysites);
				check_militarysites(gametime);
				break;
			case SchedulerTaskId::kCheckTrainingsites :
				set_taskpool_task_time(
					gametime + kTrainingSitesCheckInterval, SchedulerTaskId::kCheckTrainingsites);
				check_trainingsites(gametime);
				break;
			case SchedulerTaskId::kCountMilitaryVacant :
				count_military_vacant_positions();
				set_taskpool_task_time(gametime + 45 * 1000, SchedulerTaskId::kCountMilitaryVacant);
				break;
			case SchedulerTaskId::kWareReview :
				if (check_economies()) {  // economies must be consistent
					return;
				}
				set_taskpool_task_time(gametime + 15 * 60 * 1000, SchedulerTaskId::kWareReview);
				review_wares_targets(gametime);
				break;
			case SchedulerTaskId::kPrintStats :
				if (check_economies()) {  // economies must be consistent
					return;
				}
				set_taskpool_task_time(gametime + 30 * 60 * 1000, SchedulerTaskId::kPrintStats);
				print_stats();
				break;
			case SchedulerTaskId::kCheckEnemySites :
				check_enemy_sites(gametime);
				set_taskpool_task_time(gametime +   19 * 1000, SchedulerTaskId::kCheckEnemySites);
				break;
			default:
				NEVER_HERE();
			}
	}
}

/**
 * Cares for all variables not initialised during construction
 *
 * When DefaultAI is constructed, some information is not yet available (e.g.
 * world), so this is done after complete loading of the map.
 */
void DefaultAI::late_initialization() {
	player_ = game().get_player(player_number());
	tribe_ = &player_->tribe();
	const uint32_t gametime = game().get_gametime();

	log("ComputerPlayer(%d): initializing as type %u\n", player_number(), static_cast<unsigned int>(type_));
	if (player_->team_number() > 0) {
		log ("    ... member of team %d\n", player_->team_number());
	}

	wares.resize(game().tribes().nrwares());
	for (DescriptionIndex i = 0; i < static_cast<DescriptionIndex>(game().tribes().nrwares()); ++i) {
		wares.at(i).producers = 0;
		wares.at(i).consumers = 0;
		wares.at(i).preciousness = game().tribes().get_ware_descr(i)->preciousness(tribe_->name());
	}

	const DescriptionIndex& nr_buildings = game().tribes().nrbuildings();


	// Collect information about the different buildings that our tribe can have
	for (DescriptionIndex building_index = 0; building_index < nr_buildings; ++building_index) {
		const BuildingDescr& bld = *tribe_->get_building_descr(building_index);
		if (!tribe_->has_building(building_index) && bld.type() != MapObjectType::MILITARYSITE) {
			continue;
		}

		const std::string& building_name = bld.name();
		const BuildingHints& bh = bld.hints();
		buildings_.resize(buildings_.size() + 1);
		BuildingObserver& bo = buildings_.back();
		bo.name = building_name.c_str();
		bo.id = building_index;
		bo.desc = &bld;
		bo.type = BuildingObserver::Type::kBoring;
		bo.cnt_built = 0;
		bo.cnt_under_construction = 0;
		bo.cnt_target = 1;  // default for everything
		bo.cnt_limit_by_aimode = std::numeric_limits<int32_t>::max();
		bo.cnt_upgrade_pending = 0;
		bo.stocklevel = 0;
		bo.stocklevel_time = 0;
		bo.last_dismantle_time = 0;
		// this is set to negative number, otherwise the AI would wait 25 sec
		// after game start not building anything
		bo.construction_decision_time = -60 * 60 * 1000;
		bo.last_building_built = kNever;
		bo.build_material_shortage = false;
		bo.production_hint = kUncalculated;
		bo.current_stats = 0;
		bo.unoccupied_count = 0;
		bo.unconnected_count = 0;
		bo.new_building_overdue = 0;
		bo.primary_priority = 0;
		bo.is_buildable = bld.is_buildable();
		bo.need_trees = bh.is_logproducer();
		bo.need_rocks = bh.is_graniteproducer();
		bo.need_water = bh.get_needs_water();
		bo.mines_water = bh.mines_water();
		bo.recruitment = bh.for_recruitment();
		bo.space_consumer = bh.is_space_consumer();
		bo.expansion_type = bh.is_expansion_type();
		bo.fighting_type = bh.is_fighting_type();
		bo.mountain_conqueror = bh.is_mountain_conqueror();
		bo.prohibited_till = bh.get_prohibited_till() * 1000;  // value in conf is in seconds
		bo.forced_after = bh.get_forced_after() * 1000;        // value in conf is in seconds
		bo.is_port = bld.get_isport();
		bo.trainingsite_type = TrainingSiteType::kNoTS;
		bo.upgrade_substitutes = false;
		bo.upgrade_extends = false;
		bo.produces_building_material = false;
		bo.max_preciousness = 0;
		bo.max_needed_preciousness = 0;

		if (bh.renews_map_resource()) {
			bo.production_hint = tribe_->safe_ware_index(bh.get_renews_map_resource());
		}

		// I just presume cut wood is named "log" in the game
		if (tribe_->safe_ware_index("log") == bo.production_hint) {
			bo.plants_trees = true;
		} else {
			bo.plants_trees = false;
		}

	// Is total count of this building limited by AI mode?
	if (type_ == DefaultAI::Type::kVeryWeak && bh.get_very_weak_ai_limit() >= 0) {
		bo.cnt_limit_by_aimode = bh.get_very_weak_ai_limit();
		log (" %d: AI 'very weak' mode: applying limit %d building(s) for %s\n",
		player_number(),
		bo.cnt_limit_by_aimode,
		bo.name);
	}
	if (type_ == DefaultAI::Type::kWeak && bh.get_weak_ai_limit() >= 0) {
		bo.cnt_limit_by_aimode = bh.get_weak_ai_limit();
		log (" %d: AI 'weak' mode: applying limit %d building(s) for %s\n",
		player_number(),
		bo.cnt_limit_by_aimode,
		bo.name);
	}

		// Read all interesting data from ware producing buildings
		if (bld.type() == MapObjectType::PRODUCTIONSITE) {
			const ProductionSiteDescr& prod = dynamic_cast<const ProductionSiteDescr&>(bld);
			bo.type = bld.get_ismine() ? BuildingObserver::Type::kMine : BuildingObserver::Type::kProductionsite;
			for (const WareAmount& temp_input : prod.inputs()) {
				bo.inputs.push_back(temp_input.first);
			}
			for (const DescriptionIndex& temp_output : prod.output_ware_types()) {
				bo.outputs.push_back(temp_output);
			}

			if (bo.type == BuildingObserver::Type::kMine) {
				// get the resource needed by the mine
				if (bh.get_mines()) {
					bo.mines = game().world().get_resource(bh.get_mines());
				}

				bo.mines_percent = bh.get_mines_percent();

				// populating mines_per_type map
				if (mines_per_type.count(bo.mines) == 0) {
					mines_per_type[bo.mines] = MineTypesObserver();
				}
			}

			// here we identify hunters
			if (bo.outputs.size() == 1 && tribe_->safe_ware_index("meat") == bo.outputs.at(0)) {
				bo.is_hunter = true;
			} else {
				bo.is_hunter = false;
			}

			// and fishers
			if (bo.outputs.size() == 1 && tribe_->safe_ware_index("fish") == bo.outputs.at(0)) {
				bo.is_fisher = true;
			} else {
				bo.is_fisher = false;
			}

			bo.is_shipyard = bh.is_shipyard();

			// now we find out if the upgrade of the building is a full substitution
			// (produces all wares as current one)
			const DescriptionIndex enhancement = bld.enhancement();
			if (enhancement != INVALID_INDEX && bo.type == BuildingObserver::Type::kProductionsite) {
				std::unordered_set<DescriptionIndex> enh_outputs;
				const ProductionSiteDescr& enh_prod
					=
					dynamic_cast<const ProductionSiteDescr&>(*tribe_->get_building_descr(enhancement));

				// collecting wares that are produced in enhanced building
				for (const DescriptionIndex& ware : enh_prod.output_ware_types()) {
					enh_outputs.insert(ware);
				}
				// now testing outputs of current building
				// and comparing
				bo.upgrade_substitutes = true;
				for (DescriptionIndex ware : bo.outputs) {
					if (enh_outputs.count(ware) == 0) {
						bo.upgrade_substitutes = false;
						break;
					}
				}

				std::unordered_set<DescriptionIndex> cur_outputs;
				// collecting wares that are produced in enhanced building
				for (const DescriptionIndex& ware : bo.outputs) {
						cur_outputs.insert(ware);
					}
				bo.upgrade_extends = false;
				for (DescriptionIndex ware : enh_outputs) {
					if (cur_outputs.count(ware) == 0) {
						bo.upgrade_extends = true;
						break;
					}
				}
			}

			// now we identify producers of critical build materials
			// hardwood now
			for (DescriptionIndex ware : bo.outputs) {
				// iterating over wares subsitutes
				if (tribe_->ware_index("wood")     == ware ||
				    tribe_->ware_index("blackwood") == ware ||
				    tribe_->ware_index("marble") == ware ||
				    tribe_->ware_index("planks")   == ware) {
						bo.produces_building_material = true;
				}
			}
		continue;
		}

		// now for every military building, we fill critical_building_material vector
		// with critical construction wares
		// non critical are excluded (see below)
		if (bld.type() == MapObjectType::MILITARYSITE) {
			bo.type = BuildingObserver::Type::kMilitarysite;
			const MilitarySiteDescr& milit = dynamic_cast<const MilitarySiteDescr&>(bld);
			for (const std::pair<unsigned char, unsigned char>& temp_buildcosts : milit.buildcost()) {
				// bellow are non-critical wares (well, various types of wood)
				if (tribe_->ware_index("log") == temp_buildcosts.first ||
				    tribe_->ware_index("blackwood") == temp_buildcosts.first ||
				    tribe_->ware_index("planks") == temp_buildcosts.first)
					continue;

				bo.critical_building_material.push_back(temp_buildcosts.first);
			}
			continue;
		}

		if (bld.type() == MapObjectType::WAREHOUSE) {
			bo.type = BuildingObserver::Type::kWarehouse;
			continue;
		}

		if (bld.type() == MapObjectType::TRAININGSITE) {
			bo.type = BuildingObserver::Type::kTrainingsite;
			const TrainingSiteDescr& train = dynamic_cast<const TrainingSiteDescr&>(bld);
			for (const WareAmount& temp_input : train.inputs()) {
				bo.inputs.push_back(temp_input.first);

				// collecting subsitutes
				if (tribe_->ware_index("meat") == temp_input.first ||
				    tribe_->ware_index("fish") == temp_input.first ||
				    tribe_->ware_index("smoked_meat") == temp_input.first ||
				    tribe_->ware_index("smoked_fish") == temp_input.first) {
					bo.substitute_inputs.insert(temp_input.first);
				}

				for (const std::pair<unsigned char, unsigned char>& temp_buildcosts : train.buildcost()) {
					// critical wares for trainingsites
					if (tribe_->ware_index("spidercloth") == temp_buildcosts.first ||
						tribe_->ware_index("gold") == temp_buildcosts.first ||
						tribe_->ware_index("grout") == temp_buildcosts.first) {
						bo.critical_building_material.push_back(temp_buildcosts.first);
					}
				}
			}
			bo.trainingsite_type = bh.get_trainingsite_type();
			// it would behave badly if no type was set
			// make sure all TS have its type set properly in conf files
			assert(bo.trainingsite_type != TrainingSiteType::kNoTS);
			continue;
		}

		if (bld.type() == MapObjectType::CONSTRUCTIONSITE) {
			bo.type = BuildingObserver::Type::kConstructionsite;
			continue;
		}
	}

	// atlanteans they consider water as a resource
	// (together with mines, rocks and wood)
	if (tribe_->name() == "atlanteans") {
		resource_necessity_water_needed_ = true;
	}

	// Populating taskPool with all AI jobs and their starting times
	taskPool.push_back(SchedulerTask(std::max<uint32_t>(gametime,              0),
								SchedulerTaskId::kConstructBuilding,     6, "construct a building"));
	taskPool.push_back(SchedulerTask(std::max<uint32_t>(gametime,  1 *      1000),
								SchedulerTaskId::kRoadCheck,             2, "roads check"));
	taskPool.push_back(SchedulerTask(std::max<uint32_t>(gametime, 15 *      1000),
								SchedulerTaskId::kCheckProductionsites,  5, "productionsites check"));
	taskPool.push_back(SchedulerTask(std::max<uint32_t>(gametime, 30 *      1000),
								SchedulerTaskId::kProductionsitesStats,  1, "productionsites statistics"));
	taskPool.push_back(SchedulerTask(std::max<uint32_t>(gametime, 30 *      1000),
								SchedulerTaskId::kCheckMines,            5, "check mines"));
	taskPool.push_back(SchedulerTask(std::max<uint32_t>(gametime,  0 *      1000),
								SchedulerTaskId::kCheckMilitarysites,    5, "check militarysites"));
	taskPool.push_back(SchedulerTask(std::max<uint32_t>(gametime, 30 *      1000),
								SchedulerTaskId::kCheckShips,            5, "check ships"));
	taskPool.push_back(SchedulerTask(std::max<uint32_t>(gametime,  1 *      1000),
								SchedulerTaskId::kCheckEconomies,        1, "check economies"));
	taskPool.push_back(SchedulerTask(std::max<uint32_t>(gametime, 30 *      1000),
								SchedulerTaskId::KMarineDecisions,       5, "marine decisions"));
	taskPool.push_back(SchedulerTask(std::max<uint32_t>(gametime,  2 * 60 * 1000),
								SchedulerTaskId::kCheckTrainingsites,    5, "check training sites"));
	taskPool.push_back(SchedulerTask(std::max<uint32_t>(gametime,  1 *      1000),
								SchedulerTaskId::kBbuildableFieldsCheck, 2, "check buildable fields"));
	taskPool.push_back(SchedulerTask(std::max<uint32_t>(gametime,  1 *      1000),
								SchedulerTaskId::kMineableFieldsCheck,   2, "check mineable fields"));
	taskPool.push_back(SchedulerTask(std::max<uint32_t>(gametime,  1 *      1000),
								SchedulerTaskId::kUnbuildableFCheck,     1, "check unbuildable fields"));
	taskPool.push_back(SchedulerTask(std::max<uint32_t>(gametime, 15 * 60 * 1000),
								SchedulerTaskId::kWareReview,            9, "wares review"));
	taskPool.push_back(SchedulerTask(std::max<uint32_t>(gametime, 30 * 60 * 1000),
								SchedulerTaskId::kPrintStats,            9, "print statistics"));
	taskPool.push_back(SchedulerTask(std::max<uint32_t>(gametime,  1 * 60 * 1000),
								SchedulerTaskId::kCountMilitaryVacant,   2, "count military vacant"));
	taskPool.push_back(SchedulerTask(std::max<uint32_t>(gametime, 10 * 60 * 1000),
								SchedulerTaskId::kCheckEnemySites,       6, "check enemy sites"));

	Map& map = game().map();

	// here we generate list of all ports and their vicinity from entire map
	for (const Coords& c : map.get_port_spaces()) {
		MapRegion<Area<FCoords>> mr(map, Area<FCoords>(map.get_fcoords(c), 3));
		do {
			const int32_t hash = map.get_fcoords(*(mr.location().field)).hash();
			if (port_reserved_coords.count(hash) == 0)
				port_reserved_coords.insert(hash);
		} while (mr.advance(map));

		// the same for NW neighbour of a field
		Coords c_nw;
		map.get_tln(c, &c_nw);
		MapRegion<Area<FCoords>> mr_nw(map, Area<FCoords>(map.get_fcoords(c_nw), 3));
		do {
			const int32_t hash = map.get_fcoords(*(mr_nw.location().field)).hash();
			if (port_reserved_coords.count(hash) == 0)
				port_reserved_coords.insert(hash);
		} while (mr_nw.advance(map));
	}

	if (!port_reserved_coords.empty()) {
		seafaring_economy = true;
	}

	// here we scan entire map for own ships
	std::set<OPtr<Ship>> found_ships;
	for (int16_t y = 0; y < map.get_height(); ++y) {
		for (int16_t x = 0; x < map.get_width(); ++x) {
			FCoords f = map.get_fcoords(Coords(x, y));
			// there are too many bobs on the map so we investigate
			// only bobs on water
			if (f.field->nodecaps() & MOVECAPS_SWIM) {
				for (Bob* bob = f.field->get_first_bob(); bob; bob = bob->get_next_on_field()) {
					if (upcast(Ship, ship, bob)) {
						if (ship->get_owner() == player_ && !found_ships.count(ship)) {
							found_ships.insert(ship);
							gain_ship(*ship, NewShip::kFoundOnLoad);
						}
					}
				}
			}
		}
	}

	// here we scan entire map for owned unused fields and own buildings
	std::set<OPtr<PlayerImmovable>> found_immovables;
	for (int16_t y = 0; y < map.get_height(); ++y) {
		for (int16_t x = 0; x < map.get_width(); ++x) {
			FCoords f = map.get_fcoords(Coords(x, y));

			if (f.field->get_owned_by() != player_number()) {
				continue;
			}

			unusable_fields.push_back(f);

			if (upcast(PlayerImmovable, imm, f.field->get_immovable())) {
				//  Guard by a set - immovables might be on several nodes at once.
				if (&imm->owner() == player_ && !found_immovables.count(imm)) {
					found_immovables.insert(imm);
					gain_immovable(*imm, true);
				}
			}
		}
	}

	// blocking space consumers vicinity (when reloading a game)
	for (const ProductionSiteObserver& ps_obs : productionsites) {
		if (ps_obs.bo->space_consumer && !ps_obs.bo->plants_trees) {
			MapRegion<Area<FCoords>> mr(
			   map, Area<FCoords>(map.get_fcoords(ps_obs.site->get_position()), 4));
			do {
				blocked_fields.add(mr.location(), game().get_gametime() + 20 * 60 * 1000);
			} while (mr.advance(map));
		}
	}

	// The data struct below is owned by Player object, the purpose is to have them saved therein
	persistent_data = player_->get_mutable_ai_persistent_state();

	if (persistent_data->initialized == kFalse) {
		// As all data are initialized without given values, they must be populated with reasonable values first
		persistent_data->colony_scan_area = kColonyScanStartArea;
		persistent_data->trees_around_cutters = 0;
		persistent_data->initialized = kTrue;
		persistent_data->last_attacked_player = std::numeric_limits<int16_t>::max();
		persistent_data->expedition_start_time = kNoExpedition;
		persistent_data->ships_utilization = 200;
		persistent_data->no_more_expeditions = kFalse;
		persistent_data->target_military_score = 0;
		persistent_data->least_military_score = 100;
		persistent_data->ai_personality_military_loneliness = std::rand() % 5 * 30 - 60;
		persistent_data->ai_personality_attack_margin = std::max(std::rand() % 20 - 5, 0);
		persistent_data->ai_productionsites_ratio = std::rand() % 5 + 7;
		persistent_data->ai_personality_wood_difference = std::rand() % 40 - 20;
		persistent_data->ai_personality_early_militarysites = std::rand() % 20 + 20;
		persistent_data->last_soldier_trained = kNever;
	} else if (persistent_data->initialized == kTrue) {
		// Doing some consistency checks
		check_range<uint32_t>(persistent_data->expedition_start_time, gametime, "expedition_start_time");
		check_range<uint16_t>(persistent_data->ships_utilization, 0, 10000, "ships_utilization_");
		check_range<int16_t>
			(persistent_data->ai_personality_military_loneliness, -60, 60, "ai_personality_military_loneliness");
		check_range<int32_t>(persistent_data->ai_personality_attack_margin, 15, "ai_personality_attack_margin");
		check_range<uint32_t>(persistent_data->ai_productionsites_ratio, 5, 15, "ai_productionsites_ratio");
		check_range<int32_t>
			(persistent_data->ai_personality_wood_difference, -20, 19, "ai_personality_wood_difference");
		check_range<uint32_t>
			(persistent_data->ai_personality_early_militarysites, 20, 40, "ai_personality_early_militarysites");
	} else {
		throw wexception("Corrupted AI data");
	}
}

/**
 * Checks ALL available buildable fields.
 *
 * this shouldn't be used often, as it might hang the game for some 100
 * milliseconds if the area the computer owns is big.
 */
void DefaultAI::update_all_buildable_fields(const uint32_t gametime) {

	uint16_t i = 0;

	// we test 40 fields that were update more than 1 seconds ago
	while (!buildable_fields.empty() &&
			 (buildable_fields.front()->field_info_expiration - kFieldInfoExpiration + 1000) <=
	          gametime &&
	       i < 40) {
		BuildableField& bf = *buildable_fields.front();

		//  check whether we lost ownership of the node
		if (bf.coords.field->get_owned_by() != player_number()) {
			delete &bf;
			buildable_fields.pop_front();
			continue;
		}

		//  check whether we can still construct regular buildings on the node
		if ((player_->get_buildcaps(bf.coords) & BUILDCAPS_SIZEMASK) == 0) {
			unusable_fields.push_back(bf.coords);
			delete &bf;
			buildable_fields.pop_front();
			continue;
		}

		update_buildable_field(bf);
		bf.field_info_expiration = gametime + kFieldInfoExpiration;
		buildable_fields.push_back(&bf);
		buildable_fields.pop_front();

		i += 1;
	}
}

/**
 * Checks ALL available mineable fields.
 *
 * this shouldn't be used often, as it might hang the game for some 100
 * milliseconds if the area the computer owns is big.
 */
void DefaultAI::update_all_mineable_fields(const uint32_t gametime) {

	uint16_t i = 0;  // counter, used to track # of checked fields

	// we test 30 fields that were updated more than 1 seconds ago
	// to avoid re-test of the same field twice
	while (!mineable_fields.empty() &&
			 (mineable_fields.front()->field_info_expiration - kMineFieldInfoExpiration + 1000) <=
	          gametime &&
	       i < 30) {
		MineableField* mf = mineable_fields.front();

		//  check whether we lost ownership of the node
		if (mf->coords.field->get_owned_by() != player_number()) {
			delete mf;
			mineable_fields.pop_front();
			continue;
		}

		//  check whether we can still construct regular buildings on the node
		if ((player_->get_buildcaps(mf->coords) & BUILDCAPS_MINE) == 0) {
			unusable_fields.push_back(mf->coords);
			delete mf;
			mineable_fields.pop_front();
			continue;
		}

		update_mineable_field(*mf);
		mf->field_info_expiration = gametime + kMineFieldInfoExpiration;
		mineable_fields.push_back(mf);
		mineable_fields.pop_front();

		i += 1;
	}
}

/**
 * Checks up to 50 fields that weren't buildable the last time.
 *
 * milliseconds if the area the computer owns is big.
 */
void DefaultAI::update_all_not_buildable_fields() {
	int32_t const pn = player_number();
	uint32_t maxchecks = unusable_fields.size();

	if (maxchecks > 50) {
		maxchecks = 50;
	}

	for (uint32_t i = 0; i < maxchecks; ++i) {
		//  check whether we lost ownership of the node
		if (unusable_fields.front().field->get_owned_by() != pn) {
			unusable_fields.pop_front();
			continue;
		}

		// check whether building capabilities have improved
		if (player_->get_buildcaps(unusable_fields.front()) & BUILDCAPS_SIZEMASK) {
			buildable_fields.push_back(new BuildableField(unusable_fields.front()));
			unusable_fields.pop_front();
			update_buildable_field(*buildable_fields.back());
			continue;
		}

		if (player_->get_buildcaps(unusable_fields.front()) & BUILDCAPS_MINE) {
			mineable_fields.push_back(new MineableField(unusable_fields.front()));
			unusable_fields.pop_front();
			update_mineable_field(*mineable_fields.back());
			continue;
		}

		unusable_fields.push_back(unusable_fields.front());
		unusable_fields.pop_front();
	}
}

/// Updates one buildable field
void DefaultAI::update_buildable_field(BuildableField& field, uint16_t range, bool military) {
	// look if there is any unowned land nearby
	Map& map = game().map();
	const uint32_t gametime = game().get_gametime();
	FindNodeUnownedWalkable find_unowned_walkable(player_, game());
	FindNodeUnownedMineable find_unowned_mines_pots(player_, game());
	PlayerNumber const pn = player_->player_number();
	const World& world = game().world();
	field.unowned_land_nearby =
	   map.find_fields(Area<FCoords>(field.coords, range), nullptr, find_unowned_walkable);
	FindNodeAllyOwned find_ally(player_, game(), player_number());
	const int32_t AllyOwnedFields =
	   map.find_fields(Area<FCoords>(field.coords, 3), nullptr, find_ally);

	field.near_border = false;
	if (AllyOwnedFields > 0) {
		field.near_border = true;
	} else if (field.unowned_land_nearby > 0) {
		if (map.find_fields(Area<FCoords>(field.coords, 4), nullptr, find_unowned_walkable) > 0) {
			field.near_border = true;
		}
	}


	// are we going to count resources now?
	bool resource_count_now = false;
	// Testing in first 10 seconds or if last testing was more then 60 sec ago
	if (field.last_resources_check_time < 10000 ||
		field.last_resources_check_time - gametime > 60 * 1000) {
			resource_count_now = true;
			field.last_resources_check_time = gametime;
	}

	// to save some CPU
	if (mines_.size() > 8 && !resource_count_now) {
		field.unowned_mines_spots_nearby = 0;
	} else {
		uint32_t close_mines =
		   map.find_fields(Area<FCoords>(field.coords, 4), nullptr, find_unowned_mines_pots);
		uint32_t distant_mines =
		   map.find_fields(Area<FCoords>(field.coords, (range + 6 < 14) ? 14 : range + 6),
		                   nullptr,
		                   find_unowned_mines_pots);
		distant_mines = distant_mines - close_mines;
		field.unowned_mines_spots_nearby = 4 * close_mines + distant_mines / 2;
		if (distant_mines > 0) {
			field.unowned_mines_spots_nearby += 15;
		}
	}

	// identifying portspace fields
	if (!field.is_portspace) {  // if we know it, no need to do it once more
		if (player_->get_buildcaps(field.coords) & BUILDCAPS_PORT) {
			field.is_portspace = true;
		}
	}

	// testing for near portspaces
	if (field.portspace_nearby == Widelands::ExtendedBool::kUnset) {
		field.portspace_nearby = ExtendedBool::kFalse;
		MapRegion<Area<FCoords>> mr(map, Area<FCoords>(field.coords, 4));
		do {
			if (port_reserved_coords.count(mr.location().hash()) > 0) {
				field.portspace_nearby = ExtendedBool::kTrue;
				break;
			}
		} while (mr.advance(map));
	}

	// testing if a port is nearby, such field will get a priority boost
	uint16_t nearest_distance = std::numeric_limits<uint16_t>::max();
	for (const WarehouseSiteObserver& wh_obs : warehousesites) {
		const uint16_t actual_distance = map.calc_distance(field.coords, wh_obs.site->get_position());
		nearest_distance = std::min(nearest_distance, actual_distance);
	}
	if (nearest_distance < 15) {
		field.port_nearby = true;
	} else {
		field.port_nearby = false;
	}

	// testing fields in radius 1 to find biggest buildcaps.
	// This is to calculate capacity that will be lost if something is
	// built here
	field.max_buildcap_nearby = 0;
	MapRegion<Area<FCoords>> mr(map, Area<FCoords>(field.coords, 1));
		do {
			if ((player_->get_buildcaps(mr.location()) & BUILDCAPS_SIZEMASK) > field.max_buildcap_nearby) {
				field.max_buildcap_nearby = player_->get_buildcaps(mr.location()) & BUILDCAPS_SIZEMASK;
			}
		} while (mr.advance(map));

	assert ((player_->get_buildcaps(field.coords) & BUILDCAPS_SIZEMASK) <= field.max_buildcap_nearby);

	// collect information about resources in the area
	std::vector<ImmovableFound> immovables;
	// Search in a radius of range
	map.find_immovables(Area<FCoords>(field.coords, range), &immovables);

	// Is this a general update or just for military consideration
	// (second is used in check_militarysites)
	if (!military) {
		int32_t const tree_attr = MapObjectDescr::get_attribute_id("tree");
		field.preferred = false;
		field.enemy_nearby = false;
		field.area_military_capacity = 0;
		field.military_loneliness = 1000;  // instead of floats(v-
		field.area_military_presence = 0;
		field.military_stationed = 0;
		field.trees_nearby = 0;
		field.space_consumers_nearby = 0;
		field.rangers_nearby = 0;
		field.producers_nearby.clear();
		field.producers_nearby.resize(wares.size());
		field.consumers_nearby.clear();
		field.consumers_nearby.resize(wares.size());
		field.supporters_nearby.clear();
		field.supporters_nearby.resize(wares.size());
		std::vector<Coords> water_list;
		std::vector<Coords> resource_list;
		std::vector<Bob*> critters_list;

		if (field.water_nearby == kUncalculated) {

			FindNodeWater find_water(game().world());
			map.find_fields(Area<FCoords>(field.coords, 5), &water_list, find_water);
			field.water_nearby = water_list.size();

			if (resource_necessity_water_needed_) {  // for atlanteans
				map.find_fields(Area<FCoords>(field.coords, 14), &water_list, find_water);
				field.distant_water = water_list.size() - field.water_nearby;
			}
		}

		// counting fields with fish
		if (field.water_nearby > 0 && (field.fish_nearby == kUncalculated || resource_count_now)) {
			map.find_fields(Area<FCoords>(field.coords, 6),
			                &resource_list,
			                FindNodeResource(world.get_resource("fish")));
			field.fish_nearby = resource_list.size();
		}

		// counting fields with critters (game)
		// not doing this always, this does not change fast
		if (resource_count_now) {
			map.find_bobs(Area<FCoords>(field.coords, 6), &critters_list, FindBobCritter());
			field.critters_nearby = critters_list.size();
		}

		FCoords fse;
		map.get_neighbour(field.coords, WALK_SE, &fse);

		if (BaseImmovable const* const imm = fse.field->get_immovable()) {
			if (dynamic_cast<Flag const*>(imm) ||
			    (dynamic_cast<Road const*>(imm) && (fse.field->nodecaps() & BUILDCAPS_FLAG))) {
				field.preferred = true;
			}
		}

		for (uint32_t i = 0; i < immovables.size(); ++i) {
			const BaseImmovable& base_immovable = *immovables.at(i).object;

			if (upcast(PlayerImmovable const, player_immovable, &base_immovable)) {

				// TODO(unknown): Only continue; if this is an opposing site
				// allied sites should be counted for military influence
				if (player_immovable->owner().player_number() != pn) {
					if (player_->is_hostile(player_immovable->owner())) {
						field.enemy_nearby = true;
					}

					continue;
				}
				// here we identify the buiding (including expected building if constructionsite)
				// and calculate some statistics about nearby buildings
				if (upcast(ProductionSite const, productionsite, player_immovable)) {
					BuildingObserver& bo = get_building_observer(productionsite->descr().name().c_str());
					consider_productionsite_influence(field, immovables.at(i).coords, bo);
				}
				if (upcast(ConstructionSite const, constructionsite, player_immovable)) {
					const BuildingDescr& target_descr = constructionsite->building();
					BuildingObserver& bo = get_building_observer(target_descr.name().c_str());
					consider_productionsite_influence(field, immovables.at(i).coords, bo);
				}
			}

			if (immovables.at(i).object->has_attribute(tree_attr)) {
				++field.trees_nearby;
			}
		}

		// Rocks are not renewable, we will count them only if previous state is nonzero
		if (field.rocks_nearby > 0 && resource_count_now) {

			field.rocks_nearby =
				map.find_immovables(Area<FCoords>(map.get_fcoords(field.coords), 6),
					nullptr,
						FindImmovableAttribute(MapObjectDescr::get_attribute_id("rocks")));

			// adding 10 if rocks found
			field.rocks_nearby = (field.rocks_nearby > 0) ? field.rocks_nearby + 10:0;
		}

		// ground water is not renewable and its amount can only fall, we will count them only if
		// previous state is nonzero
		if (field.ground_water > 0) {
			field.ground_water = field.coords.field->get_resources_amount();
		}
	}

	// the following is done always (regardless of military or not)

	// we get immovables with higher radius
	immovables.clear();
	map.find_immovables(Area<FCoords>(field.coords, (range < 11) ? 11 : range), &immovables);
	field.military_stationed = 0;
	field.military_unstationed = 0;
	field.military_in_constr_nearby = 0;
	field.area_military_capacity = 0;
	field.military_loneliness = 1000;
	field.area_military_presence = 0;

	for (uint32_t i = 0; i < immovables.size(); ++i) {

		const BaseImmovable& base_immovable = *immovables.at(i).object;

		// testing if it is enemy-owned field
		// TODO(unknown): count such fields...
		if (upcast(PlayerImmovable const, player_immovable, &base_immovable)) {

			// TODO(unknown): Only continue; if this is an opposing site
			// allied sites should be counted for military influence
			if (player_immovable->owner().player_number() != pn) {
				if (player_->is_hostile(player_immovable->owner())) {
					field.enemy_nearby = true;
				}
				continue;
			}
		}

		// if we are here, immovable is ours
		if (upcast(Building const, building, &base_immovable)) {
			if (upcast(ConstructionSite const, constructionsite, building)) {
				const BuildingDescr& target_descr = constructionsite->building();

				if (upcast(MilitarySiteDescr const, target_ms_d, &target_descr)) {
					const int32_t dist = map.calc_distance(field.coords, immovables.at(i).coords);
					const int32_t radius = target_ms_d->get_conquers() + 4;

					if (radius > dist) {
						field.area_military_capacity +=
						   target_ms_d->get_max_number_of_soldiers() / 2 + 1;
						if (field.coords != immovables.at(i).coords) {
							field.military_loneliness *= static_cast<double_t>(dist) / radius;
						}
						field.military_in_constr_nearby += 1;
					}
				}
			}

			if (upcast(MilitarySite const, militarysite, building)) {
				const int32_t dist = map.calc_distance(field.coords, immovables.at(i).coords);
				const int32_t radius = militarysite->descr().get_conquers() + 4;

				if (radius > dist) {

					field.area_military_capacity += militarysite->max_soldier_capacity();
					field.area_military_presence += militarysite->stationed_soldiers().size();

					if (militarysite->stationed_soldiers().empty()) {
						field.military_unstationed += 1;
					} else {
						field.military_stationed += 1;
					}

					if (field.coords != immovables.at(i).coords) {
						field.military_loneliness *= static_cast<double_t>(dist) / radius;
					}
				}
			}
		}
	}
}

/// Updates one mineable field
void DefaultAI::update_mineable_field(MineableField& field) {
	// collect information about resources in the area
	std::vector<ImmovableFound> immovables;
	Map& map = game().map();
	map.find_immovables(Area<FCoords>(field.coords, 5), &immovables);
	field.preferred = false;
	field.mines_nearby = 0;
	FCoords fse;
	map.get_brn(field.coords, &fse);

	if (BaseImmovable const* const imm = fse.field->get_immovable()) {
		if (dynamic_cast<Flag const*>(imm) ||
		    (dynamic_cast<Road const*>(imm) && (fse.field->nodecaps() & BUILDCAPS_FLAG))) {
			field.preferred = true;
		}
	}

	for (const ImmovableFound& temp_immovable : immovables) {
		if (upcast(Building const, bld, temp_immovable.object)) {
			if (player_number() != bld->owner().player_number()) {
				continue;
			}
			if (bld->descr().get_ismine()) {
				if (get_building_observer(bld->descr().name().c_str()).mines ==
				    field.coords.field->get_resources()) {
					++field.mines_nearby;
				}
			} else if (upcast(ConstructionSite const, cs, bld)) {
				if (cs->building().get_ismine()) {
					if (get_building_observer(cs->building().name().c_str()).mines ==
					    field.coords.field->get_resources()) {
						++field.mines_nearby;
					}
				}
			}
		}
	}

	// 0 is default, and thus indicates that counting must be done
	if (field.same_mine_fields_nearby == 0) {
		FindNodeMineable find_mines_spots_nearby(game(), field.coords.field->get_resources());
		field.same_mine_fields_nearby =
		   map.find_fields(Area<FCoords>(field.coords, 4), nullptr, find_mines_spots_nearby);
	}
}

/// Updates the production and MINE sites statistics needed for construction decision.
void DefaultAI::update_productionsite_stats() {
	uint16_t fishers_count = 0;  // used for atlanteans only

	// Reset statistics for all buildings
	for (uint32_t i = 0; i < buildings_.size(); ++i) {
		buildings_.at(i).current_stats = 0;
		buildings_.at(i).unoccupied_count = 0;
		buildings_.at(i).unconnected_count = 0;
	}

	// Check all available productionsites
	for (uint32_t i = 0; i < productionsites.size(); ++i) {
		assert(productionsites.front().bo->cnt_built > 0);
		// is connected
		const bool connected_to_wh =
		   !productionsites.front().site->get_economy()->warehouses().empty();

		// unconnected buildings are excluded from statistics review
		if (connected_to_wh) {
			// Add statistics value
			productionsites.front().bo->current_stats +=
			   productionsites.front().site->get_crude_statistics();

			// counting fishers
			if (productionsites.front().bo->is_fisher) {
				fishers_count += 1;
			}

			// Check whether this building is completely occupied
			if (!productionsites.front().site->can_start_working()) {
				productionsites.front().bo->unoccupied_count += 1;
			}
		} else {
			productionsites.front().bo->unconnected_count += 1;
		}

		// Now reorder the buildings
		productionsites.push_back(productionsites.front());
		productionsites.pop_front();
	}

	if (resource_necessity_water_needed_) {
		if (fishers_count == 0) {
			resource_necessity_water_ = 100;
		} else if (fishers_count == 1) {
			resource_necessity_water_ = 50;
		} else {
			resource_necessity_water_ = 10;
		}
	}

	// for mines_ also
	// Check all available mines
	for (uint32_t i = 0; i < mines_.size(); ++i) {
		assert(mines_.front().bo->cnt_built > 0);

		const bool connected_to_wh =
		   !mines_.front().site->get_economy()->warehouses().empty();

		// unconnected mines are excluded from statistics review
		if (connected_to_wh) {
			// Add statistics value
			mines_.front().bo->current_stats += mines_.front().site->get_statistics_percent();
			// Check whether this building is completely occupied
			if (!mines_.front().site->can_start_working()) {
				mines_.front().bo->unoccupied_count += 1;
			}
		} else {
			mines_.front().bo->unconnected_count += 1;
		}

		// Now reorder the buildings
		mines_.push_back(mines_.front());
		mines_.pop_front();
	}

	// Scale statistics down
	for (uint32_t i = 0; i < buildings_.size(); ++i) {
		if ((buildings_.at(i).cnt_built - buildings_.at(i).unconnected_count) > 0) {
			buildings_.at(i).current_stats /=
				(buildings_.at(i).cnt_built - buildings_.at(i).unconnected_count);
		}
	}
}

// * Constructs the most needed building
//   algorithm goes over all available spots and all allowed buildings,
//   scores every combination and one with highest and positive score
//   is built.
// * Buildings are split into categories
// * The logic is complex but approximately:
// - buildings producing building material are preferred
// - buildings identified as basic are preferred
// - first bulding of a type is preferred
// - buildings identified as 'direct food supplier' are built after 15 min.
//   from game start
// - if a building is upgradeable, second building is also preferred
//   (there should be no upgrade when there are not two buildings of the same type)
// - algorithm is trying to take into account actual utlization of buildings
//   (the one shown in GUI/game is not reliable, it calculates own statistics)
// * military buildings have own strategy, split into two situations:
// - there is no enemy
// - there is an enemy
//   Currently more military buildings are built than needed
//   and "optimization" (dismantling not needed buildings) is done afterwards
bool DefaultAI::construct_building(uint32_t gametime) {
	if (buildable_fields.empty()) {
		return false;
	}
	// Just used for easy checking whether a mine or something else was built.
	bool mine = false;
	uint32_t consumers_nearby_count = 0;
	std::vector<int32_t> spots_avail;
	spots_avail.resize(4);
	Map& map = game().map();

	for (int32_t i = 0; i < 4; ++i)
		spots_avail.at(i) = 0;

	for (std::list<BuildableField*>::iterator i = buildable_fields.begin();
	     i != buildable_fields.end();
	     ++i)
		++spots_avail.at((*i)->coords.field->nodecaps() & BUILDCAPS_SIZEMASK);

	spots_ = spots_avail.at(BUILDCAPS_SMALL);
	spots_ += spots_avail.at(BUILDCAPS_MEDIUM);
	spots_ += spots_avail.at(BUILDCAPS_BIG);

	// here we possible stop building of new buildings
	new_buildings_stop_ = false;

	// helper variable - we need some proportion of free spots vs productionsites
	// the proportion depends on size of economy
	// this proportion defines how dense the buildings will be
	// it is degressive (allows high density on the beginning)
	int32_t needed_spots = 0;
	if (productionsites.size() < 50) {
		needed_spots = productionsites.size();
	} else if (productionsites.size() < 100) {
		needed_spots =   50 + (productionsites.size() -  50) *  5;
	} else if (productionsites.size() < 200) {
		needed_spots =  300 + (productionsites.size() - 100) * 10;
	} else {
		needed_spots = 1300 + (productionsites.size() - 200) * 20;
	}
	const bool has_enough_space = (spots_ > needed_spots);

	// This is a replacement for simple count of mines
	const int32_t virtual_mines =
	   mines_.size() + mineable_fields.size() / 25;

	// *_military_scores are used as minimal score for a new military building
	// to be built. As AI does not traverse all building fields at once, these thresholds
	// are gradually going down until it finds a field&building that are above threshold
	// and this combination is used...
	// least_military_score is hardlimit, floating very slowly
	// target_military_score is always set according to latest best building (using the same
	// score) and quickly falling down until it reaches the least_military_score
	// this one (=target_military_score) is actually used to decide if building&field is allowed
	// candidate
	// least_military_score is allowed to get bellow 100 only if there is no military site in construction
	// right now in order to (try to) avoid expansion lockup

	// Bools below are helpers to improve readability of code

	// It is bit complicated balance building militarysites and productionsites so this is small hack to help
	// it
	bool needs_boost_economy = false;
	if (highest_nonmil_prio_ > 10
		&& has_enough_space
		&& virtual_mines >= 5) {
			needs_boost_economy = true;
		}

	// resetting highest_nonmil_prio_ so it can be recalculated anew
	highest_nonmil_prio_ = 0;

	const bool too_many_ms_constructionsites =
		(pow(msites_in_constr(), 2) > militarysites.size() + 2);
	const bool too_many_vacant_mil =
		(vacant_mil_positions_ * 3 > static_cast<int32_t>(militarysites.size()));
	const int32_t kUpperLimit = 325;
	const int32_t kBottomLimit = 40; // to prevent too dense militarysites
	// modifying least_military_score, down if more military sites are needed and vice versa
	if (too_many_ms_constructionsites || too_many_vacant_mil || needs_boost_economy) {
		if (persistent_data->least_military_score < kUpperLimit) { // No sense in letting it grow too high
			persistent_data->least_military_score += 20;
		}
	} else {
		// least_military_score is decreased, but depending on the size of territory
		switch (static_cast<uint32_t>(log10(buildable_fields.size()))) {
			case 0:
				persistent_data->least_military_score -= 10;
				break;
			case 1:
				persistent_data->least_military_score -= 8;
				break;
			case 2:
				persistent_data->least_military_score -= 5;
				break;
			case 3:
				persistent_data->least_military_score -= 3;
				break;
			default:
				persistent_data->least_military_score -= 2;
			}
		// do not get bellow kBottomLimit if there is at least one ms in construction
		if ((msites_in_constr() > 0 || too_many_vacant_mil)
			&&
			persistent_data->least_military_score < kBottomLimit) {
				persistent_data->least_military_score = kBottomLimit;
		}
		if (persistent_data->least_military_score < 0) {
			persistent_data->least_military_score = 0;
		}
	}

	// This is effective score, falling down very quickly
	if (persistent_data->target_military_score > kUpperLimit + 150) {
		persistent_data->target_military_score = 8 * persistent_data->target_military_score / 10;
	} else {
		persistent_data->target_military_score = 9 * persistent_data->target_military_score / 10;
	}
	if (persistent_data->target_military_score < persistent_data->least_military_score) {
		persistent_data->target_military_score = persistent_data->least_military_score;
	}

	// there are many reasons why to stop building production buildings
	// (note there are numerous exceptions)
	// 1. to not have too many constructionsites
	if ((num_prod_constructionsites + mines_in_constr())
		>
		(productionsites.size() + mines_built())
		/
		persistent_data->ai_productionsites_ratio + 2) {
			new_buildings_stop_ = true;
	}
	// 2. to not exhaust all free spots
	if (!has_enough_space) {
		new_buildings_stop_ = true;
	}
	// 3. too keep some proportions production sites vs military sites
	if ((num_prod_constructionsites + productionsites.size()) >
	    (msites_in_constr() + militarysites.size()) * 5) {
		new_buildings_stop_ = true;
	}
	// 4. if we do not have 2 mines at least
	if (mines_.size() < 2) {
		new_buildings_stop_ = true;
	}

	// we must calculate wood policy
	const DescriptionIndex wood_index = tribe_->safe_ware_index("log");
	// stocked wood is to be in some propotion to productionsites and
	// constructionsites (this proportion is bit artifical, or we can say
	// it is proportion to the size of economy). Plus some positive 'margin'
	const int32_t stocked_wood_margin = get_warehoused_stock(wood_index) -
		productionsites.size() * 2 -
		num_prod_constructionsites +
		persistent_data->ai_personality_wood_difference;
	if (gametime < 15 * 60 * 1000) {
		wood_policy_ = WoodPolicy::kAllowRangers;
	} else if (stocked_wood_margin > 80) {
		wood_policy_ = WoodPolicy::kDismantleRangers;
	} else if  (stocked_wood_margin > 25) {
		wood_policy_ = WoodPolicy::kStopRangers;
	} else {
		wood_policy_ = WoodPolicy::kAllowRangers;
	}

	// we must consider need for mines
	// set necessity for mines
	// we use 'virtual mines', because also mine spots can be changed
	// to mines when AI decides so

	resource_necessity_mines_ = 100 * (15 - virtual_mines) / 15;
	resource_necessity_mines_ = (resource_necessity_mines_ > 100) ? 100 : resource_necessity_mines_;
	resource_necessity_mines_ = (resource_necessity_mines_ < 20) ? 10 : resource_necessity_mines_;

	// here we calculate how badly we need to expand, result is number (0-100)
	// like a percent
	if (spots_ == 0) {
		resource_necessity_territory_ = 100;
	} else {
		resource_necessity_territory_ = 100 * 3 * (productionsites.size() + 5) / spots_;
		resource_necessity_territory_ =
		   (resource_necessity_territory_ > 100) ? 100 : resource_necessity_territory_;
		resource_necessity_territory_ =
		   (resource_necessity_territory_ < 10) ? 10 : resource_necessity_territory_;
		// alse we need at lest 4 big spots
		if (spots_avail.at(BUILDCAPS_BIG) < 2) {
			resource_necessity_territory_ = 100;
		}
		if (spots_avail.at(BUILDCAPS_MEDIUM) < 4) {
			resource_necessity_territory_ = 100;
		}
	}

	BuildingObserver* best_building = nullptr;
	int32_t proposed_priority = 0;
	Coords proposed_coords;

	// Remove outdated fields from blocker list
	blocked_fields.remove_expired(gametime);

	// testing big military buildings, whether critical construction
	// material is available (at least in amount of
	// 2/3 of default target amount)
	for (BuildingObserver& bo : buildings_) {
		if (!bo.buildable(*player_)) {
			continue;
		}

		// not doing this for non-military buildins
		if (!(bo.type == BuildingObserver::Type::kMilitarysite ||
				bo.type == BuildingObserver::Type::kTrainingsite))
			continue;

		// and neither for small military buildings
		if (bo.type == BuildingObserver::Type::kMilitarysite  && bo.desc->get_size() == BaseImmovable::SMALL)
			continue;

		bo.build_material_shortage = false;

		// checking we have enough critical material on stock
		for (uint32_t m = 0; m < bo.critical_building_material.size(); ++m) {
			DescriptionIndex wt(static_cast<size_t>(bo.critical_building_material.at(m)));
			uint32_t treshold = 3;
			// generally trainingsites are more important
			if (bo.type == BuildingObserver::Type::kTrainingsite) {
				treshold = 2;
			}

			if (get_warehoused_stock(wt) < treshold) {
				bo.build_material_shortage = true;
				break;
			}
		}
	}

	// Calculating actual needness
	for (uint32_t j = 0; j < buildings_.size(); ++j) {
		BuildingObserver& bo = buildings_.at(j);

		if (!bo.buildable(*player_)) {
			bo.new_building = BuildingNecessity::kNotNeeded;
		} else if (bo.type == BuildingObserver::Type::kProductionsite ||
					  bo.type == BuildingObserver::Type::kMine) {

			bo.new_building = check_building_necessity(bo, PerfEvaluation::kForConstruction, gametime);

			if (bo.new_building == BuildingNecessity::kAllowed) {
				bo.new_building_overdue = 0;
			}

			// Now verifying that all 'buildable' buildings has positive max_needed_preciousness
			// if they have outputs, all other must have zero max_needed_preciousness
			if ((bo.new_building == BuildingNecessity::kNeeded
				|| bo.new_building == BuildingNecessity::kForced
				|| bo.new_building == BuildingNecessity::kAllowed
				|| bo.new_building == BuildingNecessity::kNeededPending) && !bo.outputs.empty()) {
				if (bo.max_needed_preciousness <= 0) {
					throw wexception("AI: Max presciousness must not be <= 0 for building: %s",
										  bo.desc->name().c_str());
				}
			} else if (bo.new_building == BuildingNecessity::kForbidden) {
				bo.max_needed_preciousness = 0;
			} else {
				// For other situations we make sure max_needed_preciousness is zero
				assert (bo.max_needed_preciousness == 0);
			}

			// Positive max_needed_preciousness says a building type is needed
			// here we increase or reset the counter
			// The counter is added to score when considering new building
			if (bo.max_needed_preciousness > 0) {
				bo.new_building_overdue += 1;
			} else {
				bo.new_building_overdue = 0;
			}

			// Here we consider a time how long a building needed
			// We calculate primary_priority used later in construct_building(),
			// it is basically max_needed_preciousness_ plus some 'bonus' for due time
			// Following scenarios are possible:
			// a) building is needed or forced: primary_priority grows with time
			// b) building is allowed: primary_priority = max_needed_preciousness (no time consideration)
			// c) all other cases: primary_priority = 0;
			if (bo.max_needed_preciousness > 0) {
				if (bo.new_building == BuildingNecessity::kAllowed) {
					bo.primary_priority = bo.max_needed_preciousness;
				} else {
					bo.primary_priority = bo.max_needed_preciousness +
					bo.max_needed_preciousness * bo.new_building_overdue / 100 +
					bo.new_building_overdue / 20;
				}
			} else {
				bo.primary_priority = 0;
			}

			// Generally we don't start another building if there is some of the same type in construction
			// Some types of building allow two buildings in construction though, but not more
			// Below checks are to guarantee that there is no logical error in previous steps, or
			// inconsistency in AI data
			if (bo.new_building == BuildingNecessity::kNeeded
				|| bo.new_building == BuildingNecessity::kForced
				|| bo.new_building == BuildingNecessity::kAllowed
				|| bo.new_building == BuildingNecessity::kNeededPending) {
				if (bo.plants_trees || bo.need_trees || bo.max_needed_preciousness >= 10) {
					if (bo.cnt_under_construction + bo.unoccupied_count > 1) {
					throw wexception("AI inconsistency:  %s: total_count %d > 1, unoccupied: %d",
						bo.name, bo.total_count(), bo.unoccupied_count);
					}
				} else {
					if (bo.cnt_under_construction + bo.unoccupied_count > 0) {
					throw wexception("AI inconsistency:  %s: total_count %d > 0, unoccupied: %d",
						bo.name, bo.total_count(), bo.unoccupied_count);
					}
				}
			}

		} else if (bo.type == BuildingObserver::Type::kMilitarysite) {
			bo.new_building = check_building_necessity(bo.desc->get_size(), gametime);
		} else if  (bo.type == BuildingObserver::Type::kTrainingsite) {
			bo.new_building = check_building_necessity(bo, PerfEvaluation::kForConstruction, gametime);
		} else if (bo.aimode_limit_status() != AiModeBuildings::kAnotherAllowed) {
			bo.new_building = BuildingNecessity::kNotNeeded;
		} else {
			bo.new_building = BuildingNecessity::kAllowed;
			bo.primary_priority = 0;
		}
	}

	// first scan all buildable fields for regular buildings
	for (std::list<BuildableField*>::iterator i = buildable_fields.begin();
	     i != buildable_fields.end();
	     ++i) {
		BuildableField* const bf = *i;

		if (bf->field_info_expiration < gametime) {
			continue;
		}

		// Continue if field is blocked at the moment
		if (blocked_fields.is_blocked(bf->coords)) {
			continue;
		}

		assert(player_);
		int32_t const maxsize = player_->get_buildcaps(bf->coords) & BUILDCAPS_SIZEMASK;


		// For every field test all buildings
		for (BuildingObserver& bo : buildings_) {
			if (!bo.buildable(*player_)) {
				continue;
			}

			if (bo.new_building == BuildingNecessity::kNotNeeded ||
				bo.new_building == BuildingNecessity::kNeededPending ||
				bo.new_building == BuildingNecessity::kForbidden) {
				continue;
				}

			assert (bo.new_building == BuildingNecessity::kForced ||
			bo.new_building == BuildingNecessity::kNeeded ||
			bo.new_building == BuildingNecessity::kAllowed);

			assert(bo.aimode_limit_status() == AiModeBuildings::kAnotherAllowed);

			// if current field is not big enough
			if (bo.desc->get_size() > maxsize) {
				continue;
			}

			// testing for reserved ports
			if (!bo.is_port) {
				if (port_reserved_coords.count(bf->coords.hash()) > 0) {
					continue;
				}
			}

			if (time(nullptr) % 3 == 0 && bo.total_count() > 0) {
				continue;
			}  // add randomnes and ease AI

			if (bo.type == BuildingObserver::Type::kMine) {
				continue;
			}

			// here we do an exemption for lumberjacks, mainly in early stages of game
			// sometimes the first one is not built and AI waits too long for second attempt
			if (gametime - bo.construction_decision_time < kBuildingMinInterval && !bo.need_trees) {
				continue;
			}

			if (!(bo.type == BuildingObserver::Type::kMilitarysite) && bo.cnt_under_construction >= 2) {
				continue;
			}

			int32_t prio = 0;  // score of a bulding on a field

			if (bo.type == BuildingObserver::Type::kProductionsite) {

				// this can be only a well (as by now)
				if (bo.mines_water) {

					if (bo.new_building == BuildingNecessity::kForced) {
						assert (bo.total_count() - bo.unconnected_count == 0);
					}

					if (bf->ground_water < 2) {
						continue;
					}

					prio = bo.primary_priority;

					// keep wells more distant
					if (bf->producers_nearby.at(bo.outputs.at(0)) > 2) {
						continue;
					}

					// one well is forced
					if (bo.new_building == BuildingNecessity::kForced) {
						prio += 200;
					}

					prio += bf->ground_water - 2;

				} else if (bo.need_trees) {  // LUMBERJACS

					prio = bo.primary_priority;

					prio += -20 + 200 / (bo.total_count() + 1);

					if (bo.new_building == BuildingNecessity::kForced) {
						prio *= 2;
					} else if (bf->trees_nearby < 2 && bf->supporters_nearby.at(bo.outputs.at(0) == 0)) {
						continue;
					}

					// consider cutters and rangers nearby
					prio -= bf->producers_nearby.at(bo.outputs.at(0)) * 20;
					prio += bf->supporters_nearby.at(bo.outputs.at(0)) * 5;

					prio += 2 * bf->trees_nearby;

				} else if (bo.need_rocks) {

					// Quarries are generally to be built everywhere where rocks are
					// no matter the need for granite, as rocks are considered an obstacle
					// to expansion
					prio = 2 * bf->rocks_nearby;

					// value is initialized with 1 but minimal value that can be
					// calculated is 11
					if (prio <= 1) {
						continue;
					}

					if (bo.total_count() - bo.unconnected_count == 0) {
						prio += 150;
					}

					if (bo.stocklevel_time < game().get_gametime() - 5 * 1000) {
						bo.stocklevel = get_stocklevel(static_cast<size_t>(bo.production_hint));
						bo.stocklevel_time = game().get_gametime();
					}

					if (bo.stocklevel == 0) {
						prio *= 2;
					}

					// to prevent to many quaries on one spot
					prio = prio - 50 * bf->producers_nearby.at(bo.outputs.at(0));

				} else if (bo.is_hunter) {

					if (bf->critters_nearby < 5) {
						continue;
					}

					if (bo.new_building == BuildingNecessity::kForced) {
						prio += 20;
					}

					// Overdue priority here
					prio += bo.primary_priority;

					prio += bf->supporters_nearby.at(bo.outputs.at(0)) * 5;

					prio +=
					   (bf->critters_nearby * 3) - 8 - 5 * bf->producers_nearby.at(bo.outputs.at(0));

				} else if (bo.is_fisher) {  // fisher

					if (bf->water_nearby < 2 || bf->fish_nearby < 2) {
						continue;
					}

					if (bo.new_building == BuildingNecessity::kForced) {
						prio += 20;
					}

					// Overdue priority here
					prio += bo.primary_priority;

					prio -= bf->producers_nearby.at(bo.outputs.at(0)) * 20;
					prio += bf->supporters_nearby.at(bo.outputs.at(0)) * 10;

					prio += -5 + bf->fish_nearby;

				} else if (bo.production_hint >= 0) {
					if (bo.plants_trees) {
						assert (bo.cnt_target > 0);
					} else {
						bo.cnt_target =
						   1 + static_cast<int32_t>(mines_.size() + productionsites.size()) / 50;
					}

					// They have no own primary priority
					assert(bo.primary_priority == 0);

					if (bo.plants_trees) {  // RANGERS

						assert(bo.new_building == BuildingNecessity::kNeeded);

						// if there are too many trees nearby
						if (bf->trees_nearby > 25 && bo.total_count() >= 1) {
							continue;
						}

						// for small starting spots - to prevent crowding by rangers and trees
						if (spots_ < (4 * bo.total_count()) && bo.total_count() > 0) {
							continue;
						}

						if (bo.total_count() == 0) {
							prio = 200;
						} else {
							prio = 50 / bo.total_count();
						}

						// considering producers
						prio += std::min<uint8_t>(bf->producers_nearby.at(bo.production_hint), 4) * 5 -
						        new_buildings_stop_ * 15 -
						       	bf->space_consumers_nearby * 5  -
								  bf->rocks_nearby / 3 +
						        bf->trees_nearby / 2 +
						        std::min<uint8_t>(bf->supporters_nearby.at(bo.production_hint), 4) * 3;

					} else {  // FISH BREEDERS and GAME KEEPERS

						// especially for fish breeders
						if (bo.need_water && (bf->water_nearby < 6 || bf->fish_nearby < 6)) {
							continue;
						}
						if (bo.need_water) {
							prio += (-6 + bf->water_nearby) / 3;
							prio += (-6 + bf->fish_nearby) / 3;
						}

						if ((bo.total_count() - bo.unconnected_count) > bo.cnt_target) {
							continue;
						}

						if (bo.stocklevel_time < game().get_gametime() - 5 * 1000) {
							bo.stocklevel =
							   get_stocklevel_by_hint(static_cast<size_t>(bo.production_hint));
							bo.stocklevel_time = game().get_gametime();
						}
						if (bo.stocklevel > 50) {
							continue;
						}

						if (bo.total_count() == 0) {
							prio += 100;
						} else  if (!bo.need_water) {
							prio += 10 / bo.total_count();
						}

						prio += bf->producers_nearby.at(bo.production_hint) * 10;
						prio -= bf->supporters_nearby.at(bo.production_hint) * 20;

						if (bf->enemy_nearby) {
							prio -= 5;
						}
					}

				} else if (bo.recruitment && !new_buildings_stop_) {
					// this will depend on number of mines_ and productionsites
					if (static_cast<int32_t>((productionsites.size() + mines_.size()) / 30) >
					       bo.total_count() &&
					    (bo.cnt_under_construction + bo.unoccupied_count) == 0 &&
					    // but only if current buildings are utilized enough
					    (bo.total_count() == 0 || bo.current_stats > 60)) {
							prio = 10;
						}
				} else {  // finally normal productionsites
					assert (bo.production_hint < 0);

					if (bo.new_building == BuildingNecessity::kForced) {
						prio += 150;
					} else if (bo.is_shipyard) {
						assert (bo.new_building == BuildingNecessity::kAllowed);
						if (!seafaring_economy) {
							continue;
						}
					} else {
						assert (bo.new_building == BuildingNecessity::kNeeded);
					}

					// Overdue priority here
					prio += bo.primary_priority;

					// we check separatelly buildings with no inputs and some inputs
					if (bo.inputs.empty()) {

						if (bo.space_consumer) {
							// we dont like trees nearby
							prio += 1 - bf->trees_nearby / 15;
							// we attempt to cluster space consumers together
							prio += bf->space_consumers_nearby * 2;
							// and be far from rangers
							prio += 1 - bf->rangers_nearby * 3;
						} else {
							// leave some free space between them
							prio -= bf->producers_nearby.at(bo.outputs.at(0)) * 5;
						}

						if (bo.space_consumer && !bf->water_nearby) {  // not close to water
							prio += 1;
						}

						if (bo.space_consumer &&
						    !bf->unowned_mines_spots_nearby) {  // not close to mountains
							prio += 1;
						}
					}

					else if (bo.is_shipyard) {
						// for now AI builds only one shipyard
						if (bf->water_nearby > 3 && (bo.total_count() - bo.unconnected_count) == 0 &&
						    seafaring_economy) {
							prio += productionsites.size() * 5 + bf->water_nearby;
						}
					}

					if (prio <= 0) {
						continue;
					}

					// bonus for big buildings if shortage of big fields
					if (spots_avail.at(BUILDCAPS_BIG) <= 5 && bo.desc->get_size() == 3) {
						prio += 10;
					}

					if (spots_avail.at(BUILDCAPS_MEDIUM) <= 5 && bo.desc->get_size() == 2) {
						prio += 5;
					}

					// +1 if any consumers_ are nearby
					consumers_nearby_count = 0;

					for (size_t k = 0; k < bo.outputs.size(); ++k)
						consumers_nearby_count += bf->consumers_nearby.at(bo.outputs.at(k));

					if (consumers_nearby_count > 0) {
						prio += 1;
					}
				}

				// Consider border with exemption of some huts
				if (! (bo.need_trees || bo.need_water || bo.is_fisher)) {
						prio = recalc_with_border_range(*bf, prio);
				} else if (bf->near_border
					&&
					(bo.need_trees || bo.need_water)) {
						prio /= 2;
				}

			}  // production sites done
			else if (bo.type == BuildingObserver::Type::kMilitarysite) {

				if (!(bf->unowned_land_nearby || bf->enemy_nearby)) {
					continue;
				}

				if (military_last_build_ > gametime - 15 * 1000) {
					continue;
				}

				// This is another restriction of military building - but general
				if (bf->enemy_nearby && bo.fighting_type) {
					;
				}  // it is ok, go on
				else if (bf->unowned_mines_spots_nearby > 2 &&
				         (bo.mountain_conqueror || bo.expansion_type)) {
					;
				}  // it is ok, go on
				else if (bo.expansion_type) {
					if (bo.desc->get_size() == 2 && gametime % 2 >= 1) {
						continue;
					}
					if (bo.desc->get_size() == 3 && gametime % 4 >= 1) {
						continue;
					};
				} else {
					continue;
				}  // the building is not suitable for situation

				// score here is a compound of various input values
				// usually resources in vicinity, but when enemy is nearby
				// additional bonus is added
				if (bf->enemy_nearby) {
					prio += bf->military_loneliness / 3;
					prio += (20 - bf->area_military_capacity) * 10;
					prio -= bo.build_material_shortage  * 50;
					prio -= (bf->military_in_constr_nearby + bf->military_unstationed) * 50;
				} else {
					if (bf->near_border) {
						prio += 50;
						prio -= bo.build_material_shortage  * 150;
					} else {
						prio -= bo.build_material_shortage * 500; // prohibitive
					}
					prio -= (bf->military_in_constr_nearby + bf->military_unstationed) * 150;
					prio += (5 - bf->own_military_sites_nearby_()) * 15;
				}
				prio += bf->unowned_land_nearby * resource_necessity_territory_ / 100;
				prio += bf->unowned_mines_spots_nearby * resource_necessity_mines_ / 100;
				prio += ((bf->unowned_mines_spots_nearby > 0) ? 35 : 0) *
						resource_necessity_mines_ / 100;
				prio += bf->rocks_nearby / 2;
				prio += bf->water_nearby;
				prio += bf->distant_water * resource_necessity_water_needed_ / 100;
				prio += bf->military_loneliness / 10;
				prio += bf->trees_nearby / 3;
				if (bf->portspace_nearby == ExtendedBool::kTrue) {
					if (num_ports == 0) {
						prio += 100;
					} else {
						prio += 25;
					}
				}
				// sometimes expansion is stalled and this is to help boost it
				if (msites_in_constr() == 0 && vacant_mil_positions_ <= 2) {
					prio += 10;
					if (bf->enemy_nearby) {
						prio += 20;
					}
				}

				// additional score for bigger buildings
				int32_t prio_for_size = bo.desc->get_size() - 1;
				if (bf->enemy_nearby) {
					prio_for_size *= 30;
				} else {
					prio_for_size *= 5;
				}
				prio += prio_for_size;

				// if place+building is not good enough
				if (prio <= persistent_data->target_military_score) {
					continue;
				}
			} else if (bo.type == BuildingObserver::Type::kWarehouse) {

				// exclude spots on border
				if (bf->near_border && !bo.is_port) {
					continue;
				}

				if (!bf->is_portspace && bo.is_port) {
					continue;
				}

				if (bo.cnt_under_construction > 0) {
					continue;
				}

				bool warehouse_needed = false;

				//  Build one warehouse for ~every 35 productionsites and mines_.
				//  Militarysites are slightly important as well, to have a bigger
				//  chance for a warehouses (containing waiting soldiers or wares
				//  needed for soldier training) near the frontier.
				prio = static_cast<int32_t>(productionsites.size() + mines_.size()) + 20
				-
				35 * static_cast<int32_t>(numof_warehouses_);
				if (prio > 0) {
					warehouse_needed = true;
				} else {
					prio = 0;
				}

				// But we still can built a port if it is first one
				if (bo.is_port && bo.total_count() == 0 && productionsites.size() > 5 &&
				    !bf->enemy_nearby && bf->is_portspace && seafaring_economy) {
					prio += productionsites.size();
					warehouse_needed = true;
				}

				if (!warehouse_needed) {
					continue;
				}

				// we prefer ports to a normal warehouse
				if (bo.is_port) {
					prio += 15;
				}

				// it is good to have more then 1 warehouse
				if (numof_warehouses_ == 1) {
					prio += 10;
				}

				// iterating over current warehouses and testing a distance
				// getting distance to nearest warehouse and adding it to a score
				uint16_t nearest_distance = std::numeric_limits<uint16_t>::max();
				for (const WarehouseSiteObserver& wh_obs : warehousesites) {
					const uint16_t actual_distance =
					   map.calc_distance(bf->coords, wh_obs.site->get_position());
					nearest_distance = std::min(nearest_distance, actual_distance);
				}
				// but limit to 30
				const uint16_t max_distance_considered = 30;
				nearest_distance = std::min(nearest_distance, max_distance_considered);
				prio += nearest_distance - 30;

				// dont be close to enemies
				if (bf->enemy_nearby) {
					prio -= 40;
				}

				// being too close to a border is not good either
				if (bf->unowned_land_nearby && !bo.is_port && prio > 0) {
					prio /= 2;
					prio -= 10;
				}

			} else if (bo.type == BuildingObserver::Type::kTrainingsite) {

				// Even if a site is forced it has kNeeded necessity now
				assert(bo.primary_priority > 0 && bo.new_building == BuildingNecessity::kNeeded);

				prio = bo.primary_priority;

				// for spots close to a border
				if (bf->near_border) {
					prio -= 5;
				}

				// be should rather have some mines
				if (virtual_mines < 6) {
					prio -= (6 - virtual_mines) * 7;
				}

				// take care about borders and enemies
				if (bf->enemy_nearby) {
					prio -= 20;
				}

				if (bf->unowned_land_nearby) {
					prio -= 15;
				}
			}

			// think of space consuming buildings nearby like farms or vineyards
			if (bo.type != BuildingObserver::Type::kMilitarysite) {
				prio -= bf->space_consumers_nearby * 10;
			}

			// Stop here, if priority is 0 or less.
			if (prio <= 0) {
				continue;
			}

			// testing also vicinity
			if (!bo.is_port) {
				if (port_reserved_coords.count(bf->coords.hash()) > 0) {
					continue;
				}
			}

			// Prefer road side fields
			prio += bf->preferred ? 5 : 0;

			// don't waste good land for small huts
			const bool space_stress =
				(spots_avail.at(BUILDCAPS_MEDIUM) < 5
				||
				spots_avail.at(BUILDCAPS_BIG) < 5);

			if (space_stress && bo.type == BuildingObserver::Type::kMilitarysite) {
				prio -= (bf->max_buildcap_nearby - bo.desc->get_size()) * 3;
			} else if (space_stress) {
				prio -= (bf->max_buildcap_nearby - bo.desc->get_size()) * 10;
			} else {
				prio -= (bf->max_buildcap_nearby - bo.desc->get_size()) * 3;
			}

			// prefer vicinity of ports (with exemption of warehouses)
			if (bf->port_nearby && bo.type == BuildingObserver::Type::kMilitarysite) {
				prio *= 2;
			}

			if (bo.type != BuildingObserver::Type::kMilitarysite && highest_nonmil_prio_ < prio) {
				highest_nonmil_prio_ = prio;
			}

			if (prio > proposed_priority) {
				best_building = &bo;
				proposed_priority = prio;
				proposed_coords = bf->coords;
			}
		}  // ending loop over buildings
	}     // ending loop over fields

	// then try all mines_ - as soon as basic economy is build up.
	if (gametime > next_mine_construction_due_) {

		// not done here
		// update_all_mineable_fields(gametime);
		next_mine_construction_due_ = gametime + kNewMineConstInterval;

		if (!mineable_fields.empty()) {

			for (BuildingObserver& bo : buildings_) {
				if (productionsites.size() <= 8) break;

				if (bo.type != BuildingObserver::Type::kMine) {
					continue;
				}

				if (gametime - bo.construction_decision_time < kBuildingMinInterval) {
					continue;
				}

				assert(bo.new_building != BuildingNecessity::kAllowed);

				// skip if a mine is not required
				if (!(bo.new_building == BuildingNecessity::kNeeded ||
					bo.new_building == BuildingNecessity::kForced)) {
						continue;
					}

				// this is penalty if there are existing mines too close
				// it is treated as multiplicator for count of near mines
				uint32_t nearness_penalty = 0;
				if ((mines_per_type[bo.mines].in_construction + mines_per_type[bo.mines].finished) ==
				    0) {
					nearness_penalty = 0;
				} else {
					nearness_penalty = 40;
				}

				// bonus score to prefer if too few mines
				uint32_t bonus_score = 0;
				if ((mines_per_type[bo.mines].in_construction + mines_per_type[bo.mines].finished) ==
				    0) {
					bonus_score = 2 * bo.primary_priority;
				}

				// iterating over fields
				for (std::list<MineableField*>::iterator j = mineable_fields.begin();
				     j != mineable_fields.end();
				     ++j) {

					MineableField* const mf = *j;

					if (mf->field_info_expiration <= gametime) {
						continue;
					}

					if (mf->coords.field->get_resources() != bo.mines) {
						continue;
					}

					int32_t prio = 0;
					MapRegion<Area<FCoords>> mr(map, Area<FCoords>(mf->coords, 2));
					do {
						if (bo.mines == mr.location().field->get_resources()) {
							prio += mr.location().field->get_resources_amount();
						}
					} while (mr.advance(map));

					prio /= 10;

					// Only build mines_ on locations where some material can be mined
					if (prio < 1) {
						continue;
					}

					// applying nearnes penalty
					prio -= mf->mines_nearby * nearness_penalty;

					// applying bonus score
					prio += bonus_score;

					// applying max needed
					prio += bo.primary_priority;

					// prefer mines in the middle of mine fields of the
					// same type, so we add a small bonus here
					// depending on count of same mines nearby,
					// though this does not reflects how many resources
					// are (left) in nearby mines
					prio += mf->same_mine_fields_nearby;

					// Continue if field is blocked at the moment
					if (blocked_fields.is_blocked(mf->coords)) {
						continue;
					}

					// Prefer road side fields
					prio += mf->preferred ? 1 : 0;

					prio += bo.primary_priority;

					if (prio > proposed_priority) {
						best_building = &bo;
						proposed_priority = prio;
						proposed_coords = mf->coords;
						mine = true;
					}

					if (prio > highest_nonmil_prio_) {
						highest_nonmil_prio_ = prio;
					}
				}  // end of evaluation of field
			}

		}  // section if mine size >0
	}     // end of mines_ section

	// if there is no winner:
	if (best_building == nullptr) {
		return false;
	}

	if (best_building->type == BuildingObserver::Type::kMilitarysite) {
		persistent_data->target_military_score = proposed_priority;
	}

	// send the command to construct a new building
	game().send_player_build(player_number(), proposed_coords, best_building->id);
	blocked_fields.add(proposed_coords, game().get_gametime() + 2 * 60 * 1000);

	// resetting new_building_overdue
	best_building->new_building_overdue = 0;

	// we block also nearby fields
	// if farms and so on, for quite a long time
	// if military sites only for short time for AI can update information on near buildable fields
	if ((best_building->space_consumer && !best_building->plants_trees) ||
		 best_building->type == BuildingObserver::Type::kMilitarysite) {
		uint32_t block_time = 0;
		uint32_t block_area = 0;
		if (best_building->space_consumer) {
			if (spots_ > kSpotsEnough) {
				block_time = 45 * 60 * 1000;
			} else {
				block_time = 10 * 60 * 1000;
			}
			block_area = 3;
		} else {  // militray buildings for a very short time
			block_time = 25 * 1000;
			block_area = 6;
		}

		MapRegion<Area<FCoords>> mr(map, Area<FCoords>(map.get_fcoords(proposed_coords), block_area));
		do {
			blocked_fields.add(mr.location(), game().get_gametime() + block_time);
		} while (mr.advance(map));
	}

	if (!(best_building->type == BuildingObserver::Type::kMilitarysite)) {
		best_building->construction_decision_time = gametime;
	} else {  // very ugly hack here
		military_last_build_ = gametime;
		best_building->construction_decision_time = gametime - kBuildingMinInterval / 2;
	}

	// set the type of update that is needed
	if (mine) {
		next_mine_construction_due_ = gametime + kBusyMineUpdateInterval;
	}

	return true;
}

// improves current road system
bool DefaultAI::improve_roads(uint32_t gametime) {

	if (!roads.empty()) {
		const Path& path = roads.front()->get_path();

		// first force a split on roads that are longer than 3 parts
		if (path.get_nsteps() > 3 && spots_ > kSpotsEnough) {
			const Map& map = game().map();
			CoordPath cp(map, path);
			// try to split after two steps
			CoordPath::StepVector::size_type i = cp.get_nsteps() - 1, j = 1;

			for (; i >= j; --i, ++j) {
				{
					const Coords c = cp.get_coords().at(i);

					if (map[c].nodecaps() & BUILDCAPS_FLAG) {
						game().send_player_build_flag(player_number(), c);
						return true;
					}
				}
				{
					const Coords c = cp.get_coords().at(j);

					if (map[c].nodecaps() & BUILDCAPS_FLAG) {
						game().send_player_build_flag(player_number(), c);
						return true;
					}
				}
			}

			// Unable to set a flag - perhaps the road was build stupid
			game().send_player_bulldoze(*const_cast<Road*>(roads.front()));
			return true;
		}

		roads.push_back(roads.front());
		roads.pop_front();

		// occasionaly we test if the road can be dismounted
		// if there is shortage of spots we do it always
		if (gametime % 5 == 0 || spots_ < kSpotsTooLittle) {
			const Road& road = *roads.front();
			if (dispensable_road_test(*const_cast<Road*>(&road))) {
				game().send_player_bulldoze(*const_cast<Road*>(&road));
				return true;
			}
		}
	}

	if (inhibit_road_building_ >= gametime) {
		return true;
	}

	// now we rotate economies and flags to get one flag to go on with
	if (economies.empty()) {
		check_economies();
		return false;
	}

	if (economies.size() >= 2) {  // rotating economies
		economies.push_back(economies.front());
		economies.pop_front();
	}

	EconomyObserver* eco = economies.front();
	if (eco->flags.empty()) {
		check_economies();
		return false;
	}
	if (eco->flags.size() > 1) {
		eco->flags.push_back(eco->flags.front());
		eco->flags.pop_front();
	}

	const Flag& flag = *eco->flags.front();

	// now we test if it is dead end flag, if yes, destroying it
	if (flag.is_dead_end() && flag.current_wares() == 0) {
		game().send_player_bulldoze(*const_cast<Flag*>(&flag));
		eco->flags.pop_front();
		return true;
	}

	bool is_warehouse = false;
	if (Building* b = flag.get_building()) {
		BuildingObserver& bo = get_building_observer(b->descr().name().c_str());
		if (bo.type == BuildingObserver::Type::kWarehouse) {
			is_warehouse = true;
		}
	}

	// is connected to a warehouse?
	const bool needs_warehouse = flag.get_economy()->warehouses().empty();

	// needs to be connected
	if (flag.nr_of_roads() == 0 || needs_warehouse) {
		create_shortcut_road(flag, 13, 22, gametime);
		inhibit_road_building_ = gametime + 800;
	} else if (flag.nr_of_roads() == 1 || gametime % 10 == 0) {
		if (spots_ > kSpotsEnough) {
			// This is the normal situation
			create_shortcut_road(flag, 13, 22, gametime);
			inhibit_road_building_ = gametime + 800;
		} else if (spots_ > kSpotsTooLittle)  {
			// We are short of spots so shortening must be significant
			create_shortcut_road(flag, 13, 35, gametime);
			inhibit_road_building_ = gametime + 800;
		} else {
			// We are very short of spots so shortening must be even bigger
			create_shortcut_road(flag, 13, 50, gametime);
			inhibit_road_building_ = gametime + 800;
		}
		// a warehouse with 3 or less roads
	} else if (is_warehouse && flag.nr_of_roads() <= 3) {
		create_shortcut_road(flag, 9, -1, gametime);
		inhibit_road_building_ = gametime + 400;
		// and when a flag is full with wares
	} else if (spots_ > kSpotsEnough && flag.current_wares() > 5) {
		create_shortcut_road(flag, 9, -2, gametime);
		inhibit_road_building_ = gametime + 400;
	} else {
		return false;
	}

	return true;
}

// the function takes a road (road is smallest section of roads with two flags on the ends)
// and tries to find alternative route from one flag to another.
// if route exists, it is not too long, and current road is not intensively used
// the road can be dismantled
bool DefaultAI::dispensable_road_test(Widelands::Road& road) {

	Flag& roadstartflag = road.get_flag(Road::FlagStart);
	Flag& roadendflag = road.get_flag(Road::FlagEnd);

	// We do not dismantle (even consider it) if the road is busy (some wares on flags), unless there
	// is shortage of build spots
	if (spots_ > kSpotsTooLittle && roadstartflag.current_wares() + roadendflag.current_wares() > 0) {
		return false;
	}

	std::priority_queue<NearFlag> queue;
	// only used to collect flags reachable walking over roads
	std::vector<NearFlag> reachableflags;
	queue.push(NearFlag(roadstartflag, 0, 0));
	uint8_t pathcounts = 0;
	uint8_t checkradius = 0;
	if (spots_ > kSpotsEnough) {
		checkradius = 8;
	} else if (spots_ > kSpotsTooLittle) {
		checkradius = 12;
	} else {
		checkradius = 16;
	}
	Map& map = game().map();

	// algorithm to walk on roads
	while (!queue.empty()) {

		// testing if we stand on the roadendflag
		// if is is for first time, just go on,
		// if second time, the goal is met, function returns true
		if (roadendflag.get_position().x == queue.top().flag->get_position().x &&
		    roadendflag.get_position().y == queue.top().flag->get_position().y) {
			pathcounts += 1;
			if (pathcounts > 1) {
				// OK, this is a second route how to get to roadendflag
				return true;
			}
			queue.pop();
			continue;
		}

		std::vector<NearFlag>::iterator f =
		   find(reachableflags.begin(), reachableflags.end(), queue.top().flag);

		if (f != reachableflags.end()) {
			queue.pop();
			continue;
		}

		reachableflags.push_back(queue.top());
		queue.pop();
		NearFlag& nf = reachableflags.back();

		for (uint8_t i = 1; i <= 6; ++i) {
			Road* const near_road = nf.flag->get_road(i);

			if (!near_road) {
				continue;
			}

			Flag* endflag = &near_road->get_flag(Road::FlagStart);

			if (endflag == nf.flag) {
				endflag = &near_road->get_flag(Road::FlagEnd);
			}

			int32_t dist = map.calc_distance(roadstartflag.get_position(), endflag->get_position());

			if (dist > checkradius) {  //  out of range of interest
				continue;
			}

			queue.push(NearFlag(*endflag, 0, dist));
		}
	}
	return false;
}

// trying to connect the flag to another one, be it from own economy
// or other economy
bool DefaultAI::create_shortcut_road(const Flag& flag,
                                     uint16_t checkradius,
                                     int16_t min_reduction,
                                     int32_t gametime) {

	// Increasing the failed_connection_tries counter
	// At the same time it indicates a time an economy is without a warehouse
	EconomyObserver* eco = get_economy_observer(flag.economy());
	// if we passed grace time this will be last attempt and if it fails
	// building is destroyes
	bool last_attempt_ = false;

	// this should not happen, but if the economy has a warehouse and a dismantle
	// grace time set, we must 'zero' the dismantle grace time
	if (!flag.get_economy()->warehouses().empty() &&
	    eco->dismantle_grace_time != std::numeric_limits<int32_t>::max()) {
		eco->dismantle_grace_time = std::numeric_limits<int32_t>::max();
	}

	// first we deal with situations when this is economy with no warehouses
	// and this is a flag belonging to a building/constructionsite
	// such economy must get dismantle grace time (if not set yet)
	// end sometimes extended checkradius
	if (flag.get_economy()->warehouses().empty() && flag.get_building()) {

		// occupied military buildings get special treatment
		// (extended grace time + longer radius)
		bool occupied_military_ = false;
		Building* b = flag.get_building();
		if (upcast(MilitarySite, militb, b)) {
			if (militb->stationed_soldiers().size() > 0) {
				occupied_military_ = true;
			}
		}

		// if we are within grace time, it is OK, just go on
		if (eco->dismantle_grace_time > gametime &&
		    eco->dismantle_grace_time != std::numeric_limits<int32_t>::max()) {
			;

			// if grace time is not set, this is probably first time without a warehouse and we must
			// set it
		} else if (eco->dismantle_grace_time == std::numeric_limits<int32_t>::max()) {

			// constructionsites
			if (upcast(ConstructionSite const, constructionsite, flag.get_building())) {
				BuildingObserver& bo =
				   get_building_observer(constructionsite->building().name().c_str());
				// first very special case - a port (in the phase of constructionsite)
				// this might be a new colonization port
				if (bo.is_port) {
					eco->dismantle_grace_time = gametime + 60 * 60 * 1000;  // one hour should be enough
				} else {  // other constructionsites, usually new (standalone) constructionsites
					eco->dismantle_grace_time =
					   gametime + 30 * 1000 +            // very shot time is enough
					   (eco->flags.size() * 30 * 1000);  // + 30 seconds for every flag in economy
				}

				// buildings
			} else {

				if (occupied_military_) {
					eco->dismantle_grace_time =
					   (gametime + 90 * 60 * 1000) + (eco->flags.size() * 20 * 1000);

				} else {  // for other normal buildings
					eco->dismantle_grace_time =
					   gametime + (45 * 60 * 1000) + (eco->flags.size() * 20 * 1000);
				}
			}

			// we have passed grace_time - it is time to dismantle
		} else {
			last_attempt_ = true;
			// we increase a check radius in last attempt
			checkradius += 2;
		}

		// and bonus for occupied military buildings:
		if (occupied_military_) {
			checkradius += 4;
		}

		// and generally increase radius for unconnected buildings
		checkradius += 2;
	}

	Map& map = game().map();

	// 1. first we collect all reachange points
	std::vector<NearFlag> nearflags;
	std::unordered_set<uint32_t> lookuptable;

	FindNodeWithFlagOrRoad functor;
	CheckStepRoadAI check(player_, MOVECAPS_WALK, true);
	std::vector<Coords> reachable;

	// vector reachable now contains all suitable fields
	const uint32_t reachable_fields_count = map.find_reachable_fields(
	   Area<FCoords>(map.get_fcoords(flag.get_position()), checkradius), &reachable, check, functor);

	if (reachable_fields_count == 0) {
		return false;
	}

	for (const Coords& reachable_coords : reachable) {

		// first make sure there is an immovable (should be, but still)
		if (upcast(PlayerImmovable const, player_immovable, map[reachable_coords].get_immovable())) {

			// if it is the road, make a flag there
			if (dynamic_cast<const Road*>(map[reachable_coords].get_immovable())) {
				game().send_player_build_flag(player_number(), reachable_coords);
			}

			// do not go on if it is not a flag
			if (!dynamic_cast<const Flag*>(map[reachable_coords].get_immovable())) {
				continue;
			}

			// testing if a flag/road's economy has a warehouse, if not we are not
			// interested to connect to it
			if (player_immovable->economy().warehouses().size() == 0) {
				continue;
			}

			// now make sure that this field has not been processed yet
			const uint32_t hash = reachable_coords.hash();
			if (lookuptable.count(hash) == 0) {
				lookuptable.insert(hash);

				// adding flag into NearFlags if road is possible
				std::unique_ptr<Path> path2(new Path());

				if (map.findpath(flag.get_position(), reachable_coords, 0, *path2, check) >= 0) {

					// path is possible, but for now we presume connection
					// 'walking on existing roads' is not possible
					// so we assign 'virtual distance'
					int32_t virtual_distance = 0;
					// the same economy, but connection not spotted above via "walking on roads"
					// algorithm
					if (player_immovable->get_economy() == flag.get_economy()) {
						virtual_distance = 50;
					} else  // and now different economies
					{
						virtual_distance = 100;
					}

					// distance as the crow flies
					const int32_t dist = map.calc_distance(flag.get_position(), reachable_coords);

					nearflags.push_back(
					   NearFlag(*dynamic_cast<const Flag*>(map[reachable_coords].get_immovable()),
					            virtual_distance,
					            dist));
				}
			}
		}
	}

	// now we walk over roads and if field is reachable by roads, we change distance asigned before
	std::priority_queue<NearFlag> queue;
	std::vector<NearFlag> nearflags_tmp;  // only used to collect flags reachable walk over roads
	queue.push(NearFlag(flag, 0, 0));

	// algorithm to walk on roads
	while (!queue.empty()) {
		std::vector<NearFlag>::iterator f =
		   find(nearflags_tmp.begin(), nearflags_tmp.end(), queue.top().flag);

		if (f != nearflags_tmp.end()) {
			queue.pop();
			continue;
		}

		nearflags_tmp.push_back(queue.top());
		queue.pop();
		NearFlag& nf = nearflags_tmp.back();

		for (uint8_t i = 1; i <= 6; ++i) {
			Road* const road = nf.flag->get_road(i);

			if (!road) {
				continue;
			}

			Flag* endflag = &road->get_flag(Road::FlagStart);

			if (endflag == nf.flag) {
				endflag = &road->get_flag(Road::FlagEnd);
			}

			int32_t dist = map.calc_distance(flag.get_position(), endflag->get_position());

			if (dist > checkradius) {  //  out of range of interest
				continue;
			}

			queue.push(NearFlag(*endflag, nf.cost + road->get_path().get_nsteps(), dist));
		}
	}

	// iterating over nearflags_tmp, each item in nearflags_tmp should be contained also in nearflags
	// so for each corresponding field in nearflags we update "cost" (distance on existing roads)
	// to actual value
	for (std::vector<NearFlag>::iterator nf_walk_it = nearflags_tmp.begin();
	     nf_walk_it != nearflags_tmp.end();
	     ++nf_walk_it) {
		uint32_t const hash_walk = nf_walk_it->flag->get_position().hash();
		if (lookuptable.count(hash_walk) > 0) {
			// iterating over nearflags
			for (std::vector<NearFlag>::iterator nf_it = nearflags.begin(); nf_it != nearflags.end();
			     ++nf_it) {
				uint32_t const hash = nf_it->flag->get_position().hash();
				if (hash == hash_walk) {
					// decreasing "cost" (of walking via roads)
					if (nf_it->cost > nf_walk_it->cost) {
						nf_it->cost = nf_walk_it->cost;
					}
				}
			}
		}
	}

	// ordering nearflags
	std::sort(nearflags.begin(), nearflags.end(), NearFlag::CompareShortening());

	// this is just a random number, will be used later
	int32_t random_gametime = game().get_gametime();

	// the problem here is that send_player_build_road() does not return success/failed
	// if it did, we would just test the first nearflag, then go on with further flags until
	// a road is built or nearflags are exhausted
	// but now we must just randomly pick one of nearflags
	// probabililty of picking decreases with position in nearflags
	for (uint32_t i = 0; i < nearflags.size() && i < 10; ++i) {
		NearFlag& nf = nearflags.at(i);

		// terminating looping if reduction is too low (nearflags are sorted by reduction)
		if ((nf.cost - nf.distance) < min_reduction) {
			return false;
		}

		// testing the nearflag
		// usually we allow connecting only if both flags are closer then 'checkradius-2'
		// with exeption the flag belongs to a small economy (typically a new building not connected
		// yet)
		if ((nf.cost - nf.distance) >= min_reduction && nf.distance >= 2 &&
		    nf.distance < checkradius - 2) {

			// sometimes the shortest road is not the buildable, even if map.findpath claims so
			// best so we add some randomness
			random_gametime /= 3;
			if (random_gametime % 3 > 1) {
				continue;
			}

			Path& path = *new Path();

			// value of pathcost is not important, it just indicates, that the path can be built
			const int32_t pathcost =
			   map.findpath(flag.get_position(), nf.flag->get_position(), 0, path, check);

			if (pathcost >= 0) {
				if (static_cast<int32_t>(nf.cost - path.get_nsteps()) > min_reduction) {
					game().send_player_build_road(player_number(), path);
					return true;
				}
			}
			delete &path;
		}
	}

	// if all possible roads skipped
	if (last_attempt_) {
		Building* bld = flag.get_building();
		// first we block the field and vicinity for 15 minutes, probably it is not a good place to build on
		MapRegion<Area<FCoords>> mr(
			   game().map(), Area<FCoords>(map.get_fcoords(bld->get_position()), 2));
		do {
			blocked_fields.add(mr.location(), game().get_gametime() + 15 * 60 * 1000);
		} while (mr.advance(map));
		eco->flags.remove(&flag);
		game().send_player_bulldoze(*const_cast<Flag*>(&flag));
		return true;
	}

	return false;
}

/**
 * Checks if anything in one of the economies changed and takes care for these
 * changes.
 *
 * \returns true, if something was changed.
 */
bool DefaultAI::check_economies() {
	while (!new_flags.empty()) {
		const Flag& flag = *new_flags.front();
		new_flags.pop_front();
		get_economy_observer(flag.economy())->flags.push_back(&flag);
	}

	for (std::list<EconomyObserver*>::iterator obs_iter = economies.begin();
	     obs_iter != economies.end();
	     ++obs_iter) {
		// check if any flag has changed its economy
		std::list<Flag const*>& fl = (*obs_iter)->flags;

		for (std::list<Flag const*>::iterator j = fl.begin(); j != fl.end();) {
			if (&(*obs_iter)->economy != &(*j)->economy()) {
				get_economy_observer((*j)->economy())->flags.push_back(*j);
				j = fl.erase(j);
			} else {
				++j;
			}
		}

		// if there are no more flags in this economy,
		// we no longer need it's observer
		if ((*obs_iter)->flags.empty()) {
			delete *obs_iter;
			economies.erase(obs_iter);
			return true;
		}
	}
	return false;
}

/**
 * checks the first productionsite in list, takes care if it runs out of
 * resources and finally reenqueues it at the end of the list.
 *
 * \returns true, if something was changed.
 */
bool DefaultAI::check_productionsites(uint32_t gametime) {
	if (productionsites.empty()) {
		return false;
	}

	// Reorder and set new values; - better now because there are multiple returns in the function
	productionsites.push_back(productionsites.front());
	productionsites.pop_front();

	// Get link to productionsite that should be checked
	ProductionSiteObserver& site = productionsites.front();

	// first we werify if site is working yet (can be unoccupied since the start)
	if (!site.site->can_start_working()) {
		site.unoccupied_till = game().get_gametime();
	}

	// is it connected to wh at all?
	const bool connected_to_wh = !site.site->get_economy()->warehouses().empty();

	// do not dismantle or upgrade the same type of building too soon - to give some time to update
	// statistics
	if (site.bo->last_dismantle_time > game().get_gametime() - 30 * 1000) {
		return false;
	}

	// Get max radius of recursive workarea
	WorkareaInfo::size_type radius = 0;
	const WorkareaInfo& workarea_info = site.bo->desc->workarea_info_;
	for (const std::pair<uint32_t, std::set<std::string>>& temp_info : workarea_info) {
		if (radius < temp_info.first) {
			radius = temp_info.first;
		}
	}

	Map& map = game().map();

	// The code here is bit complicated
	// a) Either this site is pending for upgrade, if ready, order the upgrade
	// b) other site of type is pending for upgrade
	// c) if none of above, we can consider upgrade of this one

	const DescriptionIndex enhancement = site.site->descr().enhancement();

	bool considering_upgrade = enhancement != INVALID_INDEX;

	// First we check for rare case when input wares are set to 0 but AI is not aware that
	// the site is pending for upgrade - one possible cause is this is a freshly loaded game
	if (!site.upgrade_pending) {
		bool resetting_wares = false;
		for (auto& queue : site.site->warequeues()) {
			if (queue->get_max_fill() == 0) {
				resetting_wares = true;
				game().send_player_set_ware_max_fill(*site.site, queue->get_ware(), queue->get_max_size());
			}
		}
		if (resetting_wares) {
			log(" %d: AI: input queues were reset to max for %s (game just loaded?)\n",
			player_number(),
			site.bo->name);
			return true;
		}
	}

	if (site.upgrade_pending) {
		// The site is in process of emptying its input queues
		// Counting remaining wares in the site now
		int32_t left_wares = 0;
		for (auto& queue : site.site->warequeues()) {
			left_wares += queue->get_filled();
		}
		// Do nothing when some wares are left, but do not wait more then 4 minutes
		if (site.bo->construction_decision_time + 4 * 60 * 1000 > gametime
			&&
			left_wares > 0) {
				return false;
		}
		assert (site.bo->cnt_upgrade_pending == 1);
		assert(enhancement != INVALID_INDEX);
		game().send_player_enhance_building(*site.site, enhancement);
		return true;
	} else if (site.bo->cnt_upgrade_pending > 0) {
		// some other site of this type is in pending for upgrade
		assert (site.bo->cnt_upgrade_pending == 1);
		return false;
	}
	assert (site.bo->cnt_upgrade_pending == 0);

	// Of course type of productionsite must be allowed
	if (considering_upgrade && !player_->is_building_type_allowed(enhancement)) {
		considering_upgrade = false;
	}

<<<<<<< HEAD
					if (en_bo.total_count() == 1) {
						// If the upgrade itself can be upgraded futher, we are more willing to upgrade 2nd building
						if (en_bo.upgrade_extends || en_bo.upgrade_substitutes) {
							if (en_bo.current_stats > 30) {
								doing_upgrade = true;
							}
						} else if (en_bo.current_stats > 50) {
							doing_upgrade = true;
						}
					}
=======
	// Site must be connected to warehouse
	if (considering_upgrade && !connected_to_wh) {
		considering_upgrade = false;
	}
>>>>>>> 52e11f9d

	// If upgrade produces new outputs, we upgrade unless the site is younger
	// then 10 minutes. Otherwise the site must be older then 20 minutes and
	// gametime > 45 minutes.
	if (considering_upgrade) {
		if (site.bo->upgrade_extends) {
			if (gametime < site.built_time + 10 * 60 * 1000) {
				considering_upgrade = false;
			}
		} else {
			if (gametime < 45 * 60 * 1000
				||
				gametime < site.built_time + 20 * 60 * 1000) {
					considering_upgrade = false;
			}
		}
	}

	// No upgrade without proper workers
	if (considering_upgrade && !site.site->has_workers(enhancement, game())) {
		considering_upgrade = false;
	}

	if (considering_upgrade) {

		const BuildingDescr& bld = *tribe_->get_building_descr(enhancement);
		BuildingObserver& en_bo = get_building_observer(bld.name().c_str());
		bool doing_upgrade = false;

		// 10 minutes is a time to productions statics to settle
		if ((en_bo.last_building_built == kNever || gametime - en_bo.last_building_built >= 10 * 60 * 1000) &&
		    (en_bo.cnt_under_construction + en_bo.unoccupied_count) == 0) {

			// forcing first upgrade
			if (en_bo.total_count() == 0) {
				doing_upgrade = true;
			}

			if (en_bo.total_count() == 1) {
				if (en_bo.current_stats > 55) {
					doing_upgrade = true;
				}
			}

			if (en_bo.total_count() > 1) {
				if (en_bo.current_stats > 75) {
						doing_upgrade = true;
				}
			}

			// Don't forget about limitation of number of buildings
			if (en_bo.aimode_limit_status() != AiModeBuildings::kAnotherAllowed) {
				doing_upgrade = false;
			}
		}

		// Here we just restrict input wares to 0 and set flag 'upgrade_pending' to true
		if (doing_upgrade) {

			// reducing input queues
			for (auto& queue : site.site->warequeues()) {
				game().send_player_set_ware_max_fill(*site.site, queue->get_ware(), 0);
			}
			site.bo->construction_decision_time = gametime;
			en_bo.construction_decision_time = gametime;
			site.upgrade_pending = true;
			site.bo->cnt_upgrade_pending += 1;
			return true;
		}
	}

	// Lumberjack / Woodcutter handling
	if (site.bo->need_trees) {

		// do not dismantle immediatelly
		if ((game().get_gametime() - site.built_time) < 4 * 60 * 1000) {
			return false;
		}

		const uint32_t remaining_trees =
		   map.find_immovables(Area<FCoords>(map.get_fcoords(site.site->get_position()), radius),
		                       nullptr,
		                       FindImmovableAttribute(MapObjectDescr::get_attribute_id("tree")));

		// generally, trees_around_cutters = remaining_trees + 9 * persistent_data->trees_around_cutters
		// but keep in mind that trees_around_cutters is multiplied by 10
		persistent_data->trees_around_cutters =
			(remaining_trees * 10 + 9 * persistent_data->trees_around_cutters) / 10;

		// Do not destruct the last few lumberjacks
		if (site.bo->cnt_built <= site.bo->cnt_target) {
			return false;
		}

		if (site.site->get_statistics_percent() > 20) {
			return false;
		}

		// do not dismantle if there are some trees remaining
		if (remaining_trees > 5) {
			return false;
		}

		if (site.bo->stocklevel_time < game().get_gametime() - 10 * 1000) {
			site.bo->stocklevel = get_stocklevel(*site.bo);
			site.bo->stocklevel_time = game().get_gametime();
		}

		// if we need wood badly
		if (remaining_trees > 0 && site.bo->stocklevel <= 50) {
			return false;
		}

		// so finally we dismantle the lumberjac
		site.bo->last_dismantle_time = game().get_gametime();
		flags_to_be_removed.push_back(site.site->base_flag().get_position());
		if (connected_to_wh) {
			game().send_player_dismantle(*site.site);
		} else {
			game().send_player_bulldoze(*site.site);
		}

		return true;
	}

	// Wells handling
	if (site.bo->mines_water) {
		if (site.unoccupied_till + 6 * 60 * 1000 < gametime &&
		    site.site->get_statistics_percent() == 0) {
			site.bo->last_dismantle_time = gametime;
			flags_to_be_removed.push_back(site.site->base_flag().get_position());
			if (connected_to_wh) {
				game().send_player_dismantle(*site.site);
			} else {
				game().send_player_bulldoze(*site.site);
			}

			return true;
		}

		// do not consider dismantling if we are under target
		if (site.bo->last_dismantle_time + 90 * 1000 > game().get_gametime()) {
			return false;
		}

		// now we test the stocklevel and dismantle the well if we have enough water
		// but first we make sure we do not dismantle a well too soon
		// after dismantling previous one
		if (site.bo->stocklevel_time < game().get_gametime() - 5 * 1000) {
			site.bo->stocklevel = get_stocklevel(*site.bo);
			site.bo->stocklevel_time = game().get_gametime();
		}
		if (site.bo->stocklevel > 250 + productionsites.size() * 5) {  // dismantle
			site.bo->last_dismantle_time = game().get_gametime();
			flags_to_be_removed.push_back(site.site->base_flag().get_position());
			if (connected_to_wh) {
				game().send_player_dismantle(*site.site);
			} else {
				game().send_player_bulldoze(*site.site);
			}
			return true;
		}

		return false;
	}

	// Quarry handling
	if (site.bo->need_rocks) {

		if (map.find_immovables(
		       Area<FCoords>(map.get_fcoords(site.site->get_position()), 6),
		       nullptr,

		       FindImmovableAttribute(MapObjectDescr::get_attribute_id("rocks"))) == 0) {
			// destruct the building and it's flag (via flag destruction)
			// the destruction of the flag avoids that defaultAI will have too many
			// unused roads - if needed the road will be rebuild directly.
			flags_to_be_removed.push_back(site.site->base_flag().get_position());
			if (connected_to_wh) {
				game().send_player_dismantle(*site.site);
			} else {
				game().send_player_bulldoze(*site.site);
			}
			return true;
		}

		if (site.unoccupied_till + 6 * 60 * 1000 < gametime &&
		    site.site->get_statistics_percent() == 0) {
			// it is possible that there are rocks but quarry is not able to mine them
			site.bo->last_dismantle_time = game().get_gametime();
			flags_to_be_removed.push_back(site.site->base_flag().get_position());
			if (connected_to_wh) {
				game().send_player_dismantle(*site.site);
			} else {
				game().send_player_bulldoze(*site.site);
			}

			return true;
		}

		return false;
	}

	// All other SPACE_CONSUMERS without input and above target_count
	if (site.bo->inputs.empty()  // does not consume anything
	    &&
	    site.bo->production_hint == -1  // not a renewing building (forester...)
	    &&
	    site.unoccupied_till + 10 * 60 * 1000 < gametime  // > 10 minutes old
	    &&
	    site.site->can_start_working()  // building is occupied
	    &&
	    site.bo->space_consumer && !site.bo->plants_trees) {

		// if we have more buildings then target
		if ((site.bo->cnt_built - site.bo->unconnected_count) > site.bo->cnt_target) {
			if (site.bo->stocklevel_time < game().get_gametime() - 5 * 1000) {
				site.bo->stocklevel = get_stocklevel(*site.bo);
				site.bo->stocklevel_time = game().get_gametime();
			}

			if (site.site->get_statistics_percent() < 30 &&
			    site.bo->stocklevel > 100) {
				site.bo->last_dismantle_time = game().get_gametime();
				flags_to_be_removed.push_back(site.site->base_flag().get_position());
				if (connected_to_wh) {
					game().send_player_dismantle(*site.site);
				} else {
					game().send_player_bulldoze(*site.site);
				}
				return true;
			}
		}

		// a building can be dismanteld if it performs too bad, if it is not the last one
		if (site.site->get_statistics_percent() <= 10 && site.bo->cnt_built > 1) {

			flags_to_be_removed.push_back(site.site->base_flag().get_position());
			if (connected_to_wh) {
				game().send_player_dismantle(*site.site);
			} else {
				game().send_player_bulldoze(*site.site);
			}
			return true;
		}

		return false;
	}

	// buildings with inputs, checking if we can a dismantle some due to low performance
	if (!site.bo->inputs.empty() &&
		(site.bo->cnt_built - site.bo->unoccupied_count) >= 3 &&
	    site.site->can_start_working() &&
	    check_building_necessity(*site.bo, PerfEvaluation::kForDismantle, gametime)
	    	== BuildingNecessity::kNotNeeded &&
	    gametime - site.bo->last_dismantle_time > 5 * 60 * 1000 &&

	    site.bo->current_stats > site.site->get_statistics_percent() &&              // underperformer
	    (game().get_gametime() - site.unoccupied_till) > 10 * 60 * 1000) {

		site.bo->last_dismantle_time = game().get_gametime();

		flags_to_be_removed.push_back(site.site->base_flag().get_position());
		if (connected_to_wh) {
			game().send_player_dismantle(*site.site);
		} else {
			game().send_player_bulldoze(*site.site);
		}
		return true;
	}

	// remaining buildings without inputs and not supporting ones (fishers only left probably and
	// hunters)
	if (site.bo->inputs.empty() && site.bo->production_hint < 0 &&
	    site.site->can_start_working() && !site.bo->space_consumer &&
	    site.site->get_statistics_percent() < 10 &&
	    ((game().get_gametime() - site.built_time) > 10 * 60 * 1000)) {

		site.bo->last_dismantle_time = game().get_gametime();
		flags_to_be_removed.push_back(site.site->base_flag().get_position());
		if (connected_to_wh) {
			game().send_player_dismantle(*site.site);
		} else {
			game().send_player_bulldoze(*site.site);
		}
		return true;
	}

	// supporting productionsites (rangers)
	// stop/start them based on stock avaiable
	if (site.bo->production_hint >= 0) {

		if (!site.bo->plants_trees) {
			// other supporting sites, like fish breeders, gamekeepers are not dismantled at all
			return false;
		}

		// dismantling the rangers hut, but only if we have them above a target
		if (wood_policy_ == WoodPolicy::kDismantleRangers && site.bo->cnt_built > site.bo->cnt_target) {

			site.bo->last_dismantle_time = game().get_gametime();
			flags_to_be_removed.push_back(site.site->base_flag().get_position());
			if (connected_to_wh) {
				game().send_player_dismantle(*site.site);
			} else {
				game().send_player_bulldoze(*site.site);
			}
			return true;
		}

		// stopping a ranger (sometimes the policy can be kDismantleRangers,
		// but we still preserve some rangers for sure)
		if ((wood_policy_ == WoodPolicy::kStopRangers
			||
			wood_policy_ == WoodPolicy::kDismantleRangers)
			&&
			!site.site->is_stopped()) {

			game().send_player_start_stop_building(*site.site);
			return false;
		}

		const uint32_t trees_in_vicinity =
		   map.find_immovables(Area<FCoords>(map.get_fcoords(site.site->get_position()), 5),
		                       nullptr,
		                       FindImmovableAttribute(MapObjectDescr::get_attribute_id("tree")));

		// stop ranger if enough trees around regardless of policy
		if (trees_in_vicinity > 25) {
			if (!site.site->is_stopped()) {
				game().send_player_start_stop_building(*site.site);
			}
		// if not enough trees nearby, we can start them if required
		} else if ((wood_policy_ == WoodPolicy::kAllowRangers)
		 	&&
		 	site.site->is_stopped()) {
				game().send_player_start_stop_building(*site.site);
		}
	}

	return false;
}

// This function scans current situation with shipyards, ports, ships, ongoing expeditions
// and makes two decisions:
// - build a ship
// - start preparation for expedition
bool DefaultAI::marine_main_decisions() {

	if (!seafaring_economy) {
		set_taskpool_task_time(kNever, SchedulerTaskId::KMarineDecisions);
		return false;
	}

	// getting some base statistics
	player_ = game().get_player(player_number());
	uint16_t ports_count = 0;
	uint16_t shipyards_count = 0;
	uint16_t expeditions_in_prep = 0;
	uint16_t expeditions_in_progress = 0;
	bool idle_shipyard_stocked = false;

	// goes over all warehouses (these includes ports)
	for (const WarehouseSiteObserver& wh_obs : warehousesites) {
		if (wh_obs.bo->is_port) {
			ports_count += 1;
			if (Widelands::PortDock* pd = wh_obs.site->get_portdock()) {
				if (pd->expedition_started()) {
					expeditions_in_prep += 1;
				}
			}
		}
	}

	// goes over productionsites and gets status of shipyards
	for (const ProductionSiteObserver& ps_obs : productionsites) {
		if (ps_obs.bo->is_shipyard) {
			shipyards_count += 1;

			// counting stocks
			uint8_t stocked_wares = 0;
			std::vector<WaresQueue*> const warequeues = ps_obs.site->warequeues();
			size_t const nr_warequeues = warequeues.size();
			for (size_t i = 0; i < nr_warequeues; ++i) {
				stocked_wares += warequeues[i]->get_filled();
			}
			if (stocked_wares == 16 && ps_obs.site->is_stopped() && ps_obs.site->can_start_working()) {
				idle_shipyard_stocked = true;
			}
		}
	}

	// and now over ships
	for (std::list<ShipObserver>::iterator sp_iter = allships.begin(); sp_iter != allships.end();
	     ++sp_iter) {
		if (sp_iter->ship->state_is_expedition()) {
			expeditions_in_progress += 1;
		}
	}

	assert (allships.size() >= expeditions_in_progress);

	enum class FleetStatus : uint8_t {kNeedShip = 0, kEnoughShips = 1, kDoNothing = 2};

	// now we must compare ports vs ships to decide if new ship is needed or new expedition can start
	FleetStatus enough_ships = FleetStatus::kDoNothing;
	if (shipyards_count == 0 || !idle_shipyard_stocked || ports_count == 0) {
		enough_ships = FleetStatus::kDoNothing;
	} else if (allships.size() - expeditions_in_progress == 0) {
		// We always need at least one ship in transport mode
		enough_ships = FleetStatus::kNeedShip;
	} else if (persistent_data->ships_utilization > 5000) {
		// If ships utilization is too high
		enough_ships = FleetStatus::kNeedShip;
	} else {
		enough_ships = FleetStatus::kEnoughShips;
	}

	// building a ship? if yes, find a shipyard and order it to build a ship
	if (enough_ships == FleetStatus::kNeedShip) {

		for (const ProductionSiteObserver& ps_obs : productionsites) {
			if (ps_obs.bo->is_shipyard && ps_obs.site->can_start_working() &&
			    ps_obs.site->is_stopped()) {
				// make sure it is fully stocked
				// counting stocks
				uint8_t stocked_wares = 0;
				std::vector<WaresQueue*> const warequeues = ps_obs.site->warequeues();
				size_t const nr_warequeues = warequeues.size();
				for (size_t i = 0; i < nr_warequeues; ++i) {
					stocked_wares += warequeues[i]->get_filled();
				}
				if (stocked_wares < 16) {
					continue;
				}

				game().send_player_start_stop_building(*ps_obs.site);
				return true;
			}
		}
	}

	// starting an expedition? if yes, find a port and order it to start an expedition
	if (idle_shipyard_stocked &&
		persistent_data->no_more_expeditions == kFalse &&
		ports_count > 0 &&
		enough_ships == FleetStatus::kEnoughShips &&
		expeditions_in_prep == 0 &&
	    expeditions_in_progress == 0) {
			// we need to find a port
			for (const WarehouseSiteObserver& wh_obs : warehousesites) {
				if (wh_obs.bo->is_port) {
					game().send_player_start_or_cancel_expedition(*wh_obs.site);
					return true;
				}
		}
	}
	return true;
}

// This identifies ships that are waiting for command
bool DefaultAI::check_ships(uint32_t const gametime) {

	if (!seafaring_economy) {
		set_taskpool_task_time(std::numeric_limits<int32_t>::max(), SchedulerTaskId::kCheckShips);
		return false;
	}

	bool action_taken = false;

	if (!allships.empty()) {
		// iterating over ships and doing what is needed
		for (std::list<ShipObserver>::iterator i = allships.begin(); i != allships.end(); ++i) {

			const uint8_t ship_state = i->ship->get_ship_state();

			// Here we manage duration of expedition and related variables
			if (ship_state == Widelands::Ship::EXP_WAITING ||
			    ship_state == Widelands::Ship::EXP_SCOUTING ||
				ship_state == Widelands::Ship::EXP_FOUNDPORTSPACE) {

					// the function below will take care of variables like
					// - expedition_ship_
					// - expedition_start_time
					// - expected_colony_scan
					// - no_more_expeditions_
					check_ship_in_expedition(*i, gametime);

			// We are not in expedition mode (or perhaps building a colonisation port)
			// so resetting start time
			} else if (expedition_ship_ == i->ship->serial()) {
				// Obviously expedition just ended
				persistent_data->expedition_start_time = kNoExpedition;
				expedition_ship_ = kNoShip;
			}

			// only two states need an attention
			if ((i->ship->get_ship_state() == Widelands::Ship::EXP_WAITING ||
			     i->ship->get_ship_state() == Widelands::Ship::EXP_FOUNDPORTSPACE) &&
			    !i->waiting_for_command_) {
				if (gametime - i->last_command_time > 180 * 1000) {
					i->waiting_for_command_ = true;
					log("  %1d: last command for ship at %3dx%3d was %3d seconds ago, something wrong "
					    "here?...\n",
					    player_number(),
					    i->ship->get_position().x,
					    i->ship->get_position().y,
					    (gametime - i->last_command_time) / 1000);
				}
			}
			// if ships is waiting for command
			if (i->waiting_for_command_) {
				expedition_management(*i);
				action_taken = true;
			}

			// Checking utilization
			if (i->ship->get_ship_state() == Widelands::Ship::TRANSPORT) {
				// Good utilization is 10 pieces of ware onboard, to track utilization we use range 0-10000
				// to avoid float or rounding errors if integers in range 0-100
				const int16_t tmp_util = (i->ship->get_nritems() > 10) ? 10000 : i->ship->get_nritems() * 1000;
				// This number is kind of average
				persistent_data->ships_utilization = persistent_data->ships_utilization * 19 / 20 + tmp_util / 20;

				// Arithmetics check
				assert (persistent_data->ships_utilization >= 0 && persistent_data->ships_utilization <= 10000);
			}
		}
	}

	// processing marine_task_queue
	while (!marine_task_queue.empty()) {
		if (marine_task_queue.back() == kStopShipyard) {
			// iterate over all production sites searching for shipyard
			for (std::list<ProductionSiteObserver>::iterator site = productionsites.begin();
			     site != productionsites.end();
			     ++site) {
				if (site->bo->is_shipyard) {
					if (!site->site->is_stopped()) {
						game().send_player_start_stop_building(*site->site);
					}
				}
			}
		}

		if (marine_task_queue.back() == kReprioritize) {
			for (std::list<ProductionSiteObserver>::iterator site = productionsites.begin();
			     site != productionsites.end();
			     ++site) {
				if (site->bo->is_shipyard) {
					for (uint32_t k = 0; k < site->bo->inputs.size(); ++k) {
						game().send_player_set_ware_priority(
						   *site->site, wwWARE, site->bo->inputs.at(k), HIGH_PRIORITY);
					}
				}
			}
		}

		marine_task_queue.pop_back();
	}

	if (action_taken) {
		set_taskpool_task_time(gametime + kShipCheckInterval, SchedulerTaskId::kCheckShips);
	}
	return true;
}

/**
 * This is part of check_ships() function separated due to readibility purpuses
 */
void DefaultAI::check_ship_in_expedition(ShipObserver& so, uint32_t const gametime) {
	// consistency check
	assert (expedition_ship_ == so.ship->serial() || expedition_ship_ == kNoShip);

	// This is obviously new expedition
	if (expedition_ship_ == kNoShip) {
		assert (persistent_data->expedition_start_time == kNoExpedition);
		persistent_data->expedition_start_time = gametime;
		expedition_ship_ = so.ship->serial();

	// Already known expedition, all we do now, is decreasing persistent_data->colony_scan_area
	// based on lapsed time
	} else if (gametime - persistent_data->expedition_start_time < kExpeditionMaxDuration) {
		assert (persistent_data->expedition_start_time > kNoExpedition);
		// remaining_time is a percent so in range 0-100
		const uint32_t remaining_time
			= 100 - ((gametime - persistent_data->expedition_start_time) / (kExpeditionMaxDuration / 100));
		assert (remaining_time <= 100);

		// We calculate expected value and actual value (persistent_data->colony_scan_area
		// is changed only when needed)
		const uint32_t expected_colony_scan = kColonyScanMinArea
			+
			(kColonyScanStartArea - kColonyScanMinArea) * remaining_time / 100;
		assert (expected_colony_scan >= kColonyScanMinArea
			&&
			expected_colony_scan <= kColonyScanStartArea);

		// So changing it if needed
		if (expected_colony_scan < persistent_data->colony_scan_area) {
			persistent_data->colony_scan_area = expected_colony_scan;
		}

	// Expedition overdue. Setting no_more_expeditions = true
	// But we do not cancel it, the code for cancellation does not work properly now
	// TODO(unknown): - expedition code for cancellation needs to be fixed and afterwareds
	// AI can be changed to cancel overdue expedition
	} else if (gametime - persistent_data->expedition_start_time >= kExpeditionMaxDuration) {
		assert (persistent_data->expedition_start_time > 0);
		persistent_data->colony_scan_area = kColonyScanMinArea;
		persistent_data->no_more_expeditions = kTrue;
	}
}

/**
 * checks the first mine in list, takes care if it runs out of
 * resources and finally reenqueues it at the end of the list.
 *
 * \returns true, if something was changed.
 */
bool DefaultAI::check_mines_(uint32_t const gametime) {
	if (mines_.empty()) {
		return false;
	}

	// Reorder and set new values; - due to returns within the function
	mines_.push_back(mines_.front());
	mines_.pop_front();

	// Get link to productionsite that should be checked
	ProductionSiteObserver& site = mines_.front();

	const bool connected_to_wh = !site.site->get_economy()->warehouses().empty();

	// first get rid of mines that are missing workers for some time (6 minutes),
	// released worker (if any) can be usefull elsewhere !
	if (site.built_time + 6 * 60 * 1000 < gametime && !site.site->can_start_working()) {
		flags_to_be_removed.push_back(site.site->base_flag().get_position());
		if (connected_to_wh) {
			game().send_player_dismantle(*site.site);
		} else {
			game().send_player_bulldoze(*site.site);
		}
		return true;
	}

	// to avoid problems with uint underflow, we discourage considerations below
	if (gametime < 10 * 60 * 1000) {
		return false;
	}

	// if mine is working, doing nothing
	if (site.no_resources_since > gametime - 5 * 60 * 1000) {
		return false;
	}

	// Check whether building is enhanceable. If yes consider an upgrade.
	const DescriptionIndex enhancement = site.site->descr().enhancement();
	bool has_upgrade = false;
	if (enhancement != INVALID_INDEX) {
		if (player_->is_building_type_allowed(enhancement)) {
			has_upgrade = true;
		}
	}

	// every type of mine has minimal number of mines that are to be preserved
	// (we will not dismantle even if there are no mineable resources left for this level of mine
	// and output is not needed)
	bool forcing_upgrade = false;
	const uint16_t minimal_mines_count = (site.bo->produces_building_material) ? 2 : 1;
	if (has_upgrade &&
		mines_per_type[site.bo->mines].total_count() <= minimal_mines_count) {
		forcing_upgrade = true;
	}


	// dismantling a mine
	if (!has_upgrade) { // if no upgrade, now
		flags_to_be_removed.push_back(site.site->base_flag().get_position());
		if (connected_to_wh) {
			game().send_player_dismantle(*site.site);
		} else {
			game().send_player_bulldoze(*site.site);
		}
		site.bo->construction_decision_time = gametime;
		return true;
	// if having an upgrade, after half hour
	} else if (site.no_resources_since < gametime - 30 * 60 * 1000 && !forcing_upgrade) {
		flags_to_be_removed.push_back(site.site->base_flag().get_position());
		if (connected_to_wh) {
			game().send_player_dismantle(*site.site);
		} else {
			game().send_player_bulldoze(*site.site);
		}
		site.bo->construction_decision_time = gametime;
		return true;
	}

	// if we are here, a mine is upgradeable

	// if we don't need the output, and we have other buildings of the same type, the function returns
	// and building will be dismantled later.
	check_building_necessity(*site.bo, PerfEvaluation::kForDismantle, gametime);
	if (site.bo->max_needed_preciousness == 0 && !forcing_upgrade) {
		return false;
	}

	// again similarly, no upgrading if not connected, other parts of AI will dismantle it,
	// or connect to a warehouse
	if (!connected_to_wh) {
		return false;
	}

	// don't upgrade now if other mines of the same type are right now in construction
	if (mines_per_type[site.bo->mines].in_construction > 0) {
		return false;
	}

	bool changed = false;

	// first exclude possibility there are enhancements in construction or unoccupied_count
	const BuildingDescr& bld = *tribe_->get_building_descr(enhancement);
	BuildingObserver& en_bo = get_building_observer(bld.name().c_str());

	// Make sure we do not exceed limit given by AI mode
	if (en_bo.aimode_limit_status() == AiModeBuildings::kAnotherAllowed) {

		// if it is too soon for enhancement
		if (gametime - en_bo.construction_decision_time >= kBuildingMinInterval) {
			// now verify that there are enough workers
			if (site.site->has_workers(enhancement, game())) {  // enhancing
				game().send_player_enhance_building(*site.site, enhancement);
				if (site.bo->max_needed_preciousness == 0) {
					assert (mines_per_type[site.bo->mines].total_count() <= minimal_mines_count);
				}
				if (mines_per_type[site.bo->mines].total_count() > minimal_mines_count) {
					assert(site.bo->max_needed_preciousness > 0);
				}
				en_bo.construction_decision_time = gametime;
				changed = true;
			}
		}
	}

	return changed;
}

// this count ware as hints
uint32_t DefaultAI::get_stocklevel_by_hint(size_t hintoutput) {
	uint32_t count = 0;
	DescriptionIndex wt(hintoutput);
	for (EconomyObserver* observer : economies) {
		// Don't check if the economy has no warehouse.
		if (observer->economy.warehouses().empty()) {
			continue;
		}

		count += observer->economy.stock_ware(wt);
	}

	return count;
}

// this receives an building observer and have to decide if new/one of
// current buildings of this type is needed
// This is core of construct_building() function
// This is run once when construct_building() is run, or when considering
// dismantle
BuildingNecessity DefaultAI::check_building_necessity(BuildingObserver& bo,
										const PerfEvaluation purpose,
										const uint32_t gametime) {

	// Very first we finds if AI is allowed to build such building due to its mode
	if (purpose == PerfEvaluation::kForConstruction &&
		bo.aimode_limit_status() !=  AiModeBuildings::kAnotherAllowed) {
		return BuildingNecessity::kForbidden;
	}

	// First we deal with training sites, they are separate category
	if (bo.type == BuildingObserver::Type::kTrainingsite) {

		bo.primary_priority = 0;
		if (bo.aimode_limit_status() != AiModeBuildings::kAnotherAllowed) {
			return BuildingNecessity::kNotNeeded;
		} else if (ts_without_trainers_ || (ts_basic_const_count_ + ts_advanced_const_count_) > 0) {
			return BuildingNecessity::kNotNeeded;
		} else if (bo.prohibited_till > gametime) {
			return BuildingNecessity::kNotNeeded;
		} else if (bo.build_material_shortage) {
			return BuildingNecessity::kNotNeeded;
		}

		// It seems we might need it after all
		bo.primary_priority = -30;

		if (bo.forced_after < gametime && bo.total_count() == 0) {
			bo.primary_priority += 50;
		}

		// If we are close to enemy (was seen in last 15 minutes)
		if (enemy_last_seen_ < gametime && enemy_last_seen_ + 15 * 60 * 1000 > gametime) {
			bo.primary_priority += 10;
		}

		// We build one trainig site per X military sites
		// with some variations, of course
		bo.primary_priority += static_cast<int32_t>(militarysites.size() + productionsites.size())
			- 50 * (ts_basic_count_ + ts_advanced_count_);

		// We prefer basic trainingsites and sites with lower count
		if (bo.trainingsite_type == TrainingSiteType::kBasic) {
			bo.primary_priority += 1;
		}
		bo.primary_priority -= 2 * bo.total_count();

		// Special bonus for very first site of type
		if (bo.total_count() == 0) {
			bo.primary_priority += 30;
		}

		if (bo.primary_priority > 0) {
			return BuildingNecessity::kNeeded;
		} else {
			return BuildingNecessity::kNotNeeded;
		}
	}

	// Let deal with productionsites now
	// First we iterate over outputs of building, count warehoused stock
	// and deciding if we have enough on stock (in warehouses)
	bo.max_preciousness = 0;
	bo.max_needed_preciousness = 0;

	for (uint32_t m = 0; m < bo.outputs.size(); ++m) {
		DescriptionIndex wt(static_cast<size_t>(bo.outputs.at(m)));

		uint16_t target = tribe_->get_ware_descr(wt)->default_target_quantity(tribe_->name()) / 3;
		// at least  1
		target = std::max<uint16_t>(target, 1);

		uint16_t preciousness = wares.at(bo.outputs.at(m)).preciousness;
		if (preciousness < 1) { // it seems there are wares with 0 preciousness
			preciousness = 1; // (no entry in conf files?). But we need positive value here
		}

		if (get_warehoused_stock(wt) < target) {
			if (bo.max_needed_preciousness < preciousness) {
				bo.max_needed_preciousness = preciousness;
			}
		}

		if (bo.max_preciousness < preciousness) {
			bo.max_preciousness = preciousness;
		}
	}

	if (!bo.outputs.empty()) {
		assert (bo.max_preciousness > 0);
	}

	// This flag is to be used when buildig is forced. AI will not build another building when
	// a substitution exists. F.e. mines or pairs like tavern-inn
	// To skip unnecessary calculation, we calculate this only if we have 0 count of the buildings
	bool has_substitution_building = false;
	if (bo.total_count() == 0 &&
		 bo.upgrade_substitutes &&
		 bo.type == BuildingObserver::Type::kProductionsite) {
		const DescriptionIndex enhancement = bo.desc->enhancement();
		BuildingObserver& en_bo
			= get_building_observer(tribe_->get_building_descr(enhancement)->name().c_str());
		if (en_bo.total_count() > 0) {
			has_substitution_building = true;
		}
	}
	if (bo.total_count() == 0 && bo.type == BuildingObserver::Type::kMine) {
		if (mines_per_type[bo.mines].in_construction + mines_per_type[bo.mines].finished > 0) {
			has_substitution_building = true;
		}
	}

	// Some buildings are upgraded to ones that does not produce current output, so we need to have
	// two of current buildings to have at least one left after one of them is upgraded
	// Logic is: after 30th minute we need second building if there is no enhanced building yet,
	// and after 90th minute we want second building unconditionally
	bool needs_second_for_upgrade = false;
	if (gametime > 30 * 60 * 1000 &&
		bo.cnt_built == 1 &&
		bo.cnt_under_construction == 0 &&
		bo.upgrade_extends &&
		!bo.upgrade_substitutes &&
		bo.type == BuildingObserver::Type::kProductionsite) {
			const DescriptionIndex enhancement = bo.desc->enhancement();
			BuildingObserver& en_bo
				= get_building_observer(tribe_->get_building_descr(enhancement)->name().c_str());
			if ((gametime > 30 * 60 * 1000 && en_bo.total_count() == 0) ||
			 	gametime > 90 * 60 * 1000) {
					// We fake this
					bo.max_needed_preciousness = bo.max_preciousness;
					needs_second_for_upgrade = true;
			}
	}

	// This function is going to say if a building is needed. But there is a 'new_buildings_stop_'
	// flag that should be obeyed, but sometimes can be ignored.
	// So we can have two types of needed: kNeeded and KNeededPending
	// below we define which one will be returned if building is 'needed'
	BuildingNecessity needed_type = BuildingNecessity::kNeeded;
	if (new_buildings_stop_) {
		needed_type = BuildingNecessity::kNeededPending;
		if (gametime < 15 * 60 * 1000) {
			; // no exemption here within first 15 minutes
		} else if (gametime < 25 * 60 * 1000) { // exemption after 15 minutes - 1 building allowed

			if (bo.type == BuildingObserver::Type::kMine) {
				if (mines_per_type[bo.mines].in_construction + mines_per_type[bo.mines].finished == 0) {
					needed_type = BuildingNecessity::kNeeded;
				}
			}
			if (bo.type == BuildingObserver::Type::kProductionsite) {
				if (bo.produces_building_material || bo.max_needed_preciousness >= 10) {
					if (bo.total_count() == 0) {
						needed_type = BuildingNecessity::kNeeded;
					}
				}
			}
		} else { // exemption after 25 minutes - 2 buildings allowed
			if (bo.type == BuildingObserver::Type::kMine) {
				if (mines_per_type[bo.mines].in_construction + mines_per_type[bo.mines].finished <= 1) {
					needed_type = BuildingNecessity::kNeeded;
				}
			}
			if (bo.type == BuildingObserver::Type::kProductionsite) {
				if (bo.produces_building_material || bo.max_needed_preciousness >= 10) {
					if (bo.total_count() <= 1) {
						needed_type = BuildingNecessity::kNeeded;
					}
				}
			}
		}
	}

	// And finally the 'core' of this function
	// First deal with construction of new sites
	if (purpose == PerfEvaluation::kForConstruction) {
		if (bo.forced_after < gametime && bo.total_count() == 0 && !has_substitution_building) {
			bo.max_needed_preciousness = bo.max_preciousness;
			return BuildingNecessity::kForced;
		} else if (bo.prohibited_till > gametime) {
			return BuildingNecessity::kForbidden;
		} else if (bo.is_hunter || bo.is_fisher) {

			if (bo.max_needed_preciousness == 0) {
				return BuildingNecessity::kNotNeeded;
			} else if (bo.cnt_under_construction + bo.unoccupied_count > 0) {
				return BuildingNecessity::kForbidden;
			} else if (bo.total_count() > 0 && new_buildings_stop_) {
				return BuildingNecessity::kForbidden;
			} else {
				return BuildingNecessity::kNeeded;
			}
		} else if (bo.need_trees) {
			if (bo.total_count() > 1 && (bo.cnt_under_construction + bo.unoccupied_count > 0)) {
				return BuildingNecessity::kForbidden;
			}
			bo.cnt_target =
					   3 + static_cast<int32_t>(mines_.size() + productionsites.size()) / 20;

			// adjusting/decreasing based on cnt_limit_by_aimode
			bo.cnt_target = limit_cnt_target(bo.cnt_target, bo.cnt_limit_by_aimode);

			// for case the wood is not needed yet, to avoid inconsistency later on
			bo.max_needed_preciousness = bo.max_preciousness;

			if (bo.total_count() < bo.cnt_target) {
				return BuildingNecessity::kNeeded;
			} else {
				return BuildingNecessity::kAllowed;
			}
		} else if (bo.plants_trees) {

			bo.cnt_target =
				   2 +
				   static_cast<int32_t>(mines_.size() + productionsites.size()) / 40;

			// adjusting/decreasing based on cnt_limit_by_aimode
			bo.cnt_target = limit_cnt_target(bo.cnt_target, bo.cnt_limit_by_aimode);

			if (wood_policy_ != WoodPolicy::kAllowRangers) {
				return BuildingNecessity::kForbidden;
			}
			// 150 corresponds to 15 trees
			if (persistent_data->trees_around_cutters < 150) {
				bo.cnt_target *= 4;
			}
			if (bo.total_count() > 1 && (bo.cnt_under_construction + bo.unoccupied_count > 0)) {
				return BuildingNecessity::kForbidden;
			} else if (bo.total_count() > bo.cnt_target) {
				return BuildingNecessity::kForbidden;
			}
			return BuildingNecessity::kNeeded;
		} else if (bo.need_rocks && bo.cnt_under_construction + bo.unoccupied_count == 0) {
			bo.max_needed_preciousness = bo.max_preciousness; // even when rocks are not needed
			return BuildingNecessity::kAllowed;
		} else if (bo.production_hint >= 0 && bo.cnt_under_construction + bo.unoccupied_count == 0) {
			return BuildingNecessity::kAllowed;
		} else if (bo.cnt_under_construction + bo.unoccupied_count > 0 && bo.max_needed_preciousness < 10) {
			return BuildingNecessity::kForbidden;
		} else if (bo.cnt_under_construction + bo.unoccupied_count > 0 && gametime < 30 * 60 * 1000) {
			return BuildingNecessity::kForbidden;
		} else if (bo.cnt_under_construction + bo.unoccupied_count > 1) {
			return BuildingNecessity::kForbidden; // for preciousness>=10 and after 30 min
		} else if (bo.type == BuildingObserver::Type::kMine) {
			if ((mines_per_type[bo.mines].in_construction + mines_per_type[bo.mines].finished) == 0) {
				// unless a mine is prohibited, we want to have at least one of the kind
				bo.max_needed_preciousness = bo.max_preciousness;
				return BuildingNecessity::kNeeded;
			} else if (((mines_per_type[bo.mines].in_construction + mines_per_type[bo.mines].finished)
				==
				1) && bo.produces_building_material) {
					bo.max_needed_preciousness = bo.max_preciousness;
					return BuildingNecessity::kNeeded;
			}
			if (bo.max_needed_preciousness == 0) {
				return BuildingNecessity::kNotNeeded;
			}
			if (bo.current_stats < 40) {
				return BuildingNecessity::kForbidden;
			}
			assert (bo.last_building_built != kNever);
			if (gametime < bo.last_building_built + 3 * 60 * 1000) {
				return BuildingNecessity::kForbidden;
			}
			return needed_type;
		} if (bo.max_needed_preciousness > 0) {
			if (bo.cnt_under_construction + bo.unoccupied_count > 0) {
				assert (bo.cnt_under_construction + bo.unoccupied_count == 1);
				assert (bo.max_needed_preciousness >= 10 || bo.produces_building_material);
				assert (gametime >= 25 * 60 * 1000);
			}

			// First 'if' is special support for hardwood producers (to have 2 of them)
			if (bo.produces_building_material && bo.total_count() <= 1 && bo.current_stats > 10) {
				return BuildingNecessity::kNeeded;
			} else if (bo.inputs.empty()) {
				return needed_type;
			} else if (bo.total_count() == 0) {
				return needed_type;
			} else if (bo.current_stats > 10 + 70 / bo.outputs.size()) {
				assert (bo.last_building_built != kNever);
				if (gametime < bo.last_building_built + 10 * 60 * 1000) {
					// Previous building built less then 10 minutes ago
					// Wait a bit, perhaps average utilization will drop down in the meantime
					return BuildingNecessity::kNeededPending;
				} else {
					return needed_type;
				}
			} else if (needs_second_for_upgrade) {
				return needed_type;
			} else {
				return BuildingNecessity::kForbidden;
			}
		} else if (bo.is_shipyard) {
			return BuildingNecessity::kAllowed;
		} else  if (bo.max_needed_preciousness == 0) {
			return BuildingNecessity::kNotNeeded;
		} else {
			return BuildingNecessity::kForbidden;
		}
	} else if (purpose == PerfEvaluation::kForDismantle) { // now for dismantling
		// never dismantle last building (a care should be taken elsewhere)
		assert (bo.total_count() > 0);
		if (bo.total_count() == 1) {
			return BuildingNecessity::kNeeded;
		} else if (bo.max_preciousness >= 10 && bo.total_count() == 2) {
			return BuildingNecessity::kNeeded;
		} else if (bo.current_stats > (10 + 70 / bo.outputs.size()) / 2) {
			return BuildingNecessity::kNeeded;
		} else {
			return BuildingNecessity::kNotNeeded;
		}
	}
	NEVER_HERE();
}

// Now we can prohibit some militarysites, based on size, the goal is not to
// exhaust AI resources on the beginning of the game
// We count bigger buildings, medium ones get 1 points, big ones 2 points
// and we force some proportion to the number of military sites
// sidenote: function can return kNotNeeded, but it means 'not allowed'
BuildingNecessity DefaultAI::check_building_necessity(const uint8_t size,
										const uint32_t gametime) {

	assert (militarysites.size() ==  msites_built());
	// logically size of militarysite must in between 1 and 3 (including)
	assert (size >= BaseImmovable::SMALL && size <= BaseImmovable::BIG);

	if (size == BaseImmovable::SMALL) { // this function is intended for medium and bigger sites
		return BuildingNecessity::kAllowed;
	}

	uint32_t const big_buildings_score
		= msites_per_size[2].in_construction
		+ msites_per_size[2].finished
		+ msites_per_size[3].in_construction * 2
		+ msites_per_size[3].finished * 2;

	const uint32_t msites_total = msites_built() + msites_in_constr();

	// this is final proportion of big_buildings_score / msites_total
	// two exeptions:
	// if enemy nearby - can be higher
	// for early game - must be lower
	uint32_t limit = (msites_built() + msites_in_constr()) * 2 / 3;

	// exemption first
	if (militarysites.size() > 3 && vacant_mil_positions_ == 0 && msites_in_constr() == 0) {
		return BuildingNecessity::kAllowed; // it seems the expansion is stuck so we allow big buildings
	} else if (gametime > enemy_last_seen_ &&
		gametime < enemy_last_seen_ + 30 * 60 * 1000 &&
		mines_.size() > 2) { // if enemies were nearby in last 30 minutes
			// we allow more big buidings
			limit *= 2;
	} else if (msites_total < persistent_data->ai_personality_early_militarysites) {
		// for the beginning of the game (first 30 military sites)
		limit = limit * msites_total / persistent_data->ai_personality_early_militarysites;
	}

	if (big_buildings_score + size - 1  > limit) {
		return BuildingNecessity::kNotNeeded;
	} else {
		return BuildingNecessity::kAllowed;
	}
}

// counts produced output on stock
// if multiple outputs, it returns lowest value
uint32_t DefaultAI::get_stocklevel(BuildingObserver& bo) {
	uint32_t count = std::numeric_limits<uint32_t>::max();

	if (!bo.outputs.empty()) {
		for (EconomyObserver* observer : economies) {
			// Don't check if the economy has no warehouse.
			if (observer->economy.warehouses().empty()) {
				continue;
			}

			for (uint32_t m = 0; m < bo.outputs.size(); ++m) {
				DescriptionIndex wt(static_cast<size_t>(bo.outputs.at(m)));
				if (count > observer->economy.stock_ware(wt)) {
					count = observer->economy.stock_ware(wt);
				}
			}
		}
	}

	return count;
}

// counts produced output on stock
// if multiple outputs, it returns lowest value
uint32_t DefaultAI::get_stocklevel(Widelands::DescriptionIndex wt) {
	uint32_t count = 0;

	for (EconomyObserver* observer : economies) {
		// Don't check if the economy has no warehouse.
		if (observer->economy.warehouses().empty()) {
			continue;
		}
		count += observer->economy.stock_ware(wt);
	}

	return count;
}

// counts produced output in warehouses (only)
// perhaps it will be able to replace get_stocklevel
uint32_t DefaultAI::get_warehoused_stock(DescriptionIndex wt) {
	uint32_t count = 0;

	for (std::list<WarehouseSiteObserver>::iterator i = warehousesites.begin();
	     i != warehousesites.end();
	     ++i) {
		count += i->site->get_wares().stock(wt);
	}

	return count;
}

// this just counts free positions in military and training sites
void DefaultAI::count_military_vacant_positions() {
	// counting vacant positions
	vacant_mil_positions_ = 0;
	for (TrainingSiteObserver tso : trainingsites) {
		vacant_mil_positions_ += 10 * (tso.site->soldier_capacity() - tso.site->stationed_soldiers().size());
		vacant_mil_positions_ += (tso.site->can_start_working()) ? 0 : 10;
	}
	for (MilitarySiteObserver mso : militarysites) {
		vacant_mil_positions_ += mso.site->soldier_capacity() - mso.site->stationed_soldiers().size();
	}
}

// this function only check with trainingsites
// manipulates input queues and soldier capacity
bool DefaultAI::check_trainingsites(uint32_t gametime) {

	if (trainingsites.empty()) {
		set_taskpool_task_time(
			gametime + 2 * kTrainingSitesCheckInterval, SchedulerTaskId::kCheckTrainingsites);
		return false;
	}

	trainingsites.push_back(trainingsites.front());
	trainingsites.pop_front();

	TrainingSite* ts = trainingsites.front().site;
	TrainingSiteObserver& tso = trainingsites.front();

	const DescriptionIndex enhancement = ts->descr().enhancement();

	if (enhancement != INVALID_INDEX && ts_without_trainers_ == 0 && mines_.size() > 3 &&
	    (ts_basic_const_count_ + ts_advanced_const_count_) == 0 && ts_advanced_count_ > 0) {

		if (player_->is_building_type_allowed(enhancement)) {
			game().send_player_enhance_building(*tso.site, enhancement);
		}
	}

	// changing capacity to 0 - this will happen only once.....
	if (tso.site->soldier_capacity() > 1) {
		game().send_player_change_soldier_capacity(*ts, - tso.site->soldier_capacity());
		return true;
	}

	// reducing ware queues
	// - for armours and weapons to 1
	// - for others to 6
	std::vector<WaresQueue*> const warequeues1 = tso.site->warequeues();
	size_t nr_warequeues = warequeues1.size();
	for (size_t i = 0; i < nr_warequeues; ++i) {

		// if it was decreased yet
		if (warequeues1[i]->get_max_fill() <= 1) {
			continue;}

		// now modifying max_fill of armors and weapons
		for (std::string pattern : armors_and_weapons) {

			if (tribe_->get_ware_descr(warequeues1[i]->get_ware())->name().find(pattern) != std::string::npos) {
				if (warequeues1[i]->get_max_fill() > 1) {
					game().send_player_set_ware_max_fill(*ts, warequeues1[i]->get_ware(), 1);
					continue;
				}
			}
		}
	}

	// changing priority if basic
	if (tso.bo->trainingsite_type == TrainingSiteType::kBasic) {
		for (uint32_t k = 0; k < tso.bo->inputs.size(); ++k) {
			game().send_player_set_ware_priority(
			   *ts, wwWARE, tso.bo->inputs.at(k), HIGH_PRIORITY);
		}
	}

	// if soldier capacity is set to 0, we need to find out if the site is
	// supplied enough to incrase the capacity to 1
	if (tso.site->soldier_capacity() == 0) {

		// First subsitute wares
		int32_t filled = 0;
		// We call a soldier to a trainingsite only if it is stocked. Shortage is deficit of wares
		// Generally we accept shortage 1, but if training is stalled (no trained soldier in last 1 minutes)
		// we can accept also shortage up to 3
		int32_t shortage = 0;
		std::vector<WaresQueue*> const warequeues2 = tso.site->warequeues();
		nr_warequeues = warequeues2.size();
		for (size_t i = 0; i < nr_warequeues; ++i) {
			if (tso.bo->substitute_inputs.count(warequeues2[i]->get_ware()) > 0) {
				filled += warequeues2[i]->get_filled();
			}
		}
		if (filled < 5) {
			shortage += 5 - filled;
		}

		// checking non subsitutes
		for (size_t i = 0; i < nr_warequeues; ++i) {
			if (tso.bo->substitute_inputs.count(warequeues2[i]->get_ware()) == 0) {
				const uint32_t required_amount
				 =
				 (warequeues2[i]->get_max_fill() < 5) ? warequeues2[i]->get_max_fill() : 5;
				if (warequeues2[i]->get_filled() < required_amount) {
					shortage += required_amount - warequeues2[i]->get_filled();
				}
			}
		}

		// Has any soldier been trained up to now?
		if (gametime > 10 * 60 * 1000 && persistent_data->last_soldier_trained < gametime) {
			if (persistent_data->last_soldier_trained + 10 * 60 * 1000 < gametime) {
				if (shortage <= 3) {
					game().send_player_change_soldier_capacity(*ts, 1);
				}
			} else {
				if (shortage <= 1) {
					game().send_player_change_soldier_capacity(*ts, 1);
				}
			}
		// or this can be very first soldier to be trained
		} else if (shortage <= 3) {
			game().send_player_change_soldier_capacity(*ts, 1);
		}

	}

	ts_without_trainers_ = 0;  // zeroing
	for (std::list<TrainingSiteObserver>::iterator site = trainingsites.begin();
	     site != trainingsites.end();
	     ++site) {

		if (!site->site->can_start_working()) {
			ts_without_trainers_ += 1;
		}
	}
	return true;
}

/**
 * Updates the first military building in list and reenques it at the end of
 * the list afterwards. If a militarysite is in secure area but holds more than
 * one soldier, the number of stationed soldiers is decreased. If the building
 * is near a border, the number of stationed soldiers is maximized
 *
 * \returns true if something was changed
 */
bool DefaultAI::check_militarysites(uint32_t gametime) {

	// Only useable, if defaultAI owns at least one militarysite
	if (militarysites.empty()) {
		return false;
	}

	// Check next militarysite
	bool changed = false;
	Map& map = game().map();
	MilitarySite* ms = militarysites.front().site;
	MilitarySiteObserver& mso = militarysites.front();
	uint32_t const vision = ms->descr().vision_range();
	FCoords f = map.get_fcoords(ms->get_position());
	// look if there are any enemies building
	FindNodeEnemiesBuilding find_enemy(player_, game());

	// first we make sure there is no enemy at all
	if (map.find_fields(Area<FCoords>(f, vision + 4), nullptr, find_enemy) == 0) {

		mso.enemies_nearby = false;

		// If no enemy in sight - decrease the number of stationed soldiers
		// as long as it is > 1 - BUT take care that there is a warehouse in the
		// same economy where the thrown out soldiers can go to.

		if (ms->economy().warehouses().size()) {
			uint32_t const j = ms->soldier_capacity();

			if (MilitarySite::kPrefersRookies != ms->get_soldier_preference()) {
				game().send_player_militarysite_set_soldier_preference(
				   *ms, MilitarySite::kPrefersRookies);
			} else if (j > 1) {
				game().send_player_change_soldier_capacity(*ms, (j > 2) ? -2 : -1);
			}
			// if the building is in inner land and other militarysites still
			// hold the miliary influence of the field, consider to destruct the
			// building to free some building space.
			else {
				// treat this field like a buildable and write military info to it.
				BuildableField bf(f);
				update_buildable_field(bf, vision, true);
				const int32_t size_penalty = ms->get_size() - 1;
				FindNodeAllyOwned find_ally(player_, game(), player_number());
				const int32_t allyOwnedFields =
				   map.find_fields(Area<FCoords>(f, vision), nullptr, find_ally);

				int16_t score = 0;
				score += (bf.area_military_capacity > 6);
				score += (bf.area_military_capacity > 22);
				score += (bf.area_military_presence > 4);
				score += (bf.military_loneliness < (180 + persistent_data->ai_personality_military_loneliness));
				score += (bf.military_stationed > 2);
				score -= size_penalty;
				score += ((bf.unowned_land_nearby + allyOwnedFields) < 10);

				if (score >= 4) {
					if (ms->get_playercaps() & Widelands::Building::PCap_Dismantle) {
						flags_to_be_removed.push_back(ms->base_flag().get_position());
						game().send_player_dismantle(*ms);
						military_last_dismantle_ = game().get_gametime();
					} else {
						game().send_player_bulldoze(*ms);
						military_last_dismantle_ = game().get_gametime();
					}
				}
			}
		}
	} else {

		uint32_t unused1 = 0;
		uint16_t unused2 = 0;

		mso.enemies_nearby = false;

		// yes enemy is nearby, but still we must distinguish whether
		// he is accessible (over the land)
		if (other_player_accessible(
		       vision + 4, &unused1, &unused2, ms->get_position(), WalkSearch::kEnemy)) {

			uint32_t const total_capacity = ms->max_soldier_capacity();
			uint32_t const target_capacity = ms->soldier_capacity();

			game().send_player_change_soldier_capacity(*ms, total_capacity - target_capacity);
			changed = true;

			// and also set preference to Heroes
			if (MilitarySite::kPrefersHeroes != ms->get_soldier_preference()) {
				game().send_player_militarysite_set_soldier_preference(
				   *ms, MilitarySite::kPrefersHeroes);
				changed = true;
			}

			mso.enemies_nearby = true;
			enemy_last_seen_ = gametime;
		} else {  // otherwise decrease soldiers
			uint32_t const j = ms->soldier_capacity();

			if (MilitarySite::kPrefersRookies != ms->get_soldier_preference()) {
				game().send_player_militarysite_set_soldier_preference(
				   *ms, MilitarySite::kPrefersRookies);
			} else if (j > 1) {
				game().send_player_change_soldier_capacity(*ms, (j > 2) ? -2 : -1);
			}
		}
	}

	// reorder:;
	militarysites.push_back(militarysites.front());
	militarysites.pop_front();
	return changed;
}

/**
 * This function takes care about the unowned and opposing territory and
 * recalculates the priority for non-military buildings
 * The goal is to minimize losses when territory is lost
 *
 * \arg bf   = BuildableField to be checked
 * \arg prio = priority until now.
 *
 * \returns the recalculated priority
 */
int32_t DefaultAI::recalc_with_border_range(const BuildableField& bf, int32_t prio) {

	// no change when priority is not positive number
	if (prio <= 0) {
		return prio;
	}

	if (bf.enemy_nearby || bf.near_border) {
		prio /= 2;
	}

	// if unowned territory nearby
	prio -= bf.unowned_land_nearby / 4;

	// further decrease the score if enemy nearby
	if (bf.enemy_nearby) {
		prio -= 10;
	}

	// and if close (up to 2 fields away) from border
	if (bf.near_border) {
		prio -= 10;
		if (spots_ < kSpotsEnough) {
			prio +=  3 * (spots_ - kSpotsEnough);
		}
	}

	return prio;
}
// for buildable field, it considers effect of building of type bo on position coords
void DefaultAI::consider_productionsite_influence(BuildableField& field,
                                                  Coords coords,
                                                  const BuildingObserver& bo) {
	if (bo.space_consumer && !bo.plants_trees &&
	    game().map().calc_distance(coords, field.coords) < 8) {
		++field.space_consumers_nearby;
	}

	for (size_t i = 0; i < bo.inputs.size(); ++i) {
		++field.consumers_nearby.at(bo.inputs.at(i));
	}

	for (size_t i = 0; i < bo.outputs.size(); ++i) {
		++field.producers_nearby.at(bo.outputs.at(i));
	}

	if (bo.production_hint >= 0) {
		++field.supporters_nearby.at(bo.production_hint);
	}

	if (bo.plants_trees) {
		++field.rangers_nearby;
	}
}

/// \returns the economy observer containing \arg economy
EconomyObserver* DefaultAI::get_economy_observer(Economy& economy) {
	for (std::list<EconomyObserver*>::iterator i = economies.begin(); i != economies.end(); ++i)
		if (&(*i)->economy == &economy)
			return *i;

	economies.push_front(new EconomyObserver(economy));
	return economies.front();
}

// \returns the building observer
BuildingObserver& DefaultAI::get_building_observer(char const* const name) {
	if (tribe_ == nullptr) {
		late_initialization();
	}

	for (BuildingObserver& bo : buildings_) {
		if (!strcmp(bo.name, name)) {
			return bo;
		}
	}

	throw wexception("Help: I (player %d / tribe %s) do not know what to do with a %s",
	                 player_number(),
	                 tribe_->name().c_str(),
	                 name);
}

// this is called whenever we gain ownership of a PlayerImmovable
void DefaultAI::gain_immovable(PlayerImmovable& pi, const bool found_on_load) {
	if (upcast(Building, building, &pi)) {
		gain_building(*building, found_on_load);
	} else if (upcast(Flag const, flag, &pi)) {
		new_flags.push_back(flag);
	} else if (upcast(Road const, road, &pi)) {
		roads.push_front(road);
	}
}

// this is called whenever we gain ownership of a Ship
void DefaultAI::gain_ship(Ship& ship, NewShip type) {

	allships.push_back(ShipObserver());
	allships.back().ship = &ship;
	if (game().get_gametime() % 2 == 0) {
		allships.back().island_circ_direction = IslandExploreDirection::kClockwise;
	} else {
		allships.back().island_circ_direction = IslandExploreDirection::kCounterClockwise;
	}

	if (type == NewShip::kBuilt) {
		marine_task_queue.push_back(kStopShipyard);
	} else {
		seafaring_economy = true;
		if (ship.state_is_expedition()) {
			if (expedition_ship_ == kNoShip) {
				// OK, this ship is in expedition
				expedition_ship_ = ship.serial();
			} else {
				// What? Another ship in expedition? AI is not able to manage two expedition ships...
				log (" %d: AI will not control ship %s, as there is already another one in expedition\n",
					player_number(),
					ship.get_shipname().c_str());
				}
		}
	}
}

// this is called whenever we lose ownership of a PlayerImmovable
void DefaultAI::lose_immovable(const PlayerImmovable& pi) {
	if (upcast(Building const, building, &pi)) {
		lose_building(*building);
	} else if (upcast(Flag const, flag, &pi)) {
		for (EconomyObserver* eco_obs : economies) {
			for (std::list<Flag const*>::iterator flag_iter = eco_obs->flags.begin();
			     flag_iter != eco_obs->flags.end();
			     ++flag_iter) {
				if (*flag_iter == flag) {
					eco_obs->flags.erase(flag_iter);
					return;
				}
			}
		}
		for (std::list<Flag const*>::iterator flag_iter = new_flags.begin();
		     flag_iter != new_flags.end();
		     ++flag_iter) {
			if (*flag_iter == flag) {
				new_flags.erase(flag_iter);
				return;
			}
		}
	} else if (upcast(Road const, road, &pi)) {
		roads.remove(road);
	}
}

// this is called when a mine reports "out of resources"
void DefaultAI::out_of_resources_site(const ProductionSite& site) {

	const uint32_t gametime = game().get_gametime();

	// we must identify which mine matches the productionsite a note reffers to
	for (std::list<ProductionSiteObserver>::iterator i = mines_.begin(); i != mines_.end(); ++i)
		if (i->site == &site) {
			if (i->no_resources_since > gametime) {
				i->no_resources_since = gametime;
			}
			break;
		}
}

// This is called when soldier left the trainingsite
// the purpose is to set soldier capacity to 0
// (AI will then wait till training site is stocked)
void DefaultAI::soldier_trained(const TrainingSite& site) {

	persistent_data->last_soldier_trained = game().get_gametime();

	for (TrainingSiteObserver & trainingsite_obs : trainingsites) {
		if (trainingsite_obs.site == &site) {
			if (trainingsite_obs.site->soldier_capacity() > 0) {
				game().send_player_change_soldier_capacity(*trainingsite_obs.site,
				- trainingsite_obs.site->soldier_capacity());
			}
			return;
		}
	}

	log (" %d: Computer player error - trainingsite not found\n",
	player_number());
}

// walk and search for territory controlled by other player
// usually scanning radius is enough but sometimes we must walk to
// verify that an enemy territory is really accessible by land
bool DefaultAI::other_player_accessible(const uint32_t max_distance,
                                        uint32_t* tested_fields,
                                        uint16_t* mineable_fields_count,
                                        const Widelands::Coords starting_spot,
                                        const WalkSearch type) {
	Map& map = game().map();
	std::list<uint32_t> queue;
	std::unordered_set<uint32_t> done;
	queue.push_front(starting_spot.hash());
	PlayerNumber const pn = player_->player_number();

	while (!queue.empty()) {
		// if already processed
		if (done.count(queue.front()) > 0) {
			queue.pop_front();
			continue;
		}

		done.insert(queue.front());

		Coords tmp_coords = Coords::unhash(queue.front());

		// if beyond range
		if (map.calc_distance(starting_spot, tmp_coords) > max_distance) {
			continue;
		}

		Field* f = map.get_fcoords(tmp_coords).field;

		// not interested if not walkable (starting spot is an exemption.
		if (tmp_coords != starting_spot && !(f->nodecaps() & MOVECAPS_WALK)) {
			continue;
		}

		// sometimes we search for any owned territory (f.e. when considering
		// a port location), but when testing (starting from) own military building
		// we must ignore own territory, of course
		if (f->get_owned_by() > 0) {

			// if field is owned by anybody
			if (type == WalkSearch::kAnyPlayer) {
				*tested_fields = done.size();
				return true;
			}

			// if anybody but not me
			if (type == WalkSearch::kOtherPlayers && f->get_owned_by() != pn) {
				*tested_fields = done.size();
				return true;
			}

			// if owned by enemy
			if  (type == WalkSearch::kEnemy && f->get_owned_by() != pn) {
				// in case I am not member of a team
				if (player_->team_number() == 0) {
					*tested_fields = done.size();
					return true;
				// if I am in team, testing if the same team
				} else if (player_->team_number() > 0
				&&
				player_->team_number()
				!=
				game().get_player(f->get_owned_by())->team_number()) {
					*tested_fields = done.size();
					return true;
				}
			}
		}

		// increase mines counter
		// (used when testing possible port location)
		if (f->nodecaps() & BUILDCAPS_MINE) {
			mineable_fields_count += 1;
		};

		// add neighbours to a queue (duplicates are no problem)
		// to relieve AI/CPU we skip every second field in each direction
		// obstacles are usually wider then one field
		for (Direction dir = FIRST_DIRECTION; dir <= LAST_DIRECTION; ++dir) {
			Coords neigh_coords1;
			map.get_neighbour(tmp_coords, dir, &neigh_coords1);
			Coords neigh_coords2;
			map.get_neighbour(neigh_coords1, dir, &neigh_coords2);
			queue.push_front(neigh_coords2.hash());
		}
	}
	*tested_fields = done.size();
	return false;  // no players found
}

// this scores spot for potential colony
uint8_t DefaultAI::spot_scoring(Widelands::Coords candidate_spot) {

	uint8_t score = 0;
	uint16_t mineable_fields_count = 0;
	uint32_t tested_fields = 0;

	// On the beginning we search for completely deserted area,
	// but later we will accept also area adjacent to own teritorry
	WalkSearch search_type = WalkSearch::kAnyPlayer;
	if (persistent_data->colony_scan_area < 25) {
		search_type = WalkSearch::kEnemy;
	}

	const bool other_player = other_player_accessible(persistent_data->colony_scan_area,
	                                                  &tested_fields,
	                                                  &mineable_fields_count,
	                                                  candidate_spot,
	                                                  search_type);

	// if we run into other player
	// (maybe we should check for enemies, rather?)
	if (other_player) {
		return 0;
	}

	Map& map = game().map();
	// If the available area (island) is too small...
	// colony_scan_area is a radius (distance) and has no direct relevance to the size of area,
	// but it seems a good measurement
	if (tested_fields < persistent_data->colony_scan_area) {
		return 0;
	}

	// if we are here we put score
	score = 1;
	if (mineable_fields_count > 0) {
		score += 1;
	}

	// here we check for surface rocks + trees
	std::vector<ImmovableFound> immovables;
	// Search in a radius of range
	map.find_immovables(Area<FCoords>(map.get_fcoords(candidate_spot), 10), &immovables);

	int32_t const rocks_attr = MapObjectDescr::get_attribute_id("rocks");
	uint16_t rocks = 0;
	int32_t const tree_attr = MapObjectDescr::get_attribute_id("tree");
	uint16_t trees = 0;

	for (uint32_t j = 0; j < immovables.size(); ++j) {
		if (immovables.at(j).object->has_attribute(rocks_attr)) {
			++rocks;
		}
		if (immovables.at(j).object->has_attribute(tree_attr)) {
			++trees;
		}
	}
	if (rocks > 1) {
		score += 1;
	}
	if (trees > 1) {
		score += 1;
	}

	return score;
}

// this is called whenever ship received a notification that requires
// navigation decisions (these notifiation are processes not in 'real time')
void DefaultAI::expedition_management(ShipObserver& so) {

	Map& map = game().map();
	const int32_t gametime = game().get_gametime();

	// second we put current spot into visited_spots
	bool first_time_here = false;
	if (so.visited_spots.count(so.ship->get_position().hash()) == 0) {
		first_time_here = true;
		so.visited_spots.insert(so.ship->get_position().hash());
	}

	// If we have portspace following options are avaiable:
	// 1. Build a port there
	if (!so.ship->exp_port_spaces().empty()) {  // making sure we have possible portspaces

		// we score the place
		const uint8_t spot_score = spot_scoring(so.ship->exp_port_spaces().front());

		if ((gametime / 10) % 8 < spot_score) {  // we build a port here
			game().send_player_ship_construct_port(*so.ship, so.ship->exp_port_spaces().front());
			so.last_command_time = gametime;
			so.waiting_for_command_ = false;
			// blocking the area for some time to save AI from idle attempts to built there
			// buildings
			// TODO(TiborB): how long it takes to build a port?
			// I used 5 minutes
			MapRegion<Area<FCoords>> mr(
			   game().map(), Area<FCoords>(map.get_fcoords(so.ship->exp_port_spaces().front()), 8));
			do {
				blocked_fields.add(mr.location(), game().get_gametime() + 5 * 60 * 1000);
			} while (mr.advance(map));

			return;
		}
	}

	// 2. Go on with expedition

	if (first_time_here) {
		game().send_player_ship_explore_island(*so.ship, so.island_circ_direction);
		so.last_command_time = gametime;
		so.waiting_for_command_ = false;

		// we was here but to add randomnes we might continue with expedition
	} else if (gametime % 2 == 0) {
		game().send_player_ship_explore_island(*so.ship, so.island_circ_direction);
		so.last_command_time = gametime;
		so.waiting_for_command_ = false;
	} else {
		// get swimable directions
		std::vector<Direction> possible_directions;
		for (Direction dir = FIRST_DIRECTION; dir <= LAST_DIRECTION; ++dir) {

			// testing distance of 8 fields
			// this would say there is an 'open sea' there
			Widelands::FCoords tmp_fcoords = map.get_fcoords(so.ship->get_position());
			for (int8_t i = 0; i < 8; ++i) {
				tmp_fcoords = map.get_neighbour(tmp_fcoords, dir);
				if (tmp_fcoords.field->nodecaps() & MOVECAPS_SWIM) {
					if (i == 7) {
						possible_directions.push_back(dir);
						break;  // not needed but.....
					}
				} else {
					break;
				}
			}
		}

		// we test if there is open sea
		if (possible_directions.empty()) {
			// 2.A No there is no open sea
			game().send_player_ship_explore_island(*so.ship, so.island_circ_direction);
			so.last_command_time = gametime;
			so.waiting_for_command_ = false;
			;
		} else {
			// 2.B Yes, pick one of avaliable directions
			const Direction final_direction =
			   possible_directions.at(gametime % possible_directions.size());
			game().send_player_ship_scouting_direction(*so.ship, static_cast<WalkingDir>(final_direction));
			so.last_command_time = gametime;
			so.waiting_for_command_ = false;
		}
	}
	return;
}

// this is called whenever we gain a new building
void DefaultAI::gain_building(Building& b, const bool found_on_load) {

	BuildingObserver& bo = get_building_observer(b.descr().name().c_str());

	if (bo.type == BuildingObserver::Type::kConstructionsite) {
		BuildingObserver& target_bo =
		   get_building_observer(dynamic_cast<const ConstructionSite&>(b).building().name().c_str());
		++target_bo.cnt_under_construction;
		if (target_bo.type == BuildingObserver::Type::kProductionsite) {
			++num_prod_constructionsites;
		}
		if (target_bo.type == BuildingObserver::Type::kMilitarysite) {
			msites_per_size[target_bo.desc->get_size()].in_construction += 1;
		}
		if (target_bo.type == BuildingObserver::Type::kMine) {
			mines_per_type[target_bo.mines].in_construction += 1;
		}
		if (target_bo.type == BuildingObserver::Type::kTrainingsite) {
			if (target_bo.trainingsite_type == TrainingSiteType::kBasic) {
				ts_basic_const_count_ += 1;
			}
			if (target_bo.trainingsite_type == TrainingSiteType::kAdvanced) {
				ts_advanced_const_count_ += 1;
			}
		}

		set_taskpool_task_time(game().get_gametime(), SchedulerTaskId::kRoadCheck);

	} else {
		++bo.cnt_built;
		const uint32_t gametime = game().get_gametime();
		bo.last_building_built = gametime;

		if (bo.type == BuildingObserver::Type::kProductionsite) {
			productionsites.push_back(ProductionSiteObserver());
			productionsites.back().site = &dynamic_cast<ProductionSite&>(b);
			productionsites.back().bo = &bo;
			productionsites.back().bo->new_building_overdue = 0;
			if (found_on_load && gametime > 5 * 60 * 1000) {
				productionsites.back().built_time = gametime - 5 * 60 * 1000;
			} else {
				productionsites.back().built_time = gametime;
			}
			productionsites.back().unoccupied_till = gametime;
			productionsites.back().stats_zero = 0;
			productionsites.back().no_resources_since =  kNever;
			productionsites.back().upgrade_pending = false;
			productionsites.back().bo->unoccupied_count += 1;
			if (bo.is_shipyard) {
				marine_task_queue.push_back(kStopShipyard);
				marine_task_queue.push_back(kReprioritize);
			}

			for (uint32_t i = 0; i < bo.outputs.size(); ++i)
				++wares.at(bo.outputs.at(i)).producers;

			for (uint32_t i = 0; i < bo.inputs.size(); ++i)
				++wares.at(bo.inputs.at(i)).consumers;
		} else if (bo.type == BuildingObserver::Type::kMine) {
			mines_.push_back(ProductionSiteObserver());
			mines_.back().site = &dynamic_cast<ProductionSite&>(b);
			mines_.back().bo = &bo;
			mines_.back().built_time = gametime;
			mines_.back().no_resources_since =  kNever;
			mines_.back().bo->unoccupied_count += 1;

			for (uint32_t i = 0; i < bo.outputs.size(); ++i)
				++wares.at(bo.outputs.at(i)).producers;

			for (uint32_t i = 0; i < bo.inputs.size(); ++i)
				++wares.at(bo.inputs.at(i)).consumers;

			mines_per_type[bo.mines].finished += 1;

		} else if (bo.type == BuildingObserver::Type::kMilitarysite) {
			militarysites.push_back(MilitarySiteObserver());
			militarysites.back().site = &dynamic_cast<MilitarySite&>(b);
			militarysites.back().bo = &bo;
			militarysites.back().checks = bo.desc->get_size();
			militarysites.back().enemies_nearby = true;
			msites_per_size[bo.desc->get_size()].finished += 1;
			vacant_mil_positions_ += 2; // at least some indication that there are vacant positions

		} else if (bo.type == BuildingObserver::Type::kTrainingsite) {
			ts_without_trainers_ += 1;
			trainingsites.push_back(TrainingSiteObserver());
			trainingsites.back().site = &dynamic_cast<TrainingSite&>(b);
			trainingsites.back().bo = &bo;
			if (bo.trainingsite_type == TrainingSiteType::kBasic) {
				ts_basic_count_ += 1;
			}
			if (bo.trainingsite_type == TrainingSiteType::kAdvanced) {
				ts_advanced_count_ += 1;
			}
			vacant_mil_positions_ += 8; // at least some indication that there are vacant positions

		} else if (bo.type == BuildingObserver::Type::kWarehouse) {
			++numof_warehouses_;
			warehousesites.push_back(WarehouseSiteObserver());
			warehousesites.back().site = &dynamic_cast<Warehouse&>(b);
			warehousesites.back().bo = &bo;
			if (bo.is_port) {
				++num_ports;
				seafaring_economy = true;
				// unblock nearby fields, might be used for other buildings...
				Map& map = game().map();
				MapRegion<Area<FCoords>> mr(
				   map, Area<FCoords>(map.get_fcoords(warehousesites.back().site->get_position()), 3));
				do {
					const int32_t hash = map.get_fcoords(*(mr.location().field)).hash();
					if (port_reserved_coords.count(hash) > 0)
						port_reserved_coords.erase(hash);
				} while (mr.advance(map));
			}
		}
	}
}

// this is called whenever we lose a building
void DefaultAI::lose_building(const Building& b) {

	BuildingObserver& bo = get_building_observer(b.descr().name().c_str());

	if (bo.type == BuildingObserver::Type::kConstructionsite) {
		BuildingObserver& target_bo =
		   get_building_observer(dynamic_cast<const ConstructionSite&>(b).building().name().c_str());
		--target_bo.cnt_under_construction;
		if (target_bo.type == BuildingObserver::Type::kProductionsite) {
			--num_prod_constructionsites;
		}
		if (target_bo.type == BuildingObserver::Type::kMilitarysite) {
			msites_per_size[target_bo.desc->get_size()].in_construction -= 1;
		}
		if (target_bo.type == BuildingObserver::Type::kMine) {
			mines_per_type[target_bo.mines].in_construction -= 1;
		}
		if (target_bo.type == BuildingObserver::Type::kTrainingsite) {
			if (target_bo.trainingsite_type == TrainingSiteType::kBasic) {
				ts_basic_const_count_ -= 1;
				assert(ts_basic_const_count_ >= 0);
			}
			if (target_bo.trainingsite_type == TrainingSiteType::kAdvanced) {
				ts_advanced_const_count_ -= 1;
				assert(ts_advanced_const_count_ >= 0);
			}
		}

	} else {
		--bo.cnt_built;

		// we are not able to reliably identify if lost building is counted in
		// unconnected or unoccupied count, but we must adjust the value to
		// avoid inconsistency
		const uint32_t cnt_built = bo.cnt_built;
		if (bo.unconnected_count > cnt_built) {
			bo.unconnected_count = cnt_built;
		}
		if (bo.unoccupied_count > cnt_built) {
			bo.unoccupied_count = cnt_built;
		}


		if (bo.type == BuildingObserver::Type::kProductionsite) {

			for (std::list<ProductionSiteObserver>::iterator i = productionsites.begin();
			     i != productionsites.end();
			     ++i)
				if (i->site == &b) {
					if (i->upgrade_pending) {
						bo.cnt_upgrade_pending -= 1;
					}
					assert (bo.cnt_upgrade_pending == 0 || bo.cnt_upgrade_pending == 1);
					productionsites.erase(i);
					break;
				}

			for (uint32_t i = 0; i < bo.outputs.size(); ++i) {
				--wares.at(bo.outputs.at(i)).producers;
			}

			for (uint32_t i = 0; i < bo.inputs.size(); ++i) {
				--wares.at(bo.inputs.at(i)).consumers;
			}

		} else if (bo.type == BuildingObserver::Type::kMine) {
			for (std::list<ProductionSiteObserver>::iterator i = mines_.begin(); i != mines_.end();
			     ++i) {
				if (i->site == &b) {
					mines_.erase(i);
					break;
				}
			}

			for (uint32_t i = 0; i < bo.outputs.size(); ++i) {
				--wares.at(bo.outputs.at(i)).producers;
			}

			for (uint32_t i = 0; i < bo.inputs.size(); ++i) {
				--wares.at(bo.inputs.at(i)).consumers;
			}

			mines_per_type[bo.mines].finished -= 1;

		} else if (bo.type == BuildingObserver::Type::kMilitarysite) {
			msites_per_size[bo.desc->get_size()].finished -= 1;

			for (std::list<MilitarySiteObserver>::iterator i = militarysites.begin();
			     i != militarysites.end();
			     ++i) {
				if (i->site == &b) {
					militarysites.erase(i);
					break;
				}
			}
		} else if (bo.type == BuildingObserver::Type::kTrainingsite) {

			for (std::list<TrainingSiteObserver>::iterator i = trainingsites.begin();
			     i != trainingsites.end();
			     ++i) {
				if (i->site == &b) {
					trainingsites.erase(i);
					if (bo.trainingsite_type == TrainingSiteType::kBasic) {
						ts_basic_count_ -= 1;
						assert(ts_basic_count_ >= 0);
					}
					if (bo.trainingsite_type == TrainingSiteType::kAdvanced) {
						ts_advanced_count_ -= 1;
						assert(ts_advanced_count_ >= 0);
					}
					break;
				}
			}
		} else if (bo.type == BuildingObserver::Type::kWarehouse) {
			assert(numof_warehouses_ > 0);
			--numof_warehouses_;
			if (bo.is_port) {
				--num_ports;
			}

			for (std::list<WarehouseSiteObserver>::iterator i = warehousesites.begin();
			     i != warehousesites.end();
			     ++i) {
				if (i->site == &b) {
					warehousesites.erase(i);
					break;
				}
			}
		}
	}
}

// Checks that supply line exists for given building.
// Recursively verify that all inputs have a producer.
// TODO(unknown): this function leads to periodic freezes of ~1 second on big games on my system.
// TODO(unknown): It needs profiling and optimization.
// NOTE: This is not needed anymore and it seems it is not missed neither
bool DefaultAI::check_supply(const BuildingObserver& bo) {
	size_t supplied = 0;
	for (const int16_t& temp_inputs : bo.inputs) {
		for (const BuildingObserver& temp_building : buildings_) {
			if (temp_building.cnt_built &&
			    std::find(temp_building.outputs.begin(), temp_building.outputs.end(), temp_inputs) !=
			       temp_building.outputs.end() &&
			    check_supply(temp_building)) {
				++supplied;
				break;
			}
		}
	}

	return supplied == bo.inputs.size();
}

// This calculates strength of vector of soldiers, f.e. soldiers in a building or
// ones ready to attack
int32_t DefaultAI::calculate_strength(const std::vector<Widelands::Soldier*> soldiers) {

	if (soldiers.empty()) {
		return 0;
	}

	Tribes tribe = Tribes::kNone;

	if (soldiers.at(0)->get_owner()->tribe().name() == "atlanteans") {
		tribe = Tribes::kAtlanteans;
	} else if (soldiers.at(0)->get_owner()->tribe().name() == "barbarians") {
		tribe = Tribes::kBarbarians;
	} else if (soldiers.at(0)->get_owner()->tribe().name() == "empire") {
		tribe = Tribes::kEmpire;
	} else {
		throw wexception("AI warning: Unable to calculate strenght for player of tribe %s",
			soldiers.at(0)->get_owner()->tribe().name().c_str());
	}

	float hp = 0;
	float al = 0;
	float dl = 0;
	float el = 0;
	float final = 0;

	for (Soldier * soldier : soldiers) {
		switch (tribe) {
			case (Tribes::kAtlanteans):
				hp = 135 + 40 * soldier->get_hp_level();
				al =  14 +  8 * soldier->get_attack_level();
				dl = static_cast<float>(94 -  8 * soldier->get_defense_level()) / 100;
				el = static_cast<float>(70 - 17 * soldier->get_evade_level()) / 100;
				break;
			case (Tribes::kBarbarians):
				hp += 130 + 28 * soldier->get_hp_level();
				al +=  14 +  7 * soldier->get_attack_level();
				dl += static_cast<float>(97 -  8 * soldier->get_defense_level()) / 100;
				el += static_cast<float>(75 - 15 * soldier->get_evade_level()) / 100;
				break;
			case (Tribes::kEmpire):
				hp += 130 + 21 * soldier->get_hp_level();
				al +=  14 +  8 * soldier->get_attack_level();
				dl += static_cast<float>(95 -  8 * soldier->get_defense_level()) / 100;
				el += static_cast<float>(70 - 16 * soldier->get_evade_level()) / 100;
				break;
			default:
				NEVER_HERE();
		}

		final += (al * hp) / (dl * el);
	}

	// 2500 is aproximate strength of one unpromoted soldier
	return static_cast<int32_t>(final / 2500);
}

bool DefaultAI::check_enemy_sites(uint32_t const gametime) {

	Map& map = game().map();

	// define which players are attackable
	std::vector<Attackable> player_attackable;
	PlayerNumber const nr_players = map.get_nrplayers();
	player_attackable.resize(nr_players);
	uint32_t plr_in_game = 0;
	Widelands::PlayerNumber const pn = player_number();

	iterate_players_existing_novar(p, nr_players, game())++ plr_in_game;

	// receiving games statistics and parsing it (reading latest entry)
	const Game::GeneralStatsVector& genstats = game().get_general_statistics();

	// Collecting statistics and saving them in player_statistics object
	for (Widelands::TeamNumber j = 1; j <= plr_in_game; ++j) {
		const Player* this_player = game().get_player(j);
		if (this_player) {
			try {
				player_statistics.add(j, this_player->team_number(), genstats.at(j - 1).miltary_strength.back());
			} catch (const std::out_of_range&) {
				log("ComputerPlayer(%d): genstats entry missing - size :%d\n",
					 static_cast<unsigned int>(player_number()),
				    static_cast<unsigned int>(genstats.size()));
			}
		}
	}

	player_statistics.recalculate_team_power();

	// defining treshold ratio of own_strength/enemy's strength
	uint32_t treshold_ratio = 100;
	if (type_ == DefaultAI::Type::kNormal) {
		treshold_ratio = 80;
	}
	if (type_ == DefaultAI::Type::kVeryWeak) {
		treshold_ratio = 120;
	}

	// let's say a 'campaign' is a series of attacks,
	// if there is more then 3 minutes without attack after last
	// attack, then a campaign is over.
	// To start new campaign (=attack again), our strenth must exceed
	// target values (calculated above) by some treshold =
	// ai_personality_attack_margin
	// Once a new campaign started we will fight until
	// we get below above treshold or there will be 3
	// minutes gap since last attack
	// note - AI is not aware of duration of attacks
	// everywhere we consider time when an attack is ordered.
	if (last_attack_time_ < gametime - kCampaignDuration) {
		treshold_ratio += persistent_data->ai_personality_attack_margin;
	}

	const uint32_t my_power = player_statistics.get_modified_player_power(pn);


	// now we test all players to identify 'attackable' ones
	for (Widelands::PlayerNumber j = 1; j <= plr_in_game; ++j) {
		// if we are the same team, or it is just me
		if (player_statistics.players_in_same_team(pn, j) || pn == j) {
			player_attackable[j - 1] = Attackable::kNotAttackable;
			continue;
		}

		// now we compare strength
		// strength of the other player (considering his team)
		uint32_t players_power = player_statistics.get_modified_player_power(j);

		if (players_power == 0) {
			player_attackable.at(j - 1) = Attackable::kAttackable;
		} else if (my_power * 100 / players_power > treshold_ratio * 8) {
			player_attackable.at(j - 1) = Attackable::kAttackableVeryWeak;
		} else if (my_power * 100 / players_power > treshold_ratio * 4) {
			player_attackable.at(j - 1) = Attackable::kAttackableAndWeak;
		} else if (my_power * 100 / players_power > treshold_ratio) {
			player_attackable.at(j - 1) = Attackable::kAttackable;
		} else {
			player_attackable.at(j - 1) = Attackable::kNotAttackable;
		}

	}

	// first we scan vicitnity of couple of militarysites to get new enemy sites
	// Militarysites rotate (see check_militarysites())
	int32_t i = 0;
	for (MilitarySiteObserver mso : militarysites) {
		i += 1;
		if (i % 4 == 0)
			continue;
		if (i > 20)
			continue;

		MilitarySite* ms = mso.site;
		uint32_t const vision = ms->descr().vision_range();
		FCoords f = map.get_fcoords(ms->get_position());

		// get list of immovable around this our military site
		std::vector<ImmovableFound> immovables;
		map.find_immovables(Area<FCoords>(f, (vision + 3 < 13) ? 13 : vision + 3),
		                    &immovables,
		                    FindImmovableAttackable());

		for (uint32_t j = 0; j < immovables.size(); ++j) {
			if (upcast(MilitarySite const, bld, immovables.at(j).object)) {
				if (player_->is_hostile(bld->owner())) {
					if (enemy_sites.count(bld->get_position().hash()) == 0) {
						enemy_sites[bld->get_position().hash()] = EnemySiteObserver();
					}
				}
			}
			if (upcast(Warehouse const, wh, immovables.at(j).object)) {
				if (player_->is_hostile(wh->owner())) {
					if (enemy_sites.count(wh->get_position().hash()) == 0) {
						enemy_sites[wh->get_position().hash()] = EnemySiteObserver();
					}
				}
			}
		}
	}

	// now we update some of them
	uint32_t best_target = std::numeric_limits<uint32_t>::max();
	uint8_t best_score = 0;
	uint32_t count = 0;
	// sites that were either conquered or destroyed
	std::vector<uint32_t> disappeared_sites;

	// Willingness to attack depend on how long ago the last soldier has been trained. This is used as
	// indicator how busy our trainingsites are.
	// Moreover the stronger AI the more sensitive to it it is (a score of attack willingness is more
	// decreased if promotion of soldiers is stalled)
	int8_t training_score = 0;
	if (persistent_data->last_soldier_trained > gametime) {
		// No soldier was ever trained ...
		switch (type_) {
			case DefaultAI::Type::kNormal:
				training_score = -8;
				break;
			case DefaultAI::Type::kWeak:
				training_score = -4;
				break;
			default:
				training_score = -2;
			}
	} else if (persistent_data->last_soldier_trained + 10 * 60 * 1000 < gametime) {
		// was any soldier trained within last 10 minutes
		switch (type_) {
			case DefaultAI::Type::kNormal:
				training_score = -4;
				break;
			case DefaultAI::Type::kWeak:
				training_score = -2;
				break;
			default:
				training_score = -1;
			}
	}
	// Also we should have at least some training sites to be more willing to attack
	// Of course, very weak AI can have only one trainingsite so will be always penalized by this
	switch (ts_basic_count_ + ts_advanced_count_ - ts_without_trainers_) {
		case 0:
			training_score -= 6;
			break;
		case 1:
			training_score -= 3;
			break;
		case 2:
			training_score -= 1;
			break;
		default:
			;
	}

	const bool strong_enough = player_statistics.strong_enough(pn);

	for (std::map<uint32_t, EnemySiteObserver>::iterator site = enemy_sites.begin();
	     site != enemy_sites.end();
	     ++site) {

		// we test max 12 sites and prefer ones tested more then 1 min ago
		if (((site->second.last_tested + (enemysites_check_delay_ * 1000)) > gametime && count > 4) ||
		    count > 12) {
			continue;
		}
		count += 1;

		site->second.last_tested = gametime;
		uint8_t defenders_strength = 0;
		bool is_warehouse = false;
		bool is_attackable = false;
		// we cannot attack unvisible site and there is no other way to find out
		const bool is_visible = (1 < player_->vision
				(Map::get_index(Coords::unhash(site->first), map.get_width())));
		uint16_t owner_number = 100;

		// testing if we can attack the building - result is a flag
		// if we dont get a flag, we remove the building from observers list
		FCoords f = map.get_fcoords(Coords::unhash(site->first));
		uint32_t site_to_be_removed = std::numeric_limits<uint32_t>::max();
		Flag* flag = nullptr;

		if (upcast(MilitarySite, bld, f.field->get_immovable())) {
			if (player_->is_hostile(bld->owner())) {
				std::vector<Soldier *> defenders;
				defenders = bld->present_soldiers();
				defenders_strength = calculate_strength(defenders);

				flag = &bld->base_flag();
				if (is_visible && bld->can_attack()) {
					is_attackable = true;
				}
				owner_number = bld->owner().player_number();
			}
		}
		if (upcast(Warehouse, Wh, f.field->get_immovable())) {
			if (player_->is_hostile(Wh->owner())) {

				std::vector<Soldier *> defenders;
				defenders = Wh->present_soldiers();
				defenders_strength = calculate_strength(defenders);

				flag = &Wh->base_flag();
				is_warehouse = true;
				if (is_visible && Wh->can_attack()) {
					is_attackable = true;
				}
				owner_number = Wh->owner().player_number();
			}
		}

		// if flag is defined it is a good taget
		if (flag) {
			// updating some info
			// updating info on mines nearby if needed
			if (site->second.mines_nearby == ExtendedBool::kUnset) {
				FindNodeMineable find_mines_spots_nearby(game(), f.field->get_resources());
				const int32_t minescount =
				   map.find_fields(Area<FCoords>(f, 6), nullptr, find_mines_spots_nearby);
				if (minescount > 0) {
					site->second.mines_nearby = ExtendedBool::kTrue;
				} else {
					site->second.mines_nearby = ExtendedBool::kFalse;
				}
			}

			site->second.is_warehouse = is_warehouse;

			// getting rid of default
			if (site->second.last_time_attackable == kNever) {
				site->second.last_time_attackable = gametime;
			}

			// can we attack:
			if (is_attackable) {
				std::vector<Soldier *> attackers;
				player_->find_attack_soldiers(*flag, &attackers);
				int32_t strength = calculate_strength(attackers);

				site->second.attack_soldiers_strength = strength;
			} else {
				site->second.attack_soldiers_strength = 0;
			}

			site->second.defenders_strength = defenders_strength;

			if (site->second.attack_soldiers_strength > 0
				&&
				(player_attackable[owner_number - 1] == Attackable::kAttackable ||
				player_attackable[owner_number - 1] == Attackable::kAttackableAndWeak ||
				player_attackable[owner_number - 1] == Attackable::kAttackableVeryWeak)) {
				site->second.score = site->second.attack_soldiers_strength - site->second.defenders_strength / 2;

				if (is_warehouse) {
					site->second.score += 2;
				} else {
					site->second.score -= 2;
				}

				site->second.score -= vacant_mil_positions_ / 8;

				if (site->second.mines_nearby == ExtendedBool::kFalse) {
					site->second.score -= 1;
				} else {
					site->second.score += 1;
				}
				// we dont want to attack multiple players at the same time too eagerly
				if (owner_number != persistent_data->last_attacked_player) {
					site->second.score -= 3;
				}
				// if we dont have mines yet
				if (mines_.size() <= 2) {
					site->second.score -= 8;
				}

				// Applying (decreasing score) if trainingsites are not working
				site->second.score += training_score;

				// We have an advantage over stongest opponent
				if (strong_enough) {
					site->second.score += 3;
				}

				// Enemy is too weak, be more aggressive attacking him
				if (player_attackable[owner_number - 1] == Attackable::kAttackableAndWeak) {
					site->second.score += 4;
				}
				if (player_attackable[owner_number - 1] == Attackable::kAttackableVeryWeak) {
					site->second.score += 8;
				}

				// treating no attack score
				if (site->second.no_attack_counter < 0) {
					// we cannot attack yet
					site->second.score = 0;
					// but increase the counter by 1
					site->second.no_attack_counter += 1;
				}

			} else {
				site->second.score = 0;
			}  // or the score will remain 0

			if (site->second.score > 0) {
				if (site->second.score > best_score) {
					best_score = site->second.score;
					best_target = site->first;
				}
			}

			if (site->second.attack_soldiers_strength > 0) {
				site->second.last_time_attackable = gametime;
			}
			if (site->second.last_time_attackable + 20 * 60 * 1000 < gametime) {
				site_to_be_removed = site->first;
			}
		} else {  // we dont have a flag, let remove the site from out observer list
			site_to_be_removed = site->first;
		}

		if (site_to_be_removed < std::numeric_limits<uint32_t>::max()) {
			disappeared_sites.push_back(site_to_be_removed);
		}
	}

	while (!disappeared_sites.empty()) {
		enemy_sites.erase(disappeared_sites.back());
		disappeared_sites.pop_back();
	}

	// modifying enemysites_check_delay_,this depends on the count
	// of enemysites in observer
	if (count >= 13 && enemysites_check_delay_ < 180) {
		enemysites_check_delay_ += 3;
	}
	if (count < 10 && enemysites_check_delay_ > 45) {
		enemysites_check_delay_ -= 2;
	}

	// if coordinates hash is not set
	if (best_target == std::numeric_limits<uint32_t>::max()) {
		return false;
	}

	assert(enemy_sites.count(best_target) > 0);

	// attacking
	FCoords f = map.get_fcoords(Coords::unhash(best_target));
	// setting no attack counter here
	// this gauranties that it will not be attacked in next 3
	// turns
	enemy_sites[best_target].no_attack_counter = -3;

	Flag* flag = nullptr;  // flag of a building to be attacked
	if (upcast(MilitarySite, bld, f.field->get_immovable())) {
		flag = &bld->base_flag();
	} else if (upcast(Warehouse, Wh, f.field->get_immovable())) {
		flag = &Wh->base_flag();
	} else {
		return false;  // this should not happen
	}

	// how many attack soldiers we can send?
	uint32_t attackers = player_->find_attack_soldiers(*flag);

	// Of course not all of them:
	// reduce by 0-3 for attackers below 10
	// but for soldiers in range 10-40 reduce by much more.
	// Soldiers above 40 are ignored for calculation

	// Number of soldiers in the range 10-40, random portion of
	// them will be used
	uint32_t above_ten = (attackers > 10)? attackers - 10 : 0;
	above_ten = (above_ten > 30) ? 30 : above_ten;

	attackers = attackers - (gametime % 3) - ((above_ten > 0) ? gametime % above_ten : 0);

	if (attackers <= 0) {
		return false;
	}

	game().send_player_enemyflagaction(*flag, player_number(), attackers);

	last_attack_time_ = gametime;
	persistent_data->last_attacked_player = flag->owner().player_number();

	return true;
}

// This runs once in 15 minutes, and adjust wares targets based on number of
// productionsites and ports
void DefaultAI::review_wares_targets(uint32_t const gametime) {

	player_ = game().get_player(player_number());
	tribe_ = &player_->tribe();

	// to avoid floats real multiplicator is multiplicator/10
	uint16_t multiplicator = 10;
	if ((productionsites.size() + num_ports * 5) > 50) {
		multiplicator = (productionsites.size() + num_ports * 5) / 5;
	}

	for (EconomyObserver* observer : economies) {
		DescriptionIndex nritems = player_->egbase().tribes().nrwares();
		for (Widelands::DescriptionIndex id = 0; id < nritems; ++id) {
			const uint16_t default_target = tribe_->get_ware_descr(id)->default_target_quantity(tribe_->name());

			game().send_player_command(*new Widelands::CmdSetWareTargetQuantity(
			                              gametime,
			                              player_number(),
			                              player_->get_economy_number(&observer->economy),
			                              id,
			                              default_target * multiplicator / 10));
		}
	}
}

// Sets due_time based on job ID
void DefaultAI::set_taskpool_task_time(const uint32_t gametime, const Widelands::SchedulerTaskId task) {

	for (auto& item : taskPool) {
		if (item.id == task) {
			item.due_time = gametime;
			return;
		}
	}
	NEVER_HERE();
}

// Retrieves due time of the task based on its ID
uint32_t DefaultAI::get_taskpool_task_time(const Widelands::SchedulerTaskId task) {
	for (const auto& item : taskPool) {
		if (item.id == task) {
			return item.due_time;
		}
	}

	throw wexception("AI internal error: nonexistent task.");
}

// This performs one "iteration" of sorting based on due_time
// We by design do not need full sorting...
void DefaultAI::sort_task_pool() {
	assert(!taskPool.empty());
	for (int8_t i = taskPool.size() - 1; i > 0; --i) {
		if (taskPool[i - 1].due_time > taskPool[i].due_time) {
			std::iter_swap(taskPool.begin() + i - 1, taskPool.begin() + i);
		}
	}
}

// following two functions count mines of the same type (same output,
// all levels)
uint32_t DefaultAI::mines_in_constr() const {
	uint32_t count = 0;
	for (const std::pair<const int, MineTypesObserver> m : mines_per_type) {
		count += m.second.in_construction;
	}
	return count;
}

uint32_t DefaultAI::mines_built() const{
	uint32_t count = 0;
	for (const std::pair<const int, MineTypesObserver> m : mines_per_type) {
		count += m.second.finished;
	}
	return count;
}

// following two functions count militarysites of the same size
uint32_t DefaultAI::msites_in_constr() const {
	uint32_t count = 0;
	for (const std::pair<const int, MilitarySiteSizeObserver> m : msites_per_size) {
		count += m.second.in_construction;
	}
	return count;
}
uint32_t DefaultAI::msites_built() const{
	uint32_t count = 0;
	for (const std::pair<const int, MilitarySiteSizeObserver> m : msites_per_size) {
		count += m.second.finished;
	}
	return count;
}


// This prints some basic statistics during a game to the command line -
// missing materials and counts of different types of buildings.
// The main purpose of this is when a game creator needs to finetune a map
// and needs to know what resourcess are missing for which player and so on.
// By default it is off (see kPrintStats)
// TODO(tiborb ?): - it would be nice to have this activated by a command line switch
void DefaultAI::print_stats() {

	if (!kPrintStats) {
		set_taskpool_task_time(std::numeric_limits<int32_t>::max(), SchedulerTaskId::kPrintStats);
		return;
	}


	PlayerNumber const pn = player_number();

	// we test following materials
	const std::vector<std::string> materials = {"coal",
	                                            "log",
	                                            "iron_ore",
	                                            "iron",
	                                            "marble",
	                                            "planks",
	                                            "water",
	                                            "gold_ore",
	                                            "granite",
	                                            "fish",
	                                            "diamond",
	                                            "corn",
	                                            "wheat",
	                                            "grape",
	                                            "quartz",
	                                            "atlanteans_bread",
	                                            "barbarians_bread",
	                                            "empire_bread",
	                                            "meat"};
	std::string summary = "";
	for (uint32_t j = 0; j < materials.size(); ++j) {
		DescriptionIndex const index = tribe_->ware_index(materials.at(j));
		if (!tribe_->has_ware(index)) {
			continue;
		}
		if (get_warehoused_stock(index) > 0) {
			continue;
		}
		summary = summary + materials.at(j) + ", ";
	}

	log(" %1d: Buildings: Pr:%3u, Ml:%3u, Mi:%2u, Wh:%2u, Po:%u. Missing: %s\n",
	    pn,
	    static_cast<uint32_t>(productionsites.size()),
	    static_cast<uint32_t>(militarysites.size()),
	    static_cast<uint32_t>(mines_.size()),
	    static_cast<uint32_t>(warehousesites.size() - num_ports),
	    num_ports,
	    summary.c_str());
}

template<typename T>
	void DefaultAI::check_range(T value, T bottom_range, T upper_range, const char* value_name) {
	if (value < bottom_range || value > upper_range) {
		log(" %d: unexpected value for %s: %d\n",
		player_number(),
		value_name,
		value);
	}
}

template<typename T> void DefaultAI::check_range(T value, T upper_range, const char* value_name) {
	if (value > upper_range) {
		log(" %d: unexpected value for %s: %d\n",
		player_number(),
		value_name,
		value);
	}
}

int32_t DefaultAI::limit_cnt_target(const int32_t current_cnt_target, const int32_t ai_limit) {

	if (ai_limit >= std::numeric_limits<int32_t>::max() - 1) {
		// = ai limit is not set
		return current_cnt_target;
	}

	int32_t new_target = current_cnt_target;

	if (current_cnt_target > (ai_limit + 1) / 2) {
		new_target = (ai_limit + 1) / 2;
	}
	assert (new_target * 2 >= ai_limit);
	assert (new_target > 0);
	assert (new_target <= ai_limit);

	return new_target;
}<|MERGE_RESOLUTION|>--- conflicted
+++ resolved
@@ -3174,23 +3174,10 @@
 		considering_upgrade = false;
 	}
 
-<<<<<<< HEAD
-					if (en_bo.total_count() == 1) {
-						// If the upgrade itself can be upgraded futher, we are more willing to upgrade 2nd building
-						if (en_bo.upgrade_extends || en_bo.upgrade_substitutes) {
-							if (en_bo.current_stats > 30) {
-								doing_upgrade = true;
-							}
-						} else if (en_bo.current_stats > 50) {
-							doing_upgrade = true;
-						}
-					}
-=======
 	// Site must be connected to warehouse
 	if (considering_upgrade && !connected_to_wh) {
 		considering_upgrade = false;
 	}
->>>>>>> 52e11f9d
 
 	// If upgrade produces new outputs, we upgrade unless the site is younger
 	// then 10 minutes. Otherwise the site must be older then 20 minutes and
