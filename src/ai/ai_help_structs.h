/*
 * Copyright (C) 2009-2017 by the Widelands Development Team
 *
 * This program is free software; you can redistribute it and/or
 * modify it under the terms of the GNU General Public License
 * as published by the Free Software Foundation; either version 2
 * of the License, or (at your option) any later version.
 *
 * This program is distributed in the hope that it will be useful,
 * but WITHOUT ANY WARRANTY; without even the implied warranty of
 * MERCHANTABILITY or FITNESS FOR A PARTICULAR PURPOSE.  See the
 * GNU General Public License for more details.
 *
 * You should have received a copy of the GNU General Public License
 * along with this program; if not, write to the Free Software
 * Foundation, Inc., 51 Franklin Street, Fifth Floor, Boston, MA  02110-1301, USA.
 *
 */

#ifndef WL_AI_AI_HELP_STRUCTS_H
#define WL_AI_AI_HELP_STRUCTS_H

#include <list>
#include <queue>
#include <unordered_set>

#include "ai/ai_hints.h"
#include "economy/flag.h"
#include "economy/road.h"
#include "logic/ai_dna_handler.h"
#include "logic/findnode.h"
#include "logic/game.h"
#include "logic/map.h"
#include "logic/map_objects/checkstep.h"
#include "logic/map_objects/map_object.h"
#include "logic/map_objects/tribes/ship.h"
#include "logic/map_objects/world/terrain_description.h"
#include "logic/map_objects/world/world.h"
#include "logic/player.h"

namespace Widelands {

class ProductionSite;
class MilitarySite;

enum class ExtendedBool : uint8_t { kUnset, kTrue, kFalse };

enum class MutatingIntensity : uint8_t { kNo, kNormal, kAgressive };

enum class BuildingNecessity : uint8_t {
	kForced,
	kNeeded,
	kNotNeeded,
	kUnset,
	kNotBuildable,
	kAllowed,
	kNeededPending,
	kForbidden
};

// A building type can have no, one or multiple of these attributes
enum class BuildingAttribute : uint8_t {
	kRanger,
	kBuildable,
	kLumberjack,
	kPort,
	kNeedsRocks,
	kWell,
	kNeedsCoast,
	kHunter,
	kFisher,
	kShipyard,
	kBarracks,
	kSpaceConsumer,
	kRecruitment,
	kBuildingMatProducer,
	kUpgradeSubstitutes,
	kUpgradeExtends,
	kLogRefiner,
	kIronMine,
<<<<<<< HEAD
	kNeedsSeafaring,
=======
	kSupportingProducer,
>>>>>>> b3e6ad8d
};

enum class AiType : uint8_t { kVeryWeak, kWeak, kNormal };

enum class ExpansionMode : uint8_t { kResources = 0, kSpace = 1, kEconomy = 2, kBoth = 3 };

enum class AiModeBuildings : uint8_t { kAnotherAllowed, kOnLimit, kLimitExceeded };

enum class SchedulerTaskId : uint8_t {
	kBbuildableFieldsCheck,
	kMineableFieldsCheck,
	kRoadCheck,
	kUnbuildableFCheck,
	kCheckEconomies,
	kProductionsitesStats,
	kConstructBuilding,
	kCheckProductionsites,
	kCheckShips,
	KMarineDecisions,
	kCheckMines,
	kWareReview,
	kPrintStats,
	kCheckMilitarysites,
	kCheckTrainingsites,
	kCountMilitaryVacant,
	kCheckEnemySites,
	kManagementUpdate,
	kUpdateStats,
	kUnset
};

enum class DnaParent : uint8_t { kPrimary, kSecondary };

// This is a simplification of a curve, to avoid repeated calculation
const std::vector<std::vector<int8_t>> neuron_curves = {
   {0, 5, 10, 15, 20, 25, 30, 35, 40, 45, 50, 55, 60, 65, 70, 75, 80, 85, 90, 95, 100},
   {0, 0, 1, 2, 4, 6, 9, 12, 16, 20, 25, 30, 36, 42, 49, 56, 64, 72, 81, 90, 100},
   {0, 17, 25, 32, 38, 44, 49, 53, 58, 62, 66, 70, 74, 78, 81, 84, 88, 91, 94, 97, 100},
};

// TODO(tiborb): this should be replaced by command line switch
constexpr int kMagicNumbersSize = 150;
constexpr int kNeuronPoolSize = 80;
constexpr int kFNeuronPoolSize = 60;
constexpr int kFNeuronBitSize = 32;
constexpr int kMutationRatePosition = 42;

constexpr uint32_t kNever = std::numeric_limits<uint32_t>::max();

struct CheckStepRoadAI {
	CheckStepRoadAI(Player* const pl, uint8_t const mc, bool const oe);

	bool allowed(const Map&, FCoords start, FCoords end, int32_t dir, CheckStep::StepId) const;
	bool reachable_dest(const Map&, const FCoords& dest) const;

	Player* player;
	uint8_t movecaps;
	bool open_end;
};

// We are looking for fields we can walk on
// and owned by hostile player.
struct FindNodeEnemy {
	FindNodeEnemy(Player* p, Game& g);

	bool accept(const Map&, const FCoords& fc) const;

	Player* player;
	Game& game;
};

// We are looking for buildings owned by hostile player
// (sometimes there is a enemy's teritorry without buildings, and
// this confuses the AI)

struct FindNodeEnemiesBuilding {
	FindNodeEnemiesBuilding(Player* p, Game& g);

	bool accept(const Map&, const FCoords& fc) const;

	Player* player;
	Game& game;
};

// We need to count walkable fields owned by enemy
struct FindEnemyNodeWalkable {
	FindEnemyNodeWalkable(Player* p, Game& g);

	bool accept(const Map&, const FCoords& fc) const;

	Player* player;
	Game& game;
};

// Sometimes we need to know how many nodes our allies owns
struct FindNodeAllyOwned {
	FindNodeAllyOwned(Player* p, Game& g, PlayerNumber n);

	bool accept(const Map&, const FCoords& fc) const;

	Player* player;
	Game& game;
	PlayerNumber player_number;
};

// When looking for unowned terrain to acquire, we must
// pay speciall attention to fields where mines can be built.
// Fields should be completely unowned
struct FindNodeUnownedMineable {
	FindNodeUnownedMineable(Player* p, Game& g, int32_t t = INVALID_INDEX);

	bool accept(const Map&, const FCoords& fc) const;

	Player* player;
	Game& game;
	int32_t ore_type;
};

// When looking for unowned terrain to acquire, we must
// consider if any buildings can be built on unowned land.
struct FindNodeUnownedBuildable {
	FindNodeUnownedBuildable(Player* p, Game& g);

	bool accept(const Map&, const FCoords& fc) const;

	Player* player;
	Game& game;
};

// Unowned but walkable fields nearby
struct FindNodeUnownedWalkable {
	FindNodeUnownedWalkable(Player* p, Game& g);

	bool accept(const Map&, const FCoords& fc) const;

	Player* player;
	Game& game;
};

// Looking only for mines-capable fields nearby
// of specific type
struct FindNodeMineable {
	FindNodeMineable(Game& g, DescriptionIndex r);

	bool accept(const Map&, const FCoords& fc) const;

	Game& game;
	int32_t res;
};

// Fishers and fishbreeders must be built near water
struct FindNodeWater {
	explicit FindNodeWater(const World& world);

	bool accept(const Map& /* map */, const FCoords& coord) const;

private:
	const World& world_;
};

// This is to be used for shipyards to make sure the water is wide enough
// Open water is a field where all 6 adjacent triangles are water
struct FindNodeOpenWater {
	// 'world' is unused, but we need to fit the template.
	explicit FindNodeOpenWater(const World& /* world */) {
	}

	bool accept(const Map& /* map */, const FCoords& coord) const;
};

struct FindNodeWithFlagOrRoad {
	bool accept(const Map&, FCoords) const;
};

struct NearFlag {
	// ordering nearflags by biggest reduction
	struct CompareShortening {
		bool operator()(const NearFlag& a, const NearFlag& b) const {
			return (a.cost - a.distance) > (b.cost - b.distance);
		}
	};

	NearFlag(const Flag& f, int32_t const c, int32_t const d);

	bool operator<(const NearFlag& f) const {
		return cost > f.cost;
	}

	bool operator==(Flag const* const f) const {
		return flag == f;
	}

	Flag const* flag;
	int32_t cost;
	int32_t distance;
};

// FIFO like structure for pairs <gametime,id>, where id is optional
// used to count events within a time frame - duration_ (older ones are
// stripped with strip_old function)
struct EventTimeQueue {
	EventTimeQueue();

	void push(uint32_t, uint32_t = std::numeric_limits<uint32_t>::max());
	uint32_t count(uint32_t, uint32_t = std::numeric_limits<uint32_t>::max());
	void strip_old(uint32_t);

private:
	const uint32_t duration_ = 20 * 60 * 1000;
	// FIFO container where newest goes to the front
	std::deque<std::pair<uint32_t, uint32_t>> queue;
};

struct WalkableSpot {
	Coords coords;
	bool has_flag;

	int32_t cost;
	void* eco;

	int16_t from;
	int16_t neighbours[6];
};

struct BuildableField {
	explicit BuildableField(const Widelands::FCoords& fc);

	Widelands::FCoords coords;

	uint32_t field_info_expiration;

	bool preferred;
	bool enemy_nearby;
	bool enemy_accessible_;

	bool enemy_wh_nearby;
	uint16_t unowned_land_nearby;
	uint16_t enemy_owned_land_nearby;
	uint16_t unowned_buildable_spots_nearby;
	uint16_t nearest_buildable_spot_nearby;
	// to identify that field is too close to border and no production building should be built there
	bool near_border;
	uint16_t unowned_mines_spots_nearby;
	uint16_t unowned_iron_mines_nearby;
	uint8_t trees_nearby;
	uint8_t rocks_nearby;
	int16_t water_nearby;
	int16_t open_water_nearby;
	int16_t distant_water;
	int8_t fish_nearby;
	int8_t critters_nearby;
	ResourceAmount ground_water;  // used by wells
	uint8_t space_consumers_nearby;
	uint8_t rangers_nearby;
	// to manage the military better following variables exists:
	// capacity of nearby buildings:
	int16_t area_military_capacity;
	// distance to near buldings:
	int16_t military_loneliness;
	// count of military buildings in construction
	// when making decision on new mulitary buildings it considers also
	// unowned fields and mines, but this information is not quite correct as there
	// are construction sites that will change this once they are built
	int16_t military_in_constr_nearby;
	// actual count of soldiers in nearby buldings
	int16_t own_military_presence;
	int16_t enemy_military_presence;
	int16_t enemy_military_sites;  // Including unfinished
	int16_t ally_military_presence;
	// stationed (manned) military buildings nearby
	int16_t military_stationed;
	// unconnected buildings nearby
	bool unconnected_nearby;
	int16_t military_unstationed;
	int16_t own_non_military_nearby;
	bool defense_msite_allowed;
	Widelands::ExtendedBool is_portspace;
	bool port_nearby;  // to increase priority if a port is nearby,
	// especially for new colonies
	Widelands::ExtendedBool portspace_nearby;  // prefer military buildings closer to the portspace
	int32_t max_buildcap_nearby;
	// It is not necessary to check resources (stones, fish...) too frequently as they do not change
	// fast. This stores the time of the last check.
	uint32_t last_resources_check_time;
	int32_t military_score_;
	bool inland;
	uint16_t local_soldier_capacity;
	bool is_militarysite;

	std::vector<uint8_t> consumers_nearby;
	std::vector<uint8_t> producers_nearby;
	// and for rangers, fishbreeders:
	std::vector<uint8_t> supporters_nearby;
};

struct MineableField {
	explicit MineableField(const Widelands::FCoords& fc);

	Widelands::FCoords coords;
	uint32_t field_info_expiration;
	bool preferred;
	int32_t mines_nearby;
	// this is to provide that a mine is not built on the edge of mine area
	int32_t same_mine_fields_nearby;
};

struct EconomyObserver {
	explicit EconomyObserver(Widelands::Economy& e);

	Widelands::Economy& economy;
	std::deque<Widelands::Flag const*> flags;
	int32_t dismantle_grace_time;
};

struct BuildingObserver {

	enum class Type {
		kBoring,
		kConstructionsite,
		kProductionsite,
		kMilitarysite,
		kWarehouse,
		kTrainingsite,
		kMine
	};

	int32_t total_count() const;
	Widelands::AiModeBuildings aimode_limit_status();
	bool buildable(Widelands::Player& p);

	// Convenience functions for is_what
	bool is(BuildingAttribute) const;
	void set_is(BuildingAttribute);
	void unset_is(BuildingAttribute);

	char const* name;
	Widelands::DescriptionIndex id;
	Widelands::BuildingDescr const* desc;

	Type type;

	Widelands::BuildingNecessity new_building;
	uint32_t new_building_overdue;
	int32_t primary_priority;

	bool expansion_type;       // military building used that can be used to control area
	bool fighting_type;        // military building built near enemies
	bool mountain_conqueror;   // military building built near mountains
	uint32_t prohibited_till;  // do not build before (ms)
	uint32_t forced_after;     // do not wait until ware is needed
	uint8_t max_trainingsites_proportion;

	uint16_t unconnected_count;  // to any warehouse (count of such buildings)

	DescriptionIndex mines;  // type of resource it mines_
	uint16_t mines_percent;  // % of res it can mine
	uint32_t current_stats;

	uint32_t basic_amount;  // basic amount for basic economy as defined in init.lua

	std::vector<Widelands::DescriptionIndex> inputs;
	std::vector<Widelands::DescriptionIndex> outputs;
	std::vector<Widelands::DescriptionIndex> positions;
	std::vector<Widelands::DescriptionIndex> critical_building_material;

	// It seems that fish and meat are subsitutes (for trainingsites), so
	// when testing if a trainingsite is supplied enough
	// we count the wares together
	std::unordered_set<Widelands::DescriptionIndex> substitute_inputs;
	int32_t substitutes_count;

	std::set<DescriptionIndex> production_hints;

	// information needed for decision on new building construction
	int16_t max_preciousness;
	int16_t max_needed_preciousness;

	int32_t cnt_built;
	int32_t cnt_under_construction;
	int32_t cnt_target;           // number of buildings as target
	int32_t cnt_limit_by_aimode;  // limit imposed by weak or normal AI mode

	int32_t cnt_upgrade_pending;  // number of buildings that are to be upgraded

	// used to track amount of wares produced by building
	uint32_t stocklevel_count;
	uint32_t stocklevel_time;  // time when stocklevel_ was last time recalculated
	uint32_t last_dismantle_time;
	uint32_t construction_decision_time;
	uint32_t last_building_built;

	uint32_t unoccupied_count;

	bool build_material_shortage;

private:
	std::set<BuildingAttribute> is_what;
};

struct ProductionSiteObserver {
	Widelands::ProductionSite* site = nullptr;
	uint32_t built_time = 0U;
	uint32_t unoccupied_till = 0U;
	uint32_t no_resources_since = kNever;
	bool upgrade_pending = false;
	uint32_t dismantle_pending_since = kNever;
	BuildingObserver* bo = nullptr;
};

struct MilitarySiteObserver {
	Widelands::MilitarySite* site;
	BuildingObserver* bo;
	uint16_t understaffed;
	uint32_t last_change;  // to prevent switching the occupancy policy too fast
	uint32_t built_time;
};

struct TrainingSiteObserver {
	Widelands::TrainingSite* site;
	BuildingObserver* bo;
};

struct WarehouseSiteObserver {
	Widelands::Warehouse* site;
	BuildingObserver* bo;
};

struct ShipObserver {
	Widelands::Ship* ship;
	bool waiting_for_command_ = false;
	uint32_t last_command_time = 0;

	// direction by which the ship circumvents an island
	// this is the last circle-island command's direction
	Widelands::IslandExploreDirection island_circ_direction =
	   Widelands::IslandExploreDirection::kClockwise;
};

struct WareObserver {
	uint8_t producers;
	uint8_t consumers;
	uint8_t preciousness;
};

// Computer player does not get notification messages about enemy militarysites
// and warehouses, so following is collected based on observation
// It is conventient to have some information preserved, like nearby minefields,
// when it was attacked, whether it is warehouse and so on
// Also AI test more such targets when considering attack and calculated score is
// is stored in the observer
struct EnemySiteObserver {
	bool is_warehouse = false;
	int32_t attack_soldiers_strength = 0;
	int32_t attack_soldiers_competency = 0;
	int32_t defenders_strength = 0;
	uint8_t stationed_soldiers = 0U;
	uint32_t last_time_seen = 0U;
	uint32_t last_tested = 0U;
	int16_t score = 0;
	Widelands::ExtendedBool mines_nearby = Widelands::ExtendedBool::kUnset;
	uint32_t last_time_attacked = 0U;
	uint32_t attack_counter = 0U;
};

// as all mines have 3 levels, AI does not know total count of mines per mined material
// so this observer will be used for this
struct MineTypesObserver {
	MineTypesObserver();

	uint16_t total_count() const;

	uint16_t in_construction;
	uint16_t finished;
	bool is_critical;
	uint16_t unoccupied;
};

constexpr int kNeuronWeightLimit = 100;
constexpr size_t kNeuronMaxPosition = 20;
constexpr size_t kSecondParentProbability = 50;

// A bunch of parameters used for trainig AI (for calculation of fitness function result)
constexpr int16_t kCurrentLandDivider = 2;
constexpr int16_t kLandDeltaMultiplier = 1;
constexpr int16_t kBonus = 1000;
constexpr int16_t kAttackersMultiplier = 1;
constexpr int16_t kAttackBonus = 100;
constexpr int16_t kTrainedSoldiersScore = 250;
constexpr int16_t kConqueredWhBonus = 300;
constexpr int16_t kStrengthMultiplier = 30;
constexpr int16_t kPSitesRatioMultiplier = 1;

struct Neuron {
	static int clip_weight_to_range(int w) {
		assert(w < 125);
		assert(w > -125);
		return std::max(-kNeuronWeightLimit, std::min(kNeuronWeightLimit, w));
	}

	Neuron(int8_t, uint8_t, uint16_t);
	void recalculate();
	void set_weight(int8_t w);
	int8_t get_weight() {
		return weight;
	}
	int8_t get_result(size_t);
	int8_t get_result_safe(int32_t, bool = false);
	void set_type(uint8_t);
	uint8_t get_type() {
		return type;
	}
	uint16_t get_id() {
		return id;
	}

private:
	int8_t results[21];  // kPositions + 1
	int8_t weight;
	uint8_t type;
	uint16_t id;
};

struct FNeuron {
	FNeuron(uint32_t, uint16_t);

	void flip_bit(uint8_t);
	bool get_result(bool, bool, bool, bool bool4 = true, bool bool5 = true);
	bool get_position(uint8_t);
	uint32_t get_int();
	uint16_t get_id() {
		return id;
	}

private:
	std::bitset<kFNeuronBitSize> core;
	uint16_t id;
};

struct ExpansionType {
	ExpansionType();

	void set_expantion_type(ExpansionMode);
	ExpansionMode get_expansion_type() {
		return type;
	}

private:
	ExpansionMode type;
};

// This is to keep all data related to AI magic numbers
struct ManagementData {
	void mutate(PlayerNumber = 0);
	void new_dna_for_persistent(uint8_t, Widelands::AiType);
	void copy_persistent_to_local();
	void review(uint32_t gametime,
	            PlayerNumber pn,
	            uint32_t land,
	            uint32_t max_e_land,
	            uint32_t old_land,
	            uint16_t attackers,
	            int16_t trained_soldiers,
	            int16_t latest_attackers,
	            uint16_t conq_ws,
	            uint16_t strength,
	            uint32_t existing_ps);
	void dump_data(PlayerNumber);
	uint16_t new_neuron_id() {
		++next_neuron_id;
		return next_neuron_id - 1;
	}
	void reset_neuron_id() {
		next_neuron_id = 0;
	}
	uint16_t new_bi_neuron_id() {
		++next_bi_neuron_id;
		return next_bi_neuron_id - 1;
	}
	void reset_bi_neuron_id() {
		next_bi_neuron_id = 0;
	}
	void set_ai_training_mode() {
		ai_training_mode_ = true;
	}

	int16_t get_military_number_at(uint8_t);
	void set_military_number_at(uint8_t, int16_t);
	MutatingIntensity do_mutate(uint8_t, int16_t);
	int8_t shift_weight_value(int8_t, bool = true);
	void test_consistency(bool = false);

	std::vector<Neuron> neuron_pool;
	std::vector<FNeuron> f_neuron_pool;
	Widelands::Player::AiPersistentState* persistent_data;

private:
	void dump_output(Widelands::Player::AiPersistentState, PlayerNumber);

	int32_t score = 1;
	uint8_t primary_parent = 255;
	uint16_t next_neuron_id = 0U;
	uint16_t next_bi_neuron_id = 0U;
	uint16_t performance_change = 0U;
	Widelands::AiType ai_type = Widelands::AiType::kNormal;
	bool ai_training_mode_ = false;
	uint16_t pref_number_probability = 200;
	AiDnaHandler ai_dna_handler;
};

// this is used to count militarysites by their size
struct MilitarySiteSizeObserver {
	MilitarySiteSizeObserver();

	uint16_t in_construction;
	uint16_t finished;
};

// this represents a scheduler task
struct SchedulerTask {
	SchedulerTask(const uint32_t time,
	              const Widelands::SchedulerTaskId t,
	              const uint8_t p,
	              const char* d);

	bool operator<(const SchedulerTask& other) const;

	uint32_t due_time;
	Widelands::SchedulerTaskId id;
	// used to sort jobs when AI has to perform more jobs at once
	uint8_t priority;
	// used only for debug purposes
	std::string descr;
};

// List of blocked fields with block time, with some accompanying functions
struct BlockedFields {
	void add(Coords coords, uint32_t till);
	uint32_t count();
	void remove_expired(uint32_t gametime);
	bool is_blocked(Coords coords);

private:
	// <hash of field coordinates, time till blocked>
	std::map<uint32_t, uint32_t> blocked_fields_;
};

// list of candidate flags to build roads, with some additional logic
struct FlagsForRoads {

	explicit FlagsForRoads(int32_t mr) : min_reduction(mr) {
	}

	struct Candidate {
		Candidate();
		Candidate(uint32_t coords, int32_t distance, bool economy);

		uint32_t coords_hash;
		int32_t new_road_length;
		int32_t current_roads_distance;
		int32_t air_distance;
		int32_t reduction_score;
		bool different_economy;
		bool new_road_possible;
		bool accessed_via_roads;

		bool operator<(const Candidate& other) const;
		bool operator==(const Candidate& other) const;
		void calculate_score();
	};

	int32_t min_reduction;
	// This is the core of this object - candidate flags ordered by score
	std::set<Candidate> queue;

	void add_flag(Widelands::Coords coords, int32_t air_dist, bool diff_economy) {
		queue.insert(Candidate(coords.hash(), air_dist, diff_economy));
	}

	uint32_t count() {
		return queue.size();
	}

	// This is for debugging and development purposes
	void print();
	// during processing we need to pick first one uprocessed flag (with best score so far)
	bool get_best_uncalculated(uint32_t* winner);
	// When we test candidate flag if road can be built to it, there are two possible outcomes:
	void road_possible(Widelands::Coords coords, uint32_t distance);
	void road_impossible(Widelands::Coords coords);
	// Updating walking distance over existing roads
	void set_road_distance(Widelands::Coords coords, int32_t distance);
	// Finally we query the flag that we will build a road to
	bool get_winner(uint32_t* winner_hash);
};

// This is a struct that stores strength of players, info on teams and provides some outputs from
// these data
struct PlayersStrengths {
private:
	struct PlayerStat {
		PlayerStat() = default;
		PlayerStat(Widelands::TeamNumber tc,
		           uint32_t pp,
		           uint32_t op,
		           uint32_t o60p,
		           uint32_t cs,
		           uint32_t land,
		           uint32_t oland,
		           uint32_t o60l);

		Widelands::TeamNumber team_number = 0U;
		uint32_t players_power = 0U;
		uint32_t old_players_power = 0U;
		uint32_t old60_players_power = 0U;
		uint32_t players_casualities = 0U;
		uint32_t last_time_seen = 0U;
		uint32_t players_land = 0U;
		uint32_t old_players_land = 0U;
		uint32_t old60_players_land = 0U;
	};

public:
	PlayersStrengths();
	// Inserting/updating data
	void add(Widelands::PlayerNumber pn,
	         Widelands::PlayerNumber opn,
	         Widelands::TeamNumber mytn,
	         Widelands::TeamNumber pltn,
	         uint32_t pp,
	         uint32_t op,
	         uint32_t o60p,
	         uint32_t cs,
	         uint32_t land,
	         uint32_t oland,
	         uint32_t o60l);
	void remove_stat(Widelands::PlayerNumber pn);
	void recalculate_team_power();

	// This is strength of player plus third of strength of other members of his team
	uint32_t get_modified_player_power(Widelands::PlayerNumber pn);
	uint32_t get_player_power(Widelands::PlayerNumber pn);
	uint32_t get_old_player_power(Widelands::PlayerNumber pn);
	uint32_t get_old60_player_power(Widelands::PlayerNumber pn);
	uint32_t get_player_land(Widelands::PlayerNumber pn);
	uint32_t get_old_player_land(Widelands::PlayerNumber pn);
	uint32_t get_old60_player_land(Widelands::PlayerNumber pn);
	uint32_t get_visible_enemies_power(uint32_t);
	uint32_t get_enemies_average_power();
	uint32_t get_enemies_average_land();
	uint32_t get_enemies_max_power();
	uint32_t get_enemies_max_land();
	uint32_t get_old_visible_enemies_power(uint32_t);
	bool players_in_same_team(Widelands::PlayerNumber pl1, Widelands::PlayerNumber pl2);
	bool strong_enough(Widelands::PlayerNumber pl);
	void set_last_time_seen(uint32_t, Widelands::PlayerNumber);
	bool player_seen_lately(Widelands::PlayerNumber, uint32_t);
	bool get_is_enemy(Widelands::PlayerNumber);
	uint8_t enemies_seen_lately_count(uint32_t);
	bool any_enemy_seen_lately(uint32_t);
	void set_update_time(uint32_t);
	uint32_t get_update_time();

private:
	// This is the core part of this struct
	std::map<Widelands::PlayerNumber, PlayerStat> all_stats;

	// Number of team, sum of players' strength
	std::map<Widelands::TeamNumber, uint32_t> team_powers;

	uint32_t update_time;
	PlayerNumber this_player_number;
	PlayerNumber this_player_team;

};
}  // namespace Widelands

#endif  // end of include guard: WL_AI_AI_HELP_STRUCTS_H<|MERGE_RESOLUTION|>--- conflicted
+++ resolved
@@ -78,11 +78,8 @@
 	kUpgradeExtends,
 	kLogRefiner,
 	kIronMine,
-<<<<<<< HEAD
 	kNeedsSeafaring,
-=======
 	kSupportingProducer,
->>>>>>> b3e6ad8d
 };
 
 enum class AiType : uint8_t { kVeryWeak, kWeak, kNormal };
