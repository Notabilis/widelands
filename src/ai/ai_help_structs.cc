--- conflicted
+++ resolved
@@ -340,19 +340,6 @@
 	type = etype;
 }
 
-<<<<<<< HEAD
-=======
-ManagementData::ManagementData() {
-	score = 1;
-	primary_parent = 255;
-	next_neuron_id = 0;
-	performance_change = 0;
-	AiDnaHandler ai_dna_handler();
-	ai_training_mode_ = false;
-	pref_number_probability = 100;
-}
->>>>>>> b44ee23c
-
 // Initialization of neuron. Neuron is defined by curve (type) and weight [-kWeightRange,
 // kWeightRange]
 // third argument is just id
