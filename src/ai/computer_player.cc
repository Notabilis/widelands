--- conflicted
+++ resolved
@@ -21,18 +21,6 @@
 
 #include "ai/defaultai.h"
 
-<<<<<<< HEAD
-Computer_Player::Computer_Player(Widelands::Game& g, Widelands::Player_Number const pid)
-   : m_game(g), m_player_number(pid) {
-}
-
-Computer_Player::~Computer_Player() {
-}
-
-struct EmptyAI : Computer_Player {
-	EmptyAI(Widelands::Game& g, const Widelands::Player_Number pid) : Computer_Player(g, pid) {
-	}
-=======
 ComputerPlayer::ComputerPlayer
 	(Widelands::Game & g, Widelands::PlayerNumber const pid)
 	: m_game(g), m_player_number(pid)
@@ -44,24 +32,14 @@
 struct EmptyAI : ComputerPlayer {
 	EmptyAI(Widelands::Game & g, const Widelands::PlayerNumber pid)
 	: ComputerPlayer(g, pid) {}
->>>>>>> 41af0a41
 
-	void think() override {
-	}
+	void think() override {}
 
 	struct EmptyAIImpl : Implementation {
-<<<<<<< HEAD
-		EmptyAIImpl() {
-			name = _("None");
-		}
-		Computer_Player* instantiate(Widelands::Game& g,
-		                             Widelands::Player_Number const pid) const override {
-=======
 		EmptyAIImpl() {name = _("None");}
 		ComputerPlayer * instantiate
 			(Widelands::Game & g, Widelands::PlayerNumber const pid) const override
 		{
->>>>>>> 41af0a41
 			return new EmptyAI(g, pid);
 		}
 	};
@@ -71,15 +49,10 @@
 
 EmptyAI::EmptyAIImpl EmptyAI::implementation;
 
-<<<<<<< HEAD
-const Computer_Player::ImplementationVector& Computer_Player::getImplementations() {
-	static std::vector<Computer_Player::Implementation const*> impls;
-=======
 const ComputerPlayer::ImplementationVector &
 ComputerPlayer::getImplementations()
 {
 	static std::vector<ComputerPlayer::Implementation const *> impls;
->>>>>>> 41af0a41
 
 	if (impls.empty()) {
 		impls.push_back(&DefaultAI::aggressiveImpl);
@@ -91,15 +64,10 @@
 	return impls;
 }
 
-<<<<<<< HEAD
-const Computer_Player::Implementation* Computer_Player::getImplementation(const std::string& name) {
-	const ImplementationVector& vec = getImplementations();
-=======
 const ComputerPlayer::Implementation * ComputerPlayer::getImplementation
 	(const std::string & name)
 {
 	const ImplementationVector & vec = getImplementations();
->>>>>>> 41af0a41
 
 	for (const ComputerPlayer::Implementation* implementation : vec) {
 		if (implementation->name == name) {
