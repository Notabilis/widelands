/*
 * Copyright (C) 2004, 2006-2009 by the Widelands Development Team
 *
 * This program is free software; you can redistribute it and/or
 * modify it under the terms of the GNU General Public License
 * as published by the Free Software Foundation; either version 2
 * of the License, or (at your option) any later version.
 *
 * This program is distributed in the hope that it will be useful,
 * but WITHOUT ANY WARRANTY; without even the implied warranty of
 * MERCHANTABILITY or FITNESS FOR A PARTICULAR PURPOSE.  See the
 * GNU General Public License for more details.
 *
 * You should have received a copy of the GNU General Public License
 * along with this program; if not, write to the Free Software
 * Foundation, Inc., 51 Franklin Street, Fifth Floor, Boston, MA  02110-1301, USA.
 *
 */

#include "ai/computer_player.h"

#include "ai/defaultai.h"

ComputerPlayer::ComputerPlayer
	(Widelands::Game & g, Widelands::PlayerNumber const pid)
	: m_game(g), m_player_number(pid)
{
}

ComputerPlayer::~ComputerPlayer() {}

struct EmptyAI : ComputerPlayer {
	EmptyAI(Widelands::Game & g, const Widelands::PlayerNumber pid)
	: ComputerPlayer(g, pid) {}

	void think() override {}

	struct EmptyAIImpl : Implementation {
<<<<<<< HEAD
		/** TRANSLATORS: The name of the empty AI */
		EmptyAIImpl() {name = pgettext("ai_name", "None");}
		Computer_Player * instantiate
			(Widelands::Game & g, Widelands::Player_Number const pid) const override
=======
		/** TRANSLATORS: This is the name of an AI used in the game setup screens */
		EmptyAIImpl() {name = _("None");}
		ComputerPlayer * instantiate
			(Widelands::Game & g, Widelands::PlayerNumber const pid) const override
>>>>>>> f8ad4b73
		{
			return new EmptyAI(g, pid);
		}
	};

	static EmptyAIImpl implementation;
};

EmptyAI::EmptyAIImpl EmptyAI::implementation;

const ComputerPlayer::ImplementationVector &
ComputerPlayer::get_implementations()
{
	static std::vector<ComputerPlayer::Implementation const *> impls;

	if (impls.empty()) {
		impls.push_back(&DefaultAI::aggressiveImpl);
		impls.push_back(&DefaultAI::normalImpl);
		impls.push_back(&DefaultAI::defensiveImpl);
		impls.push_back(&EmptyAI::implementation);
	}

	return impls;
}

const ComputerPlayer::Implementation * ComputerPlayer::get_implementation
	(const std::string & name)
{
	const ImplementationVector & vec = get_implementations();

	for (const ComputerPlayer::Implementation* implementation : vec) {
		if (implementation->name == name) {
			return implementation;
		}
	}
	return vec[0];
}<|MERGE_RESOLUTION|>--- conflicted
+++ resolved
@@ -36,17 +36,10 @@
 	void think() override {}
 
 	struct EmptyAIImpl : Implementation {
-<<<<<<< HEAD
-		/** TRANSLATORS: The name of the empty AI */
+		/** TRANSLATORS: This is the name of an AI used in the game setup screens */
 		EmptyAIImpl() {name = pgettext("ai_name", "None");}
-		Computer_Player * instantiate
-			(Widelands::Game & g, Widelands::Player_Number const pid) const override
-=======
-		/** TRANSLATORS: This is the name of an AI used in the game setup screens */
-		EmptyAIImpl() {name = _("None");}
 		ComputerPlayer * instantiate
 			(Widelands::Game & g, Widelands::PlayerNumber const pid) const override
->>>>>>> f8ad4b73
 		{
 			return new EmptyAI(g, pid);
 		}
