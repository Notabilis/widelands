/*
 * Copyright (C) 2004, 2008-2009 by the Widelands Development Team
 *
 * This program is free software; you can redistribute it and/or
 * modify it under the terms of the GNU General Public License
 * as published by the Free Software Foundation; either version 2
 * of the License, or (at your option) any later version.
 *
 * This program is distributed in the hope that it will be useful,
 * but WITHOUT ANY WARRANTY; without even the implied warranty of
 * MERCHANTABILITY or FITNESS FOR A PARTICULAR PURPOSE.  See the
 * GNU General Public License for more details.
 *
 * You should have received a copy of the GNU General Public License
 * along with this program; if not, write to the Free Software
 * Foundation, Inc., 51 Franklin Street, Fifth Floor, Boston, MA  02110-1301, USA.
 *
 */

#include "ai/ai_hints.h"

#include <memory>

<<<<<<< HEAD
BuildingHints::BuildingHints(std::unique_ptr<LuaTable> table)
	: renews_map_resource_(table->has_key("renews_map_resource") ?
									  table->get_string("renews_map_resource") : ""),
	  mines_(table->has_key("mines") ? table->get_string("mines") : ""),
	  log_producer_(table->has_key("logproducer") ? table->get_bool("logproducer") : false),
	  stone_producer_(table->has_key("stoneproducer") ? table->get_bool("stoneproducer") : false),
	  needs_water_(table->has_key("needs_water") ? table->get_bool("needs_water") : false),
	  mines_water_(table->has_key("mines_water") ? table->get_bool("mines_water") : false),
	  recruitment_(table->has_key("recruitment") ? table->get_bool("recruitment") : false),
	  space_consumer_(table->has_key("space_consumer") ? table->get_bool("space_consumer") : false),
	  expansion_(table->has_key("expansion") ? table->get_bool("expansion") : false),
	  fighting_(table->has_key("fighting") ? table->get_bool("fighting") : false),
	  mountain_conqueror_(table->has_key("mountain_conqueror") ?
									 table->get_bool("mountain_conqueror") : false),
	  shipyard_(table->has_key("shipyard") ? table->get_bool("shipyard") : false),
	  prohibited_till_(table->has_key("prohibited_till") ? table->get_int("prohibited_till") : 0),
	  // 10 days default
	  forced_after_(table->has_key("forced_after") ? table->get_int("forced_after") : 864000),
	  mines_percent_(table->has_key("mines_percent") ? table->get_int("mines_percent") : 100)
{}
=======
BuildingHints::BuildingHints(Section* const section)
   : log_producer_(section ? section->get_bool("logproducer") : false),
     stone_producer_(section ? section->get_bool("stoneproducer") : false),
     needs_water_(section ? section->get_bool("needs_water") : false),
     mines_water_(section ? section->get_bool("mines_water") : false),
     recruitment_(section ? section->get_bool("recruitment") : false),
     space_consumer_(section ? section->get_bool("space_consumer") : false),
     expansion_(section ? section->get_bool("expansion") : false),
     fighting_(section ? section->get_bool("fighting") : false),
     mountain_conqueror_(section ? section->get_bool("mountain_conqueror") : false),
     prohibited_till_(section ? section->get_natural("prohibited_till", 0) : 0),
     forced_after_(section ? section->get_natural("forced_after", 864000) : 0),  // 10 days default
     mines_percent_(section ? section->get_int("mines_percent", 100) : 0)

{
	if (section) {
		if (section->has_val("renews_map_resource"))
			renews_map_resource_ = section->get_string("renews_map_resource");
		if (section->has_val("mines"))
			mines_ = section->get_string("mines");
	}
	if (section) {
		if (!section->has_val("trainingsite_type")) {
			trainingsite_type_ =  TrainingSiteType::kNoTS;
		} else {
			if (!strcmp(section ? section->get_string("trainingsite_type", "basic") : "basic", "basic")) {
				trainingsite_type_ =  TrainingSiteType::kBasic;
			} else if (!strcmp(section ? section->get_string("trainingsite_type", "basic") : "basic", "advanced")) {
				trainingsite_type_ =  TrainingSiteType::kAdvanced;
			} else {
				trainingsite_type_ = TrainingSiteType::kNoTS;
			}
		}
	}
}
>>>>>>> 57146cda
<|MERGE_RESOLUTION|>--- conflicted
+++ resolved
@@ -21,7 +21,6 @@
 
 #include <memory>
 
-<<<<<<< HEAD
 BuildingHints::BuildingHints(std::unique_ptr<LuaTable> table)
 	: renews_map_resource_(table->has_key("renews_map_resource") ?
 									  table->get_string("renews_map_resource") : ""),
@@ -40,42 +39,14 @@
 	  prohibited_till_(table->has_key("prohibited_till") ? table->get_int("prohibited_till") : 0),
 	  // 10 days default
 	  forced_after_(table->has_key("forced_after") ? table->get_int("forced_after") : 864000),
-	  mines_percent_(table->has_key("mines_percent") ? table->get_int("mines_percent") : 100)
-{}
-=======
-BuildingHints::BuildingHints(Section* const section)
-   : log_producer_(section ? section->get_bool("logproducer") : false),
-     stone_producer_(section ? section->get_bool("stoneproducer") : false),
-     needs_water_(section ? section->get_bool("needs_water") : false),
-     mines_water_(section ? section->get_bool("mines_water") : false),
-     recruitment_(section ? section->get_bool("recruitment") : false),
-     space_consumer_(section ? section->get_bool("space_consumer") : false),
-     expansion_(section ? section->get_bool("expansion") : false),
-     fighting_(section ? section->get_bool("fighting") : false),
-     mountain_conqueror_(section ? section->get_bool("mountain_conqueror") : false),
-     prohibited_till_(section ? section->get_natural("prohibited_till", 0) : 0),
-     forced_after_(section ? section->get_natural("forced_after", 864000) : 0),  // 10 days default
-     mines_percent_(section ? section->get_int("mines_percent", 100) : 0)
+	  mines_percent_(table->has_key("mines_percent") ? table->get_int("mines_percent") : 100),
+	  trainingsite_type_(TrainingSiteType::kNoTS) {
 
-{
-	if (section) {
-		if (section->has_val("renews_map_resource"))
-			renews_map_resource_ = section->get_string("renews_map_resource");
-		if (section->has_val("mines"))
-			mines_ = section->get_string("mines");
-	}
-	if (section) {
-		if (!section->has_val("trainingsite_type")) {
-			trainingsite_type_ =  TrainingSiteType::kNoTS;
-		} else {
-			if (!strcmp(section ? section->get_string("trainingsite_type", "basic") : "basic", "basic")) {
-				trainingsite_type_ =  TrainingSiteType::kBasic;
-			} else if (!strcmp(section ? section->get_string("trainingsite_type", "basic") : "basic", "advanced")) {
-				trainingsite_type_ =  TrainingSiteType::kAdvanced;
-			} else {
-				trainingsite_type_ = TrainingSiteType::kNoTS;
-			}
+	if (table->has_key("trainingsite_type")) {
+		if (table->get_string("trainingsite_type") == "basic") {
+			trainingsite_type_ =  TrainingSiteType::kBasic;
+		} else if (table->get_string("trainingsite_type") == "advanced") {
+			trainingsite_type_ =  TrainingSiteType::kAdvanced;
 		}
 	}
-}
->>>>>>> 57146cda
+}