--- conflicted
+++ resolved
@@ -48,13 +48,8 @@
 		} else {
 			if (!strcmp(section ? section->get_string("trainingsite_type", "basic") : "basic", "basic")) {
 				trainingsite_type_ =  TrainingSiteType::kBasic;
-<<<<<<< HEAD
-			} else if (!strcmp(section ? section->get_string("trainingsite_type", "basic") :
-				"basic", "advanced")) {
-=======
 			} else if (!strcmp(section ? section->get_string("trainingsite_type", "basic") : "basic",
 			                   "advanced")) {
->>>>>>> 719eb9c9
 				trainingsite_type_ =  TrainingSiteType::kAdvanced;
 			} else {
 				trainingsite_type_ = TrainingSiteType::kNoTS;
