--- conflicted
+++ resolved
@@ -167,14 +167,8 @@
 	}
 
 	// and now over ships
-<<<<<<< HEAD
 	for (const auto& ship : allships) {
 		if (ship.ship->state_is_expedition()) {
-=======
-	for (std::deque<ShipObserver>::iterator sp_iter = allships.begin(); sp_iter != allships.end();
-	     ++sp_iter) {
-		if (sp_iter->ship->state_is_expedition()) {
->>>>>>> ec8de247
 			expeditions_in_progress += 1;
 		}
 	}
@@ -335,38 +329,21 @@
 	while (!marine_task_queue.empty()) {
 		if (marine_task_queue.back() == kStopShipyard) {
 			// iterate over all production sites searching for shipyard
-<<<<<<< HEAD
 			for (const auto& site : productionsites) {
 				if (site.bo->is(BuildingAttribute::kShipyard)) {
 					if (!site.site->is_stopped()) {
 						game().send_player_start_stop_building(*site.site);
-=======
-			for (std::deque<ProductionSiteObserver>::iterator site = productionsites.begin();
-			     site != productionsites.end(); ++site) {
-				if (site->bo->is(BuildingAttribute::kShipyard)) {
-					if (!site->site->is_stopped()) {
-						game().send_player_start_stop_building(*site->site);
->>>>>>> ec8de247
 					}
 				}
 			}
 		}
 
 		if (marine_task_queue.back() == kReprioritize) {
-<<<<<<< HEAD
 			for (const auto& site : productionsites) {
 				if (site.bo->is(BuildingAttribute::kShipyard)) {
 					for (uint32_t k = 0; k < site.bo->inputs.size(); ++k) {
 						game().send_player_set_ware_priority(
-						   *site.site, wwWARE, site.bo->inputs.at(k), HIGH_PRIORITY);
-=======
-			for (std::deque<ProductionSiteObserver>::iterator site = productionsites.begin();
-			     site != productionsites.end(); ++site) {
-				if (site->bo->is(BuildingAttribute::kShipyard)) {
-					for (uint32_t k = 0; k < site->bo->inputs.size(); ++k) {
-						game().send_player_set_ware_priority(
-						   *site->site, wwWARE, site->bo->inputs.at(k), kPriorityHigh);
->>>>>>> ec8de247
+						   *site.site, wwWARE, site.bo->inputs.at(k), kPriorityHigh);
 					}
 				}
 			}
