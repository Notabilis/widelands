--- conflicted
+++ resolved
@@ -801,22 +801,7 @@
 		return 0;
 	}
 
-<<<<<<< HEAD
-	Tribes tribe = Tribes::kNone;
-
-	if (soldiers.at(0)->get_owner()->tribe().name() == "atlanteans") {
-		tribe = Tribes::kAtlanteans;
-	} else if (soldiers.at(0)->get_owner()->tribe().name() == "barbarians") {
-		tribe = Tribes::kBarbarians;
-	} else if (soldiers.at(0)->get_owner()->tribe().name() == "empire") {
-		tribe = Tribes::kEmpire;
-	} else {
-		throw wexception("AI warning: Unable to calculate strenght for player of tribe %s",
-		                 soldiers.at(0)->get_owner()->tribe().name().c_str());
-	}
-
-=======
->>>>>>> ea473197
+
 	float health = 0;
 	float attack = 0;
 	float defense = 0;
