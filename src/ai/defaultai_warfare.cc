/*
 * Copyright (C) 2009-2019 by the Widelands Development Team
 *
 * This program is free software; you can redistribute it and/or
 * modify it under the terms of the GNU General Public License
 * as published by the Free Software Foundation; either version 2
 * of the License, or (at your option) any later version.
 *
 * This program is distributed in the hope that it will be useful,
 * but WITHOUT ANY WARRANTY; without even the implied warranty of
 * MERCHANTABILITY or FITNESS FOR A PARTICULAR PURPOSE.  See the
 * GNU General Public License for more details.
 *
 * You should have received a copy of the GNU General Public License
 * along with this program; if not, write to the Free Software
 * Foundation, Inc., 51 Franklin Street, Fifth Floor, Boston, MA  02110-1301, USA.
 *
 */

#include "ai/defaultai.h"

using namespace Widelands;

bool DefaultAI::check_enemy_sites(uint32_t const gametime) {

	const Map& map = game().map();

	PlayerNumber const nr_players = map.get_nrplayers();
	uint32_t plr_in_game = 0;
	Widelands::PlayerNumber const pn = player_number();

	iterate_players_existing_novar(p, nr_players, game())++ plr_in_game;

	update_player_stat(gametime);

	const uint32_t my_power = player_statistics.get_modified_player_power(pn);

	// first we scan vicitnity of couple of militarysites to get new enemy sites
	// Militarysites rotate (see check_militarysites())
	int32_t i = 0;
	for (MilitarySiteObserver mso : militarysites) {
		i += 1;
		if (i % 4 == 0)
			continue;
		if (i > 20)
			continue;

		MilitarySite* ms = mso.site;
		uint32_t const vision = ms->descr().vision_range();
		FCoords f = map.get_fcoords(ms->get_position());

		// get list of immovable around this our military site
		static std::vector<ImmovableFound> immovables;
		immovables.clear();
		immovables.reserve(40);
		map.find_immovables(game(), Area<FCoords>(f, (vision + 3 < 13) ? 13 : vision + 3),
		                    &immovables, FindImmovableAttackTarget());

		for (uint32_t j = 0; j < immovables.size(); ++j) {
			if (upcast(MilitarySite const, bld, immovables.at(j).object)) {
				const PlayerNumber opn = bld->owner().player_number();
				if (player_statistics.get_is_enemy(opn)) {
					assert(opn != pn);
					player_statistics.set_last_time_seen(gametime, opn);
					if (enemy_sites.count(bld->get_position().hash()) == 0) {
						enemy_sites[bld->get_position().hash()] = EnemySiteObserver();
					} else {
						enemy_sites[bld->get_position().hash()].last_time_seen = gametime;
					}
				}
			}
			if (upcast(Warehouse const, wh, immovables.at(j).object)) {
				const PlayerNumber opn = wh->owner().player_number();
				if (player_statistics.get_is_enemy(opn)) {
					assert(opn != pn);
					player_statistics.set_last_time_seen(gametime, opn);
					if (enemy_sites.count(wh->get_position().hash()) == 0) {
						enemy_sites[wh->get_position().hash()] = EnemySiteObserver();
					} else {
						enemy_sites[wh->get_position().hash()].last_time_seen = gametime;
					}
				}
			}
		}
	}

	// now we update some of them
	Widelands::Serial best_target = Widelands::kInvalidSerial;
	uint8_t best_score = 0;
	uint32_t count = 0;
	// sites that were either conquered or destroyed
	static std::vector<uint32_t> disappeared_sites;
	disappeared_sites.clear();
	disappeared_sites.reserve(6);

	// Willingness to attack depend on how long ago the last soldier has been trained. This is used
	// as indicator how busy our trainingsites are.
	// Moreover the stronger AI the more sensitive to it it is (a score of attack willingness is more
	// decreased if promotion of soldiers is stalled)
	int8_t general_score = 0;
	if (soldier_trained_log.count(gametime) == 0) {
		// No soldier was trained lately ...
		switch (type_) {
		case Widelands::AiType::kNormal:
			general_score = 1;
			break;
		case Widelands::AiType::kWeak:
			general_score = 0;
			break;
		case Widelands::AiType::kVeryWeak:
			general_score = -1;
		}
	}

	const bool strong_enough = player_statistics.strong_enough(pn);

	// removing sites we saw too long ago
	for (const auto& site : enemy_sites) {
		if (site.second.last_time_seen + 20 * 60 * 1000 < gametime) {
			disappeared_sites.push_back(site.first);
		}
	}
	while (!disappeared_sites.empty()) {
		enemy_sites.erase(disappeared_sites.back());
		disappeared_sites.pop_back();
	}

	for (std::map<uint32_t, EnemySiteObserver>::iterator site = enemy_sites.begin();
	     site != enemy_sites.end(); ++site) {

		assert(site->second.last_time_attacked <= gametime);
		// Do not attack too soon
		if (std::min<uint32_t>(site->second.attack_counter, 10) * 20 * 1000 >
		    (gametime - site->second.last_time_attacked)) {
			continue;
		}

		// we test max 12 sites and prefer ones tested more then 1 min ago
		if (((site->second.last_tested + (enemysites_check_delay_ * 1000)) > gametime && count > 4) ||
		    count > 12) {
			continue;
		}

		site->second.last_tested = gametime;
		uint8_t defenders_strength = 0;
		bool is_warehouse = false;
		bool is_attackable = false;
		// we cannot attack unvisible site and there is no other way to find out
		const bool is_visible =
		   (1 < player_->vision(Map::get_index(Coords::unhash(site->first), map.get_width())));
		uint16_t owner_number = 100;

		// testing if we can attack the building - result is a flag
		// if we dont get a flag, we remove the building from observers list
		FCoords f = map.get_fcoords(Coords::unhash(site->first));

		Flag* flag = nullptr;

		if (upcast(MilitarySite, bld, f.field->get_immovable())) {
			if (player_->is_hostile(bld->owner())) {
				std::vector<Soldier*> defenders;
				defenders = bld->soldier_control()->present_soldiers();
				defenders_strength = calculate_strength(defenders);

				flag = &bld->base_flag();
				if (is_visible && bld->attack_target()->can_be_attacked()) {
					is_attackable = true;
				}
				owner_number = bld->owner().player_number();
			}
		}
		if (upcast(Warehouse, wh, f.field->get_immovable())) {
			if (player_->is_hostile(wh->owner())) {

				std::vector<Soldier*> defenders;
				defenders = wh->soldier_control()->present_soldiers();
				defenders_strength = calculate_strength(defenders);

				flag = &wh->base_flag();
				is_warehouse = true;
				if (is_visible && wh->attack_target()->can_be_attacked()) {
					is_attackable = true;
				}
				owner_number = wh->owner().player_number();
			}
		}

		// if flag is defined it is a good taget
		if (flag) {

			// Site is still there but not visible for us
			if (!is_visible) {
				if (site->second.last_time_seen + 20 * 60 * 1000 < gametime) {
					log("site %d not visible for more than 20 minutes\n", site->first);
					disappeared_sites.push_back(site->first);
				}
				continue;
			}

			// updating some info
			// updating info on mines nearby if needed
			if (site->second.mines_nearby == ExtendedBool::kUnset) {
				FindNodeMineable find_mines_spots_nearby(game(), f.field->get_resources());
				const int32_t minescount =
				   map.find_fields(game(), Area<FCoords>(f, 6), nullptr, find_mines_spots_nearby);
				if (minescount > 0) {
					site->second.mines_nearby = ExtendedBool::kTrue;
				} else {
					site->second.mines_nearby = ExtendedBool::kFalse;
				}
			}

			site->second.is_warehouse = is_warehouse;

			// can we attack:
			if (is_attackable) {
				std::vector<Soldier*> attackers;
				player_->find_attack_soldiers(*flag, &attackers);
				if (attackers.empty()) {
					site->second.attack_soldiers_strength = 0;
				} else {
					int32_t strength = calculate_strength(attackers);

					site->second.attack_soldiers_strength = strength;
					assert(!attackers.empty());
					site->second.attack_soldiers_competency = strength * 10 / attackers.size();
				}
			} else {
				site->second.attack_soldiers_strength = 0;
			}

			site->second.defenders_strength = defenders_strength;

			site->second.score = 0;

			if (site->second.attack_soldiers_strength > 0 &&
			    !player_statistics.players_in_same_team(pn, owner_number)) {

				const uint16_t enemys_power = player_statistics.get_modified_player_power(owner_number);
				uint16_t my_to_enemy_power_ratio = 100;
				if (enemys_power) {
					my_to_enemy_power_ratio = my_power * 100 / enemys_power;
				}
				uint16_t enemys_power_growth = 10;
				if (player_statistics.get_old60_player_land(owner_number)) {
					enemys_power_growth = player_statistics.get_player_power(owner_number) * 100 /
					                      player_statistics.get_old60_player_land(owner_number);
				}
				uint16_t own_power_growth = 10;
				if (player_statistics.get_old60_player_land(pn)) {
					enemys_power_growth = player_statistics.get_player_power(pn) * 100 /
					                      player_statistics.get_old60_player_land(pn);
				}

				static int16_t inputs[3 * kFNeuronBitSize] = {0};
				// Reseting values as the variable is static
				for (int j = 0; j < 3 * kFNeuronBitSize; j++) {
					inputs[j] = 0;
				}
				inputs[0] = (site->second.attack_soldiers_strength - site->second.defenders_strength) *
				            std::abs(management_data.get_military_number_at(114)) / 30;
				inputs[1] = (site->second.attack_soldiers_strength - site->second.defenders_strength) *
				            std::abs(management_data.get_military_number_at(115)) / 30;
				inputs[2] = (is_warehouse) ? 4 : 0;
				inputs[3] = (is_warehouse) ? 2 : 0;
				inputs[4] = (site->second.attack_soldiers_competency > 15) ? 2 : 0;
				inputs[5] = (site->second.attack_soldiers_competency > 25) ? 4 : 0;
				inputs[6] =
				   (2 * site->second.defenders_strength > 3 * site->second.attack_soldiers_strength) ?
				      2 :
				      0;
				inputs[7] =
				   (3 * site->second.defenders_strength > 2 * site->second.attack_soldiers_strength) ?
				      2 :
				      0;
				inputs[8] = (soldier_status_ == SoldiersStatus::kBadShortage ||
				             soldier_status_ == SoldiersStatus::kShortage) ?
				               -2 :
				               0;
				inputs[8] = (soldier_status_ == SoldiersStatus::kBadShortage) ? -2 : 0;
				inputs[9] = (soldier_status_ == SoldiersStatus::kBadShortage ||
				             soldier_status_ == SoldiersStatus::kShortage) ?
				               -3 :
				               0;
				inputs[10] = (site->second.mines_nearby == ExtendedBool::kTrue) ? 3 : -1;
				inputs[11] = (site->second.mines_nearby == ExtendedBool::kTrue) ? 0 : 0;
				inputs[12] = (owner_number == persistent_data->last_attacked_player) ? 2 : -2;
				inputs[13] = (owner_number == persistent_data->last_attacked_player) ? 4 : -4;
				inputs[14] = (strong_enough) ? 1 : -1;
				inputs[15] = (strong_enough) ? 3 : -3;
				inputs[16] = (player_statistics.get_player_power(pn) >
				              player_statistics.get_old_player_power(pn)) ?
				                2 :
				                -2;
				inputs[17] = (player_statistics.get_player_power(pn) >
				              player_statistics.get_old60_player_power(pn)) ?
				                3 :
				                -3;
				inputs[18] = (player_statistics.get_visible_enemies_power(pn) >
				              player_statistics.get_old_visible_enemies_power(pn)) ?
				                -1 :
				                1;
				inputs[19] = (player_statistics.get_visible_enemies_power(pn) >
				              player_statistics.get_old_visible_enemies_power(pn)) ?
				                -3 :
				                3;
				inputs[20] = (player_statistics.get_player_power(owner_number) >
				              player_statistics.get_old_player_power(owner_number)) ?
				                -2 :
				                2;
				inputs[21] = (player_statistics.get_player_power(owner_number) >
				              player_statistics.get_old_player_power(owner_number)) ?
				                -1 :
				                1;
				inputs[22] = (my_to_enemy_power_ratio > 80) ? 2 : -2;
				inputs[23] = (my_to_enemy_power_ratio > 90) ? 2 : -2;
				inputs[24] = (my_to_enemy_power_ratio > 110) ? 2 : -2;
				inputs[55] = (my_to_enemy_power_ratio > 120) ? 2 : -2;
				inputs[26] = management_data.get_military_number_at(62) / 10;
				inputs[27] = (ts_finished_count_ - ts_without_trainers_) * 2;
				inputs[28] = general_score * 3;
				inputs[29] = general_score;
				inputs[30] = ((mines_per_type[iron_resource_id].in_construction +
				               mines_per_type[iron_resource_id].finished) > 0) ?
				                1 :
				                -1;
				inputs[31] = (player_statistics.get_player_power(pn) >
				              player_statistics.get_old60_player_power(pn) + 5) ?
				                2 :
				                -2;
				inputs[32] = soldier_trained_log.count(gametime);
				inputs[33] = soldier_trained_log.count(gametime) / 2;
				inputs[34] = general_score * 2;
				inputs[35] = -1;
				inputs[36] = (gametime < 15 * 60 * 1000) ? -1 : 0;
				inputs[37] = (gametime < 20 * 60 * 1000) ? -1 : 0;
				inputs[38] = (gametime < 25 * 60 * 1000) ? -1 : 0;
				inputs[39] = (gametime < 30 * 60 * 1000) ? -1 : 0;
				inputs[40] = (gametime < 35 * 60 * 1000) ? -1 : 0;
				inputs[41] = (gametime < 40 * 60 * 1000) ? -1 : 0;
				inputs[42] = (site->second.last_time_attacked + 1 * 60 * 1000 > gametime) ? -3 : 0;
				inputs[43] = (site->second.last_time_attacked + 30 * 1000 > gametime) ? -1 : 0;
				inputs[44] = (site->second.last_time_attacked + 2 * 60 * 1000 > gametime) ? -2 : 0;
				inputs[45] = (site->second.last_time_attacked + 40 * 1000 > gametime) ? -1 : 0;
				inputs[46] = (site->second.last_time_attacked + 3 * 60 * 1000 > gametime) ? -1 : 0;
				inputs[47] = (site->second.last_time_attacked + 30 * 1000 > gametime) ? -1 : 0;
				inputs[48] = (site->second.last_time_attacked + 90 * 1000 > gametime) ? -1 : 0;
				inputs[49] = (site->second.last_time_attacked + 2 * 60 * 1000 > gametime) ? -1 : 0;
				inputs[50] = soldier_trained_log.count(gametime);
				inputs[51] = soldier_trained_log.count(gametime) / 2;
				inputs[52] = (my_to_enemy_power_ratio - 100) / 50;
				inputs[53] = (my_to_enemy_power_ratio > 60) ? 0 : -4;
				inputs[54] = (my_to_enemy_power_ratio > 70) ? 0 : -3;
				inputs[55] = (my_to_enemy_power_ratio > 80) ? 2 : -2;
				inputs[56] = (my_to_enemy_power_ratio > 90) ? 2 : -2;
				inputs[57] = (my_to_enemy_power_ratio > 100) ? 2 : -2;
				inputs[58] = (my_to_enemy_power_ratio > 110) ? 2 : -2;
				inputs[59] = (my_to_enemy_power_ratio > 120) ? 2 : -2;
				inputs[60] = (my_to_enemy_power_ratio > 130) ? 2 : -2;
				inputs[61] = (my_to_enemy_power_ratio > 140) ? 3 : 0;
				inputs[62] = (my_to_enemy_power_ratio > 150) ? 4 : 0;
				inputs[63] = (my_to_enemy_power_ratio - 100) / 50;
				inputs[64] = (enemys_power_growth > 105) ? -1 : 0;
				inputs[65] = (enemys_power_growth > 110) ? -2 : 0;
				inputs[66] = (enemys_power_growth > 115) ? -1 : 0;
				inputs[67] = (enemys_power_growth > 120) ? -2 : 0;
				inputs[68] = (enemys_power_growth < 95) ? 1 : 0;
				inputs[69] = (enemys_power_growth < 90) ? 2 : 0;
				inputs[70] = (enemys_power_growth < 85) ? 1 : 0;
				inputs[71] = (enemys_power_growth < 80) ? 2 : 0;
				inputs[72] = (own_power_growth > 105) ? 1 : 0;
				inputs[73] = (own_power_growth > 110) ? 2 : 0;
				inputs[74] = (own_power_growth > 115) ? 1 : 0;
				inputs[75] = (own_power_growth > 120) ? 2 : 0;
				inputs[76] = (own_power_growth < 95) ? -1 : 0;
				inputs[77] = (own_power_growth < 90) ? -2 : 0;
				inputs[77] = (own_power_growth < 85) ? -1 : 0;
				inputs[78] = (own_power_growth < 80) ? -2 : 0;
				inputs[79] = ((gametime - last_attack_time_) < kCampaignDuration) ? +2 : -2;
				inputs[80] = -1;
				inputs[81] = +1;
				inputs[82] = -1;
				inputs[83] = (soldier_status_ == SoldiersStatus::kBadShortage ||
				              soldier_status_ == SoldiersStatus::kShortage) ?
				                -3 :
				                1;
				inputs[84] = (soldier_status_ == SoldiersStatus::kBadShortage ||
				              soldier_status_ == SoldiersStatus::kShortage) ?
				                -4 :
				                1;
				inputs[85] = (soldier_status_ == SoldiersStatus::kBadShortage) ? -2 : 1;
				inputs[86] = (soldier_status_ == SoldiersStatus::kBadShortage) ? -4 : 1;
				inputs[87] = (soldier_status_ == SoldiersStatus::kBadShortage ||
				              soldier_status_ == SoldiersStatus::kShortage) ?
				                -2 :
				                1;
				inputs[88] = (site->second.attack_soldiers_strength < 2) ? -3 : 0;
				inputs[89] = (site->second.attack_soldiers_strength < 4) ? -2 : 0;
				inputs[90] = (site->second.attack_soldiers_strength < 5) ? -3 : 0;
				inputs[90] = (site->second.attack_soldiers_strength < 7) ? -3 : 0;
				inputs[91] = (site->second.attack_soldiers_competency < 15) ? -4 : 0;
				inputs[92] = (site->second.attack_soldiers_competency < 20) ? -2 : 0;
				inputs[93] = ((gametime - last_attack_time_) < kCampaignDuration) ? +2 : -2;
				inputs[94] = ((gametime - last_attack_time_) < kCampaignDuration) ? +2 : -2;
				inputs[95] = -player_statistics.enemies_seen_lately_count(gametime);

				site->second.score = 0;
				for (uint8_t j = 0; j < kFNeuronBitSize; ++j) {
					if (management_data.f_neuron_pool[47].get_position(j)) {
						site->second.score += inputs[j];
						if (inputs[j] < -10 || inputs[j] > 10) {
							log(" pos: %d - value %d\n", j, inputs[j]);
						}
					}
					if (management_data.f_neuron_pool[0].get_position(j)) {
						site->second.score += inputs[j + kFNeuronBitSize];
						if (inputs[j + kFNeuronBitSize] < -10 || inputs[j + kFNeuronBitSize] > 10) {
							log(" pos: %d - value %d\n", j + kFNeuronBitSize, inputs[j + kFNeuronBitSize]);
						}
					}
					if (management_data.f_neuron_pool[16].get_position(j)) {
						site->second.score += inputs[j + 2 * kFNeuronBitSize];
						if (inputs[j + 2 * kFNeuronBitSize] < -10 ||
						    inputs[j + 2 * kFNeuronBitSize] > 10) {
							log(" pos: %d - value %d\n", j + 2 * kFNeuronBitSize,
							    inputs[j + 2 * kFNeuronBitSize]);
						}
					}
				}
			}
			site->second.score += (management_data.get_military_number_at(138) +
			                       management_data.get_military_number_at(159)) /
			                      8;

			if (site->second.score > 0) {
				assert(is_visible);
				if (site->second.score > best_score) {
					best_score = site->second.score;
					best_target = site->first;
				}
			}

		} else {  // we don't have a flag = site does not exist anymore, let's remove the site from
			       // our observer list
			disappeared_sites.push_back(site->first);
		}
	}

	while (!disappeared_sites.empty()) {
		enemy_sites.erase(disappeared_sites.back());
		disappeared_sites.pop_back();
	}

	// modifying enemysites_check_delay_,this depends on the count
	// of enemysites in observer
	if (enemy_sites.size() >= 13 && enemysites_check_delay_ < 180) {
		enemysites_check_delay_ += 3;
	}
	if (enemy_sites.size() < 10 && enemysites_check_delay_ > 30) {
		enemysites_check_delay_ -= 2;
	}

	// if coordinates hash is not set
	if (best_target == Widelands::kInvalidSerial) {
		return false;
	}

	assert(enemy_sites.count(best_target) > 0);

	// attacking
	FCoords f = map.get_fcoords(Coords::unhash(best_target));

	Flag* flag = nullptr;  // flag of a building to be attacked
	if (upcast(MilitarySite, bld, f.field->get_immovable())) {
		flag = &bld->base_flag();
	} else if (upcast(Warehouse, Wh, f.field->get_immovable())) {
		flag = &Wh->base_flag();
	} else {
		return false;  // this should not happen
	}

	// how many attack soldiers we can send?
	std::vector<Soldier*> soldiers;
	int32_t attackers = player_->find_attack_soldiers(*flag, &soldiers);
	assert(attackers < 500);

	if (attackers > 5) {
		attackers = 5 + std::rand() % (attackers - 5);
	}

	assert(attackers < 500);

	if (attackers <= 0) {
		return false;
	}

	log("%2d: attacking site at %3dx%3d, score %3d, with %2d soldiers, attacking %2d times, after "
	    "%5d seconds\n",
	    player_number(), flag->get_position().x, flag->get_position().y, best_score, attackers,
	    enemy_sites[best_target].attack_counter + 1,
	    (gametime - enemy_sites[best_target].last_time_attacked) / 1000);
	std::vector<Serial> attacking_soldiers;
	for (int a = 0; a < attackers; ++a) {
		// TODO(Nordfriese): We could now choose the soldiers we want to send
		attacking_soldiers.push_back(soldiers[a]->serial());
	}
	game().send_player_enemyflagaction(*flag, player_number(), attacking_soldiers);
	assert(1 <
	       player_->vision(Map::get_index(flag->get_building()->get_position(), map.get_width())));
	attackers_count_ += attackers;
	enemy_sites[best_target].last_time_attacked = gametime;
	enemy_sites[best_target].attack_counter += 1;

	last_attack_time_ = gametime;
	for (int j = 0; j < attackers; ++j) {
		soldier_attacks_log.push(gametime);
	}
	persistent_data->last_attacked_player = flag->owner().player_number();

	return true;
}
// this just counts free positions in military and training sites
void DefaultAI::count_military_vacant_positions() {
	// counting vacant positions
	int32_t vacant_mil_positions_ = 0;
	int32_t understaffed_ = 0;
	int32_t on_stock_ = 0;
	for (TrainingSiteObserver tso : trainingsites) {
		vacant_mil_positions_ +=
		   5 * std::min<int32_t>((tso.site->soldier_control()->soldier_capacity() -
		                          tso.site->soldier_control()->stationed_soldiers().size()),
		                         2);
	}
	for (MilitarySiteObserver mso : militarysites) {
		vacant_mil_positions_ += mso.site->soldier_control()->soldier_capacity() -
		                         mso.site->soldier_control()->stationed_soldiers().size();
		understaffed_ += mso.understaffed;
	}
	vacant_mil_positions_ += understaffed_;

	// also available in warehouses
	for (auto wh : warehousesites) {
		on_stock_ += wh.site->soldier_control()->stationed_soldiers().size();
	}

	vacant_mil_positions_ += on_stock_;

	// to avoid floats this is actual number * 100
	vacant_mil_positions_average_ =
	   vacant_mil_positions_average_ * 8 / 10 + 20 * vacant_mil_positions_;

	if (vacant_mil_positions_ <= 1 || on_stock_ > 4) {
		soldier_status_ = SoldiersStatus::kFull;
	} else if (vacant_mil_positions_ * 4 <= static_cast<int32_t>(militarysites.size()) ||
	           on_stock_ > 2) {
		soldier_status_ = SoldiersStatus::kEnough;
	} else if (vacant_mil_positions_ > static_cast<int32_t>(militarysites.size())) {
		soldier_status_ = SoldiersStatus::kBadShortage;
	} else {
		soldier_status_ = SoldiersStatus::kShortage;
	}

	assert(soldier_status_ == SoldiersStatus::kFull || soldier_status_ == SoldiersStatus::kEnough ||
	       soldier_status_ == SoldiersStatus::kShortage ||
	       soldier_status_ == SoldiersStatus::kBadShortage);
}

// this function only check with trainingsites
// manipulates input queues and soldier capacity
bool DefaultAI::check_trainingsites(uint32_t gametime) {

	if (trainingsites.empty()) {
		set_taskpool_task_time(
		   gametime + 2 * kTrainingSitesCheckInterval, SchedulerTaskId::kCheckTrainingsites);
		return false;
	}

	trainingsites.push_back(trainingsites.front());
	trainingsites.pop_front();

	TrainingSite* ts = trainingsites.front().site;
	TrainingSiteObserver& tso = trainingsites.front();

	// Inform if we are above ai type limit.
	if (tso.bo->total_count() > tso.bo->cnt_limit_by_aimode) {
		log("AI check_trainingsites: AI player %d: count of %s exceeds an AI limit %d: actual count: "
		    "%d\n",
		    player_number(), tso.bo->name, tso.bo->cnt_limit_by_aimode, tso.bo->total_count());
	}

	const DescriptionIndex enhancement = ts->descr().enhancement();

	if (enhancement != INVALID_INDEX && ts_without_trainers_ == 0 && mines_.size() > 3 &&
	    ts_finished_count_ > 1 && ts_in_const_count_ == 0) {

		// Make sure that:
		// 1. Building is allowed
		// 2. AI limit for weaker AI is not to be exceeded
		BuildingObserver& en_bo =
		   get_building_observer(tribe_->get_building_descr(enhancement)->name().c_str());
		if (player_->is_building_type_allowed(enhancement) &&
		    en_bo.aimode_limit_status() == AiModeBuildings::kAnotherAllowed) {
			game().send_player_enhance_building(*tso.site, enhancement);
		}
	}

	// changing capacity to 0 - this will happen only once.....
	if (tso.site->soldier_control()->soldier_capacity() > 1) {
		game().send_player_change_soldier_capacity(
		   *ts, -tso.site->soldier_control()->soldier_capacity());
		return true;
	}

	// reducing ware queues
	// - for armours and weapons to 1
	// - for others to 6
	for (InputQueue* queue : tso.site->inputqueues()) {

		if (queue->get_type() != wwWARE) {
			continue;
		}

		// if it was decreased yet
		if (queue->get_max_fill() <= 1) {
			continue;
		}

		// now modifying max_fill of armors and weapons
		for (std::string pattern : armors_and_weapons) {

			if (tribe_->get_ware_descr(queue->get_index())->name().find(pattern) !=
			    std::string::npos) {
				if (queue->get_max_fill() > 1) {
					game().send_player_set_input_max_fill(*ts, queue->get_index(), wwWARE, 1);
					continue;
				}
			}
		}
	}

	// are we willing to train another soldier?
	// bool want_train = true;
	const PlayerNumber pn = player_number();

	// if soldier capacity is set to 0, we need to find out if the site is
	// supplied enough to incrase the capacity to 1
	if (tso.site->soldier_control()->soldier_capacity() == 0) {

		// First subsitute wares
		int32_t filled = 0;
		// We call a soldier to a trainingsite only if it is stocked. Shortage is deficit of wares
		// Generally we accept shortage 1, but if training is stalled (no trained soldier in last 1
		// minutes)
		// we can accept also shortage up to 3
		int32_t shortage = 0;
		for (InputQueue* queue : tso.site->inputqueues()) {
			if (queue->get_type() != wwWARE) {
				continue;
			}
			if (tso.bo->substitute_inputs.count(queue->get_index()) > 0) {
				filled += queue->get_filled();
			}
		}
		if (filled < 5) {
			shortage += 5 - filled;
		}

		// checking non subsitutes
		for (InputQueue* queue : tso.site->inputqueues()) {
			if (queue->get_type() != wwWARE) {
				continue;
			}
			if (tso.bo->substitute_inputs.count(queue->get_index()) == 0) {
				const uint32_t required_amount =
				   (queue->get_max_fill() < 5) ? queue->get_max_fill() : 5;
				if (queue->get_filled() < required_amount) {
					shortage += required_amount - queue->get_filled();
				}
			}
		}

		if (shortage <= 3) {  // training only if supplied

			int16_t inputs[kFNeuronBitSize] = {0};
			inputs[0] = -shortage;
			inputs[1] = (player_statistics.get_visible_enemies_power(gametime) >
			             player_statistics.get_old_visible_enemies_power(gametime)) ?
			               1 :
			               0;
			inputs[2] = (mines_.size() < 3) ? -1 : 0;
			inputs[3] = (mines_per_type[iron_resource_id].total_count() == 0) ? -1 : 0;
			inputs[4] = (player_statistics.get_player_power(pn) * 2 >
			             player_statistics.get_visible_enemies_power(gametime)) ?
			               -1 :
			               0;
			inputs[5] = (player_statistics.get_player_power(pn) * 2 >
			             player_statistics.get_enemies_average_power()) ?
			               -1 :
			               0;
			inputs[6] = (player_statistics.get_player_power(pn) >
			             player_statistics.get_visible_enemies_power(gametime)) ?
			               -1 :
			               1;
			inputs[7] = (player_statistics.get_player_power(pn) >
			             player_statistics.get_enemies_average_power()) ?
			               -1 :
			               1;
			inputs[8] = (player_statistics.get_player_power(pn) * 2 >
			             player_statistics.get_visible_enemies_power(gametime)) ?
			               -1 :
			               1;
			inputs[9] = (player_statistics.get_player_power(pn) * 2 >
			             player_statistics.get_enemies_average_power()) ?
			               -1 :
			               1;
			inputs[10] = (3 - shortage) * 1;
			inputs[11] = (3 - shortage) * 2;
			inputs[12] = +1;
			inputs[13] = +2;
			inputs[14] = -1;
			inputs[15] = -2;
			inputs[16] = (player_statistics.get_player_power(pn) <
			              player_statistics.get_old60_player_power(pn)) ?
			                1 :
			                0;
			inputs[17] =
			   (player_statistics.get_player_power(pn) < player_statistics.get_old_player_power(pn)) ?
			      1 :
			      0;
			inputs[18] = (player_statistics.get_player_power(pn) <
			              player_statistics.get_old60_player_power(pn) + 4) ?
			                1 :
			                0;
			inputs[19] = (player_statistics.get_player_power(pn) <
			              player_statistics.get_old_player_power(pn) + 1) ?
			                1 :
			                0;
			inputs[20] = (player_statistics.get_player_power(pn) <
			              player_statistics.get_old60_player_power(pn) + 4) ?
			                0 :
			                1;
			inputs[21] = (player_statistics.get_player_power(pn) <
			              player_statistics.get_old_player_power(pn) + 2) ?
			                0 :
			                1;

			if (player_statistics.any_enemy_seen_lately(gametime)) {
				inputs[20] = (player_statistics.get_player_power(pn) <
				              player_statistics.get_old60_player_power(pn) + 4) ?
				                0 :
				                1;
				inputs[21] = (player_statistics.get_player_power(pn) <
				              player_statistics.get_old_player_power(pn) + 2) ?
				                0 :
				                1;
				inputs[22] = (player_statistics.get_player_power(pn) <
				              player_statistics.get_old60_player_power(pn) + 4) ?
				                1 :
				                0;
				inputs[23] = (player_statistics.get_player_power(pn) <
				              player_statistics.get_old_player_power(pn) + 2) ?
				                1 :
				                0;
			}

			int16_t tmp_score = 0;
			for (uint8_t i = 0; i < kFNeuronBitSize; ++i) {
				if (management_data.f_neuron_pool[29].get_position(i)) {
					tmp_score += inputs[i];
				}
			}

			if (tmp_score > 0) {
				game().send_player_change_soldier_capacity(*ts, 1);
			}
		}
	}

	ts_without_trainers_ = 0;  // zeroing
<<<<<<< HEAD
	for (const auto& site : trainingsites) {
		if (!site.site->can_start_working()) {
=======
	for (std::deque<TrainingSiteObserver>::iterator site = trainingsites.begin();
	     site != trainingsites.end(); ++site) {

		if (!site->site->can_start_working()) {
>>>>>>> ec8de247
			ts_without_trainers_ += 1;
		}
	}
	return true;
}

/**
 * Updates the first military building in list and reenques it at the end of
 * the list afterwards. If a militarysite is in secure area but holds more than
 * one soldier, the number of stationed soldiers is decreased. If the building
 * is near a border, the number of stationed soldiers is maximized
 *
 * \returns true if something was changed
 */
bool DefaultAI::check_militarysites(uint32_t gametime) {

	// Only useable, if defaultAI owns at least one militarysite
	if (militarysites.empty()) {
		return false;
	}

	// Check next militarysite
	bool changed = false;
	MilitarySite* ms = militarysites.front().site;

	// Don't do anything if last change took place lately
	if (militarysites.front().last_change + 2 * 60 * 1000 > gametime) {
		militarysites.push_back(militarysites.front());
		militarysites.pop_front();
		return false;
	}

	// Make sure we have statistics about our enemies up-to-date
	update_player_stat(gametime);

	// Inform if we are above ai type limit.
	if (militarysites.front().bo->total_count() > militarysites.front().bo->cnt_limit_by_aimode) {
		log("AI check_militarysites: Too many %s: %d, ai limit: %d\n", militarysites.front().bo->name,
		    militarysites.front().bo->total_count(), militarysites.front().bo->cnt_limit_by_aimode);
	}

	FCoords f = game().map().get_fcoords(ms->get_position());

	BuildableField bf(f);
	update_buildable_field(bf);

	Quantity const total_capacity = ms->soldier_control()->max_soldier_capacity();
	Quantity const current_target = ms->soldier_control()->soldier_capacity();
	Quantity const current_soldiers = ms->soldier_control()->present_soldiers().size();
	Quantity target_occupancy = total_capacity;
	if (soldier_status_ == SoldiersStatus::kBadShortage) {
		target_occupancy = total_capacity / 3 + 1;
	} else if (soldier_status_ == SoldiersStatus::kShortage) {
		target_occupancy = total_capacity * 2 / 3 + 1;
	}

	militarysites.front().understaffed = 0;

	const bool can_be_dismantled =
	   (current_soldiers == 1 || militarysites.front().built_time + 10 * 60 * 1000 < gametime) &&
	   bf.military_loneliness < 1000 - 2 * std::abs(management_data.get_military_number_at(14));

	bool should_be_dismantled = false;
	const int32_t enemy_military_capacity = std::max<int32_t>(
	   {bf.enemy_military_presence,
	    bf.enemy_military_sites * (1 + std::abs(management_data.get_military_number_at(77) / 20)),
	    (bf.enemy_owned_land_nearby) ?
	       4 + std::abs(management_data.get_military_number_at(99) / 20) :
	       0});
	if (bf.enemy_owned_land_nearby) {
		if (bf.military_score_ < std::abs(management_data.get_military_number_at(91) * 10) &&
		    bf.area_military_capacity - static_cast<int16_t>(total_capacity) -
		          std::abs(management_data.get_military_number_at(84) / 10) >
		       enemy_military_capacity) {
			should_be_dismantled = true;
		}
	} else {
		const uint16_t size_bonus =
		   total_capacity * std::abs(management_data.get_military_number_at(89)) / 5;
		if (bf.military_score_ + size_bonus < management_data.get_military_number_at(88) * 5 &&
		    bf.area_military_capacity > static_cast<int16_t>(total_capacity)) {
			should_be_dismantled = true;
		}
	}

	if (bf.enemy_accessible_ && !should_be_dismantled) {

		assert(total_capacity >= target_occupancy);

		militarysites.front().understaffed = total_capacity - target_occupancy;

		if (current_target < target_occupancy) {
			game().send_player_change_soldier_capacity(*ms, 1);
			changed = true;
		}
		if (current_target > target_occupancy) {
			game().send_player_change_soldier_capacity(*ms, -1);
			changed = true;
		}
		if (ms->get_soldier_preference() == SoldierPreference::kRookies) {
			game().send_player_militarysite_set_soldier_preference(*ms, SoldierPreference::kHeroes);
			changed = true;
		}
	} else if (should_be_dismantled && can_be_dismantled) {
		changed = true;
		if (ms->get_playercaps() & Widelands::Building::PCap_Dismantle) {
			game().send_player_dismantle(*ms);
			military_last_dismantle_ = game().get_gametime();
		} else {
			game().send_player_bulldoze(*ms);
			military_last_dismantle_ = game().get_gametime();
		}
	} else {
		if (current_target > 1) {  // reduce number of soldiers here at least....
			game().send_player_change_soldier_capacity(*ms, -1);
			changed = true;
		}
		if (ms->get_soldier_preference() == SoldierPreference::kHeroes) {
			game().send_player_militarysite_set_soldier_preference(*ms, SoldierPreference::kRookies);
			changed = true;
		}
	}
	if (changed) {
		militarysites.front().last_change = gametime;
	}

	// reorder:;
	militarysites.push_back(militarysites.front());
	militarysites.pop_front();
	return changed;
}

// This calculates strength of vector of soldiers, f.e. soldiers in a building or
// ones ready to attack
int32_t DefaultAI::calculate_strength(const std::vector<Widelands::Soldier*>& soldiers) {
	if (soldiers.empty()) {
		return 0;
	}

	float health = 0;
	float attack = 0;
	float defense = 0;
	float evade = 0;
	float final = 0;

	const SoldierDescr& descr = soldiers.front()->descr();

	for (Soldier* soldier : soldiers) {
		health = soldier->get_current_health();
		attack = (descr.get_base_max_attack() - descr.get_base_min_attack()) / 2.f +
		         descr.get_base_min_attack() +
		         descr.get_attack_incr_per_level() * soldier->get_attack_level();
		defense = 100 - descr.get_base_defense() -
		          descr.get_defense_incr_per_level() * soldier->get_defense_level();
		evade = 100 - descr.get_base_evade() -
		        descr.get_evade_incr_per_level() / 100.f * soldier->get_evade_level();
		final += (attack * health) / (defense * evade);
	}

	assert(final >= 0);
	assert(final <=
	       soldiers.size() * (descr.get_base_max_attack() * descr.get_base_health() +
	                          descr.get_max_attack_level() * descr.get_attack_incr_per_level() +
	                          descr.get_max_health_level() * descr.get_health_incr_per_level()));

	// We divide the result by the aproximate strength of one unpromoted soldier
	const int average_unpromoted_strength =
	   (descr.get_base_min_attack() +
	    (descr.get_base_max_attack() - descr.get_base_min_attack()) / 2) *
	   descr.get_base_health() / (descr.get_base_defense() * descr.get_base_evade());

	return static_cast<int32_t>(final / average_unpromoted_strength);
}

// Now we can prohibit some militarysites, based on size, the goal is not to
// exhaust AI resources on the beginning of the game
// We count bigger buildings, medium ones get 1 points, big ones 2 points
// and we force some proportion to the number of military sites
// sidenote: function can return kNotNeeded, but it means 'not allowed'
BuildingNecessity DefaultAI::check_building_necessity(BuildingObserver& bo,
                                                      const uint32_t gametime) {

	assert(militarysites.size() == msites_built());

	const PlayerNumber pn = player_number();

	// logically size of militarysite must in between 1 and 3 (including)
	const uint8_t size = bo.desc->get_size();
	assert(size >= BaseImmovable::SMALL && size <= BaseImmovable::BIG);

	if (military_last_build_ >
	    gametime - (10 + std::abs(management_data.get_military_number_at(43)) * 1000 / 2)) {
		return BuildingNecessity::kForbidden;
	}

	// Skip if the building is prohibited for now
	if (bo.prohibited_till > gametime) {
		return BuildingNecessity::kForbidden;
	}

	bo.primary_priority = 0;

	const uint32_t msites_total = msites_built() + msites_in_constr();
	const uint16_t scores[3] = {
	   static_cast<uint16_t>(msites_per_size[1].in_construction + msites_per_size[1].finished),
	   static_cast<uint16_t>((msites_per_size[2].in_construction + msites_per_size[2].finished) * 2),
	   static_cast<uint16_t>((msites_per_size[3].in_construction + msites_per_size[3].finished) *
	                         3)};
	const uint16_t total_score = scores[0] + scores[1] + scores[2];

	static int32_t inputs[4 * kFNeuronBitSize] = {0};
	// Reseting values as the variable is static
	for (int i = 0; i < 4 * kFNeuronBitSize; i++) {
		inputs[i] = 0;
	}
	inputs[0] = (msites_total < 1) ? 1 : 0;
	inputs[1] = (msites_total < 2) ? 1 : 0;
	inputs[2] = (msites_total < 3) ? 1 : 0;
	inputs[3] = (msites_total < 4) ? 1 : 0;
	inputs[3] = (msites_total < 5) ? 1 : 0;
	inputs[4] = (msites_in_constr() > msites_built()) ? -1 : 0;
	inputs[5] = -3;
	inputs[6] = (msites_in_constr() > msites_built() / 2) ? -1 : 0;
	inputs[7] = (msites_in_constr() > msites_built() / 3) ? -1 : 0;
	inputs[8] = (soldier_status_ == SoldiersStatus::kBadShortage) ? -2 : 0;
	inputs[9] = (soldier_status_ == SoldiersStatus::kShortage) ? -1 : 0;
	inputs[10] = (scores[size - 1] > total_score) ? -2 : 0;
	inputs[11] = (scores[size - 1] > total_score / 2) ? -2 : 0;
	inputs[12] = (scores[size - 1] > total_score / 3) ? -2 : 0;
	inputs[13] =
	   (player_statistics.get_enemies_max_land() < player_statistics.get_player_land(pn)) ? -1 : 0;
	inputs[14] = (mines_per_type[iron_resource_id].total_count() == 0) ? +1 : 0;
	inputs[15] = (spots_ < kSpotsTooLittle) ? +1 : 0;
	inputs[16] = +1;
	inputs[17] = +2;
	inputs[18] = -1;
	inputs[19] = -2;
	inputs[20] = (scores[size - 1] > total_score / 2) ? -1 : 0;
	inputs[21] = (msites_in_constr() > msites_built() / 3) ? -1 : 0;
	inputs[22] = (scores[size - 1] > total_score / 4) ? -1 : 0;
	inputs[23] = (((3 - size) * msites_in_constr()) < 1) ? +1 : 0;
	inputs[24] = (3 - size) * ((msites_in_constr() < 3) ? +1 : 0);
	inputs[25] = (((3 - size) * msites_in_constr()) < 5) ? +1 : 0;
	inputs[26] = (msites_in_constr() < 7) ? +1 : 0;
	inputs[27] = +5;
	inputs[28] = -5;
	inputs[29] = +3;
	inputs[30] = (soldier_status_ == SoldiersStatus::kBadShortage) ? -4 : 0;
	inputs[31] = (soldier_status_ == SoldiersStatus::kShortage) ? -2 : 0;

	inputs[32] = (soldier_status_ == SoldiersStatus::kBadShortage) ? -3 : 0;
	inputs[33] = (soldier_status_ == SoldiersStatus::kShortage) ? -2 : 0;

	inputs[34] =
	   (player_statistics.get_player_land(pn) < player_statistics.get_enemies_max_land()) ? 1 : 0;
	inputs[35] =
	   (!player_statistics.any_enemy_seen_lately(gametime) &&
	    (player_statistics.get_player_land(pn) < player_statistics.get_enemies_max_land())) ?
	      2 :
	      0;
	inputs[36] =
	   (!player_statistics.any_enemy_seen_lately(gametime)) &&
	         (player_statistics.get_player_land(pn) < player_statistics.get_enemies_max_land() * 2) ?
	      1 :
	      0;
	inputs[37] =
	   (!player_statistics.any_enemy_seen_lately(gametime)) &&
	         (player_statistics.get_player_land(pn) < player_statistics.get_enemies_max_land() / 2) ?
	      1 :
	      0;

	inputs[38] = (!player_statistics.any_enemy_seen_lately(gametime)) &&
	                   (player_statistics.get_player_land(pn) <
	                    player_statistics.get_old_player_land(pn) * 105 / 100) ?
	                2 :
	                0;
	inputs[39] = (!player_statistics.any_enemy_seen_lately(gametime)) &&
	                   (player_statistics.get_player_land(pn) <
	                    player_statistics.get_old_player_land(pn) + 110) ?
	                3 :
	                0;

	inputs[40] =
	   (player_statistics.get_player_power(pn) < player_statistics.get_old60_player_power(pn)) ? 1 :
	                                                                                             0;
	inputs[41] =
	   (player_statistics.get_player_power(pn) > player_statistics.get_old60_player_power(pn)) ? 1 :
	                                                                                             0;
	inputs[42] = (!player_statistics.any_enemy_seen_lately(gametime)) &&
	                   (player_statistics.get_player_power(pn) <
	                    player_statistics.get_old60_player_power(pn)) ?
	                1 :
	                0;
	inputs[43] = (!player_statistics.any_enemy_seen_lately(gametime)) &&
	                   (player_statistics.get_player_power(pn) >
	                    player_statistics.get_old60_player_power(pn)) ?
	                1 :
	                0;

	inputs[44] =
	   (player_statistics.get_player_land(pn) < player_statistics.get_enemies_average_land()) ? 1 :
	                                                                                            0;
	inputs[45] =
	   (player_statistics.get_player_land(pn) > player_statistics.get_enemies_average_land()) ? 1 :
	                                                                                            0;

	inputs[46] =
	   (!player_statistics.any_enemy_seen_lately(gametime)) &&
	         (player_statistics.get_player_land(pn) < player_statistics.get_enemies_average_land()) ?
	      2 :
	      0;
	inputs[47] =
	   (!player_statistics.any_enemy_seen_lately(gametime)) &&
	         (player_statistics.get_player_land(pn) > player_statistics.get_enemies_average_land()) ?
	      2 :
	      0;

	inputs[48] = (soldier_status_ == SoldiersStatus::kBadShortage) ? -3 : 0;
	inputs[49] = (soldier_status_ == SoldiersStatus::kShortage) ? -2 : 0;

	inputs[50] = (!player_statistics.any_enemy_seen_lately(gametime)) &&
	                   (player_statistics.get_player_land(pn) <
	                    player_statistics.get_old_player_land(pn) * 110 / 100) ?
	                1 :
	                0;
	inputs[51] = (!player_statistics.any_enemy_seen_lately(gametime)) &&
	                   (player_statistics.get_player_land(pn) <
	                    player_statistics.get_old_player_land(pn) * 105 / 100) ?
	                2 :
	                0;

	inputs[52] =
	   (player_statistics.get_player_land(pn) < player_statistics.get_enemies_max_land()) ? 1 : 0;
	inputs[53] =
	   (player_statistics.get_player_land(pn) < player_statistics.get_enemies_max_land()) ? 3 : 0;
	inputs[54] =
	   (player_statistics.get_player_land(pn) < player_statistics.get_enemies_max_land() * 2) ? 2 :
	                                                                                            0;
	inputs[55] =
	   (player_statistics.get_player_land(pn) < player_statistics.get_enemies_max_land() / 2) ? 2 :
	                                                                                            0;
	inputs[56] =
	   !player_statistics.any_enemy_seen_lately(gametime) && (spots_ < kSpotsTooLittle) ? +2 : 0;
	inputs[57] =
	   player_statistics.any_enemy_seen_lately(gametime) && (spots_ < kSpotsTooLittle) ? +2 : 0;
	inputs[58] = ((mines_per_type[iron_resource_id].in_construction +
	               mines_per_type[iron_resource_id].finished) == 0) ?
	                +3 :
	                0;
	inputs[59] = ((mines_per_type[iron_resource_id].in_construction +
	               mines_per_type[iron_resource_id].finished) == 0) ?
	                +1 :
	                0;
	inputs[60] = (expansion_type.get_expansion_type() == ExpansionMode::kEconomy) ? -2 : 0;
	inputs[61] = (expansion_type.get_expansion_type() == ExpansionMode::kEconomy ||
	              expansion_type.get_expansion_type() == ExpansionMode::kBoth) ?
	                -4 :
	                0;
	inputs[62] = (soldier_status_ == SoldiersStatus::kBadShortage) ? -3 : 0;
	inputs[63] = (soldier_status_ == SoldiersStatus::kShortage) ? -2 : 0;

	inputs[64] = (bo.build_material_shortage) ? -3 : 0;
	inputs[65] = (bo.build_material_shortage) ? -1 : 0;
	inputs[66] = (bo.build_material_shortage) ? -2 : 0;
	inputs[67] = (bo.build_material_shortage) ? -8 : 0;
	inputs[68] = (gametime < 15 * 60 * 1000) ? (size - 1) * -1 : 0;
	inputs[69] = (gametime < 30 * 60 * 1000) ? (size - 1) * -1 : 0;
	inputs[70] = (gametime < 45 * 60 * 1000) ? (size - 1) * -1 : 0;
	inputs[71] = (gametime < 15 * 60 * 1000) ? (size - 1) * -2 : 0;
	inputs[72] = (gametime < 30 * 60 * 1000) ? (size - 1) * -2 : 0;
	inputs[73] = (gametime < 45 * 60 * 1000) ? (size - 1) * -2 : 0;
	inputs[74] = (gametime < 15 * 60 * 1000) ? (size - 1) * -3 : 0;
	inputs[75] = (gametime < 30 * 60 * 1000) ? (size - 1) * -3 : 0;
	inputs[76] = (gametime < 45 * 60 * 1000) ? (size - 1) * -3 : 0;
	inputs[77] =
	   (player_statistics.get_player_power(pn) < player_statistics.get_old60_player_power(pn) + 2) ?
	      1 :
	      0;
	inputs[78] =
	   (player_statistics.get_player_power(pn) > player_statistics.get_old60_player_power(pn) + 5) ?
	      1 :
	      0;
	inputs[79] =
	   (player_statistics.get_player_power(pn) < player_statistics.get_old60_player_power(pn) + 10) ?
	      1 :
	      0;
	inputs[80] =
	   (player_statistics.get_player_power(pn) > player_statistics.get_old60_player_power(pn) + 20) ?
	      1 :
	      0;
	if (!player_statistics.any_enemy_seen_lately(gametime)) {
		inputs[81] = (player_statistics.get_player_land(pn) * 130 / 100 <
		              player_statistics.get_old60_player_land(pn)) ?
		                2 :
		                0;
		inputs[82] = (player_statistics.get_old60_player_land(pn) * 130 / 100 <
		              player_statistics.get_player_land(pn)) ?
		                0 :
		                2;
	} else {
		inputs[83] = (player_statistics.get_player_land(pn) * 130 / 100 <
		              player_statistics.get_old60_player_land(pn)) ?
		                2 :
		                0;
		inputs[84] = (player_statistics.get_old60_player_land(pn) * 130 / 100 <
		              player_statistics.get_player_land(pn)) ?
		                0 :
		                2;
	}
	inputs[85] = -1 * static_cast<int32_t>(msites_in_constr());
	inputs[86] = -1 * static_cast<int32_t>(msites_in_constr()) / 2;
	inputs[87] = -1 * static_cast<int32_t>(msites_in_constr()) / 3;
	inputs[88] = (msites_in_constr() > 2 && msites_in_constr() > msites_built() / 2) ? -1 : 0;
	inputs[89] = (msites_in_constr() > 2 && msites_in_constr() > msites_built() / 3) ? -1 : 0;
	inputs[90] = (msites_in_constr() > 2 && msites_in_constr() > msites_built() / 4) ? -1 : 0;
	inputs[91] = -static_cast<int32_t>(msites_in_constr()) / 4;
	inputs[92] = (player_statistics.get_player_land(pn) <
	              player_statistics.get_old_player_land(pn) * 130 / 100) ?
	                2 :
	                0;
	inputs[93] = (player_statistics.get_player_land(pn) <
	              player_statistics.get_old_player_land(pn) * 140 / 100) ?
	                2 :
	                0;
	inputs[94] = (!player_statistics.any_enemy_seen_lately(gametime)) &&
	                   (player_statistics.get_player_land(pn) <
	                    player_statistics.get_old_player_land(pn) * 120 / 100) ?
	                2 :
	                0;
	inputs[95] = (!player_statistics.any_enemy_seen_lately(gametime)) &&
	                   (player_statistics.get_player_land(pn) <
	                    player_statistics.get_old_player_land(pn) * 140 / 100) ?
	                2 :
	                0;
	if (msites_built() > 5) {
		inputs[96] = -1 * static_cast<int32_t>(msites_in_constr());
		inputs[97] = -1 * static_cast<int32_t>(msites_in_constr()) / 2;
		inputs[98] = -1 * static_cast<int32_t>(msites_in_constr()) / 3;
		inputs[99] = (msites_in_constr() > msites_built() / 2) ? -2 : 0;
		inputs[100] = (msites_in_constr() > msites_built() / 3) ? -2 : 0;
		inputs[101] = (msites_in_constr() > msites_built() / 4) ? -2 : 0;
	}
	inputs[102] = (expansion_type.get_expansion_type() == ExpansionMode::kEconomy) ? -4 : 0;
	inputs[104] = (expansion_type.get_expansion_type() == ExpansionMode::kEconomy ||
	               expansion_type.get_expansion_type() == ExpansionMode::kBoth) ?
	                 -3 :
	                 0;
	inputs[105] = (expansion_type.get_expansion_type() == ExpansionMode::kEconomy) ? -1 : 0;
	inputs[106] = (wood_policy_ == WoodPolicy::kAllowRangers) ? -1 * (size - 1) : 0;
	inputs[107] = (wood_policy_ == WoodPolicy::kAllowRangers) ? -3 * (size - 1) : 0;
	inputs[108] = (wood_policy_ == WoodPolicy::kAllowRangers) ? -5 * size : 0;
	inputs[109] = (wood_policy_ == WoodPolicy::kAllowRangers) ? -5 * (size - 1) : 0;
	if (!bo.critical_building_material.empty() && buil_material_mines_count == 0) {
		inputs[110] = -5;
		inputs[111] = -2;
		inputs[111] = -10;
	}
	if (bo.build_material_shortage) {
		inputs[112] = -5;
		inputs[113] = -2;
		inputs[114] = -10;
	}

	if (!mine_fields_stat.has_critical_ore_fields()) {
		inputs[115] = -3;
		inputs[116] = -6;
		inputs[117] = -8;
	}
	inputs[118] = -mine_fields_stat.count_types();
	inputs[119] = -mine_fields_stat.count_types() * 3;

	for (int i = 0; i < 4 * kFNeuronBitSize; i = i + 1) {
		if (inputs[i] < -35 || inputs[i] > 6) {
			log("Warning check_building_necessity score on position %2d too high %2d\n", i, inputs[i]);
		}
	}

	int32_t final_score = 0;
	for (int i = 0; i < kFNeuronBitSize; i = i + 1) {
		if (management_data.f_neuron_pool[56].get_position(i)) {
			final_score += inputs[i];
		}
		if (management_data.f_neuron_pool[57].get_position(i)) {
			final_score += inputs[kFNeuronBitSize + i];
		}
		if (management_data.f_neuron_pool[58].get_position(i)) {
			final_score += inputs[2 * kFNeuronBitSize + i];
		}
		if (management_data.f_neuron_pool[13].get_position(i)) {
			final_score += inputs[3 * kFNeuronBitSize + i];
		}
	}

	final_score += std::abs(management_data.get_military_number_at(76) / 10);
	final_score += management_data.get_military_number_at(100) / 5;

	if (final_score > 0) {
		bo.primary_priority = final_score * std::abs(management_data.get_military_number_at(79) / 2);
		return BuildingNecessity::kAllowed;
	} else {
		return BuildingNecessity::kForbidden;
	}
}

// This is called when soldier left the trainingsite
// the purpose is to set soldier capacity to 0
// (AI will then wait till training site is stocked)
void DefaultAI::soldier_trained(const TrainingSite& site) {

	const uint32_t gametime = game().get_gametime();

	for (TrainingSiteObserver& trainingsite_obs : trainingsites) {
		if (trainingsite_obs.site == &site) {
			soldier_trained_log.push(gametime, trainingsite_obs.bo->id);
			if (trainingsite_obs.site->soldier_control()->soldier_capacity() > 0) {
				game().send_player_change_soldier_capacity(
				   *trainingsite_obs.site,
				   -trainingsite_obs.site->soldier_control()->soldier_capacity());
			}
			return;
		}
	}

	log(" %d: Computer player error - trainingsite not found\n", player_number());
}<|MERGE_RESOLUTION|>--- conflicted
+++ resolved
@@ -777,15 +777,8 @@
 	}
 
 	ts_without_trainers_ = 0;  // zeroing
-<<<<<<< HEAD
 	for (const auto& site : trainingsites) {
 		if (!site.site->can_start_working()) {
-=======
-	for (std::deque<TrainingSiteObserver>::iterator site = trainingsites.begin();
-	     site != trainingsites.end(); ++site) {
-
-		if (!site->site->can_start_working()) {
->>>>>>> ec8de247
 			ts_without_trainers_ += 1;
 		}
 	}
