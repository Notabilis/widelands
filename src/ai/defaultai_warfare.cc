--- conflicted
+++ resolved
@@ -802,48 +802,6 @@
 		target_occupancy = total_capacity * 2 / 3 + 1;
 	}
 
-<<<<<<< HEAD
-			if (SoldierPreference::kRookies != ms->get_soldier_preference()) {
-				game().send_player_militarysite_set_soldier_preference(
-				   *ms, SoldierPreference::kRookies);
-			} else if (j > 1) {
-				game().send_player_change_soldier_capacity(*ms, (j > 2) ? -2 : -1);
-			}
-			// if the building is in inner land and other militarysites still
-			// hold the miliary influence of the field, consider to destruct the
-			// building to free some building space.
-			else {
-				// treat this field like a buildable and write military info to it.
-				BuildableField bf(f);
-				update_buildable_field(bf, vision, true);
-				const int32_t size_penalty = ms->get_size() - 1;
-				FindNodeAllyOwned find_ally(player_, game(), player_number());
-				const int32_t allyOwnedFields =
-				   map.find_fields(Area<FCoords>(f, vision), nullptr, find_ally);
-
-				int16_t score = 0;
-				score += (bf.area_military_capacity > 6);
-				score += (bf.area_military_capacity > 22);
-				score += (bf.area_military_presence > 4);
-				score += (bf.military_loneliness <
-				          (180 + persistent_data->ai_personality_military_loneliness));
-				score += (bf.military_stationed > 2);
-				score -= size_penalty;
-				score += ((bf.unowned_land_nearby + allyOwnedFields) < 10);
-				score -= (mso.built_time + 10 * 60 * 1000 > gametime);
-
-				if (score >= 4) {
-					if (ms->get_playercaps() & Widelands::Building::PCap_Dismantle) {
-						flags_to_be_removed.push_back(ms->base_flag().get_position());
-						game().send_player_dismantle(*ms);
-						military_last_dismantle_ = game().get_gametime();
-					} else {
-						game().send_player_bulldoze(*ms);
-						military_last_dismantle_ = game().get_gametime();
-					}
-				}
-			}
-=======
 	militarysites.front().understaffed = 0;
 
 	const bool can_be_dismantled =
@@ -863,7 +821,6 @@
 		          std::abs(management_data.get_military_number_at(84) / 10) >
 		       enemy_military_capacity) {
 			should_be_dismantled = true;
->>>>>>> f3ba2d97
 		}
 	} else {
 		const uint16_t size_bonus =
@@ -888,8 +845,8 @@
 			game().send_player_change_soldier_capacity(*ms, -1);
 			changed = true;
 		}
-		if (ms->get_soldier_preference() == MilitarySite::kPrefersRookies) {
-			game().send_player_militarysite_set_soldier_preference(*ms, MilitarySite::kPrefersHeroes);
+		if (ms->get_soldier_preference() == MilitarySite::SoldierPreference::kRookies) {
+			game().send_player_militarysite_set_soldier_preference(*ms, MilitarySite::SoldierPreference::kHeroes);
 			changed = true;
 		}
 	} else if (should_be_dismantled && can_be_dismantled) {
@@ -907,31 +864,9 @@
 			game().send_player_change_soldier_capacity(*ms, -1);
 			changed = true;
 		}
-		if (ms->get_soldier_preference() == MilitarySite::kPrefersHeroes) {
-			game().send_player_militarysite_set_soldier_preference(*ms, MilitarySite::kPrefersRookies);
+		if (ms->get_soldier_preference() == MilitarySite::SoldierPreference::kHeroes) {
+			game().send_player_militarysite_set_soldier_preference(*ms, MilitarySite::SoldierPreference::kRookies);
 			changed = true;
-<<<<<<< HEAD
-
-			// and also set preference to Heroes
-			if (SoldierPreference::kHeroes != ms->get_soldier_preference()) {
-				game().send_player_militarysite_set_soldier_preference(
-				   *ms, SoldierPreference::kHeroes);
-				changed = true;
-			}
-
-			mso.enemies_nearby = true;
-			enemy_last_seen_ = gametime;
-		} else {  // otherwise decrease soldiers
-			uint32_t const j = ms->soldier_control()->soldier_capacity();
-
-			if (SoldierPreference::kRookies != ms->get_soldier_preference()) {
-				game().send_player_militarysite_set_soldier_preference(
-				   *ms, SoldierPreference::kRookies);
-			} else if (j > 1) {
-				game().send_player_change_soldier_capacity(*ms, (j > 2) ? -2 : -1);
-			}
-=======
->>>>>>> f3ba2d97
 		}
 	}
 	if (changed) {
