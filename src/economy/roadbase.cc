--- conflicted
+++ resolved
@@ -156,9 +156,13 @@
 	idle_index_ = path.get_nsteps() / 2;
 }
 
-static inline void set_roadtype(EditorGameBase& egbase, const FCoords curf, uint8_t dir, RoadType type) {
-	if (dir == WALK_SW || dir == WALK_SE || dir == WALK_E)
+inline void RoadBase::set_roadtype(EditorGameBase& egbase, const FCoords curf, uint8_t dir, RoadType type) const {
+	if (dir == WALK_SW || dir == WALK_SE || dir == WALK_E) {
+		if (type != RoadType::kNone && is_bridge(egbase, curf, dir)) {
+			type += RoadType::kBridgeNormal - RoadType::kNormal;
+		}
 		egbase.set_road(curf, dir, type);
+	}
 }
 
 /**
@@ -175,35 +179,13 @@
 
 		// mark the road that leads up to this field
 		if (steps > 0) {
-<<<<<<< HEAD
-			const Direction dir = get_reverse_dir(path_[steps - 1]);
-			if (dir == WALK_SW || dir == WALK_SE || dir == WALK_E) {
-				uint8_t type = type_;
-				if (is_bridge(egbase, curf, dir)) {
-					type += RoadType::kBridgeNormal - RoadType::kNormal;
-				}
-				egbase.set_road(curf, dir, type);
-			}
-=======
 			set_roadtype(egbase, curf, get_reverse_dir(path_[steps - 1]), type_);
->>>>>>> 29b3e537
 		}
 
 		// mark the road that leads away from this field
 		if (steps < path_.get_nsteps()) {
 			const Direction dir = path_[steps];
-<<<<<<< HEAD
-			if (dir == WALK_SW || dir == WALK_SE || dir == WALK_E) {
-				uint8_t type = type_;
-				if (is_bridge(egbase, curf, dir)) {
-					type += RoadType::kBridgeNormal - RoadType::kNormal;
-				}
-				egbase.set_road(curf, dir, type);
-			}
-
-=======
 			set_roadtype(egbase, curf, dir, type_);
->>>>>>> 29b3e537
 			map.get_neighbour(curf, dir, &curf);
 		}
 	}
