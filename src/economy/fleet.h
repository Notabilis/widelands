--- conflicted
+++ resolved
@@ -94,31 +94,20 @@
 	void remove_ship(EditorGameBase& egbase, Ship* ship);
 	void add_port(EditorGameBase& egbase, PortDock* port);
 	void remove_port(EditorGameBase& egbase, PortDock* port);
-<<<<<<< HEAD
 	void add_ferry(Ferry* ferry);
 	void remove_ferry(EditorGameBase& egbase, Ferry* ferry);
-	bool has_ports();
-=======
 	bool has_ports() const;
->>>>>>> c4c83dda
 
 	void log_general_info(const EditorGameBase&) const override;
 
 	bool get_path(PortDock& start, PortDock& end, Path& path);
 	void add_neighbours(PortDock& pd, std::vector<RoutingNodeNeighbour>& neighbours);
 
-<<<<<<< HEAD
-	uint32_t count_ships();
-	uint32_t count_ferries();
-	uint32_t count_ships_heading_here(EditorGameBase& egbase, PortDock* port);
-	uint32_t count_ports();
-	bool get_act_pending();
-=======
 	uint32_t count_ships() const;
+	uint32_t count_ferries() const;
 	uint32_t count_ships_heading_here(EditorGameBase& egbase, PortDock* port) const;
 	uint32_t count_ports() const;
 	bool get_act_pending() const;
->>>>>>> c4c83dda
 
 	void request_ferry(Waterway* waterway);
 	void rerout_ferry_request(Game& game, Waterway* oldww, Waterway* newww);
