/*
 * Copyright (C) 2011-2019 by the Widelands Development Team
 *
 * This program is free software; you can redistribute it and/or
 * modify it under the terms of the GNU General Public License
 * as published by the Free Software Foundation; either version 2
 * of the License, or (at your option) any later version.
 *
 * This program is distributed in the hope that it will be useful,
 * but WITHOUT ANY WARRANTY; without even the implied warranty of
 * MERCHANTABILITY or FITNESS FOR A PARTICULAR PURPOSE.  See the
 * GNU General Public License for more details.
 *
 * You should have received a copy of the GNU General Public License
 * along with this program; if not, write to the Free Software
 * Foundation, Inc., 51 Franklin Street, Fifth Floor, Boston, MA  02110-1301, USA.
 *
 */

#ifndef WL_ECONOMY_PORTDOCK_H
#define WL_ECONOMY_PORTDOCK_H

#include <list>
#include <memory>

#include "base/macros.h"
#include "economy/shippingitem.h"
#include "logic/map_objects/immovable.h"
#include "logic/map_objects/tribes/wareworker.h"

namespace Widelands {

struct Fleet;
struct RoutingNodeNeighbour;
struct Ship;
class Warehouse;
class ExpeditionBootstrap;

class PortdockDescr : public MapObjectDescr {
public:
	PortdockDescr(char const* const init_name, char const* const init_descname);
	~PortdockDescr() override {
	}

private:
	DISALLOW_COPY_AND_ASSIGN(PortdockDescr);
};

/**
 * The PortDock occupies the fields in the water at which ships
 * dock at a port. As such, this class cooperates closely with
 * @ref Warehouse to implement the port functionality.
 *
 * @ref WareInstance and @ref Worker that are waiting to be
 * transported by ship are stored in the PortDock instead of
 * the associated @ref WareHouse.
 *
 * @paragraph PortDockLifetime
 *
 * The PortDock is created and removed by its owning warehouse.
 * Throughout the life of the PortDock, the corresponding @ref Warehouse
 * instance exists.
 *
 * @paragraph Limitations
 *
 * Currently, there is a 1:1 relationship between @ref Warehouse
 * and PortDock. In principle, it would be conceivable to have a
 * port that is on a land bridge and therefore close to two
 * disconnected bodies of water. Such a port would have to have
 * two PortDock that belong to the same @ref Warehouse, but have
 * separate @ref Fleet instances.
 * However, we expect this to be such a rare case that it is not
 * implemented at the moment.
 */
class PortDock : public PlayerImmovable {
public:
	const PortdockDescr& descr() const;

	explicit PortDock(Warehouse* warehouse);
	~PortDock() override;

	void add_position(Widelands::Coords where);
	Warehouse* get_warehouse() const;

	Fleet* get_fleet() const {
		return fleet_;
	}
	PortDock* get_dock(Flag& flag) const;
	uint32_t get_need_ship() const;

	void set_economy(Economy*) override;

	int32_t get_size() const override;
	bool get_passable() const override;

	Flag& base_flag() override;
	PositionList get_positions(const EditorGameBase&) const override;
<<<<<<< HEAD
=======
	void draw(uint32_t gametime,
	          TextToDraw draw_text,
	          const Vector2f& point_on_dst,
	          const Coords&,
	          float scale,
	          RenderTarget* dst) override;
>>>>>>> c9085f42

	bool init(EditorGameBase&) override;
	void cleanup(EditorGameBase&) override;

	void add_neighbours(std::vector<RoutingNodeNeighbour>& neighbours);

	void add_shippingitem(Game&, WareInstance&);
	void update_shippingitem(Game&, WareInstance&);

	void add_shippingitem(Game&, Worker&);
	void update_shippingitem(Game&, Worker&);

	void shipping_item_arrived(Game&, ShippingItem&);
	void shipping_item_returned(Game&, ShippingItem&);
	void ship_coming(bool affirmative);
	void ship_arrived(Game&, Ship&);

	void log_general_info(const EditorGameBase&) const override;

	uint32_t count_waiting(WareWorker waretype, DescriptionIndex wareindex) const;
	uint32_t count_waiting() const;

	// Returns true if a expedition is started or ready to be send out.
	bool expedition_started() const;

	// Called when the button in the warehouse window is pressed.
	void start_expedition();
	void cancel_expedition(Game&);

	// May return nullptr when there is no expedition ongoing or if the
	// expedition ship is already underway.
	ExpeditionBootstrap* expedition_bootstrap() const;

	// Gets called by the ExpeditionBootstrap as soon as all wares and workers are available.
	void expedition_bootstrap_complete(Game& game);

private:
	friend struct Fleet;

	// Does nothing
	void draw(uint32_t gametime,
	          TextToDraw draw_text,
	          const Vector2f& point_on_dst,
	          float scale,
	          RenderTarget* dst) override;

	void init_fleet(EditorGameBase& egbase);
	void set_fleet(Fleet* fleet);
	void update_shippingitem(Game&, std::list<ShippingItem>::iterator);
	void set_need_ship(Game&, bool need);

	Fleet* fleet_;
	Warehouse* warehouse_;
	PositionList dockpoints_;
	std::list<ShippingItem> waiting_;
	uint8_t ships_coming_;
	bool expedition_ready_;

	std::unique_ptr<ExpeditionBootstrap> expedition_bootstrap_;

	// saving and loading
protected:
	class Loader : public PlayerImmovable::Loader {
	public:
		Loader();

		void load(FileRead&, uint8_t packet_version);
		void load_pointers() override;
		void load_finish() override;

	private:
		uint32_t warehouse_;
		std::vector<ShippingItem::Loader> waiting_;
	};

public:
	bool has_new_save_support() override {
		return true;
	}
	void save(EditorGameBase&, MapObjectSaver&, FileWrite&) override;

	static MapObject::Loader* load(EditorGameBase&, MapObjectLoader&, FileRead&);
};

extern PortdockDescr g_portdock_descr;

}  // namespace Widelands

#endif  // end of include guard: WL_ECONOMY_PORTDOCK_H<|MERGE_RESOLUTION|>--- conflicted
+++ resolved
@@ -95,15 +95,6 @@
 
 	Flag& base_flag() override;
 	PositionList get_positions(const EditorGameBase&) const override;
-<<<<<<< HEAD
-=======
-	void draw(uint32_t gametime,
-	          TextToDraw draw_text,
-	          const Vector2f& point_on_dst,
-	          const Coords&,
-	          float scale,
-	          RenderTarget* dst) override;
->>>>>>> c9085f42
 
 	bool init(EditorGameBase&) override;
 	void cleanup(EditorGameBase&) override;
@@ -147,6 +138,7 @@
 	void draw(uint32_t gametime,
 	          TextToDraw draw_text,
 	          const Vector2f& point_on_dst,
+	          const Coords&,
 	          float scale,
 	          RenderTarget* dst) override;
 
