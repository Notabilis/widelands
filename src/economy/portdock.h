--- conflicted
+++ resolved
@@ -119,11 +119,7 @@
 
 	void log_general_info(const EditorGameBase&) const override;
 
-<<<<<<< HEAD
-	uint32_t count_waiting(WareWorker waretype, DescriptionIndex wareindex);
-=======
 	uint32_t count_waiting(WareWorker waretype, DescriptionIndex wareindex) const;
->>>>>>> 455148b2
 	uint32_t count_waiting() const;
 
 	// Returns true if a expedition is started or ready to be send out.
