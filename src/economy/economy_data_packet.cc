/*
 * Copyright (C) 2004, 2006-2010 by the Widelands Development Team
 *
 * This program is free software; you can redistribute it and/or
 * modify it under the terms of the GNU General Public License
 * as published by the Free Software Foundation; either version 2
 * of the License, or (at your option) any later version.
 *
 * This program is distributed in the hope that it will be useful,
 * but WITHOUT ANY WARRANTY; without even the implied warranty of
 * MERCHANTABILITY or FITNESS FOR A PARTICULAR PURPOSE.  See the
 * GNU General Public License for more details.
 *
 * You should have received a copy of the GNU General Public License
 * along with this program; if not, write to the Free Software
 * Foundation, Inc., 51 Franklin Street, Fifth Floor, Boston, MA  02110-1301, USA.
 *
 */

#include "economy/economy_data_packet.h"

#include "economy/economy.h"
#include "io/fileread.h"
#include "io/filewrite.h"
#include "logic/map_objects/tribes/tribe_descr.h"
#include "logic/player.h"
<<<<<<< HEAD
#include "logic/tribes/tribe_descr.h"
=======
>>>>>>> 326c66e9
#include "map_io/map_object_loader.h"
#include "map_io/map_object_saver.h"

constexpr uint16_t kCurrentPacketVersion = 3;

namespace Widelands {

void EconomyDataPacket::read(FileRead & fr)
{
	try {
<<<<<<< HEAD
		if (1 <= version && version <= CURRENT_ECONOMY_VERSION) {
			if (2 <= version)
				try {
					const TribeDescr & tribe = m_eco->owner().tribe();
					while (Time const last_modified = fr.unsigned_32()) {
						char const * const type_name = fr.c_string();
						uint32_t const permanent = fr.unsigned_32();
						if (version <= 2)
							fr.unsigned_32();
						WareIndex i = tribe.ware_index(type_name);
						if (tribe.has_ware(i)) {
							if (tribe.get_ware_descr(i)->default_target_quantity(tribe.name()) == kInvalidWare)
								log("WARNING: target quantity configured for %s, "
								    "which should not have target quantity, "
								    "ignoring\n",
								    type_name);
							else {
								Economy::TargetQuantity & tq =
									m_eco->m_ware_target_quantities[i];
								if (tq.last_modified)
									throw GameDataError
										("duplicated entry for %s", type_name);
								tq.permanent         = permanent;
								tq.last_modified     = last_modified;
							}
						} else {
							i = tribe.worker_index(type_name);
							if (tribe.has_worker(i)) {
								if
									(tribe.get_worker_descr(i)->default_target_quantity()
									 ==
									 std::numeric_limits<uint32_t>::max()) {
									log
										("WARNING: target quantity configured for %s, "
										 "which should not have target quantity, "
										 "ignoring\n",
										 type_name);
								} else {
									Economy::TargetQuantity & tq =
										m_eco->m_worker_target_quantities[i];
									if (tq.last_modified)
										throw GameDataError
											("duplicated entry for %s", type_name);
									tq.permanent         = permanent;
									tq.last_modified     = last_modified;
								}
							} else
								log
									("WARNING: target quantity configured for \"%s\", "
									 "which is not a ware or worker type defined in tribe "
									 "%s, ignoring\n",
									 type_name, tribe.name().c_str());
=======
		uint16_t const packet_version = fr.unsigned_16();
		if (packet_version == kCurrentPacketVersion) {
			try {
				const TribeDescr& tribe = m_eco->owner().tribe();
				while (Time const last_modified = fr.unsigned_32()) {
					char const * const type_name = fr.c_string();
					uint32_t const permanent = fr.unsigned_32();
					DescriptionIndex i = tribe.ware_index(type_name);
					if (tribe.has_ware(i)) {
						if (tribe.get_ware_descr(i)->default_target_quantity(tribe.name()) == kInvalidWare) {
							log("WARNING: target quantity configured for %s, "
								 "which should not have target quantity, "
								 "ignoring\n",
								 type_name);
						} else {
							Economy::TargetQuantity& tq = m_eco->m_ware_target_quantities[i];
							if (tq.last_modified) {
								throw GameDataError("duplicated entry for %s", type_name);
							}
							tq.permanent = permanent;
							tq.last_modified = last_modified;
						}
					} else {
						i = tribe.worker_index(type_name);
						if (tribe.has_worker(i)) {
							if (tribe.get_worker_descr(i)->default_target_quantity() == kInvalidWare) {
								log
										("WARNING: target quantity configured for %s, "
										 "which should not have target quantity, "
										 "ignoring\n",
										 type_name);
							} else {
								Economy::TargetQuantity& tq = m_eco->m_worker_target_quantities[i];
								if (tq.last_modified) {
									throw GameDataError("duplicated entry for %s", type_name);
								}
								tq.permanent = permanent;
								tq.last_modified = last_modified;
							}
						} else {
							log
								("WARNING: target quantity configured for \"%s\", "
								 "which is not a ware or worker type defined in tribe "
								 "%s, ignoring\n",
								 type_name, tribe.name().c_str());
>>>>>>> 326c66e9
						}
					}
				}
			} catch (const WException & e) {
				throw GameDataError("target quantities: %s", e.what());
			}
		m_eco->m_request_timerid = fr.unsigned_32();
		} else {
			throw UnhandledVersionError("EconomyDataPacket", packet_version, kCurrentPacketVersion);
		}
	} catch (const std::exception & e) {
		throw GameDataError("economy: %s", e.what());
	}
}

void EconomyDataPacket::write(FileWrite & fw)
{
<<<<<<< HEAD
	fw.unsigned_16(CURRENT_ECONOMY_VERSION);

	const TribeDescr & tribe = m_eco->owner().tribe();
	for (const WareIndex& ware_index : tribe.wares()) {
=======
	fw.unsigned_16(kCurrentPacketVersion);
	const TribeDescr & tribe = m_eco->owner().tribe();
	for (const DescriptionIndex& ware_index : tribe.wares()) {
>>>>>>> 326c66e9
		const Economy::TargetQuantity & tq =
			m_eco->m_ware_target_quantities[ware_index];
		if (Time const last_modified = tq.last_modified) {
			fw.unsigned_32(last_modified);
			fw.c_string(tribe.get_ware_descr(ware_index)->name());
			fw.unsigned_32(tq.permanent);
		}
	}
<<<<<<< HEAD

	for (const WareIndex& worker_index : tribe.workers()) {
=======
	for (const DescriptionIndex& worker_index : tribe.workers()) {
>>>>>>> 326c66e9
		const Economy::TargetQuantity & tq =
			m_eco->m_worker_target_quantities[worker_index];
		if (Time const last_modified = tq.last_modified) {
			fw.unsigned_32(last_modified);
			fw.c_string(tribe.get_worker_descr(worker_index)->name());
			fw.unsigned_32(tq.permanent);
		}
	}

	fw.unsigned_32(0); //  terminator
	fw.unsigned_32(m_eco->m_request_timerid);
}

}<|MERGE_RESOLUTION|>--- conflicted
+++ resolved
@@ -24,10 +24,6 @@
 #include "io/filewrite.h"
 #include "logic/map_objects/tribes/tribe_descr.h"
 #include "logic/player.h"
-<<<<<<< HEAD
-#include "logic/tribes/tribe_descr.h"
-=======
->>>>>>> 326c66e9
 #include "map_io/map_object_loader.h"
 #include "map_io/map_object_saver.h"
 
@@ -38,60 +34,6 @@
 void EconomyDataPacket::read(FileRead & fr)
 {
 	try {
-<<<<<<< HEAD
-		if (1 <= version && version <= CURRENT_ECONOMY_VERSION) {
-			if (2 <= version)
-				try {
-					const TribeDescr & tribe = m_eco->owner().tribe();
-					while (Time const last_modified = fr.unsigned_32()) {
-						char const * const type_name = fr.c_string();
-						uint32_t const permanent = fr.unsigned_32();
-						if (version <= 2)
-							fr.unsigned_32();
-						WareIndex i = tribe.ware_index(type_name);
-						if (tribe.has_ware(i)) {
-							if (tribe.get_ware_descr(i)->default_target_quantity(tribe.name()) == kInvalidWare)
-								log("WARNING: target quantity configured for %s, "
-								    "which should not have target quantity, "
-								    "ignoring\n",
-								    type_name);
-							else {
-								Economy::TargetQuantity & tq =
-									m_eco->m_ware_target_quantities[i];
-								if (tq.last_modified)
-									throw GameDataError
-										("duplicated entry for %s", type_name);
-								tq.permanent         = permanent;
-								tq.last_modified     = last_modified;
-							}
-						} else {
-							i = tribe.worker_index(type_name);
-							if (tribe.has_worker(i)) {
-								if
-									(tribe.get_worker_descr(i)->default_target_quantity()
-									 ==
-									 std::numeric_limits<uint32_t>::max()) {
-									log
-										("WARNING: target quantity configured for %s, "
-										 "which should not have target quantity, "
-										 "ignoring\n",
-										 type_name);
-								} else {
-									Economy::TargetQuantity & tq =
-										m_eco->m_worker_target_quantities[i];
-									if (tq.last_modified)
-										throw GameDataError
-											("duplicated entry for %s", type_name);
-									tq.permanent         = permanent;
-									tq.last_modified     = last_modified;
-								}
-							} else
-								log
-									("WARNING: target quantity configured for \"%s\", "
-									 "which is not a ware or worker type defined in tribe "
-									 "%s, ignoring\n",
-									 type_name, tribe.name().c_str());
-=======
 		uint16_t const packet_version = fr.unsigned_16();
 		if (packet_version == kCurrentPacketVersion) {
 			try {
@@ -137,7 +79,6 @@
 								 "which is not a ware or worker type defined in tribe "
 								 "%s, ignoring\n",
 								 type_name, tribe.name().c_str());
->>>>>>> 326c66e9
 						}
 					}
 				}
@@ -155,16 +96,9 @@
 
 void EconomyDataPacket::write(FileWrite & fw)
 {
-<<<<<<< HEAD
-	fw.unsigned_16(CURRENT_ECONOMY_VERSION);
-
-	const TribeDescr & tribe = m_eco->owner().tribe();
-	for (const WareIndex& ware_index : tribe.wares()) {
-=======
 	fw.unsigned_16(kCurrentPacketVersion);
 	const TribeDescr & tribe = m_eco->owner().tribe();
 	for (const DescriptionIndex& ware_index : tribe.wares()) {
->>>>>>> 326c66e9
 		const Economy::TargetQuantity & tq =
 			m_eco->m_ware_target_quantities[ware_index];
 		if (Time const last_modified = tq.last_modified) {
@@ -173,12 +107,7 @@
 			fw.unsigned_32(tq.permanent);
 		}
 	}
-<<<<<<< HEAD
-
-	for (const WareIndex& worker_index : tribe.workers()) {
-=======
 	for (const DescriptionIndex& worker_index : tribe.workers()) {
->>>>>>> 326c66e9
 		const Economy::TargetQuantity & tq =
 			m_eco->m_worker_target_quantities[worker_index];
 		if (Time const last_modified = tq.last_modified) {
@@ -187,7 +116,6 @@
 			fw.unsigned_32(tq.permanent);
 		}
 	}
-
 	fw.unsigned_32(0); //  terminator
 	fw.unsigned_32(m_eco->m_request_timerid);
 }
