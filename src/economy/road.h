--- conflicted
+++ resolved
@@ -131,13 +131,9 @@
 	void cleanup(EditorGameBase&) override;
 
 	void draw(uint32_t gametime,
-<<<<<<< HEAD
-	          TextToDraw draw_text, const Vector2f&, const Coords&,
-=======
 	          TextToDraw draw_text,
 	          const Vector2f&,
 	          const Coords&,
->>>>>>> 22e40e0f
 	          float scale,
 	          RenderTarget* dst) override;
 
