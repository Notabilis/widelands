--- conflicted
+++ resolved
@@ -295,15 +295,10 @@
 	assert(dst != this);
 
 	// Destination might have vanished or be in another economy altogether.
-<<<<<<< HEAD
 	if (dst && dst->get_economy(wwWARE) == get_economy(wwWARE) && dst->get_economy(wwWORKER) == get_economy(wwWORKER)) {
-		set_need_ship(game, true);
-=======
-	if (dst && dst->get_economy() == get_economy()) {
 		if (ships_coming_ <= 0) {
 			set_need_ship(game, true);
 		}
->>>>>>> 06025cad
 	} else {
 		it->set_location(game, warehouse_);
 		it->end_shipping(game);
