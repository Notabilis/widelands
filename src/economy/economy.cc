--- conflicted
+++ resolved
@@ -43,16 +43,12 @@
 
 Serial Economy::last_economy_serial_ = 0;
 
-<<<<<<< HEAD
-Economy::Economy(Player& player, WareWorker wwtype) : Economy(player, last_economy_serial_++, wwtype) {
-=======
 void Economy::initialize_serial() {
 	log("Initializing economy serial\n");
 	last_economy_serial_ = 0;
 }
 
-Economy::Economy(Player& player) : Economy(player, last_economy_serial_++) {
->>>>>>> 4ad78820
+Economy::Economy(Player& player, WareWorker wwtype) : Economy(player, last_economy_serial_++, wwtype) {
 }
 
 Economy::Economy(Player& player, Serial init_serial, WareWorker wwtype)
@@ -116,17 +112,10 @@
  * merged.
  * Since we could merge into both directions, we preserve the economy that is
  * currently bigger (should be more efficient).
-<<<<<<< HEAD
-*/
+ */
 void Economy::check_merge(Flag& f1, Flag& f2, WareWorker type) {
 	Economy* e1 = f1.get_economy(type);
 	Economy* e2 = f2.get_economy(type);
-=======
- */
-void Economy::check_merge(Flag& f1, Flag& f2) {
-	Economy* e1 = f1.get_economy();
-	Economy* e2 = f2.get_economy();
->>>>>>> 4ad78820
 	if (e1 != e2) {
 		if (e1->get_nrflags() < e2->get_nrflags())
 			std::swap(e1, e2);
