/*
 * Copyright (C) 2004-2019 by the Widelands Development Team
 *
 * This program is free software; you can redistribute it and/or
 * modify it under the terms of the GNU General Public License
 * as published by the Free Software Foundation; either version 2
 * of the License, or (at your option) any later version.
 *
 * This program is distributed in the hope that it will be useful,
 * but WITHOUT ANY WARRANTY; without even the implied warranty of
 * MERCHANTABILITY or FITNESS FOR A PARTICULAR PURPOSE.  See the
 * GNU General Public License for more details.
 *
 * You should have received a copy of the GNU General Public License
 * along with this program; if not, write to the Free Software
 * Foundation, Inc., 51 Franklin Street, Fifth Floor, Boston, MA  02110-1301, USA.
 *
 */

#include "economy/economy.h"

#include <memory>
#include <unordered_set>

#include <boost/bind.hpp>

#include "base/macros.h"
#include "base/wexception.h"
#include "economy/cmd_call_economy_balance.h"
#include "economy/flag.h"
#include "economy/request.h"
#include "economy/route.h"
#include "economy/routeastar.h"
#include "economy/router.h"
#include "economy/warehousesupply.h"
#include "logic/game.h"
#include "logic/map_objects/tribes/soldier.h"
#include "logic/map_objects/tribes/tribe_descr.h"
#include "logic/map_objects/tribes/warehouse.h"
#include "logic/player.h"

namespace Widelands {

Serial Economy::last_economy_serial_ = 0;

void Economy::initialize_serial() {
	log("Initializing economy serial\n");
	last_economy_serial_ = 0;
}

Economy::Economy(Player& player, WareWorker wwtype) : Economy(player, last_economy_serial_++, wwtype) {
}

<<<<<<< HEAD
Economy::Economy(Player& player, Serial init_serial, WareWorker wwtype)
   : serial_(init_serial), owner_(player), type_(wwtype), request_timerid_(0), has_window_(false) {
=======
Economy::Economy(Player& player, Serial init_serial)
   : serial_(init_serial), owner_(player), request_timerid_(0), options_window_(nullptr) {
>>>>>>> 625e56ba
	last_economy_serial_ = std::max(last_economy_serial_, serial_ + 1);
	const TribeDescr& tribe = player.tribe();
	DescriptionIndex const nr_wares_or_workers = wwtype == wwWARE ?
			player.egbase().tribes().nrwares() : player.egbase().tribes().nrworkers();
	wares_or_workers_.set_nrwares(nr_wares_or_workers);

	target_quantities_ = new TargetQuantity[nr_wares_or_workers];
	for (DescriptionIndex i = 0; i < nr_wares_or_workers; ++i) {
		TargetQuantity tq;
		switch (type_) {
			case wwWARE:
				if (tribe.has_ware(i)) {
					tq.permanent = tribe.get_ware_descr(i)->default_target_quantity(tribe.name());
				} else {
					tq.permanent = 0;
				}
				break;
			case wwWORKER:
				tq.permanent = tribe.get_worker_descr(i)->default_target_quantity();
				break;
		}
		tq.last_modified = 0;
		target_quantities_[i] = tq;
	}

	router_.reset(new Router(boost::bind(&Economy::reset_all_pathfinding_cycles, this)));
}

Economy::~Economy() {
	Notifications::publish(NoteEconomy{serial_, serial_, NoteEconomy::Action::kDeleted});

	if (requests_.size())
		log("Warning: Economy still has requests left on destruction\n");
	if (flags_.size())
		log("Warning: Economy still has flags left on destruction\n");
	if (warehouses_.size())
		log("Warning: Economy still has warehouses left on destruction\n");

	delete[] target_quantities_;
}

/**
 * \return an arbitrary flag in this economy.
 */
Flag* Economy::get_arbitrary_flag() {
	if (flags_.empty())
		return nullptr;

	return flags_[0];
}

/**
 * Two flags have been connected; check whether their economies should be
 * merged.
 * Since we could merge into both directions, we preserve the economy that is
 * currently bigger (should be more efficient).
 */
void Economy::check_merge(Flag& f1, Flag& f2, WareWorker type) {
	Economy* e1 = f1.get_economy(type);
	Economy* e2 = f2.get_economy(type);
	if (e1 != e2) {
		if (e1->get_nrflags() < e2->get_nrflags())
			std::swap(e1, e2);
		e1->merge(*e2);
	}
}

/**
 * Notify the economy that there may no longer be a connection between
 * the given flags in the road and seafaring network.
 */
void Economy::check_split(Flag& f1, Flag& f2, WareWorker type) {
	assert(&f1 != &f2);
	assert(f1.get_economy(type) == f2.get_economy(type));

	Economy* e = f1.get_economy(type);
	// No economy in the editor.
	if (!e)
		return;

	e->split_checks_.push_back(std::make_pair(OPtr<Flag>(&f1), OPtr<Flag>(&f2)));
	e->rebalance_supply();  // the real split-checking is done during rebalance
}

void Economy::check_splits() {
	EditorGameBase& egbase = owner().egbase();
	while (split_checks_.size()) {
		Flag* f1 = split_checks_.back().first.get(egbase);
		Flag* f2 = split_checks_.back().second.get(egbase);
		split_checks_.pop_back();

		if (!f1 || !f2) {
			if (!f1 && !f2)
				continue;
			if (!f1)
				f1 = f2;
			if (f1->get_economy(type_) != this)
				continue;

			// Handle the case when two or more roads are removed simultaneously
			RouteAStar<AStarZeroEstimator> astar(*router_, type_, AStarZeroEstimator());
			astar.push(*f1);
			std::set<OPtr<Flag>> reachable;
			while (RoutingNode* current = astar.step()) {
				reachable.insert(&current->base_flag());
			}
			if (reachable.size() != flags_.size()) {
				split(reachable);
			}
			continue;
		}

		// If one (or both) of the flags have already been split off, we do not need to re-check
		if (f1->get_economy(type_) != this || f2->get_economy(type_) != this)
			continue;

		// Start an A-star searches from f1 with a heuristic bias towards f2,
		// because we do not need to do anything if f1 is still connected to f2.
		// If f2 is not reached by the search, split off all the nodes that have been
		// reached from f1. These nodes induce a connected subgraph.
		// This means that the newly created economy, which contains all the
		// flags that have been split, is already connected.
		RouteAStar<AStarEstimator> astar(
		   *router_, type_, AStarEstimator(*egbase.mutable_map(), *f2));
		astar.push(*f1);
		std::set<OPtr<Flag>> reachable;

		for (;;) {
			RoutingNode* current = astar.step();
			if (!current) {
				split(reachable);
				break;
			} else if (current == f2) {
				break;
			}
			reachable.insert(&current->base_flag());
		}
	}
}

/**
 * Calculate a route between two flags.
 *
 * This functionality has been moved to Router(). This is currently
 * merely a delegator.
 */
bool Economy::find_route(
   Flag& start, Flag& end, Route* const route, int32_t const cost_cutoff) {
	assert(start.get_economy(type_) == this);
	assert(end.get_economy(type_) == this);
	return router_->find_route(
	   start, end, route, type_, cost_cutoff, *owner().egbase().mutable_map());
}

struct ZeroEstimator {
	int32_t operator()(RoutingNode& /* node */) const {
		return 0;
	}
};

/**
 * Find the warehouse closest to the given starting flag.
 *
 * If the search was successful and \p route is non-null,
 * a route is also computed.
 *
 * \param start starting flag
 * \param route if non-null, fill in a route to the warehouse
 * \param cost_cutoff if positive, find paths of at most
 * that length (in milliseconds)
 */
Warehouse* Economy::find_closest_warehouse(Flag& start,
                                           Route* route,
                                           uint32_t cost_cutoff,
                                           const Economy::WarehouseAcceptFn& acceptfn) {
	if (!warehouses().size())
		return nullptr;

	// A-star with zero estimator = Dijkstra
	RouteAStar<ZeroEstimator> astar(*router_, type_);
	astar.push(start);

	while (RoutingNode* current = astar.step()) {
		if (cost_cutoff && (type_ == wwWARE ?
							current->mpf_realcost_ware : current->mpf_realcost_worker) > static_cast<int32_t>(cost_cutoff)) {
			return nullptr;
		}

		Flag& flag = current->base_flag();
		if (upcast(Warehouse, warehouse, flag.get_building())) {
			if (!acceptfn || acceptfn(*warehouse)) {
				if (route)
					astar.routeto(flag, *route);
				return warehouse;
			}
		}
	}

	return nullptr;
}

/**
 * Add a flag to the flag array.
 * Only call from Flag init and split/merger code!
 */
void Economy::add_flag(Flag& flag) {
	assert(flag.get_economy(type_) == nullptr);

	flags_.push_back(&flag);
	flag.set_economy(this, type_);

	flag.reset_path_finding_cycle(type_);
}

/**
 * Remove a flag from the flag array.
 * Only call from Flag cleanup and split/merger code!
 */
void Economy::remove_flag(Flag& flag) {
	assert(flag.get_economy(type_) == this);

	do_remove_flag(flag);

	// automatically delete the economy when it becomes empty.
	if (flags_.empty()) {
		owner_.remove_economy(serial_);
	}
}

/**
 * Remove the flag, but don't delete the economy automatically.
 * This is called from the merge code.
 */
void Economy::do_remove_flag(Flag& flag) {
	flag.set_economy(nullptr, type_);

	// fast remove
	for (Flags::iterator flag_iter = flags_.begin(); flag_iter != flags_.end(); ++flag_iter) {
		if (*flag_iter == &flag) {
			*flag_iter = *(flags_.end() - 1);
			return flags_.pop_back();
		}
	}
	throw wexception("trying to remove nonexistent flag");
}

/**
 * Callback for the incredibly rare case that the \ref Router pathfinding
 * cycle wraps around.
 */
void Economy::reset_all_pathfinding_cycles() {
	for (Flag* flag : flags_) {
		flag->reset_path_finding_cycle(type_);
	}
}

/**
 * Set the target quantities for the given DescriptionIndex to the
 * numbers given in permanent. Also update the last
 * modification time.
 *
 * This is called from Cmd_ResetTargetQuantity and Cmd_SetTargetQuantity
 */
void Economy::set_target_quantity(DescriptionIndex const ware_or_worker_type,
                                       Quantity const permanent,
                                       Time const mod_time) {
#ifndef NDEBUG
	if (type_ == wwWARE) {
		assert(owner().egbase().tribes().ware_exists(ware_or_worker_type));
	} else {
		assert(owner().egbase().tribes().worker_exists(ware_or_worker_type));
	}
#endif
	TargetQuantity& tq = target_quantities_[ware_or_worker_type];
	tq.permanent = permanent;
	tq.last_modified = mod_time;
}

/**
 * Call this whenever some entity created a ware, e.g. when a lumberjack
 * has felled a tree.
 * This is also called when a ware is added to the economy through trade or
 * a merger.
 * Also notifies the corresponding other-type economy, if desired,
 * so it may check e.g. whether a worker for whom a tool was missing can now be created.
 */
void Economy::add_wares_or_workers(DescriptionIndex const id, Quantity const count, Economy* other_economy) {
	wares_or_workers_.add(id, count);
	start_request_timer();
	if (other_economy) {
		assert(other_economy->type() != type_);
		other_economy->start_request_timer();
	}

	// TODO(unknown): add to global player inventory?
}

/**
 * Call this whenever a ware is destroyed or consumed, e.g. food has been
 * eaten or a warehouse has been destroyed.
 * This is also called when a ware is removed from the economy through trade or
 * a split of the Economy.
 */
void Economy::remove_wares_or_workers(DescriptionIndex const id, Quantity const count) {
#ifndef NDEBUG
	if (type_ == wwWARE) {
		assert(owner().egbase().tribes().ware_exists(id));
	} else {
		assert(owner().egbase().tribes().worker_exists(id));
	}
#endif
	wares_or_workers_.remove(id, count);

	// TODO(unknown): remove from global player inventory?
}

/**
 * Add the warehouse to our list of warehouses.
 * This also adds the wares in the warehouse to the economy. However, if wares
 * are added to the warehouse in the future, add_wares() must be called.
 */
void Economy::add_warehouse(Warehouse& wh) {
	warehouses_.push_back(&wh);
}

/**
 * Remove the warehouse and its wares from the economy.
 */
void Economy::remove_warehouse(Warehouse& wh) {
	for (size_t i = 0; i < warehouses_.size(); ++i)
		if (warehouses_[i] == &wh) {
			warehouses_[i] = *warehouses_.rbegin();
			warehouses_.pop_back();
			return;
		}

	//  This assert was modified, since on loading, warehouses might try to
	//  remove themselves from their own economy, though they weren't added
	//  (since they weren't initialized)
	assert(warehouses_.empty());
}

/**
 * Consider the request, try to fulfill it immediately or queue it for later.
 * Important: This must only be called by the \ref Request class.
 */
void Economy::add_request(Request& req) {
	assert(req.is_open());
	assert(!has_request(req));

	assert(&owner());

	requests_.push_back(&req);

	// Try to fulfill the request
	start_request_timer();
}

/**
 * \return true if the given Request is registered with the \ref Economy, false
 * otherwise
 */
bool Economy::has_request(Request& req) {
	return std::find(requests_.begin(), requests_.end(), &req) != requests_.end();
}

/**
 * Remove the request from this economy.
 * Important: This must only be called by the \ref Request class.
 */
void Economy::remove_request(Request& req) {
	RequestList::iterator const it = std::find(requests_.begin(), requests_.end(), &req);

	if (it == requests_.end()) {
		FORMAT_WARNINGS_OFF
		log("WARNING: remove_request(%p) not in list\n", &req);
		FORMAT_WARNINGS_ON
		return;
	}

	*it = *requests_.rbegin();

	requests_.pop_back();
}

/**
 * Add a supply to our list of supplies.
 */
void Economy::add_supply(Supply& supply) {
	supplies_.add_supply(supply);
	start_request_timer();
}

/**
 * Remove a supply from our list of supplies.
 */
void Economy::remove_supply(Supply& supply) {
	supplies_.remove_supply(supply);
}

bool Economy::needs_ware_or_worker(DescriptionIndex const ware_or_worker_type) const {
	Quantity const t = target_quantity(ware_or_worker_type).permanent;

	// we have a target quantity set
	if (t > 0) {
		Quantity quantity = 0;
		for (const Warehouse* wh : warehouses_) {
			quantity += type_ == wwWARE ?
					wh->get_wares().stock(ware_or_worker_type) : wh->get_workers().stock(ware_or_worker_type);
			if (t <= quantity) {
				return false;
			}
		}
		return true;

		// we have target quantity set to 0, we need to check if there is an open request
	} else {
		for (const Request* temp_req : requests_) {
			const Request& req = *temp_req;

			if (req.get_type() == type_ && req.get_index() == ware_or_worker_type) {
				return true;
			}
		}
		return false;
	}
}

/**
 * Add e's flags to this economy.
 *
 * Also transfer all wares and wares request. Try to resolve the new ware
 * requests if possible.
 */
void Economy::merge(Economy& e) {
	assert(e.type() == type_);
	for (const DescriptionIndex& w_index : (type_ == wwWARE ? owner_.tribe().wares() : owner_.tribe().workers())) {
		TargetQuantity other_tq = e.target_quantities_[w_index];
		TargetQuantity& this_tq = target_quantities_[w_index];
		if (this_tq.last_modified < other_tq.last_modified) {
			this_tq = other_tq;
		}
	}

	//  If the options window for e is open, but not the one for this, the user
	//  should still have an options window after the merge.
	if (e.get_options_window() && !get_options_window()) {
		Notifications::publish(NoteEconomy{e.serial(), serial_, NoteEconomy::Action::kMerged});
	}

	for (std::vector<Flag*>::size_type i = e.get_nrflags() + 1; --i;) {
		assert(i == e.get_nrflags());

		Flag& flag = *e.flags_[0];

		e.do_remove_flag(flag);  // do not delete other economy yet!
		add_flag(flag);
	}

	// Remember that the other economy may not have been connected before the merge
	split_checks_.insert(split_checks_.end(), e.split_checks_.begin(), e.split_checks_.end());
	owner_.remove_economy(e.serial());
}

/**
 * Split the given set of flags off into a new economy.
 */
void Economy::split(const std::set<OPtr<Flag>>& flags) {
	assert(!flags.empty());

	Economy* e = owner_.create_economy(type_);

	for (const DescriptionIndex& w_index : (type_ == wwWARE ? owner_.tribe().wares() : owner_.tribe().workers())) {
		e->target_quantities_[w_index] = target_quantities_[w_index];
	}

	for (const OPtr<Flag>& temp_flag : flags) {
		Flag& flag = *temp_flag.get(owner().egbase());
		assert(flags_.size() > 1);  // We will not be deleted in remove_flag, right?
		remove_flag(flag);
		e->add_flag(flag);
	}

	// As long as rebalance commands are tied to specific flags, we
	// need this, because the flag that rebalance commands for us were
	// tied to might have been moved into the other economy
	start_request_timer();
}

/**
 * Make sure the request timer is running.
 * We can skip this for flagless economies (expedition ships don't need economy balancing...).
 */
void Economy::start_request_timer(int32_t const delta) {
	if (!flags_.empty()) {
		if (upcast(Game, game, &owner_.egbase())) {
			game->cmdqueue().enqueue(
			   new CmdCallEconomyBalance(game->get_gametime() + delta, this, request_timerid_));
		}
	}
}

/**
 * Find the supply that is best suited to fulfill the given request.
 * \return 0 if no supply is found, the best supply otherwise
 */
Supply* Economy::find_best_supply(Game& game, const Request& req, int32_t& cost) {
	assert(req.is_open());

	Route buf_route0, buf_route1;
	Supply* best_supply = nullptr;
	Route* best_route = nullptr;
	int32_t best_cost = -1;
	Flag& target_flag = req.target_flag();

	available_supplies_.clear();

	for (size_t i = 0; i < supplies_.get_nrsupplies(); ++i) {
		Supply& supp = supplies_[i];

		// Just skip if supply does not provide required ware
		if (!supp.nr_supplies(game, req))
			continue;

		const SupplyProviders provider = supp.provider_type(&game);

		// We generally ignore disponible wares on ship as it is not possible to reliably
		// calculate route (transportation time)
		if (provider == SupplyProviders::kShip) {
			continue;
		}

		const Widelands::Coords provider_position =
		   supp.get_position(game)->base_flag().get_position();

		const uint32_t dist = game.map().calc_distance(target_flag.get_position(), provider_position);

		UniqueDistance ud = {dist, supp.get_position(game)->serial(), provider};

		// std::map quarantees uniqueness, practically it means that if more wares are on the same
		// flag, only
		// first one will be inserted into available_supplies
		available_supplies_.insert(std::make_pair(ud, &supplies_[i]));
	}

	// Now available supplies have been sorted by distance to requestor
	for (auto& supplypair : available_supplies_) {
		Supply& supp = *supplypair.second;

		Route* const route = best_route != &buf_route0 ? &buf_route0 : &buf_route1;
		// will be cleared by find_route()

		if (!find_route(
		       supp.get_position(game)->base_flag(), target_flag, route, best_cost)) {
			if (!best_route) {
				log("Economy::find_best_supply: %s-Economy %u of player %u: Error, COULD NOT FIND A ROUTE!",
						type_ ? "WORKER" : "WARE", serial_, owner_.player_number());
				// To help to debug this a bit:
				log(" ... ware/worker at: %3dx%3d, requestor at: %3dx%3d! Item: %s.\n",
				    supp.get_position(game)->base_flag().get_position().x,
				    supp.get_position(game)->base_flag().get_position().y, target_flag.get_position().x,
				    target_flag.get_position().y, type_ == wwWARE ?
		    		game.tribes().get_ware_descr(req.get_index())->name().c_str() :
		    		game.tribes().get_worker_descr(req.get_index())->name().c_str());
			}
			continue;
		}
		best_supply = &supp;
		best_route = route;
		best_cost = route->get_totalcost();
	}

	if (!best_route)
		return nullptr;

	cost = best_cost;
	return best_supply;
}

struct RequestSupplyPair {
	TrackPtr<Request> request;
	TrackPtr<Supply> supply;
	int32_t priority;

	/**
	 * pairid is an explicit tie-breaker for comparison.
	 *
	 * Without it, the pair priority queue would use an implicit, system
	 * dependent tie breaker, which in turn causes desyncs.
	 */
	uint32_t pairid;

	struct Compare {
		bool operator()(const RequestSupplyPair& p1, const RequestSupplyPair& p2) {
			return p1.priority == p2.priority ? p1.pairid < p2.pairid : p1.priority < p2.priority;
		}
	};
};

using RSPairQueue = std::
   priority_queue<RequestSupplyPair, std::vector<RequestSupplyPair>, RequestSupplyPair::Compare>;

struct RSPairStruct {
	RSPairQueue queue;
	uint32_t pairid;
	int32_t nexttimer;

	RSPairStruct() : pairid(0), nexttimer(0) {
	}
};

/**
 * Walk all Requests and find potential transfer candidates.
 */
void Economy::process_requests(Game& game, RSPairStruct* supply_pairs) {
	// Algorithm can decide that wares are not to be delivered to constructionsite
	// right now, therefore we need to shcedule next pairing
	bool postponed_pairing_needed = false;
	for (Request* temp_req : requests_) {
		Request& req = *temp_req;

		// We somehow get desynced request lists that don't trigger desync
		// alerts, so add info to the sync stream here.
		{
			::StreamWrite& ss = game.syncstream();
			ss.unsigned_8(SyncEntry::kProcessRequests);
			ss.unsigned_8(req.get_type());
			ss.unsigned_8(req.get_index());
			ss.unsigned_32(req.target().serial());
		}

		int32_t cost;  // estimated time in milliseconds to fulfill Request
		Supply* const supp = find_best_supply(game, req, cost);

		if (!supp)
			continue;

		if (!supp->is_active()) {
			// Calculate the time the building will be forced to idle waiting
			// for the request
			int32_t const idletime = game.get_gametime() + 15000 + 2 * cost - req.get_required_time();
			// If the building wouldn't have to idle, we wait with the request
			if (idletime < -200) {
				if (supply_pairs->nexttimer < 0 || supply_pairs->nexttimer > -idletime)
					supply_pairs->nexttimer = -idletime;

				continue;
			}
		}

		int32_t const priority = req.get_priority(cost);
		if (priority < 0) {
			// We dont "pair" the req with supply now, and dont set s.nexttimer right now
			// but should not forget about this productionsite waiting for the building material
			postponed_pairing_needed = true;
			continue;
		}

		// Otherwise, consider this request/supply pair for queueing
		RequestSupplyPair rsp;
		rsp.request = &req;
		rsp.supply = supp;
		rsp.priority = priority;
		rsp.pairid = ++supply_pairs->pairid;

		supply_pairs->queue.push(rsp);
	}
	if (postponed_pairing_needed && supply_pairs->nexttimer < 0) {
		// so no other pair set the timer, so we set them now for after 30 seconds
		supply_pairs->nexttimer = 30 * 1000;
	}
}

/**
 * Try to fulfill open requests with available supplies.
 */
void Economy::balance_requestsupply(Game& game) {
	RSPairStruct rsps;
	rsps.nexttimer = -1;

	//  Try to fulfill Requests.
	process_requests(game, &rsps);

	//  Now execute request/supply pairs.
	while (!rsps.queue.empty()) {
		RequestSupplyPair rsp = rsps.queue.top();

		rsps.queue.pop();

		if (!rsp.request || !rsp.supply || !has_request(*rsp.request) ||
		    !rsp.supply->nr_supplies(game, *rsp.request)) {
			rsps.nexttimer = 200;
			continue;
		}

		rsp.request->start_transfer(game, *rsp.supply);
		rsp.request->set_last_request_time(game.get_gametime());

		//  for multiple wares
		if (rsp.request && has_request(*rsp.request))
			rsps.nexttimer = 200;
	}

	if (rsps.nexttimer > 0) {  //  restart the timer, if necessary
		start_request_timer(rsps.nexttimer);
	}
}

std::unique_ptr<Soldier> Economy::soldier_prototype_ =
   nullptr;  // minimal invasive fix of bug 1236538

/**
 * Check whether there is a supply for the given request. If the request is a
 * worker request without supply, attempt to create a new worker in a warehouse.
 */
void Economy::create_requested_worker(Game& game, DescriptionIndex index) {
	assert(type_ == wwWORKER);

	bool soldier_level_check;
	const TribeDescr& tribe = owner().tribe();
	const WorkerDescr& w_desc = *tribe.get_worker_descr(index);
	// Request mapped to demand
	std::map<Request*, uint32_t> open_requests;
	uint32_t total_demand = 0;

	// Make a dummy soldier, which should never be assigned to any economy
	// Minimal invasive fix of bug 1236538: never create a rookie for a request
	// that required a hero.
	if (upcast(const SoldierDescr, s_desc, &w_desc)) {
		if (!soldier_prototype_) {
			Soldier* test_rookie = static_cast<Soldier*>(&(s_desc->create_object()));
			soldier_prototype_.reset(test_rookie);
		}
		soldier_level_check = true;
	} else {
		soldier_level_check = false;
	}

	for (Request* temp_req : requests_) {
		const Request& req = *temp_req;

		if (req.get_type() != wwWORKER || req.get_index() != index)
			continue;

		// need to check for each request separately, because esp. soldier
		// requests have different specific requirements
		if (supplies_.have_supplies(game, req))
			continue;

		// Requests for heroes should not trigger the creation of more rookies
		if (soldier_level_check) {
			if (!(req.get_requirements().check(*soldier_prototype_)))
				continue;
		}

		uint32_t current_demand = req.get_open_count();
		if (current_demand > 0) {
			open_requests.emplace(temp_req, current_demand);
			total_demand += current_demand;
		}
	}

	if (total_demand == 0) {
		assert(open_requests.empty());
		return;
	}
	assert(!open_requests.empty());

	// We have worker demands that are not fulfilled by supplies.
	// Find warehouses where we can create the required workers,
	// and collect stats about existing build prerequisites.
	// Since the wares may be in places belonging to a different worker economy,
	// we will request their ware economies to bring them into warehouses belonging to this worker economy.
	const WorkerDescr::Buildcost& cost = w_desc.buildcost();
	Quantity total_planned = 0;
	std::map<Economy*, std::map<DescriptionIndex, Quantity>> available_wares;

	for (Warehouse* wh : warehouses_) {
		uint32_t planned = wh->get_planned_workers(game, index);
		total_planned += planned;

		while (wh->can_create_worker(game, index)) {
			wh->create_worker(game, index);
			--open_requests.begin()->second;
			--total_demand;
			if (!open_requests.begin()->second) {
				open_requests.erase(open_requests.begin());
			}
			if (total_demand == 0) {
				assert(open_requests.empty());
				return;
			}
		}

		Economy* eco = wh->get_economy(wwWARE);
		for (const auto& pair : cost) {
			DescriptionIndex di = tribe.ware_index(pair.first);
			if (tribe.has_ware(di)) {
				available_wares[eco][di] += eco->get_wares_or_workers().stock(di);
			}
		}
	}

	// Couldn't create enough workers now. Adjust the warehouses' plans to bring the wares together.
	for (const auto& pair : available_wares) {
		uint32_t min_workers_createable = std::numeric_limits<Quantity>::max();
		bool plan_at_least_one = false;
		for (const auto& costpair : cost) {
			DescriptionIndex di = tribe.ware_index(costpair.first);
			if (tribe.has_ware(di)) {
				min_workers_createable = std::min(min_workers_createable, pair.second.at(di) / costpair.second);
				plan_at_least_one |= pair.first->target_quantity(di).permanent == 0;
			} else {
				di = tribe.safe_worker_index(costpair.first);
				assert(tribe.has_worker(di));
				min_workers_createable = std::max(min_workers_createable, wares_or_workers_.stock(di));
				// TODO(Nordfriese): As long as worker buildcosts contain only wares and carriers, this is fine.
				// Revisit this function if we ever have a worker whose buildcost contains a worker with a buildcost.
			}
		}
		for (Warehouse* wh : warehouses_) {
			if (wh->get_economy(wwWARE) == pair.first) {
				const uint32_t planned = wh->get_planned_workers(game, index);
				assert(total_planned >= planned);
				uint32_t nr_to_plan = planned;
				if (total_planned > total_demand) {
					// Cancel some excess plans
					nr_to_plan -= std::min(nr_to_plan, total_planned - total_demand);
				} else if (total_planned < total_demand) {
					// Check how many we can plan
					if (min_workers_createable > 0) {
						uint32_t newly_planning = std::min(min_workers_createable, total_demand - total_planned);
						min_workers_createable -= newly_planning;
						nr_to_plan += newly_planning;
					} else if (plan_at_least_one) {
						// Plan at least one worker somewhere if a target quantity is 0 to trigger tool production
						nr_to_plan = std::max(nr_to_plan, 1u);
						plan_at_least_one = false;
					}
				}
				wh->plan_workers(game, index, nr_to_plan);
				total_planned = total_planned + nr_to_plan - planned;
				if (total_planned == total_demand) {
					return;
				}
			}
		}
	}
}

/**
 * Walk all Requests and find requests of workers than aren't supplied. Then
 * try to create the worker at warehouses.
 */
void Economy::create_requested_workers(Game& game) {
	if (type_ != wwWORKER || !warehouses().size())
		return;

	for (const DescriptionIndex& worker_index : owner().tribe().workers()) {
		if (owner().is_worker_type_allowed(worker_index) &&
		    owner().tribe().get_worker_descr(worker_index)->is_buildable()) {
			create_requested_worker(game, worker_index);
		}
	}
}

/**
 * Helper function for \ref handle_active_supplies
 */
static bool accept_warehouse_if_policy(Warehouse& wh,
                                       WareWorker type,
                                       DescriptionIndex ware,
                                       StockPolicy policy) {
	return wh.get_stock_policy(type, ware) == policy;
}

/**
 * Send all active supplies (wares that are outside on the road network without
 * being sent to a specific request) to a warehouse.
 */
void Economy::handle_active_supplies(Game& game) {
	if (!warehouses().size())
		return;

	using Assignments = std::vector<std::pair<Supply*, Warehouse*>>;
	Assignments assignments;

	for (uint32_t idx = 0; idx < supplies_.get_nrsupplies(); ++idx) {
		Supply& supply = supplies_[idx];
		if (supply.has_storage())
			continue;

		WareWorker wwtype;
		DescriptionIndex ware;
		supply.get_ware_type(wwtype, ware);
		assert(wwtype == type_);

		bool haveprefer = false;
		bool havenormal = false;

		// One of preferred warehouses (if any) with lowest stock of ware/worker
		Warehouse* preferred_wh = nullptr;
		// Stock of particular ware in preferred warehouse
		uint32_t preferred_wh_stock = std::numeric_limits<uint32_t>::max();

		for (uint32_t nwh = 0; nwh < warehouses_.size(); ++nwh) {
			Warehouse* wh = warehouses_[nwh];
			StockPolicy policy = wh->get_stock_policy(type_, ware);
			if (policy == StockPolicy::kPrefer) {
				haveprefer = true;

				// Getting count of worker/ware
				uint32_t current_stock;
				current_stock = type_ == wwWARE ? wh->get_wares().stock(ware) : wh->get_workers().stock(ware);
				// Stocks lower then in previous one?
				if (current_stock < preferred_wh_stock) {
					preferred_wh = wh;
					preferred_wh_stock = current_stock;
				}
			} else if (policy == StockPolicy::kNormal) {
				havenormal = true;
			}
		}
		if (!havenormal && !haveprefer && type_ == wwWARE) {
			continue;
		}

		// We either have one preferred warehouse picked up or walk on roads to find nearest one
		Warehouse* wh = nullptr;
		if (preferred_wh) {
			wh = preferred_wh;
		} else {
			wh = find_closest_warehouse(supply.get_position(game)->base_flag(), nullptr, 0,
			                            (!havenormal) ? WarehouseAcceptFn() :
			                                            boost::bind(&accept_warehouse_if_policy, _1,
			                                                        type_, ware, StockPolicy::kNormal));
		}
		if (!wh) {
			log("Warning: Economy::handle_active_supplies "
			    "didn't find warehouse\n");
			return;
		}

		assignments.push_back(std::make_pair(&supply, wh));
	}

	// Actually start with the transfers in a separate second phase,
	// to avoid potential future problems caused by the supplies_ changing
	// under us in some way.
	::StreamWrite& ss = game.syncstream();
	ss.unsigned_8(SyncEntry::kHandleActiveSupplies);
	ss.unsigned_32(assignments.size());

	for (const auto& temp_assignment : assignments) {
		ss.unsigned_32(temp_assignment.first->get_position(game)->serial());
		ss.unsigned_32(temp_assignment.second->serial());

		temp_assignment.first->send_to_storage(game, temp_assignment.second);
	}
}

/**
 * Balance Requests and Supplies by collecting and weighing pairs, and
 * starting transfers for them.
 */
void Economy::balance(uint32_t const timerid) {
	if (request_timerid_ != timerid) {
		return;
	}
	++request_timerid_;

	Game& game = dynamic_cast<Game&>(owner().egbase());

	check_splits();

	create_requested_workers(game);

	balance_requestsupply(game);

	handle_active_supplies(game);
}
}  // namespace Widelands<|MERGE_RESOLUTION|>--- conflicted
+++ resolved
@@ -51,13 +51,8 @@
 Economy::Economy(Player& player, WareWorker wwtype) : Economy(player, last_economy_serial_++, wwtype) {
 }
 
-<<<<<<< HEAD
 Economy::Economy(Player& player, Serial init_serial, WareWorker wwtype)
-   : serial_(init_serial), owner_(player), type_(wwtype), request_timerid_(0), has_window_(false) {
-=======
-Economy::Economy(Player& player, Serial init_serial)
-   : serial_(init_serial), owner_(player), request_timerid_(0), options_window_(nullptr) {
->>>>>>> 625e56ba
+   : serial_(init_serial), owner_(player), type_(wwtype), request_timerid_(0), options_window_(nullptr) {
 	last_economy_serial_ = std::max(last_economy_serial_, serial_ + 1);
 	const TribeDescr& tribe = player.tribe();
 	DescriptionIndex const nr_wares_or_workers = wwtype == wwWARE ?
