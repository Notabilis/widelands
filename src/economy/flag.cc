/*
 * Copyright (C) 2004-2018 by the Widelands Development Team
 *
 * This program is free software; you can redistribute it and/or
 * modify it under the terms of the GNU General Public License
 * as published by the Free Software Foundation; either version 2
 * of the License, or (at your option) any later version.
 *
 * This program is distributed in the hope that it will be useful,
 * but WITHOUT ANY WARRANTY; without even the implied warranty of
 * MERCHANTABILITY or FITNESS FOR A PARTICULAR PURPOSE.  See the
 * GNU General Public License for more details.
 *
 * You should have received a copy of the GNU General Public License
 * along with this program; if not, write to the Free Software
 * Foundation, Inc., 51 Franklin Street, Fifth Floor, Boston, MA  02110-1301, USA.
 *
 */

#include "economy/flag.h"

#include "base/macros.h"
#include "base/wexception.h"
#include "economy/economy.h"
#include "economy/portdock.h"
#include "economy/request.h"
#include "economy/road.h"
#include "economy/ware_instance.h"
#include "logic/editor_game_base.h"
#include "logic/game.h"
#include "logic/map_objects/map_object.h"
#include "logic/map_objects/tribes/building.h"
#include "logic/map_objects/tribes/tribe_descr.h"
#include "logic/map_objects/tribes/warehouse.h"
#include "logic/map_objects/tribes/worker.h"
#include "logic/player.h"

namespace {
<<<<<<< HEAD
const Widelands::Coords test_coords(199, 199);
=======
const Widelands::Coords test_coords(52, 111);
>>>>>>> 4175c99a
const uint32_t test_coords_hash = test_coords.hash();

} // namespace

namespace Widelands {

FlagDescr g_flag_descr("flag", "Flag");

const FlagDescr& Flag::descr() const {
	return g_flag_descr;
}
// NOCOM https://bazaar.launchpad.net/~widelands-dev/widelands/trunk/revision/8775

/**
 * A bare flag, used for testing only.
 */
Flag::Flag()
   : PlayerImmovable(g_flag_descr),
     animstart_(0),
     building_(nullptr),
     ware_capacity_(8),
     ware_filled_(0),
     wares_(new PendingWare[ware_capacity_]),
     always_call_for_flag_(nullptr),
	 last_update_(0),
	 freeze_counter_(0) {
	for (uint32_t i = 0; i < 6; ++i) {
		roads_[i] = nullptr;
	}
}

/**
 * Shouldn't be necessary to do anything,
 * since die() always calls cleanup() first.
 */
Flag::~Flag() {
	if (ware_filled_) {
		log("Flag: ouch! wares left\n");
	}
	delete[] wares_;

	if (building_) {
		log("Flag: ouch! building left\n");
	}

	if (flag_jobs_.size()) {
		log("Flag: ouch! flagjobs left\n");
	}

	for (int32_t i = 0; i < 6; ++i) {
		if (roads_[i]) {
			log("Flag: ouch! road left\n");
		}
	}
}

void Flag::load_finish(EditorGameBase& egbase) {
	auto should_be_deleted = [&egbase, this](const OPtr<Worker>& r) {
		Worker& worker = *r.get(egbase);
		Bob::State const* const state = worker.get_state(Worker::taskWaitforcapacity);
		if (state == nullptr) {
			log("WARNING: worker %u is in the capacity wait queue of flag %u but "
			    "does not have a waitforcapacity task! Removing from queue.\n",
			    worker.serial(), serial());
			return true;
		}
		if (state->objvar1 != this) {
			log("WARNING: worker %u is in the capacity wait queue of flag %u but "
			    "its waitforcapacity task is for map object %u! Removing from "
			    "queue.\n",
			    worker.serial(), serial(), state->objvar1.serial());
			return true;
		}
		return false;
	};

	capacity_wait_.erase(
	   std::remove_if(capacity_wait_.begin(), capacity_wait_.end(), should_be_deleted),
	   capacity_wait_.end());
}

/**
 * Creates a flag at the given location.
 */
Flag::Flag(EditorGameBase& egbase, Player* owning_player, const Coords& coords, Economy* eco)
   : PlayerImmovable(g_flag_descr),
     building_(nullptr),
     ware_capacity_(8),
     ware_filled_(0),
     wares_(new PendingWare[ware_capacity_]),
     always_call_for_flag_(nullptr),
	 last_update_(egbase.get_gametime()) {
	for (uint32_t i = 0; i < 6; ++i) {
		roads_[i] = nullptr;
	}

	set_owner(owning_player);

	set_flag_position(coords);

	upcast(Road, road, egbase.map().get_immovable(coords));
	upcast(Game, game, &egbase);

	if (game) {
		if (eco) {
			// We're saveloading
			eco->add_flag(*this);
		} else {
			//  we split a road, or a new, standalone flag is created
			(road ? road->get_economy() : owning_player->create_economy())->add_flag(*this);
			if (road) {
				road->presplit(*game, coords);
			}
		}
	}

	init(egbase);

	if (!eco && road && game) {
		road->postsplit(*game, *this);
	}
}

void Flag::set_flag_position(Coords coords) {
	position_ = coords;
}

int32_t Flag::get_size() const {
	return SMALL;
}

bool Flag::get_passable() const {
	return true;
}

Flag& Flag::base_flag() {
	return *this;
}

/**
 * Call this only from Economy code!
 */
void Flag::set_economy(Economy* const e) {
	Economy* const old = get_economy();

	if (old == e) {
		return;
	}

	PlayerImmovable::set_economy(e);

	for (int32_t i = 0; i < ware_filled_; ++i) {
		wares_[i].ware->set_economy(e);
	}

	if (building_) {
		building_->set_economy(e);
	}

	for (const FlagJob& temp_job : flag_jobs_) {
		temp_job.request->set_economy(e);
	}

	for (int8_t i = 0; i < 6; ++i) {
		if (roads_[i]) {
			roads_[i]->set_economy(e);
		}
	}
}

/**
 * Call this only from the Building init!
 */
void Flag::attach_building(EditorGameBase& egbase, Building& building) {
	last_update_ = egbase.get_gametime();
	assert(!building_ || building_ == &building);

	building_ = &building;

	const Map& map = egbase.map();
	egbase.set_road(
	   map.get_fcoords(map.tl_n(position_)), RoadType::kSouthEast,
	   building_->get_size() == BaseImmovable::SMALL ? RoadType::kNormal : RoadType::kBusy);

	building.set_economy(get_economy());
}

/**
 * Call this only from the Building cleanup!
 */
void Flag::detach_building(EditorGameBase& egbase) {
	last_update_ = egbase.get_gametime();
	assert(building_);

	building_->set_economy(nullptr);

	const Map& map = egbase.map();
	egbase.set_road(map.get_fcoords(map.tl_n(position_)), RoadType::kSouthEast, RoadType::kNone);

	building_ = nullptr;
}

/**
 * Call this only from the Road init!
 */
void Flag::attach_road(int32_t const dir, Road* const road) {
	assert(!roads_[dir - 1] || roads_[dir - 1] == road);

	roads_[dir - 1] = road;
	roads_[dir - 1]->set_economy(get_economy());
}

/**
 * Call this only from the Road init!
 */
void Flag::detach_road(int32_t const dir) {
	assert(roads_[dir - 1]);

	roads_[dir - 1]->set_economy(nullptr);
	roads_[dir - 1] = nullptr;
}

/**
 * \return all positions we occupy on the map. For a Flag, this is only one.
 */
BaseImmovable::PositionList Flag::get_positions(const EditorGameBase&) const {
	PositionList rv;
	rv.push_back(position_);
	return rv;
}

/**
 * \return neighbouring flags.
 */
void Flag::get_neighbours(WareWorker type, RoutingNodeNeighbours& neighbours) {
	for (int8_t i = 0; i < 6; ++i) {
		Road* const road = roads_[i];
		if (!road) {
			continue;
		}

		Flag* f = &road->get_flag(Road::FlagEnd);
		int32_t nb_cost;
		if (f != this) {
			nb_cost = road->get_cost(Road::FlagStart);
		} else {
			f = &road->get_flag(Road::FlagStart);
			nb_cost = road->get_cost(Road::FlagEnd);
		}
		if (type == wwWARE) {
			nb_cost += nb_cost * (get_waitcost() + f->get_waitcost()) / 2;
		}
		RoutingNodeNeighbour n(f, nb_cost);

		assert(n.get_neighbour() != this);
		neighbours.push_back(n);
	}

	if (building_ && building_->descr().get_isport()) {
		Warehouse* wh = static_cast<Warehouse*>(building_);
		if (PortDock* pd = wh->get_portdock()) {
			pd->add_neighbours(neighbours);
		}
	}
}

/**
 * \return the road that leads to the given flag.
 */
Road* Flag::get_road(Flag& flag) {
	for (int8_t i = 0; i < 6; ++i) {
		if (Road* const road = roads_[i]) {
			if (&road->get_flag(Road::FlagStart) == &flag || &road->get_flag(Road::FlagEnd) == &flag) {
				return road;
			}
		}
	}
	return nullptr;
}

/// \return the number of roads connected to the flag.
uint8_t Flag::nr_of_roads() const {
	uint8_t counter = 0;
	for (uint8_t road_id = 6; road_id; --road_id) {
		if (get_road(road_id) != nullptr) {
			++counter;
		}
	}
	return counter;
}

bool Flag::is_dead_end() const {
	if (get_building()) {
		return false;
	}
	Flag const* first_other_flag = nullptr;
	for (uint8_t road_id = 6; road_id; --road_id) {
		if (Road* const road = get_road(road_id)) {
			Flag& start = road->get_flag(Road::FlagStart);
			Flag& other = this == &start ? road->get_flag(Road::FlagEnd) : start;
			if (first_other_flag) {
				if (&other != first_other_flag)
					return false;
			} else {
				first_other_flag = &other;
			}
		}
	}
	return true;
}

/**
 * Called by workers wanting to drop a ware to their building's flag.
 * \return true/allow on low congestion-risk.
 */
bool Flag::has_capacity_for_ware(WareInstance& ware) const {
	bool test = false;
	if (get_position().hash() == test_coords_hash) {
		log("NOCOM has_capacity_for_ware (%d, %d) %s - this\n", get_position().x, get_position().y, ware.descr().name().c_str());
		test = true;
	}
	if (abs(get_position().x - test_coords.x) <= 1 && abs(get_position().y - test_coords.y) <= 1) {
		log("NOCOM has_capacity_for_ware (%d, %d) %s - very near flag\n", get_position().x, get_position().y, ware.descr().name().c_str());
		test = true;
	}
	/*else if (get_position().x == test_coords.x - 2 || get_position().x == test_coords.x + 2 || get_position().y == test_coords.y - 2 || get_position().y == test_coords.y + 2) {
		log("NOCOM has_capacity_for_ware (%d, %d) %s - near flag\n", get_position().x, get_position().y, ware.descr().name().c_str());
		test = true;
	}
	*/
	// NOCOM check this
	// avoid iteration for the easy cases
	if (ware_filled_ < ware_capacity_ - 2) {
		if (test) log("NOCOM ware_filled_ < ware_capacity_ - 2 true\n");
		return true;  // more than two free slots, allow
	}
	if (ware_filled_ >= ware_capacity_) {
		if (test) log("NOCOM ware_filled_ >= ware_capacity_ false\n");
		return false;  // all slots filled, no room
	}

	DescriptionIndex const descr_index = ware.descr_index();
	for (int i = 0; i < ware_filled_; ++i) {
		if (wares_[i].ware->descr_index() == descr_index) {
			if (test) log("NOCOM already there - false\n");
			return false;  // ware of this type already present, leave room for other types
		}
	}
	if (test) log("NOCOM end - true\n");
	return true;  // ware of this type not present, allow
}

/**
 * \return true/allow if the flag can hold more wares of any type.
 * has_capacity_for_ware() also checks ware's type to prevent congestion.
 */
bool Flag::has_capacity() const {
	if (get_position().hash() == test_coords_hash) {
		log("NOCOM **** Flag::has_capacity (%d, %d)\n", get_position().x, get_position().y);
	}
	return (ware_filled_ < ware_capacity_);
}

/**
 * Signal the given bob by interrupting its task as soon as capacity becomes
 * free.
 *
 * The capacity queue is a simple FIFO queue.
 */
<<<<<<< HEAD
void Flag::wait_for_capacity(Game& game, Worker& bob) {
	last_update_ = game.get_gametime();
=======
void Flag::wait_for_capacity(Game&, Worker& bob) {
	if (get_position().hash() == test_coords_hash) {
		log("NOCOM **** Flag::wait_for_capacity (%d, %d)\n", get_position().x, get_position().y);
	}
>>>>>>> 4175c99a
	capacity_wait_.push_back(&bob);
}

/**
 * Remove the worker from the list of workers waiting for free capacity.
 */
<<<<<<< HEAD
void Flag::skip_wait_for_capacity(Game& game, Worker& w) {
	last_update_ = game.get_gametime();
=======
void Flag::skip_wait_for_capacity(Game&, Worker& w) {
	if (get_position().hash() == test_coords_hash) {
		log("NOCOM **** Flag::skip_wait_for_capacity (%d, %d)\n", get_position().x, get_position().y);
	}
>>>>>>> 4175c99a
	CapacityWaitQueue::iterator const it =
	   std::find(capacity_wait_.begin(), capacity_wait_.end(), &w);
	if (it != capacity_wait_.end())
		capacity_wait_.erase(it);
}

/**
 * Adds given ware to this flag.
 * Please check has_capacity() or better has_capacity_for_ware() before.
 */
void Flag::add_ware(EditorGameBase& egbase, WareInstance& ware) {
<<<<<<< HEAD
	last_update_ = egbase.get_gametime();
=======
	if (get_position().hash() == test_coords_hash) {
		log("NOCOM **** Flag::add_ware (%d, %d)\n", get_position().x, get_position().y);
	}
>>>>>>> 4175c99a
	assert(ware_filled_ < ware_capacity_);
	init_ware(egbase, ware, wares_[ware_filled_++]);
	if (upcast(Game, game, &egbase)) {
		ware.update(*game);  //  will call call_carrier() if necessary
	}
}

/**
 * Properly assigns given ware instance to given pending ware.
 */
void Flag::init_ware(EditorGameBase& egbase, WareInstance& ware, PendingWare& pi) {
<<<<<<< HEAD
	last_update_ = egbase.get_gametime();
=======
	if (get_position().hash() == test_coords_hash) {
		log("NOCOM **** Flag::init_ware (%d, %d)\n", get_position().x, get_position().y);
	}
>>>>>>> 4175c99a
	pi.ware = &ware;
	pi.pending = true;
	pi.nextstep = nullptr;
	pi.priority = 0;

	Transfer* trans = ware.get_transfer();
	if (trans) {
		uint32_t trans_steps = trans->get_steps_left();
		if (trans_steps < 3) {
			pi.priority = 2;
		} else if (trans_steps == 3) {
			pi.priority = 1;
		}

		Request* req = trans->get_request();
		if (req) {
			pi.priority = pi.priority + req->get_transfer_priority();
		}
	}

	ware.set_location(egbase, this);
}

/**
 * \return a ware currently waiting for a carrier to the given destflag.
 *
 * \note Due to fetch_from_flag() semantics, this function makes no sense
 * for a  building destination.
*/
Flag::PendingWare* Flag::get_ware_for_flag(Flag& destflag, bool const pending_only) {
	bool test = false;
	if (get_position().hash() == test_coords_hash) {
		log("NOCOM get_ware_for_flag (%d, %d) -> (%d, %d) - this\n", get_position().x, get_position().y, destflag.get_position().x, destflag.get_position().y);
		test = true;
	}
	if (destflag.get_position().hash() == test_coords_hash) {
		log("NOCOM get_ware_for_flag (%d, %d) -> (%d, %d) - other\n", destflag.get_position().x, destflag.get_position().y, get_position().x, get_position().y);
		test = true;
	}
	// NOCOM test this
	if (test) log("NOCOM ware_filled_: %d\n", ware_filled_);
	for (int32_t i = 0; i < ware_filled_; ++i) {
		PendingWare* pw = &wares_[i];
		if (test) {
			log("NOCOM testing ware: %s\n", pw->ware->descr().name().c_str());
			log("NOCOM !pending_only ? %s\n", !pending_only ? "true" : "false");
			log("NOCOM pw->pending ? %s\n", pw->pending ? "true" : "false");
			log("NOCOM pw->nextstep == &destflag ? %s\n", pw->nextstep == &destflag ? "true" : "false");
			log("NOCOM destflag.allow_ware_from_flag(*pw->ware, *this) ? %s\n", destflag.allow_ware_from_flag(*pw->ware, *this) ? "true" : "false");
		}
		if ((!pending_only || pw->pending) && pw->nextstep == &destflag &&
		    destflag.allow_ware_from_flag(*pw->ware, *this)) {
			if (test) log("NOCOM found ware: %s\n", pw->ware->descr().name().c_str());
			return pw;
		}
	}

	if (test) log("NOCOM no ware found\n");
	return nullptr;
}

/**
 * Clamp the maximal value of \ref PendingWare::priority.
 * After reaching this value, the pure FIFO approach is applied
 */
#define MAX_TRANSFER_PRIORITY 16

/**
 * Called by the carriercode when the carrier is called away from his job
 * but has acknowledged a ware before. This ware is then freed again
 * to be picked by another carrier. Returns true if a ware was indeed
 * made pending again.
 */
bool Flag::cancel_pickup(Game& game, Flag& destflag) {
<<<<<<< HEAD
	last_update_ = game.get_gametime();
=======
	if (get_position().hash() == test_coords_hash) {
		log("NOCOM cancel_pickup - this\n");
	}
	if (destflag.get_position().hash() == test_coords_hash) {
		log("NOCOM cancel_pickup - other\n");
	}
	// NOCOM test this
>>>>>>> 4175c99a
	for (int32_t i = 0; i < ware_filled_; ++i) {
		PendingWare& pw = wares_[i];
		if (!pw.pending && pw.nextstep == &destflag) {
			pw.pending = true;
			pw.ware->update(game);  //  will call call_carrier() if necessary
			return true;
		}
	}

	return false;
}

/**
 * Called by carrier code to find the best among the wares on this flag
 * that are meant for the provided dest.
 * \return index of found ware (carrier will take it)
 * or kNotFoundAppropriate (carrier will leave empty-handed)
 */
int32_t Flag::find_pending_ware(PlayerImmovable& dest) {
	if (get_position().hash() == test_coords_hash) {
		log("NOCOM find_pending_ware - this\n");
	}
	// NOCOM test this
	int32_t highest_pri = -1;
	int32_t best_index = kNotFoundAppropriate;
	bool ware_pended = false;

	for (int32_t i = 0; i < ware_filled_; ++i) {
		PendingWare& pw = wares_[i];
		if (pw.nextstep != &dest) {
			continue;
		}

		if (pw.priority < MAX_TRANSFER_PRIORITY) {
			pw.priority++;
		}
		// Release promised pickup, in case we find a preferable ware
		if (!ware_pended && !pw.pending) {
			ware_pended = pw.pending = true;
		}

		// If dest is flag, we exclude wares that can stress it
		if (&dest != building_ && !dynamic_cast<Flag&>(dest).allow_ware_from_flag(*pw.ware, *this)) {
			continue;
		}
// NOCOM we have a priority here - give it a timer too?
		if (pw.priority > highest_pri) {
			highest_pri = pw.priority;
			best_index = i;
		}
	}

	return best_index;
}

/**
 * Like find_pending_ware() above, but for carriers who have a ware to drop on this flag.
 * \return same as find_pending_ware() above, plus kDenyDrop (carrier will wait)
 */
int32_t Flag::find_swappable_ware(WareInstance& ware, Flag& destflag) {
	if (get_position().hash() == test_coords_hash) {
		log("NOCOM find_swappable_ware - this\n");
	}
	if (destflag.get_position().hash() == test_coords_hash) {
		log("NOCOM find_swappable_ware - other\n");
	}
	// NOCOM test this
	DescriptionIndex const descr_index = ware.descr_index();
	int32_t highest_pri = -1;
	int32_t best_index = kNotFoundAppropriate;
	bool has_same_ware = false;
	bool has_allowed = false;
	bool ware_pended = false;

	for (int32_t i = 0; i < ware_filled_; ++i) {
		PendingWare& pw = wares_[i];
		if (pw.nextstep != &destflag) {
			if (pw.ware->descr_index() == descr_index) {
				has_same_ware = true;
			}
			continue;
		}

		if (pw.priority < MAX_TRANSFER_PRIORITY) {
			pw.priority++;
		}
		// Release promised pickup, in case we find a preferable ware
		if (!ware_pended && !pw.pending) {
			ware_pended = pw.pending = true;
		}

		// We prefer to retrieve wares that won't stress the destflag
		if (destflag.allow_ware_from_flag(*pw.ware, *this)) {
			if (!has_allowed) {
				has_allowed = true;
				highest_pri = -1;
			}
		} else {
			if (has_allowed) {
				continue;
			}
		}

		if (pw.priority > highest_pri) {
			highest_pri = pw.priority;
			best_index = i;
		}
	}

	if (best_index > kNotFoundAppropriate) {
		return (ware_filled_ > ware_capacity_ - 3 || has_allowed) ? best_index : kNotFoundAppropriate;
	} else {
		return (ware_filled_ < ware_capacity_ - 2 ||
		        (ware_filled_ < ware_capacity_ && !has_same_ware)) ?
		          kNotFoundAppropriate :
		          kDenyDrop;
	}
}

/**
 * Called by carrier code to retrieve a ware found by the previous methods.
 */
WareInstance* Flag::fetch_pending_ware(Game& game, int32_t best_index) {
	if (get_position().hash() == test_coords_hash) {
		log("NOCOM fetch_pending_ware - this\n");
	}

	// NOCOM test this
	if (best_index < 0) {
		return nullptr;
	}
	last_update_ = game.get_gametime();

	// move the other wares up the list and return this one
	WareInstance* const ware = wares_[best_index].ware;
	--ware_filled_;
	memmove(&wares_[best_index], &wares_[best_index + 1],
	        sizeof(wares_[0]) * (ware_filled_ - best_index));

	ware->set_location(game, nullptr);
	return ware;
}

/**
 * Called by carrier code to notify waiting carriers
 * which may be interested in the new state of this flag.
 */
void Flag::ware_departing(Game& game) {
<<<<<<< HEAD
	last_update_ = game.get_gametime();
=======
	if (get_position().hash() == test_coords_hash) {
		log("NOCOM ware_departing - this\n");
	}
	// NOCOM test this
>>>>>>> 4175c99a
	// Wake up one sleeper from the capacity queue.
	while (!capacity_wait_.empty()) {
		Worker* const w = capacity_wait_.front().get(game);
		capacity_wait_.erase(capacity_wait_.begin());
		if (w && w->wakeup_flag_capacity(game, *this)) {
			return;
		}
	}

	// Consider pending wares of neighboring flags.
	for (int32_t dir = 1; dir <= WalkingDir::LAST_DIRECTION; ++dir) {
		Road* const road = get_road(dir);
		if (!road) {
			continue;
		}

		Flag* other = &road->get_flag(Road::FlagEnd);
		if (other == this) {
			other = &road->get_flag(Road::FlagStart);
		}

		PendingWare* pw = other->get_ware_for_flag(*this, kPendingOnly);
		if (pw && road->notify_ware(game, *other)) {
			pw->pending = false;
		}
	}
}

/**
 * Accelerate potential promotion of roads adjacent to a newly promoted road.
 */
void Flag::propagate_promoted_road(Road* const promoted_road) {
	// Abort if flag has a building attached to it
	if (building_) {
		return;
	}

	// Calculate the sum of the involved wallets' adjusted value
	int32_t sum = 0;
	for (int8_t i = 0; i < WalkingDir::LAST_DIRECTION; ++i) {
		Road* const road = roads_[i];
		if (road && road != promoted_road) {
			sum += kRoadMaxWallet + road->wallet() * road->wallet();
		}
	}

	// Distribute propagation coins in a smart way
	for (int8_t i = 0; i < WalkingDir::LAST_DIRECTION; ++i) {
		Road* const road = roads_[i];
		if (road && road->get_roadtype() != RoadType::kBusy) {
			road->add_to_wallet(0.5 * (kRoadMaxWallet - road->wallet()) *
			                    (kRoadMaxWallet + road->wallet() * road->wallet()) / sum);
		}
	}
}

/**
 * Count only those wares which are awaiting to be carried along the same road.
 */
uint8_t Flag::count_wares_in_queue(PlayerImmovable& dest) const {
	if (get_position().hash() == test_coords_hash) {
		log("NOCOM **** Flag::count_wares_in_queue (%d, %d)\n", get_position().x, get_position().y);
	}
	uint8_t n = 0;
	for (int32_t i = 0; i < ware_filled_; ++i) {
		if (wares_[i].nextstep == &dest) {
			++n;
		}
	}
	return n;
}

/**
 * Return a List of all the wares currently on this Flag.
 * Do not rely the result value to stay valid and do not change them.
 */
Flag::Wares Flag::get_wares() {
	if (get_position().hash() == test_coords_hash) {
		log("NOCOM **** Flag::get_wares (%d, %d)\n", get_position().x, get_position().y);
	}
	Wares rv;

	for (int32_t i = 0; i < ware_filled_; ++i) {
		rv.push_back(wares_[i].ware);
	}

	return rv;
}

/**
 * Force a removal of the given ware from this flag.
 * Called by \ref WareInstance::cleanup()
 */
void Flag::remove_ware(EditorGameBase& egbase, WareInstance* const ware) {
<<<<<<< HEAD
	last_update_ = egbase.get_gametime();
=======
	if (get_position().hash() == test_coords_hash) {
		log("NOCOM **** Flag::remove_ware (%d, %d)\n", get_position().x, get_position().y);
	}
>>>>>>> 4175c99a
	for (int32_t i = 0; i < ware_filled_; ++i) {
		if (wares_[i].ware != ware) {
			continue;
		}

		--ware_filled_;
		memmove(&wares_[i], &wares_[i + 1], sizeof(wares_[0]) * (ware_filled_ - i));

		if (upcast(Game, game, &egbase)) {
			ware_departing(*game);
		}

		return;
	}

	throw wexception("MO(%u): Flag::remove_ware: ware %u not on flag", serial(), ware->serial());
}

/**
 * If nextstep is not null, a carrier will be called to move this ware to
 * the given flag or building.
 *
 * If nextstep is null, the internal data will be reset to indicate that the
 * ware isn't going anywhere right now.
 *
 * nextstep is compared with the cached data, and a new carrier is only called
 * if that data hasn't changed.
 *
 * This behaviour is overridden by always_call_for_step_, which is set by
 * update_wares() to ensure that new carriers are called when roads are
 * split, for example.
 */
void Flag::call_carrier(Game& game, WareInstance& ware, PlayerImmovable* const nextstep) {
<<<<<<< HEAD
	last_update_ = game.get_gametime();
=======
	if (get_position().hash() == test_coords_hash) {
		log("NOCOM call_carrier - this\n");
	}
>>>>>>> 4175c99a
	PendingWare* pi = nullptr;
	int32_t i = 0;

	// Find the PendingWare entry
	for (; i < ware_filled_; ++i) {
		if (wares_[i].ware != &ware) {
			continue;
		}

		pi = &wares_[i];
		break;
	}

	assert(pi);

	// Deal with the non-moving case quickly
	if (!nextstep) {
		pi->nextstep = nullptr;
		pi->pending = true;
		return;
	}

	// Find out whether we need to do anything
	if (pi->nextstep == nextstep && pi->nextstep != always_call_for_flag_) {
		return;  // no update needed
	}

	pi->nextstep = nextstep;
	pi->pending = false;

	// Deal with the building case
	if (nextstep == get_building()) {
		molog("Flag::call_carrier(%u): Tell building to fetch this ware\n", ware.serial());

		if (!get_building()->fetch_from_flag(game)) {
			pi->ware->cancel_moving();
			pi->ware->update(game);
		}

		return;
	}

	// Deal with the normal (flag) case
	const Flag& nextflag = dynamic_cast<const Flag&>(*nextstep);

	for (int32_t dir = 1; dir <= 6; ++dir) {
		Road* const road = get_road(dir);
		if (!road) {
			continue;
		}

		// NOCOM test this
		Flag* other = &road->get_flag(Road::FlagEnd);
		if (other == this) {
			other = &road->get_flag(Road::FlagStart);
		}
		if (other != &nextflag) {
			continue;
		}

		// Yes, this is the road we want; inform it
		// NOCOM test this
		if (other->update_ware_from_flag(game, wares_[i], *road, *this)) {
			return;
		}

		// If the road doesn't react to the ware immediately, we try other roads:
		// They might lead to the same flag!
	}

	// Nothing found, just let it be picked up by somebody
	pi->pending = true;
	return;
}

/**
 * Called by neighboring flags, before agreeing for a carrier
 * to take one of their wares heading to this flag.
 * \return true/allow on low congestion-risk.
 */
bool Flag::allow_ware_from_flag(WareInstance& ware, Flag& flag) {
	if (get_position().hash() == test_coords_hash) {
		log("NOCOM allow_ware_from_flag - this\n");
	}
	if (flag.get_position().hash() == test_coords_hash) {
		log("NOCOM allow_ware_from_flag - other\n");
	}
	// NOCOM test this
	// avoid iteration for the easy cases
	if (ware_filled_ < ware_capacity_ - 2) {
		return true;
	}

	DescriptionIndex const descr_index = ware.descr_index();
	bool has_swappable = false;
	for (int i = 0; i < ware_filled_; ++i) {
		PendingWare& pw = wares_[i];
		if (pw.pending && pw.nextstep == &flag) {
			has_swappable = true;
		} else if (pw.ware->descr_index() == descr_index) {
			return false;
		}
	}
	return ware_filled_ < ware_capacity_ || has_swappable;
}

/**
 * Called when a ware is trying to reach this flag through the provided road,
 * having just arrived to the provided flag.
 * Swaps pending wares if possible. Otherwise,
 * asks road for carrier on low congestion-risk.
 * \return false if the ware is not immediately served.
 */
bool Flag::update_ware_from_flag(Game& game, PendingWare& pw1, Road& road, Flag& flag) {
<<<<<<< HEAD
	last_update_ = game.get_gametime();
=======
	if (get_position().hash() == test_coords_hash) {
		log("NOCOM update_ware_from_flag - this\n");
	}
	if (flag.get_position().hash() == test_coords_hash) {
		log("NOCOM update_ware_from_flag - other\n");
	}
	// NOCOM test this
>>>>>>> 4175c99a
	WareInstance& w1 = *pw1.ware;
	DescriptionIndex const w1_descr_index = w1.descr_index();
	bool has_same_ware = false;
	bool has_swappable = false;
	for (int i = 0; i < ware_filled_; ++i) {
		PendingWare& pw2 = wares_[i];
		WareInstance& w2 = *pw2.ware;
		if (w2.descr_index() == w1_descr_index) {
			if (pw2.nextstep == &flag) {
				// swap pending wares remotely
				init_ware(game, w1, pw2);
				flag.init_ware(game, w2, pw1);
				w1.update(game);
				w2.update(game);
				return true;
			}

			has_same_ware = true;
		} else if (pw2.pending && pw2.nextstep == &flag) {
			has_swappable = true;
		}
	}

	// ask road for carrier on low congestion-risk
	if (ware_filled_ < ware_capacity_ - 2 ||
	    (!has_same_ware && (ware_filled_ < ware_capacity_ || has_swappable))) {
		if (road.notify_ware(game, flag)) {
			pw1.pending = false;
			return true;
		}
	}
	return false;
}

/**
 * Called whenever a road gets broken or split.
 * Make sure all wares on this flag are rerouted if necessary.
 *
 * \note When two roads connect the same two flags, and one of these roads
 * is removed, this might cause the carrier(s) on the other road to
 * move unnecessarily. Fixing this could potentially be very expensive and
 * fragile.
 * A similar thing can happen when a road is split.
 */
void Flag::update_wares(Game& game, Flag* const other) {
<<<<<<< HEAD
	last_update_ = game.get_gametime();
=======
	if (get_position().hash() == test_coords_hash) {
		log("NOCOM **** Flag::update_wares (%d, %d)\n", get_position().x, get_position().y);
	}
>>>>>>> 4175c99a
	always_call_for_flag_ = other;

	for (int32_t i = 0; i < ware_filled_; ++i) {
		wares_[i].ware->update(game);
	}

	always_call_for_flag_ = nullptr;
}

bool Flag::init(EditorGameBase& egbase) {
	last_update_ = egbase.get_gametime();
	PlayerImmovable::init(egbase);

	set_position(egbase, position_);

	animstart_ = egbase.get_gametime();
	return true;
}

/**
 * Detach building and free roads.
 */
void Flag::cleanup(EditorGameBase& egbase) {
	while (!flag_jobs_.empty()) {
		delete flag_jobs_.begin()->request;
		flag_jobs_.erase(flag_jobs_.begin());
	}

	while (ware_filled_) {
		WareInstance& ware = *wares_[--ware_filled_].ware;

		ware.set_location(egbase, nullptr);
		ware.destroy(egbase);
	}

	if (building_) {
		building_->remove(egbase);  //  immediate death
		assert(!building_);
	}

	for (int8_t i = 0; i < 6; ++i) {
		if (roads_[i]) {
			roads_[i]->remove(egbase);  //  immediate death
			assert(!roads_[i]);
		}
	}

	if (Economy* e = get_economy()) {
		e->remove_flag(*this);
	}

	unset_position(egbase, position_);

	PlayerImmovable::cleanup(egbase);
}

/**
 * Destroy the building as well.
 *
 * \note This is needed in addition to the call to building_->remove() in
 * \ref Flag::cleanup(). This function is needed to ensure a fire is created
 * when a player removes a flag.
 */
void Flag::destroy(EditorGameBase& egbase) {
	if (building_) {
		building_->destroy(egbase);
		assert(!building_);
	}

	PlayerImmovable::destroy(egbase);
}

/**
 * Add a new flag job to request the worker with the given ID,
 * and to execute the given program once it's completed.
 */
void Flag::add_flag_job(Game&, DescriptionIndex const workerware, const std::string& programname) {
	if (get_position().hash() == test_coords_hash) {
		log("NOCOM **** Flag::add_flag_job (%d, %d)\n", get_position().x, get_position().y);
	}
	FlagJob j;

	j.request = new Request(*this, workerware, Flag::flag_job_request_callback, wwWORKER);
	j.program = programname;

	flag_jobs_.push_back(j);
}

/**
 * This function is called when one of the flag job workers arrives on
 * the flag. Give him his job.
 */
void Flag::flag_job_request_callback(
   Game& game, Request& rq, DescriptionIndex, Worker* const w, PlayerImmovable& target) {
	Flag& flag = dynamic_cast<Flag&>(target);
	if (flag.get_position().hash() == test_coords_hash) {
		log("NOCOM **** Flag::flag_job_request_callback (%d, %d)\n", flag.get_position().x, flag.get_position().y);
	}

	assert(w);

	for (FlagJobs::iterator flag_iter = flag.flag_jobs_.begin(); flag_iter != flag.flag_jobs_.end();
	     ++flag_iter) {
		if (flag_iter->request == &rq) {
			delete &rq;

			w->start_task_program(game, flag_iter->program);

			flag.flag_jobs_.erase(flag_iter);
			return;
		}
	}

	flag.molog("BUG: flag_job_request_callback: worker not found in list\n");
}

void Flag::log_general_info(const Widelands::EditorGameBase& egbase) const {
	molog("Flag at %i,%i\n", position_.x, position_.y);

	Widelands::PlayerImmovable::log_general_info(egbase);

	if (ware_filled_) {
		molog("Wares at flag:\n");
		for (int i = 0; i < ware_filled_; ++i) {
			PendingWare& pi = wares_[i];
			molog(" %i/%i: %s(%i), nextstep %i, %s\n", i + 1, ware_capacity_,
			      pi.ware->descr().name().c_str(), pi.ware->serial(), pi.nextstep.serial(),
			      pi.pending ? "pending" : "acked by carrier");
		}
	} else {
		molog("No wares at flag.\n");
	}
}

void Flag::unfreeze_wares(Game& game) {
	const bool test = get_position().hash() == test_coords_hash;
	if (test) {
		log("NOCOM ************************************* \n");
		for (int32_t i = 0; i < ware_filled_; ++i) {
			log("Ware: %s\n", wares_[i].ware->descr().name().c_str());
		}

		for (const FlagJob& flag_job : flag_jobs_) {
			const DescriptionIndex idx = flag_job.request->get_index();
			const Coords& destination = flag_job.request->target_flag().get_position();
			std::string wareworker_name("");
			if (flag_job.request->get_type() == wwWARE) {
				wareworker_name = game.tribes().get_ware_descr(idx)->name();
			} else {
				wareworker_name = game.tribes().get_worker_descr(idx)->name();
			}
			log("Flag Job: %s %s -> (%d, %d)\n", flag_job.program.c_str(), wareworker_name.c_str(), destination.x, destination.y);
		}
	}

	const int gametime = game.get_gametime();
	if (gametime > last_update_ + kTriggerPotentiallyFrozenFlagInterval) {
		if (ware_filled_ > 0) {
			molog("%d: Potentially frozen flag for Player %d at (%d, %d) - %d wares\n", static_cast<int>(gametime / 1000), static_cast<unsigned int>(owner().player_number()), get_position().x, get_position().y, ware_filled_);
			++freeze_counter_;
		}
		last_update_ = gametime;
	} else {
		freeze_counter_ = 0;
	}
	if (freeze_counter_ > 2) {
		if ( ware_filled_ > 0) {
			log("%d: Unfreezing flag for Player %d at (%d, %d) - %d wares\n", static_cast<int>(gametime / 1000), static_cast<unsigned int>(owner().player_number()), get_position().x, get_position().y, ware_filled_);
			for (int32_t i = 0; i < ware_filled_; ++i) {
				init_ware(game, *wares_[i].ware, wares_[i]);
				wares_[i].ware->update(game);
			}
		}
		freeze_counter_ = 0;
	}
}
}<|MERGE_RESOLUTION|>--- conflicted
+++ resolved
@@ -36,11 +36,7 @@
 #include "logic/player.h"
 
 namespace {
-<<<<<<< HEAD
 const Widelands::Coords test_coords(199, 199);
-=======
-const Widelands::Coords test_coords(52, 111);
->>>>>>> 4175c99a
 const uint32_t test_coords_hash = test_coords.hash();
 
 } // namespace
@@ -410,30 +406,22 @@
  *
  * The capacity queue is a simple FIFO queue.
  */
-<<<<<<< HEAD
 void Flag::wait_for_capacity(Game& game, Worker& bob) {
 	last_update_ = game.get_gametime();
-=======
-void Flag::wait_for_capacity(Game&, Worker& bob) {
 	if (get_position().hash() == test_coords_hash) {
 		log("NOCOM **** Flag::wait_for_capacity (%d, %d)\n", get_position().x, get_position().y);
 	}
->>>>>>> 4175c99a
 	capacity_wait_.push_back(&bob);
 }
 
 /**
  * Remove the worker from the list of workers waiting for free capacity.
  */
-<<<<<<< HEAD
 void Flag::skip_wait_for_capacity(Game& game, Worker& w) {
 	last_update_ = game.get_gametime();
-=======
-void Flag::skip_wait_for_capacity(Game&, Worker& w) {
 	if (get_position().hash() == test_coords_hash) {
 		log("NOCOM **** Flag::skip_wait_for_capacity (%d, %d)\n", get_position().x, get_position().y);
 	}
->>>>>>> 4175c99a
 	CapacityWaitQueue::iterator const it =
 	   std::find(capacity_wait_.begin(), capacity_wait_.end(), &w);
 	if (it != capacity_wait_.end())
@@ -445,13 +433,10 @@
  * Please check has_capacity() or better has_capacity_for_ware() before.
  */
 void Flag::add_ware(EditorGameBase& egbase, WareInstance& ware) {
-<<<<<<< HEAD
 	last_update_ = egbase.get_gametime();
-=======
 	if (get_position().hash() == test_coords_hash) {
 		log("NOCOM **** Flag::add_ware (%d, %d)\n", get_position().x, get_position().y);
 	}
->>>>>>> 4175c99a
 	assert(ware_filled_ < ware_capacity_);
 	init_ware(egbase, ware, wares_[ware_filled_++]);
 	if (upcast(Game, game, &egbase)) {
@@ -463,13 +448,10 @@
  * Properly assigns given ware instance to given pending ware.
  */
 void Flag::init_ware(EditorGameBase& egbase, WareInstance& ware, PendingWare& pi) {
-<<<<<<< HEAD
 	last_update_ = egbase.get_gametime();
-=======
 	if (get_position().hash() == test_coords_hash) {
 		log("NOCOM **** Flag::init_ware (%d, %d)\n", get_position().x, get_position().y);
 	}
->>>>>>> 4175c99a
 	pi.ware = &ware;
 	pi.pending = true;
 	pi.nextstep = nullptr;
@@ -544,9 +526,7 @@
  * made pending again.
  */
 bool Flag::cancel_pickup(Game& game, Flag& destflag) {
-<<<<<<< HEAD
 	last_update_ = game.get_gametime();
-=======
 	if (get_position().hash() == test_coords_hash) {
 		log("NOCOM cancel_pickup - this\n");
 	}
@@ -554,7 +534,6 @@
 		log("NOCOM cancel_pickup - other\n");
 	}
 	// NOCOM test this
->>>>>>> 4175c99a
 	for (int32_t i = 0; i < ware_filled_; ++i) {
 		PendingWare& pw = wares_[i];
 		if (!pw.pending && pw.nextstep == &destflag) {
@@ -703,14 +682,11 @@
  * which may be interested in the new state of this flag.
  */
 void Flag::ware_departing(Game& game) {
-<<<<<<< HEAD
 	last_update_ = game.get_gametime();
-=======
 	if (get_position().hash() == test_coords_hash) {
 		log("NOCOM ware_departing - this\n");
 	}
 	// NOCOM test this
->>>>>>> 4175c99a
 	// Wake up one sleeper from the capacity queue.
 	while (!capacity_wait_.empty()) {
 		Worker* const w = capacity_wait_.front().get(game);
@@ -805,13 +781,10 @@
  * Called by \ref WareInstance::cleanup()
  */
 void Flag::remove_ware(EditorGameBase& egbase, WareInstance* const ware) {
-<<<<<<< HEAD
 	last_update_ = egbase.get_gametime();
-=======
 	if (get_position().hash() == test_coords_hash) {
 		log("NOCOM **** Flag::remove_ware (%d, %d)\n", get_position().x, get_position().y);
 	}
->>>>>>> 4175c99a
 	for (int32_t i = 0; i < ware_filled_; ++i) {
 		if (wares_[i].ware != ware) {
 			continue;
@@ -845,13 +818,10 @@
  * split, for example.
  */
 void Flag::call_carrier(Game& game, WareInstance& ware, PlayerImmovable* const nextstep) {
-<<<<<<< HEAD
 	last_update_ = game.get_gametime();
-=======
 	if (get_position().hash() == test_coords_hash) {
 		log("NOCOM call_carrier - this\n");
 	}
->>>>>>> 4175c99a
 	PendingWare* pi = nullptr;
 	int32_t i = 0;
 
@@ -966,9 +936,7 @@
  * \return false if the ware is not immediately served.
  */
 bool Flag::update_ware_from_flag(Game& game, PendingWare& pw1, Road& road, Flag& flag) {
-<<<<<<< HEAD
 	last_update_ = game.get_gametime();
-=======
 	if (get_position().hash() == test_coords_hash) {
 		log("NOCOM update_ware_from_flag - this\n");
 	}
@@ -976,7 +944,6 @@
 		log("NOCOM update_ware_from_flag - other\n");
 	}
 	// NOCOM test this
->>>>>>> 4175c99a
 	WareInstance& w1 = *pw1.ware;
 	DescriptionIndex const w1_descr_index = w1.descr_index();
 	bool has_same_ware = false;
@@ -1022,13 +989,10 @@
  * A similar thing can happen when a road is split.
  */
 void Flag::update_wares(Game& game, Flag* const other) {
-<<<<<<< HEAD
 	last_update_ = game.get_gametime();
-=======
 	if (get_position().hash() == test_coords_hash) {
 		log("NOCOM **** Flag::update_wares (%d, %d)\n", get_position().x, get_position().y);
 	}
->>>>>>> 4175c99a
 	always_call_for_flag_ = other;
 
 	for (int32_t i = 0; i < ware_filled_; ++i) {
