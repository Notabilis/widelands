/*
 * Copyright (C) 2004-2018 by the Widelands Development Team
 *
 * This program is free software; you can redistribute it and/or
 * modify it under the terms of the GNU General Public License
 * as published by the Free Software Foundation; either version 2
 * of the License, or (at your option) any later version.
 *
 * This program is distributed in the hope that it will be useful,
 * but WITHOUT ANY WARRANTY; without even the implied warranty of
 * MERCHANTABILITY or FITNESS FOR A PARTICULAR PURPOSE.  See the
 * GNU General Public License for more details.
 *
 * You should have received a copy of the GNU General Public License
 * along with this program; if not, write to the Free Software
 * Foundation, Inc., 51 Franklin Street, Fifth Floor, Boston, MA  02110-1301, USA.
 *
 */

#ifndef WL_ECONOMY_FLAG_H
#define WL_ECONOMY_FLAG_H

#include <deque>
#include <list>
#include <vector>

#include "base/macros.h"
#include "economy/routing_node.h"
#include "logic/map_objects/immovable.h"
#include "logic/map_objects/walkingdir.h"

namespace Widelands {
class Building;
class Request;
struct RoadBase;
struct Road;
struct Waterway;
class WareInstance;

class FlagDescr : public MapObjectDescr {
public:
	FlagDescr(char const* const init_name, char const* const init_descname)
	   : MapObjectDescr(MapObjectType::FLAG, init_name, init_descname, "") {
	}
	~FlagDescr() override {
	}

private:
	DISALLOW_COPY_AND_ASSIGN(FlagDescr);
};

/**
 * Flag represents a flag as you see it on the map.
 *
 * A flag itself doesn't do much. However, it can have up to 6 roads/waterways
 * attached to it. Instead of the WALK_NW road, it can also have a building
 * attached to it. It cannot have more than one waterway.
 * Flags also have a store of up to 8 wares.
 *
 * You can also assign an arbitrary number of "jobs" for a flag.
 * A job consists of a request for a worker, and the name of a program that the
 * worker is to execute. Once execution of the program has finished, the worker
 * will return to a warehouse.
 *
 * Important: Do not access roads_ directly. get_road() and others use
 * WALK_xx in all "direction" parameters.
 */
struct Flag : public PlayerImmovable, public RoutingNode {
	using Wares = std::vector<const WareInstance*>;

	friend class Economy;
	friend class FlagQueue;
	friend class MapFlagdataPacket;   // has to read/write this to a file
	friend struct MapWarePacket;      // has to look at pending wares
	friend struct MapWaredataPacket;  // has to look at pending wares
	friend struct Router;

	const FlagDescr& descr() const;

	/// Empty flag, for unit tests only.
	Flag();

	/// Create a new flag. Only specify an economy during saveloading.
	/// Otherwise, a new economy will be created automatically if needed.
	Flag(EditorGameBase&, Player* owner, const Coords&,
			Economy* ware_economy = nullptr, Economy* worker_economy = nullptr);
	~Flag() override;

	void load_finish(EditorGameBase&) override;
	void destroy(EditorGameBase&) override;

	int32_t get_size() const override;
	bool get_passable() const override;

	Flag& base_flag() override;

	const Coords& get_position() const override {
		return position_;
	}
	PositionList get_positions(const EditorGameBase&) const override;
	void get_neighbours(WareWorker type, RoutingNodeNeighbours&) override;
	int32_t get_waitcost() const {
		return ware_filled_;
	}

	void set_economy(Economy*, WareWorker) override;

	Building* get_building() const {
		return building_;
	}
	void attach_building(EditorGameBase&, Building&);
	void detach_building(EditorGameBase&);

	bool has_roadbase() const {
		return roads_[0] || roads_[1] || roads_[2] || roads_[3] || roads_[4] || roads_[5];
	}
	bool has_waterway() const {
		return nr_of_waterways() > 0;
	}
	bool has_road() const {
		return nr_of_roads() > 0;
	}
	RoadBase* get_roadbase(uint8_t dir) const {
		return roads_[dir - 1];
	}
	Road* get_road(uint8_t dir) const;
	Waterway* get_waterway(uint8_t dir) const;
	uint8_t nr_of_roadbases() const;
	uint8_t nr_of_roads() const;
	uint8_t nr_of_waterways() const;
	void attach_road(int32_t dir, RoadBase*);
	void detach_road(int32_t dir);

	RoadBase* get_roadbase(Flag&);

	bool is_dead_end() const;

	bool has_capacity() const;
	uint32_t total_capacity() {
		return ware_capacity_;
	}
	uint32_t current_wares() const {
		return ware_filled_;
	}
	void wait_for_capacity(Game&, Worker&);
	void skip_wait_for_capacity(Game&, Worker&);
	void add_ware(EditorGameBase&, WareInstance&);
	bool has_pending_ware(Game&, Flag& destflag);
	bool ack_pickup(Game&, Flag& destflag);
	bool cancel_pickup(Game&, Flag& destflag);
	WareInstance* fetch_pending_ware(Game&, PlayerImmovable& dest);
	void propagate_promoted_road(Road* promoted_road);
	Wares get_wares();
	uint8_t count_wares_in_queue(PlayerImmovable& dest) const;

	void call_carrier(Game&, WareInstance&, PlayerImmovable* nextstep);
	void update_wares(Game&, Flag* other);

	void remove_ware(EditorGameBase&, WareInstance* const);

	void add_flag_job(Game&, DescriptionIndex workerware, const std::string& programname);

	void log_general_info(const EditorGameBase&) const override;

protected:
	bool init(EditorGameBase&) override;
	void cleanup(EditorGameBase&) override;

	void
	draw(uint32_t gametime, const Vector2f& point_on_dst, float scale, RenderTarget* dst) override;

	void wake_up_capacity_queue(Game&);

	static void
	flag_job_request_callback(Game&, Request&, DescriptionIndex, Worker*, PlayerImmovable&);

	void set_flag_position(Coords coords);

private:
<<<<<<< HEAD
	bool update_ware_from_flag(Game&, PendingWare&, RoadBase&, Flag&);
=======
	struct PendingWare {
		WareInstance* ware;              ///< the ware itself
		bool pending;                    ///< if the ware is pending
		int32_t priority;                ///< carrier prefers the ware with highest priority
		OPtr<PlayerImmovable> nextstep;  ///< next step that this ware is sent to
	};
>>>>>>> 8333746c

	struct FlagJob {
		Request* request;
		std::string program;
	};

	Coords position_;
	int32_t animstart_;

	Building* building_;  ///< attached building (replaces road WALK_NW)
	RoadBase* roads_[WalkingDir::LAST_DIRECTION];

	int32_t ware_capacity_;  ///< size of wares_ array
	int32_t ware_filled_;    ///< number of wares currently on the flag
	PendingWare* wares_;     ///< wares currently on the flag

	/// call_carrier() will always call a carrier when the destination is
	/// the given flag
	Flag* always_call_for_flag_;

	using CapacityWaitQueue = std::deque<OPtr<Worker>>;
	CapacityWaitQueue capacity_wait_;  ///< workers waiting for capacity

	using FlagJobs = std::list<FlagJob>;
	FlagJobs flag_jobs_;
};

extern FlagDescr g_flag_descr;
}

#endif  // end of include guard: WL_ECONOMY_FLAG_H<|MERGE_RESOLUTION|>--- conflicted
+++ resolved
@@ -177,16 +177,12 @@
 	void set_flag_position(Coords coords);
 
 private:
-<<<<<<< HEAD
-	bool update_ware_from_flag(Game&, PendingWare&, RoadBase&, Flag&);
-=======
 	struct PendingWare {
 		WareInstance* ware;              ///< the ware itself
 		bool pending;                    ///< if the ware is pending
 		int32_t priority;                ///< carrier prefers the ware with highest priority
 		OPtr<PlayerImmovable> nextstep;  ///< next step that this ware is sent to
 	};
->>>>>>> 8333746c
 
 	struct FlagJob {
 		Request* request;
