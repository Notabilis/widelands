/*
 * Copyright (C) 2004-2018 by the Widelands Development Team
 *
 * This program is free software; you can redistribute it and/or
 * modify it under the terms of the GNU General Public License
 * as published by the Free Software Foundation; either version 2
 * of the License, or (at your option) any later version.
 *
 * This program is distributed in the hope that it will be useful,
 * but WITHOUT ANY WARRANTY; without even the implied warranty of
 * MERCHANTABILITY or FITNESS FOR A PARTICULAR PURPOSE.  See the
 * GNU General Public License for more details.
 *
 * You should have received a copy of the GNU General Public License
 * along with this program; if not, write to the Free Software
 * Foundation, Inc., 51 Franklin Street, Fifth Floor, Boston, MA  02110-1301, USA.
 *
 */

#ifndef WL_ECONOMY_FLAG_H
#define WL_ECONOMY_FLAG_H

#include <list>
#include <vector>

#include "base/macros.h"
#include "economy/routing_node.h"
#include "logic/map_objects/draw_text.h"
#include "logic/map_objects/immovable.h"

namespace Widelands {
class Building;
class Request;
struct Road;
class WareInstance;

class FlagDescr : public MapObjectDescr {
public:
	FlagDescr(char const* const init_name, char const* const init_descname)
	   : MapObjectDescr(MapObjectType::FLAG, init_name, init_descname, "") {
	}
	~FlagDescr() override {
	}

private:
	DISALLOW_COPY_AND_ASSIGN(FlagDescr);
};

/**
 * Flag represents a flag, obviously.
 * A flag itself doesn't do much. However, it can have up to 6 roads attached
 * to it. Instead of the WALK_NW road, it can also have a building attached to
 * it.
 * Flags also have a store of up to 8 wares.
 *
 * You can also assign an arbitrary number of "jobs" for a flag.
 * A job consists of a request for a worker, and the name of a program that the
 * worker is to execute. Once execution of the program has finished, the worker
 * will return to a warehouse.
 *
 * Important: Do not access roads_ directly. get_road() and others use
 * WALK_xx in all "direction" parameters.
 */
struct Flag : public PlayerImmovable, public RoutingNode {
	using Wares = std::vector<const WareInstance*>;

	friend class Economy;
	friend class FlagQueue;
	friend class MapFlagdataPacket;   // has to read/write this to a file
	friend struct MapWarePacket;      // has to look at pending wares
	friend struct MapWaredataPacket;  // has to look at pending wares
	friend struct Router;

	const FlagDescr& descr() const;

<<<<<<< HEAD
	/// Empty flag, for unit tests only.
	Flag();

	/// Create a new flag. Only specify an economy during saveloading.
	/// Otherwise, a new economy will be created automatically if needed.
	Flag(EditorGameBase&, Player& owner, const Coords&, Economy* economy = nullptr);
=======
	Flag();                                               /// empty flag for savegame loading
	Flag(EditorGameBase&, Player* owner, const Coords&);  /// create a new flag
>>>>>>> 9958ef3a
	~Flag() override;

	void load_finish(EditorGameBase&) override;
	void destroy(EditorGameBase&) override;

	int32_t get_size() const override;
	bool get_passable() const override;

	Flag& base_flag() override;

	const Coords& get_position() const override {
		return position_;
	}
	PositionList get_positions(const EditorGameBase&) const override;
	void get_neighbours(WareWorker type, RoutingNodeNeighbours&) override;
	int32_t get_waitcost() const {
		return ware_filled_;
	}

	void set_economy(Economy*) override;

	Building* get_building() const {
		return building_;
	}
	void attach_building(EditorGameBase&, Building&);
	void detach_building(EditorGameBase&);

	bool has_road() const {
		return roads_[0] || roads_[1] || roads_[2] || roads_[3] || roads_[4] || roads_[5];
	}
	Road* get_road(uint8_t const dir) const {
		return roads_[dir - 1];
	}
	uint8_t nr_of_roads() const;
	void attach_road(int32_t dir, Road*);
	void detach_road(int32_t dir);

	Road* get_road(Flag&);

	bool is_dead_end() const;

	bool has_capacity() const;
	uint32_t total_capacity() {
		return ware_capacity_;
	}
	uint32_t current_wares() const {
		return ware_filled_;
	}
	void wait_for_capacity(Game&, Worker&);
	void skip_wait_for_capacity(Game&, Worker&);
	void add_ware(EditorGameBase&, WareInstance&);
	bool has_pending_ware(Game&, Flag& destflag);
	bool ack_pickup(Game&, Flag& destflag);
	bool cancel_pickup(Game&, Flag& destflag);
	WareInstance* fetch_pending_ware(Game&, PlayerImmovable& dest);
	Wares get_wares();

	void call_carrier(Game&, WareInstance&, PlayerImmovable* nextstep);
	void update_wares(Game&, Flag* other);

	void remove_ware(EditorGameBase&, WareInstance* const);

	void add_flag_job(Game&, DescriptionIndex workerware, const std::string& programname);

	void log_general_info(const EditorGameBase&) override;

protected:
	bool init(EditorGameBase&) override;
	void cleanup(EditorGameBase&) override;

	void draw(uint32_t gametime,
	          TextToDraw draw_text,
	          const Vector2f& point_on_dst,
	          float scale,
	          RenderTarget* dst) override;

	void wake_up_capacity_queue(Game&);

	static void
	flag_job_request_callback(Game&, Request&, DescriptionIndex, Worker*, PlayerImmovable&);

	void set_flag_position(Coords coords);

private:
	struct PendingWare {
		WareInstance* ware;              ///< the ware itself
		bool pending;                    ///< if the ware is pending
		int32_t priority;                ///< carrier prefers the ware with highest priority
		OPtr<PlayerImmovable> nextstep;  ///< next step that this ware is sent to
	};

	struct FlagJob {
		Request* request;
		std::string program;
	};

	Coords position_;
	int32_t animstart_;

	Building* building_;  ///< attached building (replaces road WALK_NW)
	Road* roads_[6];      ///< WALK_xx - 1 as index

	int32_t ware_capacity_;  ///< size of wares_ array
	int32_t ware_filled_;    ///< number of wares currently on the flag
	PendingWare* wares_;     ///< wares currently on the flag

	/// call_carrier() will always call a carrier when the destination is
	/// the given flag
	Flag* always_call_for_flag_;

	using CapacityWaitQueue = std::vector<OPtr<Worker>>;
	CapacityWaitQueue capacity_wait_;  ///< workers waiting for capacity

	using FlagJobs = std::list<FlagJob>;
	FlagJobs flag_jobs_;
};

extern FlagDescr g_flag_descr;
}

#endif  // end of include guard: WL_ECONOMY_FLAG_H<|MERGE_RESOLUTION|>--- conflicted
+++ resolved
@@ -73,17 +73,12 @@
 
 	const FlagDescr& descr() const;
 
-<<<<<<< HEAD
 	/// Empty flag, for unit tests only.
 	Flag();
 
 	/// Create a new flag. Only specify an economy during saveloading.
 	/// Otherwise, a new economy will be created automatically if needed.
-	Flag(EditorGameBase&, Player& owner, const Coords&, Economy* economy = nullptr);
-=======
-	Flag();                                               /// empty flag for savegame loading
-	Flag(EditorGameBase&, Player* owner, const Coords&);  /// create a new flag
->>>>>>> 9958ef3a
+	Flag(EditorGameBase&, Player* owner, const Coords&, Economy* economy = nullptr);
 	~Flag() override;
 
 	void load_finish(EditorGameBase&) override;
