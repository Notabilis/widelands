--- conflicted
+++ resolved
@@ -60,21 +60,13 @@
 
 	std::set<std::string> list_directory(const std::string& path) override;
 
-<<<<<<< HEAD
 	/// Returns true if the filename is legal in all operating systems
 	static bool is_legal_filename(const std::string& filename);
-	bool is_writable            () const override;
-	bool file_exists            (const std::string & path) override;
-	bool is_directory           (const std::string & path) override;
-	void ensure_directory_exists(const std::string & fs_dirname) override;
-	void make_directory         (const std::string & fs_dirname) override;
-=======
 	bool is_writable() const override;
 	bool file_exists(const std::string& path) override;
 	bool is_directory(const std::string& path) override;
 	void ensure_directory_exists(const std::string& fs_dirname) override;
 	void make_directory(const std::string& fs_dirname) override;
->>>>>>> 49856c45
 
 	void* load(const std::string& fname, size_t& length) override;
 	void write(const std::string& fname, void const* data, int32_t length) override;
