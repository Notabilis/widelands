--- conflicted
+++ resolved
@@ -312,7 +312,6 @@
 	return homedir;
 }
 
-<<<<<<< HEAD
 #ifdef USE_XDG
 /**
  * Return $XDG_DATA_HOME/widelands. Falls back to $HOME/.local/share/widelands
@@ -411,7 +410,7 @@
 	return xdgdatadirs;
 }
 #endif
-=======
+
 // Returning a vector rather than a set because animations need the indices
 std::vector<std::string> FileSystem::get_sequential_files(const std::string& directory,
                                                           const std::string& basename,
@@ -445,7 +444,6 @@
 	}
 	return result;
 }
->>>>>>> 99b5ea03
 
 /**
  * Split a string into components separated by a certain character.
