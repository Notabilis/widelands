--- conflicted
+++ resolved
@@ -54,12 +54,8 @@
                                UI::PanelStyle style,
                                const ListselectLayout selection_mode)
    : Panel(parent, x, y, w, h),
-<<<<<<< HEAD
-     lineheight_(text_height() + kMargin),
 	 widest_text_(0),
 	 widest_hotkey_(0),
-=======
->>>>>>> 69b796e2
      scrollbar_(this, get_w() - Scrollbar::kSize, 0, Scrollbar::kSize, h, style),
      scrollpos_(0),
      selection_(no_selection_index()),
@@ -70,7 +66,7 @@
      background_style_(selection_mode == ListselectLayout::kDropdown ?
                           g_gr->styles().dropdown_style(style) :
                           nullptr),
-     lineheight_(text_height(*font_style_) + kMargin) {
+	 lineheight_(text_height(*font_style_) + kMargin) {
 	set_thinks(false);
 
 	scrollbar_.moved.connect(boost::bind(&BaseListselect::set_scrollpos, this, _1));
@@ -123,10 +119,11 @@
                          const Image* pic,
                          bool const sel,
                          const std::string& tooltip_text, const std::string& hotkey) {
+	// NOCOM create styles. Color for hotkey is RGBColor(127, 127, 127)
 	EntryRecord* er = new EntryRecord(
-						  name.empty() ? name : as_listselect_item_font(name),
+						  name.empty() ? name : g_gr->styles().font_style(UI::FontStyle::kLabel).as_font_tag(name),
 						  entry, pic, tooltip_text,
-						  hotkey.empty() ? hotkey : as_listselect_hotkey_font(hotkey),
+						  hotkey.empty() ? hotkey : g_gr->styles().font_style(UI::FontStyle::kLabel).as_font_tag(hotkey),
 						  i18n::has_rtl_character(name.c_str(), 20) ? Align::kRight : Align::kLeft,
 						  i18n::has_rtl_character(hotkey.c_str(), 20) ? Align::kRight : Align::kLeft);
 
@@ -306,21 +303,9 @@
 	}
 	// For dropdowns, autoincrease width
 	if (selection_mode_ == ListselectLayout::kDropdown) {
-<<<<<<< HEAD
 		const int new_width = calculate_desired_width();
 		if (new_width > get_w()) {
 			set_size(new_width, get_h());
-=======
-		for (size_t i = 0; i < entry_records_.size(); ++i) {
-			const EntryRecord& er = *entry_records_[i];
-			std::shared_ptr<const UI::RenderedText> rendered_text =
-			   UI::g_fh->render(as_richtext_paragraph(richtext_escape(er.name), *font_style_));
-			int picw = max_pic_width_ ? max_pic_width_ + 10 : 0;
-			int difference = rendered_text->width() + picw + 8 - get_eff_w();
-			if (difference > 0) {
-				set_size(get_w() + difference, get_h());
-			}
->>>>>>> 69b796e2
 		}
 	}
 }
@@ -359,14 +344,9 @@
 		assert(eff_h < std::numeric_limits<int32_t>::max());
 
 		const EntryRecord& er = *entry_records_[idx];
-<<<<<<< HEAD
-		std::shared_ptr<const UI::RenderedText> rendered_text = UI::g_fh->render(as_richtext(er.name));
-		std::shared_ptr<const UI::RenderedText> rendered_hotkey = UI::g_fh->render(as_richtext(er.hotkey));
+		std::shared_ptr<const UI::RenderedText> rendered_text = UI::g_fh->render(as_richtext_paragraph(er.name, *font_style_));
+		std::shared_ptr<const UI::RenderedText> rendered_hotkey = UI::g_fh->render(as_richtext_paragraph(er.hotkey, *font_style_));
 		const int text_height = std::max(rendered_text->height(), rendered_hotkey->height());
-=======
-		std::shared_ptr<const UI::RenderedText> rendered_text =
-		   UI::g_fh->render(as_richtext_paragraph(richtext_escape(er.name), *font_style_));
->>>>>>> 69b796e2
 
 		int lineheight = std::max(get_lineheight(), text_height);
 
