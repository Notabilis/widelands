--- conflicted
+++ resolved
@@ -296,13 +296,8 @@
 	if (selection_mode_ == ListselectLayout::kDropdown) {
 		for (size_t i = 0; i < entry_records_.size(); ++i) {
 			const EntryRecord& er = *entry_records_[i];
-<<<<<<< HEAD
-			std::shared_ptr<const UI::RenderedText> rendered_text = UI::g_fh1->render(
+			std::shared_ptr<const UI::RenderedText> rendered_text = UI::g_fh->render(
 			   as_richtext_paragraph(richtext_escape(er.name), font_style_));
-=======
-			std::shared_ptr<const UI::RenderedText> rendered_text = UI::g_fh->render(
-			   as_uifont(richtext_escape(er.name), UI_FONT_SIZE_SMALL, UI_FONT_CLR_FG));
->>>>>>> 6ce26d7e
 			int picw = max_pic_width_ ? max_pic_width_ + 10 : 0;
 			int difference = rendered_text->width() + picw + 8 - get_eff_w();
 			if (difference > 0) {
@@ -347,11 +342,7 @@
 
 		const EntryRecord& er = *entry_records_[idx];
 		std::shared_ptr<const UI::RenderedText> rendered_text =
-<<<<<<< HEAD
-		   UI::g_fh1->render(as_richtext_paragraph(richtext_escape(er.name), font_style_));
-=======
-		   UI::g_fh->render(as_uifont(richtext_escape(er.name), UI_FONT_SIZE_SMALL, UI_FONT_CLR_FG));
->>>>>>> 6ce26d7e
+		   UI::g_fh->render(as_richtext_paragraph(richtext_escape(er.name), font_style_));
 
 		int lineheight = std::max(get_lineheight(), rendered_text->height());
 
