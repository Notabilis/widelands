/*
 * Copyright (C) 2002-2016 by the Widelands Development Team
 *
 * This program is free software; you can redistribute it and/or
 * modify it under the terms of the GNU General Public License
 * as published by the Free Software Foundation; either version 2
 * of the License, or (at your option) any later version.
 *
 * This program is distributed in the hope that it will be useful,
 * but WITHOUT ANY WARRANTY; without even the implied warranty of
 * MERCHANTABILITY or FITNESS FOR A PARTICULAR PURPOSE.  See the
 * GNU General Public License for more details.
 *
 * You should have received a copy of the GNU General Public License
 * along with this program; if not, write to the Free Software
 * Foundation, Inc., 51 Franklin Street, Fifth Floor, Boston, MA  02110-1301, USA.
 *
 */

#include "ui_basic/listselect.h"

#include <iostream>

#include <boost/bind.hpp>

#include "base/log.h"
#include "graphic/align.h"
#include "graphic/font_handler1.h"
#include "graphic/graphic.h"
#include "graphic/rendertarget.h"
#include "graphic/text/bidi.h"
#include "graphic/text_constants.h"
#include "graphic/text_layout.h"
#include "ui_basic/mouse_constants.h"
#include "wlapplication.h"

constexpr int kMargin = 2;

namespace UI {
/**
 * Initialize a list select panel
 *
 * Args: parent  parent panel
 *       x       coordinates of the Listselect
 *       y
 *       w       dimensions, in pixels, of the Listselect
 *       h
*/
BaseListselect::BaseListselect(Panel* const parent,
<<<<<<< HEAD
                               int32_t const x,
                               int32_t const y,
                               uint32_t const w,
                               uint32_t const h,
                               const Image* button_background,
                               bool const show_check)
=======
                               const int32_t x,
                               const int32_t y,
                               const uint32_t w,
                               const uint32_t h,
                               const ListselectLayout selection_mode)
>>>>>>> ade6ff86
   : Panel(parent, x, y, w, h),
     lineheight_(
        UI::g_fh1->render(as_uifont(UI::g_fh1->fontset()->representative_character()))->height() +
        kMargin),
     scrollbar_(this, get_w() - Scrollbar::kSize, 0, Scrollbar::kSize, h, button_background),
     scrollpos_(0),
     selection_(no_selection_index()),
     last_click_time_(-10000),
     last_selection_(no_selection_index()),
     selection_mode_(selection_mode),
     background_(nullptr) {
	set_thinks(false);

	scrollbar_.moved.connect(boost::bind(&BaseListselect::set_scrollpos, this, _1));
	scrollbar_.set_singlestepsize(lineheight_);
	scrollbar_.set_pagesize(h - 2 * lineheight_);
	scrollbar_.set_steps(1);

	if (selection_mode_ == ListselectLayout::kShowCheck) {
		uint32_t pic_h;
		check_pic_ = g_gr->images().get("images/ui_basic/list_selected.png");
		max_pic_width_ = check_pic_->width();
		pic_h = check_pic_->height();
		if (pic_h > lineheight_)
			lineheight_ = pic_h;
	} else {
		max_pic_width_ = 0;
	}
	set_can_focus(true);
}

/**
 * Free allocated resources
*/
BaseListselect::~BaseListselect() {
	clear();
}

/**
 * Remove all entries from the listselect
*/
void BaseListselect::clear() {
	for (EntryRecord* entry : entry_records_) {
		delete entry;
	}
	entry_records_.clear();

	scrollbar_.set_steps(1);
	scrollpos_ = 0;
	selection_ = no_selection_index();
	last_click_time_ = -10000;
	last_selection_ = no_selection_index();
}

/**
 * Add a new entry to the listselect.
 *
 * Args: name   name that will be displayed
 * entry  value returned by get_select()
 *       sel    if true, directly select the new entry
*/
void BaseListselect::add(const std::string& name,
                         uint32_t entry,
                         const Image* pic,
                         bool const sel,
                         const std::string& tooltip_text) {
	EntryRecord* er = new EntryRecord();

	er->entry_ = entry;
	er->pic = pic;
	er->use_clr = false;
	er->name = name;
	er->tooltip = tooltip_text;
	uint32_t entry_height = lineheight_;
	if (pic) {
		uint16_t w = pic->width();
		uint16_t h = pic->height();
		entry_height = (h >= entry_height) ? h : entry_height;
		if (max_pic_width_ < w)
			max_pic_width_ = w;
	}

	if (entry_height > lineheight_)
		lineheight_ = entry_height;

	entry_records_.push_back(er);

	scrollbar_.set_steps(entry_records_.size() * get_lineheight() - get_h());

	if (sel)
		select(entry_records_.size() - 1);
}

void BaseListselect::add_front(const std::string& name,
                               const Image* pic,
                               bool const sel,
                               const std::string& tooltip_text) {
	EntryRecord* er = new EntryRecord();

	er->entry_ = 0;
	for (EntryRecord* temp_entry : entry_records_) {
		++(temp_entry)->entry_;
	}

	er->pic = pic;
	er->use_clr = false;
	er->name = name;
	er->tooltip = tooltip_text;

	uint32_t entry_height = lineheight_;
	if (pic) {
		uint16_t w = pic->width();
		uint16_t h = pic->height();
		entry_height = (h >= entry_height) ? h : entry_height;
		if (max_pic_width_ < w)
			max_pic_width_ = w;
	}

	if (entry_height > lineheight_)
		lineheight_ = entry_height;

	entry_records_.push_front(er);

	scrollbar_.set_steps(entry_records_.size() * get_lineheight() - get_h());

	if (sel)
		select(0);
}

/**
 * Switch two entries
 */
void BaseListselect::switch_entries(const uint32_t m, const uint32_t n) {
	assert(m < size());
	assert(n < size());

	std::swap(entry_records_[m], entry_records_[n]);

	if (selection_ == m) {
		selection_ = n;
		selected(n);
	} else if (selection_ == n) {
		selection_ = m;
		selected(m);
	}
}

/**
 * Sort the listbox alphabetically. make sure that the current selection stays
 * valid (though it might scroll out of visibility).
 * start and end defines the beginning and the end of a subarea to
 * sort, for example you might want to sort directories for themselves at the
 * top of list and files at the bottom.
 */
void BaseListselect::sort(const uint32_t Begin, uint32_t End) {
	if (End > size())
		End = size();
	for (uint32_t i = Begin; i < End; ++i)
		for (uint32_t j = i + 1; j < End; ++j) {
			EntryRecord* const eri = entry_records_[i];
			EntryRecord* const erj = entry_records_[j];
			if (strcmp(eri->name.c_str(), erj->name.c_str()) > 0) {
				if (selection_ == i)
					selection_ = j;
				else if (selection_ == j)
					selection_ = i;
				entry_records_[i] = erj;
				entry_records_[j] = eri;
			}
		}
}

/**
 * Scroll to the given position, in pixels.
*/
void BaseListselect::set_scrollpos(const int32_t i) {
	if (scrollpos_ == uint32_t(i))
		return;

	scrollpos_ = i;
}

/**
 * Define a special color that will be used to display the item at the given
 * index.
 */
void BaseListselect::set_entry_color(const uint32_t n, const RGBColor& col) {
	assert(n < entry_records_.size());

	entry_records_[n]->use_clr = true;
	entry_records_[n]->clr = col;
}

/**
 * Change the currently selected entry
 *
 * Args: i  the entry to select
 */
void BaseListselect::select(const uint32_t i) {
	if (selection_ == i)
		return;

	if (selection_mode_ == ListselectLayout::kShowCheck) {
		if (selection_ != no_selection_index())
			entry_records_[selection_]->pic = nullptr;
		entry_records_[i]->pic = check_pic_;
	}
	selection_ = i;

	selected(selection_);
}

/**
 * \return \c true if an item is select, or \c false if there is no current
 * selection
 */
bool BaseListselect::has_selection() const {
	return selection_ != no_selection_index();
}

/**
 * \return the ID/entry value of the currently selected item.
 * The entry value is given as a parameter to \ref add
 *
 * Returns no_selection_index() if no item has been selected.
 */
uint32_t BaseListselect::get_selected() const {
	return selection_ < entry_records_.size() ? entry_records_[selection_]->entry_ :
	                                            no_selection_index();
}

/**
 * Remove the currently selected item. Requires an element to have been selected first.
 */
void BaseListselect::remove_selected() {
	assert(selection_ != no_selection_index());
	remove(selection_);
}

/**
 * \return The name of the currently selected entry. Requires an entry to have been selected.
 */
const std::string& BaseListselect::get_selected_name() const {
	assert(selection_ < entry_records_.size());
	return entry_records_[selection_]->name;
}

/**
 * \return The tooltip for the currently selected entry. Requires an entry to have been selected.
 */
const std::string& BaseListselect::get_selected_tooltip() const {
	assert(selection_ < entry_records_.size());
	return entry_records_[selection_]->tooltip;
}

uint32_t BaseListselect::get_lineheight() const {
	return lineheight_ + kMargin;
}

uint32_t BaseListselect::get_eff_w() const {
	return scrollbar_.is_enabled() ? get_w() - scrollbar_.get_w() : get_w();
}

void BaseListselect::layout() {
	scrollbar_.set_size(scrollbar_.get_w(), get_h());
	scrollbar_.set_pagesize(get_h() - 2 * get_lineheight());
	scrollbar_.set_steps(entry_records_.size() * get_lineheight() - get_h());
}

/**
Redraw the listselect box
*/
void BaseListselect::draw(RenderTarget& dst) {
	// draw text lines
	const int eff_h =
	   selection_mode_ == ListselectLayout::kDropdown ? get_inner_h() - 4 : get_inner_h();
	uint32_t idx = scrollpos_ / get_lineheight();
	int y = 1 + idx * get_lineheight() - scrollpos_;

	if (background_ != nullptr) {
		dst.tile(Recti(Vector2i(0, 0), get_w(), get_h()), background_, Vector2i(0, 0));
	}

	if (selection_mode_ == ListselectLayout::kDropdown) {
		RGBAColor black(0, 0, 0, 255);
		//  left edge
		dst.brighten_rect(Rectf(0.f, 0.f, 2.f, get_h()), BUTTON_EDGE_BRIGHT_FACTOR);
		//  bottom edge
		dst.fill_rect(Rectf(2.f, get_h() - 2.f, get_eff_w() - 2.f, 1.f), black);
		dst.fill_rect(Rectf(1.f, get_h() - 1.f, get_eff_w() - 1.f, 1.f), black);
		//  right edge
		dst.fill_rect(Rectf(get_w() - 2.f, 1.f, 1.f, get_h() - 1.f), black);
		dst.fill_rect(Rectf(get_w() - 1.f, 0.f, 1.f, get_h()), black);
	} else {
		dst.brighten_rect(Rectf(0.f, 0.f, get_w(), get_h()), ms_darken_value);
	}

	int lineheight = lineheight_;
	while (idx < entry_records_.size()) {
		assert(eff_h < std::numeric_limits<int32_t>::max());

		// Don't draw over the bottom edge
		lineheight = std::min(eff_h - y, lineheight);
		if (lineheight < 0) {
			break;
		}

		const EntryRecord& er = *entry_records_[idx];

		Vector2f point(selection_mode_ == ListselectLayout::kDropdown ? 3.f : 1.f, y);
		uint32_t maxw =
		   get_eff_w() -
		   (selection_mode_ == ListselectLayout::kDropdown ? scrollbar_.is_enabled() ? 4 : 5 : 2);

		// Highlight the current selected entry
		if (idx == selection_) {
			Rectf r(point, maxw, lineheight_);
			if (r.x < 0) {
				r.w += r.x;
				r.x = 0;
			}
			if (r.y < 0) {
				r.h += r.y;
				r.y = 0;
			}
			assert(2 <= get_eff_w());
			// Make the area a bit more white and more transparent
			if (r.w > 0 && r.h > 0) {
				dst.brighten_rect(r, -ms_darken_value * 2);
			}
		}

		uint32_t picw = max_pic_width_ ? max_pic_width_ + 10 : 0;

		// Now draw pictures
		if (er.pic) {
			dst.blit(Vector2f(UI::g_fh1->fontset()->is_rtl() ? get_eff_w() - er.pic->width() - 1 : 1,
			                  y + (lineheight_ - er.pic->height()) / 2),
			         er.pic);
		}

		const Image* entry_text_im = UI::g_fh1->render(as_uifont(
		   richtext_escape(er.name), UI_FONT_SIZE_SMALL, er.use_clr ? er.clr : UI_FONT_CLR_FG));

		Align alignment =
		   i18n::has_rtl_character(er.name.c_str(), 20) ? UI::Align::kRight : UI::Align::kLeft;
		if (static_cast<int>(alignment & UI::Align::kRight)) {
			point.x += maxw - picw;
		}

		UI::correct_for_align(alignment, entry_text_im->width(), entry_text_im->height(), &point);

		// Shift for image width
		if (!UI::g_fh1->fontset()->is_rtl()) {
			point.x += picw;
		}

		// Fix vertical position for mixed font heights
		if (lineheight_ > static_cast<uint32_t>(entry_text_im->height())) {
			point.y += (lineheight_ - entry_text_im->height()) / 2;
		} else {
			point.y -= (entry_text_im->height() - lineheight_) / 2;
		}

		// Don't draw over the bottom edge
		lineheight = std::min(eff_h - static_cast<int>(point.y), lineheight);
		if (lineheight < 0) {
			break;
		}

		// Crop to column width while blitting
		if (static_cast<int>(alignment & UI::Align::kRight) &&
		    (maxw + picw) < static_cast<uint32_t>(entry_text_im->width())) {
			// Fix positioning for BiDi languages.
			point.x = 0;

			// We want this always on, e.g. for mixed language savegame filenames, or the languages
			// list
			dst.blitrect(point, entry_text_im, Recti(entry_text_im->width() - maxw + picw, 0, maxw,
			                                         entry_text_im->height()));
		} else {
			dst.blitrect(point, entry_text_im, Recti(0, 0, maxw, lineheight));
		}

		y += get_lineheight();
		++idx;
	}
}

/**
 * Handle mouse wheel events
 */
bool BaseListselect::handle_mousewheel(uint32_t which, int32_t x, int32_t y) {
	return scrollbar_.handle_mousewheel(which, x, y);
}

/**
 * Handle mouse presses: select the appropriate entry
 */
bool BaseListselect::handle_mousepress(const uint8_t btn, int32_t, int32_t y) {
	switch (btn) {

	case SDL_BUTTON_LEFT: {
		uint32_t const time = SDL_GetTicks();

		//  This hick hack is needed if any of the callback functions calls clear
		//  to forget the last clicked time.
		uint32_t const real_last_click_time = last_click_time_;

		last_selection_ = selection_;
		last_click_time_ = time;

		y = (y + scrollpos_) / get_lineheight();
		if (y < 0 || static_cast<int32_t>(entry_records_.size()) <= y)
			return false;
		play_click();
		select(y);
		clicked(selection_);

		if  //  check if doubleclicked
		   (time - real_last_click_time < DOUBLE_CLICK_INTERVAL && last_selection_ == selection_ &&
		    selection_ != no_selection_index())
			double_clicked(selection_);

		return true;
	}
	default:
		return false;
	}
}

bool BaseListselect::handle_mouserelease(const uint8_t btn, int32_t, int32_t) {
	return btn == SDL_BUTTON_LEFT;
}

bool BaseListselect::handle_mousemove(uint8_t, int32_t, int32_t y, int32_t, int32_t) {
	y = (y + scrollpos_) / get_lineheight();
	if (y < 0 || static_cast<int32_t>(entry_records_.size()) <= y) {
		set_tooltip("");
		return false;
	}
	if (selection_mode_ == ListselectLayout::kDropdown) {
		select(y);
	}
	set_tooltip(entry_records_.at(y)->tooltip);
	return true;
}

bool BaseListselect::handle_key(bool const down, SDL_Keysym const code) {
	if (down) {
		uint32_t selected_idx;
		switch (code.sym) {
		case SDLK_KP_2:
			if (code.mod & KMOD_NUM)
				break;
		/* no break */
		case SDLK_DOWN:
			selected_idx = selection_index() + 1;
			if (selected_idx < size())
				select(selected_idx);
			if ((selection_index() + 1) * get_lineheight() - get_inner_h() > scrollpos_) {
				int32_t scrollpos = (selection_index() + 1) * get_lineheight() - get_inner_h();
				scrollpos_ = (scrollpos < 0) ? 0 : scrollpos;
				scrollbar_.set_scrollpos(scrollpos_);
			}
			return true;
		case SDLK_KP_8:
			if (code.mod & KMOD_NUM)
				break;
		/* no break */
		case SDLK_UP:
			selected_idx = selection_index();
			if (selected_idx > 0)
				select(selected_idx - 1);
			if (selection_index() * get_lineheight() < scrollpos_) {
				scrollpos_ = selection_index() * get_lineheight();
				scrollbar_.set_scrollpos(scrollpos_);
			}
			return true;
		default:
			break;  // not handled
		}
	}

	return UI::Panel::handle_key(down, code);
}

/**
 * Remove entry
 */
void BaseListselect::remove(const uint32_t i) {
	assert(i < entry_records_.size());

	delete (entry_records_[i]);
	entry_records_.erase(entry_records_.begin() + i);
	if (selection_ == i)
		selected(selection_ = no_selection_index());
	else if (i < selection_)
		--selection_;
}

/**
 * Remove an entry by name. This only removes
 * the first entry with this name. If none is found, nothing
 * is done
 */
void BaseListselect::remove(const char* const str) {
	for (uint32_t i = 0; i < entry_records_.size(); ++i) {
		if (!strcmp(entry_records_[i]->name.c_str(), str)) {
			remove(i);
			return;
		}
	}
}
}<|MERGE_RESOLUTION|>--- conflicted
+++ resolved
@@ -47,20 +47,12 @@
  *       h
 */
 BaseListselect::BaseListselect(Panel* const parent,
-<<<<<<< HEAD
-                               int32_t const x,
-                               int32_t const y,
-                               uint32_t const w,
-                               uint32_t const h,
-                               const Image* button_background,
-                               bool const show_check)
-=======
                                const int32_t x,
                                const int32_t y,
                                const uint32_t w,
-                               const uint32_t h,
+										 const uint32_t h,
+										 const Image* button_background,
                                const ListselectLayout selection_mode)
->>>>>>> ade6ff86
    : Panel(parent, x, y, w, h),
      lineheight_(
         UI::g_fh1->render(as_uifont(UI::g_fh1->fontset()->representative_character()))->height() +
