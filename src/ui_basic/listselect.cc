--- conflicted
+++ resolved
@@ -54,15 +54,8 @@
                                const Image* button_background,
                                const ListselectLayout selection_mode)
    : Panel(parent, x, y, w, h),
-<<<<<<< HEAD
-	  lineheight_(text_height() + kMargin),
-     scrollbar_(this, get_w() - Scrollbar::kSize, 0, Scrollbar::kSize, h, false),
-=======
-     lineheight_(
-        UI::g_fh1->render(as_uifont(UI::g_fh1->fontset()->representative_character()))->height() +
-        kMargin),
+     lineheight_(text_height() + kMargin),
      scrollbar_(this, get_w() - Scrollbar::kSize, 0, Scrollbar::kSize, h, button_background),
->>>>>>> d47e6904
      scrollpos_(0),
      selection_(no_selection_index()),
      last_click_time_(-10000),
@@ -362,10 +355,10 @@
 		assert(eff_h < std::numeric_limits<int32_t>::max());
 
 		const EntryRecord& er = *entry_records_[idx];
-		const Image* entry_text_im = UI::g_fh1->render(as_uifont(
+		const UI::RenderedText* rendered_text = UI::g_fh1->render(as_uifont(
 		   richtext_escape(er.name), UI_FONT_SIZE_SMALL, er.use_clr ? er.clr : UI_FONT_CLR_FG));
 
-		int lineheight = std::max(get_lineheight(), entry_text_im->height());
+		int lineheight = std::max(get_lineheight(), rendered_text->height());
 
 		// Don't draw over the bottom edge
 		lineheight = std::min(eff_h - y, lineheight);
@@ -373,13 +366,7 @@
 			break;
 		}
 
-<<<<<<< HEAD
-		const EntryRecord& er = *entry_records_[idx];
-
 		Vector2i point(selection_mode_ == ListselectLayout::kDropdown ? 3 : 1, y);
-=======
-		Vector2f point(selection_mode_ == ListselectLayout::kDropdown ? 3.f : 1.f, y);
->>>>>>> d47e6904
 		uint32_t maxw =
 		   get_eff_w() -
 		   (selection_mode_ == ListselectLayout::kDropdown ? scrollbar_.is_enabled() ? 4 : 5 : 2);
@@ -411,12 +398,6 @@
 			         er.pic);
 		}
 
-<<<<<<< HEAD
-		const UI::RenderedText* rendered_text = UI::g_fh1->render(as_uifont(
-		   richtext_escape(er.name), UI_FONT_SIZE_SMALL, er.use_clr ? er.clr : UI_FONT_CLR_FG));
-
-=======
->>>>>>> d47e6904
 		Align alignment =
 		   i18n::has_rtl_character(er.name.c_str(), 20) ? UI::Align::kRight : UI::Align::kLeft;
 		if (static_cast<int>(alignment & UI::Align::kRight)) {
@@ -431,13 +412,8 @@
 		}
 
 		// Fix vertical position for mixed font heights
-<<<<<<< HEAD
-		if (lineheight_ > static_cast<uint32_t>(rendered_text->height())) {
+		if (get_lineheight() > rendered_text->height()) {
 			point.y += (lineheight_ - rendered_text->height()) / 2;
-=======
-		if (get_lineheight() > entry_text_im->height()) {
-			point.y += (lineheight_ - entry_text_im->height()) / 2;
->>>>>>> d47e6904
 		} else {
 			point.y -= (rendered_text->height() - lineheight_) / 2;
 		}
@@ -450,14 +426,14 @@
 
 		// Crop to column width while blitting
 		if (static_cast<int>(alignment & UI::Align::kRight) &&
-			 (maxw + picw) < static_cast<uint32_t>(rendered_text->width())) {
+		    (maxw + picw) < static_cast<uint32_t>(rendered_text->width())) {
 			// Fix positioning for BiDi languages.
 			point.x = 0;
 
 			// We want this always on, e.g. for mixed language savegame filenames, or the languages
 			// list
 			draw_text(dst, point, rendered_text, Recti(rendered_text->width() - maxw + picw, 0, maxw,
-																	 rendered_text->height()));
+			                                         rendered_text->height()));
 		} else {
 			draw_text(dst, point, rendered_text, Recti(0, 0, maxw, lineheight));
 		}
