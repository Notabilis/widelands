--- conflicted
+++ resolved
@@ -337,36 +337,28 @@
 */
 void BaseListselect::draw(RenderTarget& dst) {
 	// draw text lines
-<<<<<<< HEAD
 	const int eff_h =
 	   selection_mode_ == ListselectLayout::kDropdown ? get_inner_h() - 4 : get_inner_h();
 	uint32_t idx = scrollpos_ / get_lineheight();
 	int y = 1 + idx * get_lineheight() - scrollpos_;
 
 	if (background_ != nullptr) {
-		dst.tile(Rect(Point(0, 0), get_w(), get_h()), background_, Point(0, 0));
+		dst.tile(Recti(Vector2i(0, 0), get_w(), get_h()), background_, Vector2i(0, 0));
 	}
 
 	if (selection_mode_ == ListselectLayout::kDropdown) {
 		RGBAColor black(0, 0, 0, 255);
 		//  left edge
-		dst.brighten_rect(Rect(Point(0, 0), 2, get_h()), BUTTON_EDGE_BRIGHT_FACTOR);
+		dst.brighten_rect(Rectf(0.f, 0.f, 2.f, get_h()), BUTTON_EDGE_BRIGHT_FACTOR);
 		//  bottom edge
-		dst.fill_rect(Rect(Point(2, get_h() - 2), get_eff_w() - 2, 1), black);
-		dst.fill_rect(Rect(Point(1, get_h() - 1), get_eff_w() - 1, 1), black);
+		dst.fill_rect(Rectf(2.f, get_h() - 2.f, get_eff_w() - 2.f, 1.f), black);
+		dst.fill_rect(Rectf(1.f, get_h() - 1.f, get_eff_w() - 1.f, 1.f), black);
 		//  right edge
-		dst.fill_rect(Rect(Point(get_w() - 2, 1), 1, get_h() - 1), black);
-		dst.fill_rect(Rect(Point(get_w() - 1, 0), 1, get_h()), black);
+		dst.fill_rect(Rectf(get_w() - 2.f, 1.f, 1.f, get_h() - 1.f), black);
+		dst.fill_rect(Rectf(get_w() - 1.f, 0.f, 1.f, get_h()), black);
 	} else {
-		dst.brighten_rect(Rect(Point(0, 0), get_w(), get_h()), ms_darken_value);
-	}
-=======
-	const uint32_t lineheight = get_lineheight();
-	uint32_t idx = scrollpos_ / lineheight;
-	float y = 1 + idx * lineheight - scrollpos_;
-
-	dst.brighten_rect(Rectf(0.f, 0.f, get_w(), get_h()), ms_darken_value);
->>>>>>> 80291fe2
+		dst.brighten_rect(Rectf(0.f, 0.f, get_w(), get_h()), ms_darken_value);
+	}
 
 	int lineheight = lineheight_;
 	while (idx < entry_records_.size()) {
@@ -379,15 +371,10 @@
 
 		const EntryRecord& er = *entry_records_[idx];
 
-<<<<<<< HEAD
-		Point point(selection_mode_ == ListselectLayout::kDropdown ? 3 : 1, y);
+		Vector2f point(selection_mode_ == ListselectLayout::kDropdown ? 3.f : 1.f, y);
 		uint32_t maxw =
 		   get_eff_w() -
 		   (selection_mode_ == ListselectLayout::kDropdown ? scrollbar_.is_enabled() ? 4 : 5 : 2);
-=======
-		Vector2f point(1.f, y);
-		uint32_t maxw = get_eff_w() - 2;
->>>>>>> 80291fe2
 
 		// Highlight the current selected entry
 		if (idx == selection_) {
@@ -411,15 +398,9 @@
 
 		// Now draw pictures
 		if (er.pic) {
-<<<<<<< HEAD
-			dst.blitrect(Point(UI::g_fh1->fontset()->is_rtl() ? get_eff_w() - er.pic->width() - 1 : 1,
-			                   y + (lineheight_ - er.pic->height()) / 2),
-			             er.pic, Rect(0, 0, er.pic->width(), lineheight));
-=======
 			dst.blit(Vector2f(UI::g_fh1->fontset()->is_rtl() ? get_eff_w() - er.pic->width() - 1 : 1,
-			                  y + (get_lineheight() - er.pic->height()) / 2.f),
+									y + (lineheight_ - er.pic->height()) / 2),
 			         er.pic);
->>>>>>> 80291fe2
 		}
 
 		const Image* entry_text_im = UI::g_fh1->render(as_uifont(
@@ -446,7 +427,7 @@
 		}
 
 		// Don't draw over the bottom edge
-		lineheight = std::min(eff_h - point.y, lineheight);
+		lineheight = std::min(eff_h - static_cast<int>(point.y), lineheight);
 		if (lineheight < 0)
 			break;
 
@@ -458,17 +439,10 @@
 
 			// We want this always on, e.g. for mixed language savegame filenames, or the languages
 			// list
-<<<<<<< HEAD
-			dst.blitrect(
-			   point, entry_text_im, Rect(entry_text_im->width() - maxw + picw, 0, maxw, lineheight));
+			dst.blitrect(point, entry_text_im, Recti(entry_text_im->width() - maxw + picw, 0, maxw,
+			                                         entry_text_im->height()));
 		} else {
-			dst.blitrect(point, entry_text_im, Rect(0, 0, maxw, lineheight));
-=======
-			dst.blitrect(point, entry_text_im,
-			             Recti(entry_text_im->width() - maxw + picw, 0, maxw, entry_text_im->height()));
-		} else {
-			dst.blitrect(point, entry_text_im, Recti(0, 0, maxw, entry_text_im->height()));
->>>>>>> 80291fe2
+			dst.blitrect(point, entry_text_im, Recti(0, 0, maxw, lineheight));
 		}
 
 		y += get_lineheight();
