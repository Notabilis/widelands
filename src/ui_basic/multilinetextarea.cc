--- conflicted
+++ resolved
@@ -48,22 +48,7 @@
      style_(&g_gr->styles().font_style(FontStyle::kLabel)),
      font_scale_(1.0f),
      align_(align),
-<<<<<<< HEAD
-     force_new_renderer_(false),
-     use_old_renderer_(false),
-     scrollbar_(this,
-                UI::g_fh1->fontset()->is_rtl() ? 0 : get_w() - Scrollbar::kSize,
-                0,
-                Scrollbar::kSize,
-                h,
-                button_background,
-                false),
-     scrollmode_(scroll_mode),
-     pic_background_(nullptr) {
-	assert(scrollmode_ == MultilineTextarea::ScrollMode::kNoScrolling || Scrollbar::kSize <= w);
-=======
-     scrollbar_(this, get_w() - Scrollbar::kSize, 0, Scrollbar::kSize, h, style, false) {
->>>>>>> ec8de247
+     scrollbar_(this, UI::g_fh->fontset()->is_rtl() ? 0 : get_w() - Scrollbar::kSize, 0, Scrollbar::kSize, h, style, false) {
 	set_thinks(false);
 
 	scrollbar_.moved.connect(boost::bind(&MultilineTextarea::scrollpos_changed, this, _1));
@@ -149,7 +134,7 @@
 	recompute();
 
 	// Take care of the scrollbar
-	scrollbar_.set_pos(Vector2i(UI::g_fh1->fontset()->is_rtl() ? 0 : get_w() - Scrollbar::kSize, 0));
+	scrollbar_.set_pos(Vector2i(UI::g_fh->fontset()->is_rtl() ? 0 : get_w() - Scrollbar::kSize, 0));
 	scrollbar_.set_size(Scrollbar::kSize, get_h());
 	scrollbar_.set_pagesize(get_h() - 2 * style_->size() * font_scale_);
 }
@@ -161,45 +146,6 @@
 	if (text_.empty()) {
 		return;
 	}
-<<<<<<< HEAD
-	if (use_old_renderer_) {
-		rt.draw(dst, Vector2i((UI::g_fh1->fontset()->is_rtl() && scrollbar_.is_enabled()) ?
-		                      RICHTEXT_MARGIN + Scrollbar::kSize :
-		                      RICHTEXT_MARGIN,
-		                   RICHTEXT_MARGIN - scrollbar_.get_scrollpos()));
-	} else {
-		const Image* text_im;
-		if (!is_richtext(text_)) {
-			text_im = UI::g_fh1->render(make_richtext(), get_eff_w() - 2 * RICHTEXT_MARGIN);
-		} else {
-			text_im = UI::g_fh1->render(text_, get_eff_w() - 2 * RICHTEXT_MARGIN);
-		}
-
-		uint32_t blit_width = std::min(text_im->width(), static_cast<int>(get_eff_w()));
-		uint32_t blit_height = std::min(text_im->height(), static_cast<int>(get_inner_h()));
-
-		if (blit_width > 0 && blit_height > 0) {
-			int anchor = 0;
-			Align alignment = mirror_alignment(align_);
-			switch (alignment) {
-			case UI::Align::kCenter:
-				anchor = (get_eff_w() - blit_width) / 2;
-				break;
-			case UI::Align::kRight:
-				anchor = get_eff_w() - blit_width - RICHTEXT_MARGIN;
-				break;
-			case UI::Align::kLeft:
-				anchor = RICHTEXT_MARGIN;
-			}
-
-			dst.blitrect(Vector2f((UI::g_fh1->fontset()->is_rtl() && scrollbar_.is_enabled()) ?
-								 anchor + Scrollbar::kSize :
-								 anchor, 0),
-							 text_im,
-							 Recti(0, scrollbar_.get_scrollpos(), blit_width, blit_height),
-							 BlendMode::UseAlpha);
-		}
-=======
 	int anchor = 0;
 	Align alignment = mirror_alignment(align_, i18n::has_rtl_character(text_.c_str(), 20));
 	switch (alignment) {
@@ -219,9 +165,11 @@
 		break;
 	case UI::Align::kLeft:
 		anchor = RICHTEXT_MARGIN;
->>>>>>> ec8de247
 	}
-	rendered_text_->draw(dst, Vector2i(anchor, 0),
+
+	rendered_text_->draw(dst, Vector2i((UI::g_fh->fontset()->is_rtl() && scrollbar_.is_enabled()) ?
+										   anchor + Scrollbar::kSize :
+										   anchor, 0),
 	                     Recti(0, scrollbar_.get_scrollpos(), rendered_text_->width(),
 	                           rendered_text_->height() - scrollbar_.get_scrollpos()));
 }
