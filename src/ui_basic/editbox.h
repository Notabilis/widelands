--- conflicted
+++ resolved
@@ -41,15 +41,9 @@
 struct EditBox : public Panel {
 	EditBox
 		(Panel *,
-<<<<<<< HEAD
-		 int32_t x, int32_t y, uint32_t w, uint32_t h,
+		 int32_t x, int32_t y, uint32_t w,
 		 const Image* background = g_gr->images().get("images/ui_basic/but2.png"),
-		 Align align = UI::Align::kCenter);
-=======
-		 int32_t x, int32_t y, uint32_t w,
-		 const Image* background = g_gr->images().get("pics/but2.png"),
 		 int font_size = UI_FONT_SIZE_SMALL);
->>>>>>> bfb1771b
 	virtual ~EditBox();
 
 	boost::signals2::signal<void ()> changed;
