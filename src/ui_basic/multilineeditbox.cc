/*
 * Copyright (C) 2002-2019 by the Widelands Development Team
 *
 * This program is free software; you can redistribute it and/or
 * modify it under the terms of the GNU General Public License
 * as published by the Free Software Foundation; either version 2
 * of the License, or (at your option) any later version.
 *
 * This program is distributed in the hope that it will be useful,
 * but WITHOUT ANY WARRANTY; without even the implied warranty of
 * MERCHANTABILITY or FITNESS FOR A PARTICULAR PURPOSE.  See the
 * GNU General Public License for more details.
 *
 * You should have received a copy of the GNU General Public License
 * along with this program; if not, write to the Free Software
 * Foundation, Inc., 51 Franklin Street, Fifth Floor, Boston, MA  02110-1301, USA.
 *
 */

#include "ui_basic/multilineeditbox.h"

#include <boost/bind.hpp>

#include "base/utf8.h"
#include "graphic/font_handler.h"
#include "graphic/graphic.h"
#include "graphic/rendertarget.h"
#include "graphic/style_manager.h"
#include "graphic/text_layout.h"
#include "graphic/wordwrap.h"
#include "ui_basic/mouse_constants.h"
#include "ui_basic/scrollbar.h"

// TODO(GunChleoc): Arabic: Fix positioning for Arabic

namespace UI {

struct MultilineEditbox::Data {
	Scrollbar scrollbar;

	/// The text in the edit box
	std::string text;

	/// Background color and texture + font style
	const UI::TextPanelStyleInfo& style;

	/// Position of the cursor inside the text.
	/// 0 indicates that the cursor is before the first character,
	/// text.size() inidicates that the cursor is after the last character.
	uint32_t cursor_pos;

	const int lineheight;

	/// Maximum length of the text string, in bytes
	const uint32_t maxbytes;

	/// Cached wrapping info; see @ref refresh_ww and @ref update
	/*@{*/
	bool ww_valid;
	WordWrap ww;
	/*@}*/

	Data(MultilineEditbox&, const TextPanelStyleInfo& style);
	void refresh_ww();

	void update();

	void scroll_cursor_into_view();
	void set_cursor_pos(uint32_t cursor_pos);

	uint32_t prev_char(uint32_t cursor);
	uint32_t next_char(uint32_t cursor);
	uint32_t snap_to_char(uint32_t cursor);

	void erase_bytes(uint32_t start, uint32_t end);
	void insert(uint32_t where, const std::string& s);

private:
	MultilineEditbox& owner;
};

/**
 * Initialize an editbox that supports multiline strings.
 */
MultilineEditbox::MultilineEditbox(
   Panel* parent, int32_t x, int32_t y, uint32_t w, uint32_t h, UI::PanelStyle style)
   : Panel(parent, x, y, w, h), d_(new Data(*this, g_gr->styles().editbox_style(style))) {
	set_handle_mouse(true);
	set_can_focus(true);
	set_thinks(false);
	set_handle_textinput();
}

<<<<<<< HEAD
MultilineEditbox::Data::Data(MultilineEditbox& o, const Image* button_background)
   : scrollbar(&o,
               UI::g_fh1->fontset()->is_rtl() ? 0 : o.get_w() - Scrollbar::kSize,
               0,
               Scrollbar::kSize,
               o.get_h(),
               button_background),
=======
MultilineEditbox::Data::Data(MultilineEditbox& o, const UI::TextPanelStyleInfo& init_style)
   : scrollbar(
        &o, o.get_w() - Scrollbar::kSize, 0, Scrollbar::kSize, o.get_h(), UI::PanelStyle::kWui),
     style(init_style),
>>>>>>> ec8de247
     cursor_pos(0),
     lineheight(text_height(style.font())),
     maxbytes(std::min(g_gr->max_texture_size_for_font_rendering() *
                          g_gr->max_texture_size_for_font_rendering() /
                          (text_height(style.font()) * text_height(style.font())),
                       std::numeric_limits<int32_t>::max())),
     ww_valid(false),
     ww(style.font().size(), style.font().color(), o.get_w()),
     owner(o) {
	scrollbar.moved.connect(boost::bind(&MultilineEditbox::scrollpos_changed, &o, _1));

	scrollbar.set_pagesize(owner.get_h() - 2 * lineheight);
	scrollbar.set_singlestepsize(lineheight);
}

/**
 * Call this function whenever some part of the data changes that potentially
 * requires some redrawing.
 */
void MultilineEditbox::Data::update() {
	ww_valid = false;
}

/**
 * Return the text currently stored by the editbox.
 */
const std::string& MultilineEditbox::get_text() const {
	return d_->text;
}

/**
 * Replace the currently stored text with something else.
 */
void MultilineEditbox::set_text(const std::string& text) {
	if (text == d_->text)
		return;

	d_->text = text;
	while (d_->text.size() > d_->maxbytes) {
		d_->erase_bytes(d_->prev_char(d_->text.size()), d_->text.size());
	}

	d_->set_cursor_pos(0);
	d_->update();
	d_->scroll_cursor_into_view();

	changed();
}

/**
 * Erase the given range of bytes, adjust the cursor position, and update.
 */
void MultilineEditbox::Data::erase_bytes(uint32_t start, uint32_t end) {
	assert(start <= end);
	assert(end <= text.size());

	uint32_t nbytes = end - start;
	text.erase(start, nbytes);
	update();

	if (cursor_pos >= end)
		set_cursor_pos(cursor_pos - nbytes);
	else if (cursor_pos > start)
		set_cursor_pos(start);
}

/**
 * Find the starting byte of the previous character
 */
uint32_t MultilineEditbox::Data::prev_char(uint32_t cursor) {
	assert(cursor <= text.size());

	if (cursor == 0)
		return cursor;

	do {
		--cursor;
		// TODO(GunChleoc): See if we can go full ICU here.
	} while (cursor > 0 && Utf8::is_utf8_extended(text[cursor]));

	return cursor;
}

/**
 * Find the starting byte of the next character
 */
uint32_t MultilineEditbox::Data::next_char(uint32_t cursor) {
	assert(cursor <= text.size());

	if (cursor >= text.size())
		return cursor;

	do {
		++cursor;
	} while (cursor < text.size() && Utf8::is_utf8_extended(text[cursor]));

	return cursor;
}

/**
 * Return the starting offset of the (multi-byte) character that @p cursor points to.
 */
uint32_t MultilineEditbox::Data::snap_to_char(uint32_t cursor) {
	while (cursor > 0 && Utf8::is_utf8_extended(text[cursor]))
		--cursor;
	return cursor;
}

/**
 * The mouse was clicked on this editbox
 */
bool MultilineEditbox::handle_mousepress(const uint8_t btn, int32_t, int32_t) {
	if (btn == SDL_BUTTON_LEFT && get_can_focus()) {
		focus();
		return true;
	}
	return false;
}

/**
 * This is called by the UI code whenever a key press or release arrives
 */
bool MultilineEditbox::handle_key(bool const down, SDL_Keysym const code) {
	if (down) {
		switch (code.sym) {
		case SDLK_TAB:
			// Let the panel handle the tab key
			return get_parent()->handle_key(true, code);
		case SDLK_KP_PERIOD:
			if (code.mod & KMOD_NUM) {
				break;
			}
			FALLS_THROUGH;
		case SDLK_DELETE:
			if (d_->cursor_pos < d_->text.size()) {
				d_->erase_bytes(d_->cursor_pos, d_->next_char(d_->cursor_pos));
				changed();
			}
			break;

		case SDLK_BACKSPACE:
			if (d_->cursor_pos > 0) {
				d_->erase_bytes(d_->prev_char(d_->cursor_pos), d_->cursor_pos);
				changed();
			}
			break;

		case SDLK_KP_4:
			if (code.mod & KMOD_NUM) {
				break;
			}
			FALLS_THROUGH;
		case SDLK_LEFT: {
			if (code.mod & (KMOD_LCTRL | KMOD_RCTRL)) {
				uint32_t newpos = d_->prev_char(d_->cursor_pos);
				while (newpos > 0 && isspace(d_->text[newpos]))
					newpos = d_->prev_char(newpos);
				while (newpos > 0) {
					uint32_t prev = d_->prev_char(newpos);
					if (isspace(d_->text[prev]))
						break;
					newpos = prev;
				}
				d_->set_cursor_pos(newpos);
			} else {
				d_->set_cursor_pos(d_->prev_char(d_->cursor_pos));
			}
			break;
		}

		case SDLK_KP_6:
			if (code.mod & KMOD_NUM) {
				break;
			}
			FALLS_THROUGH;
		case SDLK_RIGHT:
			if (code.mod & (KMOD_LCTRL | KMOD_RCTRL)) {
				uint32_t newpos = d_->next_char(d_->cursor_pos);
				while (newpos < d_->text.size() && isspace(d_->text[newpos]))
					newpos = d_->next_char(newpos);
				while (newpos < d_->text.size() && !isspace(d_->text[newpos]))
					newpos = d_->next_char(newpos);
				d_->set_cursor_pos(newpos);
			} else {
				d_->set_cursor_pos(d_->next_char(d_->cursor_pos));
			}
			break;

		case SDLK_KP_2:
			if (code.mod & KMOD_NUM) {
				break;
			}
			FALLS_THROUGH;
		case SDLK_DOWN:
			if (d_->cursor_pos < d_->text.size()) {
				d_->refresh_ww();

				uint32_t cursorline, cursorpos = 0;
				d_->ww.calc_wrapped_pos(d_->cursor_pos, cursorline, cursorpos);

				if (cursorline + 1 < d_->ww.nrlines()) {
					uint32_t lineend = d_->text.size();
					if (cursorline + 2 < d_->ww.nrlines())
						lineend = d_->prev_char(d_->ww.line_offset(cursorline + 2));

					uint32_t newpos = d_->ww.line_offset(cursorline + 1) + cursorpos;
					if (newpos > lineend)
						newpos = lineend;
					else
						newpos = d_->snap_to_char(newpos);
					d_->set_cursor_pos(newpos);
				} else {
					d_->set_cursor_pos(d_->text.size());
				}
			}
			break;

		case SDLK_KP_8:
			if (code.mod & KMOD_NUM) {
				break;
			}
			FALLS_THROUGH;
		case SDLK_UP:
			if (d_->cursor_pos > 0) {
				d_->refresh_ww();

				uint32_t cursorline, cursorpos = 0;
				d_->ww.calc_wrapped_pos(d_->cursor_pos, cursorline, cursorpos);

				if (cursorline > 0) {
					uint32_t newpos = d_->ww.line_offset(cursorline - 1) + cursorpos;
					uint32_t lineend = d_->prev_char(d_->ww.line_offset(cursorline));

					if (newpos > lineend)
						newpos = lineend;
					else
						newpos = d_->snap_to_char(newpos);
					d_->set_cursor_pos(newpos);
				} else {
					d_->set_cursor_pos(0);
				}
			}
			break;

		case SDLK_KP_7:
			if (code.mod & KMOD_NUM) {
				break;
			}
			FALLS_THROUGH;
		case SDLK_HOME:
			if (code.mod & (KMOD_LCTRL | KMOD_RCTRL)) {
				d_->set_cursor_pos(0);
			} else {
				d_->refresh_ww();

				uint32_t cursorline, cursorpos = 0;
				d_->ww.calc_wrapped_pos(d_->cursor_pos, cursorline, cursorpos);

				d_->set_cursor_pos(d_->ww.line_offset(cursorline));
			}
			break;

		case SDLK_KP_1:
			if (code.mod & KMOD_NUM) {
				break;
			}
			FALLS_THROUGH;
		case SDLK_END:
			if (code.mod & (KMOD_LCTRL | KMOD_RCTRL)) {
				d_->set_cursor_pos(d_->text.size());
			} else {
				d_->refresh_ww();

				uint32_t cursorline, cursorpos = 0;
				d_->ww.calc_wrapped_pos(d_->cursor_pos, cursorline, cursorpos);

				if (cursorline + 1 < d_->ww.nrlines())
					d_->set_cursor_pos(d_->prev_char(d_->ww.line_offset(cursorline + 1)));
				else
					d_->set_cursor_pos(d_->text.size());
			}
			break;

		case SDLK_KP_ENTER:
		case SDLK_RETURN:
			d_->insert(d_->cursor_pos, "\n");
			d_->update();
			changed();
			break;

		default:
			break;
		}
		return true;
	}

	return Panel::handle_key(down, code);
}

bool MultilineEditbox::handle_textinput(const std::string& input_text) {
	if (d_->text.size() + input_text.size() <= d_->maxbytes) {
		d_->insert(d_->cursor_pos, input_text);
		changed();
		d_->update();
	}
	return true;
}

/**
 * Grab the focus and redraw.
 */
void MultilineEditbox::focus(bool topcaller) {
	Panel::focus(topcaller);
}

/**
 * Redraw the Editbox
 */
void MultilineEditbox::draw(RenderTarget& dst) {
	draw_background(dst, d_->style.background());

	// Draw border.
	if (get_w() >= 4 && get_h() >= 4) {
		static const RGBColor black(0, 0, 0);

		// bottom edge
		dst.brighten_rect(Recti(0, get_h() - 2, get_w(), 2), BUTTON_EDGE_BRIGHT_FACTOR);
		// right edge
		dst.brighten_rect(Recti(get_w() - 2, 0, 2, get_h() - 2), BUTTON_EDGE_BRIGHT_FACTOR);
		// top edge
		dst.fill_rect(Recti(0, 0, get_w() - 1, 1), black);
		dst.fill_rect(Recti(0, 1, get_w() - 2, 1), black);
		// left edge
		dst.fill_rect(Recti(0, 0, 1, get_h() - 1), black);
		dst.fill_rect(Recti(1, 0, 1, get_h() - 2), black);
	}

	if (has_focus())
		dst.brighten_rect(Recti(0, 0, get_w(), get_h()), MOUSE_OVER_BRIGHT_FACTOR);

	d_->refresh_ww();

	d_->ww.set_draw_caret(has_focus());
<<<<<<< HEAD

	d_->ww.draw(dst, Vector2i(UI::g_fh1->fontset()->is_rtl() ? Scrollbar::kSize - 4 : 0,
	                       -int32_t(d_->scrollbar.get_scrollpos())),
	            UI::Align::kLeft,
=======
	d_->ww.draw(dst, Vector2i(0, -int32_t(d_->scrollbar.get_scrollpos())), UI::Align::kLeft,
>>>>>>> ec8de247
	            has_focus() ? d_->cursor_pos : std::numeric_limits<uint32_t>::max());
}

/**
 * Insert the given string starting at cursor position @p where.
 * Update the cursor so that it stays in the same place, but note that the cursor is
 * "right-magnetic":
 * If @p where is equal to the current cursor position, then the cursor is moved.
 * This is usually what one wants.
 */
void MultilineEditbox::Data::insert(uint32_t where, const std::string& s) {
	text.insert(where, s);
	if (cursor_pos >= where)
		set_cursor_pos(cursor_pos + s.size());
}

/**
 * Change the position of the cursor, cause a display refresh and scroll the cursor
 * into view when necessary.
 */
void MultilineEditbox::Data::set_cursor_pos(uint32_t newpos) {
	assert(newpos <= text.size());

	if (cursor_pos == newpos)
		return;

	cursor_pos = newpos;

	scroll_cursor_into_view();
}

/**
 * Ensure that the cursor is visible.
 */
void MultilineEditbox::Data::scroll_cursor_into_view() {
	refresh_ww();

	uint32_t cursorline, cursorpos = 0;
	ww.calc_wrapped_pos(cursor_pos, cursorline, cursorpos);

	int32_t top = cursorline * lineheight;

	if (top < int32_t(scrollbar.get_scrollpos())) {
		scrollbar.set_scrollpos(top - lineheight);
	} else if (top + lineheight > int32_t(scrollbar.get_scrollpos()) + owner.get_h()) {
		scrollbar.set_scrollpos(top - owner.get_h() + 2 * lineheight);
	}
}

/**
 * Callback function called by the scrollbar.
 */
void MultilineEditbox::scrollpos_changed(int32_t) {
}

/**
 * Re-wrap the string and update the scrollbar range accordingly.
 */
void MultilineEditbox::Data::refresh_ww() {
	if (int32_t(ww.wrapwidth()) != owner.get_w() - Scrollbar::kSize)
		ww_valid = false;
	if (ww_valid)
		return;

	ww.set_wrapwidth(owner.get_w() - Scrollbar::kSize);

	ww.wrap(text);
	ww_valid = true;

	int32_t textheight = ww.height();
	scrollbar.set_steps(textheight - owner.get_h());
}

}  // namespace UI<|MERGE_RESOLUTION|>--- conflicted
+++ resolved
@@ -91,20 +91,10 @@
 	set_handle_textinput();
 }
 
-<<<<<<< HEAD
-MultilineEditbox::Data::Data(MultilineEditbox& o, const Image* button_background)
-   : scrollbar(&o,
-               UI::g_fh1->fontset()->is_rtl() ? 0 : o.get_w() - Scrollbar::kSize,
-               0,
-               Scrollbar::kSize,
-               o.get_h(),
-               button_background),
-=======
 MultilineEditbox::Data::Data(MultilineEditbox& o, const UI::TextPanelStyleInfo& init_style)
    : scrollbar(
-        &o, o.get_w() - Scrollbar::kSize, 0, Scrollbar::kSize, o.get_h(), UI::PanelStyle::kWui),
+        &o, UI::g_fh->fontset()->is_rtl() ? 0 : o.get_w() - Scrollbar::kSize, 0, Scrollbar::kSize, o.get_h(), UI::PanelStyle::kWui),
      style(init_style),
->>>>>>> ec8de247
      cursor_pos(0),
      lineheight(text_height(style.font())),
      maxbytes(std::min(g_gr->max_texture_size_for_font_rendering() *
@@ -448,14 +438,7 @@
 	d_->refresh_ww();
 
 	d_->ww.set_draw_caret(has_focus());
-<<<<<<< HEAD
-
-	d_->ww.draw(dst, Vector2i(UI::g_fh1->fontset()->is_rtl() ? Scrollbar::kSize - 4 : 0,
-	                       -int32_t(d_->scrollbar.get_scrollpos())),
-	            UI::Align::kLeft,
-=======
-	d_->ww.draw(dst, Vector2i(0, -int32_t(d_->scrollbar.get_scrollpos())), UI::Align::kLeft,
->>>>>>> ec8de247
+	d_->ww.draw(dst, Vector2i(UI::g_fh->fontset()->is_rtl() ? Scrollbar::kSize - 4 : 0, -int32_t(d_->scrollbar.get_scrollpos())), UI::Align::kLeft,
 	            has_focus() ? d_->cursor_pos : std::numeric_limits<uint32_t>::max());
 }
 
