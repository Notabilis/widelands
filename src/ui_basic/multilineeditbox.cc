/*
 * Copyright (C) 2002-2017 by the Widelands Development Team
 *
 * This program is free software; you can redistribute it and/or
 * modify it under the terms of the GNU General Public License
 * as published by the Free Software Foundation; either version 2
 * of the License, or (at your option) any later version.
 *
 * This program is distributed in the hope that it will be useful,
 * but WITHOUT ANY WARRANTY; without even the implied warranty of
 * MERCHANTABILITY or FITNESS FOR A PARTICULAR PURPOSE.  See the
 * GNU General Public License for more details.
 *
 * You should have received a copy of the GNU General Public License
 * along with this program; if not, write to the Free Software
 * Foundation, Inc., 51 Franklin Street, Fifth Floor, Boston, MA  02110-1301, USA.
 *
 */

#include "ui_basic/multilineeditbox.h"

#include <boost/bind.hpp>

#include "base/utf8.h"
#include "graphic/font_handler1.h"
#include "graphic/graphic.h"
#include "graphic/rendertarget.h"
#include "graphic/text_layout.h"
#include "graphic/wordwrap.h"
#include "ui_basic/mouse_constants.h"
#include "ui_basic/scrollbar.h"

// TODO(GunChleoc): Arabic: Fix positioning for Arabic

namespace UI {

struct MultilineEditbox::Data {
	Scrollbar scrollbar;

	/// The text in the edit box
	std::string text;

	/// Background tile style.
	const Image* background;

	/// Position of the cursor inside the text.
	/// 0 indicates that the cursor is before the first character,
	/// text.size() inidicates that the cursor is after the last character.
	uint32_t cursor_pos;

	int lineheight;

	/// Maximum length of the text string, in bytes
	uint32_t maxbytes;

	/// Cached wrapping info; see @ref refresh_ww and @ref update
	/*@{*/
	bool ww_valid;
	WordWrap ww;
	/*@}*/

	Data(MultilineEditbox&, const Image* scrollbar_background);
	void refresh_ww();

	void update();

	void scroll_cursor_into_view();
	void set_cursor_pos(uint32_t cursor_pos);

	uint32_t prev_char(uint32_t cursor);
	uint32_t next_char(uint32_t cursor);
	uint32_t snap_to_char(uint32_t cursor);

	void erase_bytes(uint32_t start, uint32_t end);
	void insert(uint32_t where, const std::string& s);

private:
	MultilineEditbox& owner;
};

/**
 * Initialize an editbox that supports multiline strings.
*/
MultilineEditbox::MultilineEditbox(Panel* parent,
                                   int32_t x,
                                   int32_t y,
                                   uint32_t w,
<<<<<<< HEAD
                                   uint32_t h)
   : Panel(parent, x, y, w, h), d_(new Data(*this, g_gr->images().get("images/wui/button_secondary.png"))) {
	d_->background = g_gr->images().get("images/wui/button_secondary.png"); // NOCOM
=======
                                   uint32_t h,
                                   const std::string& text,
                                   const Image* background,
                                   const Image* button_background)
   : Panel(parent, x, y, w, h), d_(new Data(*this, button_background)) {
	d_->background = background;
	d_->lineheight = text_height();
>>>>>>> bf3a4dfe
	set_handle_mouse(true);
	set_can_focus(true);
	set_thinks(false);
	set_handle_textinput();
}

MultilineEditbox::Data::Data(MultilineEditbox& o, const Image* scrollbar_background)
   : scrollbar(&o, o.get_w() - Scrollbar::kSize, 0, Scrollbar::kSize, o.get_h(), scrollbar_background),
     cursor_pos(0),
     maxbytes(std::min(g_gr->max_texture_size() / UI_FONT_SIZE_SMALL, 0xffff)),
     ww_valid(false),
     owner(o) {
	scrollbar.moved.connect(boost::bind(&MultilineEditbox::scrollpos_changed, &o, _1));

	scrollbar.set_pagesize(owner.get_h() - 2 * lineheight);
	scrollbar.set_singlestepsize(lineheight);
}

/**
 * Call this function whenever some part of the data changes that potentially
 * requires some redrawing.
 */
void MultilineEditbox::Data::update() {
	ww_valid = false;
}

/**
 * Return the text currently stored by the editbox.
 */
const std::string& MultilineEditbox::get_text() const {
	return d_->text;
}

/**
 * Replace the currently stored text with something else.
 */
void MultilineEditbox::set_text(const std::string& text) {
	if (text == d_->text)
		return;

	d_->text = text;
	while (d_->text.size() > d_->maxbytes) {
		d_->erase_bytes(d_->prev_char(d_->text.size()), d_->text.size());
	}

	d_->set_cursor_pos(d_->text.size());

	d_->update();
	d_->scroll_cursor_into_view();

	changed();
}

/**
 * Set the maximum number of bytes in the scrollbar text.
 *
 * This will shorten the currently stored text when necessary.
 */
void MultilineEditbox::set_maximum_bytes(const uint32_t n) {
	while (n < d_->text.size())
		d_->erase_bytes(d_->prev_char(d_->text.size()), d_->text.size());
	d_->maxbytes = n;

	// do not need to update here, because erase() will
	// update when necessary
}

/**
 * Return the currently set maximum number of bytes.
 */
uint32_t MultilineEditbox::get_maximum_bytes() const {
	return d_->maxbytes;
}

/**
 * Erase the given range of bytes, adjust the cursor position, and update.
 */
void MultilineEditbox::Data::erase_bytes(uint32_t start, uint32_t end) {
	assert(start <= end);
	assert(end <= text.size());

	uint32_t nbytes = end - start;
	text.erase(start, nbytes);
	update();

	if (cursor_pos >= end)
		set_cursor_pos(cursor_pos - nbytes);
	else if (cursor_pos > start)
		set_cursor_pos(start);
}

/**
 * Find the starting byte of the previous character
 */
uint32_t MultilineEditbox::Data::prev_char(uint32_t cursor) {
	assert(cursor <= text.size());

	if (cursor == 0)
		return cursor;

	do {
		--cursor;
		// TODO(GunChleoc): When switchover to g_fh1 is complete, see if we can go full ICU here.
	} while (cursor > 0 && Utf8::is_utf8_extended(text[cursor]));

	return cursor;
}

/**
 * Find the starting byte of the next character
 */
uint32_t MultilineEditbox::Data::next_char(uint32_t cursor) {
	assert(cursor <= text.size());

	if (cursor >= text.size())
		return cursor;

	do {
		++cursor;
	} while (cursor < text.size() && Utf8::is_utf8_extended(text[cursor]));

	return cursor;
}

/**
 * Return the starting offset of the (multi-byte) character that @p cursor points to.
 */
uint32_t MultilineEditbox::Data::snap_to_char(uint32_t cursor) {
	while (cursor > 0 && Utf8::is_utf8_extended(text[cursor]))
		--cursor;
	return cursor;
}

/**
 * This is called by the UI code whenever a key press or release arrives
 */
bool MultilineEditbox::handle_key(bool const down, SDL_Keysym const code) {
	if (down) {
		switch (code.sym) {
		case SDLK_TAB:
			// Let the panel handle the tab key
			return get_parent()->handle_key(true, code);
		case SDLK_KP_PERIOD:
			if (code.mod & KMOD_NUM)
				break;
		/* no break */
		case SDLK_DELETE:
			if (d_->cursor_pos < d_->text.size()) {
				d_->erase_bytes(d_->cursor_pos, d_->next_char(d_->cursor_pos));
				changed();
			}
			break;

		case SDLK_BACKSPACE:
			if (d_->cursor_pos > 0) {
				d_->erase_bytes(d_->prev_char(d_->cursor_pos), d_->cursor_pos);
				changed();
			}
			break;

		case SDLK_KP_4:
			if (code.mod & KMOD_NUM) {
				break;
			}
		/* no break */
		case SDLK_LEFT: {
			if (code.mod & (KMOD_LCTRL | KMOD_RCTRL)) {
				uint32_t newpos = d_->prev_char(d_->cursor_pos);
				while (newpos > 0 && isspace(d_->text[newpos]))
					newpos = d_->prev_char(newpos);
				while (newpos > 0) {
					uint32_t prev = d_->prev_char(newpos);
					if (isspace(d_->text[prev]))
						break;
					newpos = prev;
				}
				d_->set_cursor_pos(newpos);
			} else {
				d_->set_cursor_pos(d_->prev_char(d_->cursor_pos));
			}
			break;
		}

		case SDLK_KP_6:
			if (code.mod & KMOD_NUM) {
				break;
			}
		/* no break */
		case SDLK_RIGHT:
			if (code.mod & (KMOD_LCTRL | KMOD_RCTRL)) {
				uint32_t newpos = d_->next_char(d_->cursor_pos);
				while (newpos < d_->text.size() && isspace(d_->text[newpos]))
					newpos = d_->next_char(newpos);
				while (newpos < d_->text.size() && !isspace(d_->text[newpos]))
					newpos = d_->next_char(newpos);
				d_->set_cursor_pos(newpos);
			} else {
				d_->set_cursor_pos(d_->next_char(d_->cursor_pos));
			}
			break;

		case SDLK_KP_2:
			if (code.mod & KMOD_NUM) {
				break;
			}
		/* no break */
		case SDLK_DOWN:
			if (d_->cursor_pos < d_->text.size()) {
				d_->refresh_ww();

				uint32_t cursorline, cursorpos = 0;
				d_->ww.calc_wrapped_pos(d_->cursor_pos, cursorline, cursorpos);

				if (cursorline + 1 < d_->ww.nrlines()) {
					uint32_t lineend = d_->text.size();
					if (cursorline + 2 < d_->ww.nrlines())
						lineend = d_->prev_char(d_->ww.line_offset(cursorline + 2));

					uint32_t newpos = d_->ww.line_offset(cursorline + 1) + cursorpos;
					if (newpos > lineend)
						newpos = lineend;
					else
						newpos = d_->snap_to_char(newpos);
					d_->set_cursor_pos(newpos);
				} else {
					d_->set_cursor_pos(d_->text.size());
				}
			}
			break;

		case SDLK_KP_8:
			if (code.mod & KMOD_NUM) {
				break;
			}
		/* no break */
		case SDLK_UP:
			if (d_->cursor_pos > 0) {
				d_->refresh_ww();

				uint32_t cursorline, cursorpos = 0;
				d_->ww.calc_wrapped_pos(d_->cursor_pos, cursorline, cursorpos);

				if (cursorline > 0) {
					uint32_t newpos = d_->ww.line_offset(cursorline - 1) + cursorpos;
					uint32_t lineend = d_->prev_char(d_->ww.line_offset(cursorline));

					if (newpos > lineend)
						newpos = lineend;
					else
						newpos = d_->snap_to_char(newpos);
					d_->set_cursor_pos(newpos);
				} else {
					d_->set_cursor_pos(0);
				}
			}
			break;

		case SDLK_KP_7:
			if (code.mod & KMOD_NUM) {
				break;
			}
		/* no break */
		case SDLK_HOME:
			if (code.mod & (KMOD_LCTRL | KMOD_RCTRL)) {
				d_->set_cursor_pos(0);
			} else {
				d_->refresh_ww();

				uint32_t cursorline, cursorpos = 0;
				d_->ww.calc_wrapped_pos(d_->cursor_pos, cursorline, cursorpos);

				d_->set_cursor_pos(d_->ww.line_offset(cursorline));
			}
			break;

		case SDLK_KP_1:
			if (code.mod & KMOD_NUM) {
				break;
			}
		/* no break */
		case SDLK_END:
			if (code.mod & (KMOD_LCTRL | KMOD_RCTRL)) {
				d_->set_cursor_pos(d_->text.size());
			} else {
				d_->refresh_ww();

				uint32_t cursorline, cursorpos = 0;
				d_->ww.calc_wrapped_pos(d_->cursor_pos, cursorline, cursorpos);

				if (cursorline + 1 < d_->ww.nrlines())
					d_->set_cursor_pos(d_->prev_char(d_->ww.line_offset(cursorline + 1)));
				else
					d_->set_cursor_pos(d_->text.size());
			}
			break;

		case SDLK_KP_ENTER:
		case SDLK_RETURN:
			d_->insert(d_->cursor_pos, "\n");
			changed();
			break;

		default:
			break;
		}
		return true;
	}

	return Panel::handle_key(down, code);
}

bool MultilineEditbox::handle_textinput(const std::string& input_text) {
	if (d_->text.size() + input_text.size() <= d_->maxbytes) {
		d_->insert(d_->cursor_pos, input_text);
		changed();
		d_->update();
	}
	return true;
}

/**
 * Grab the focus and redraw.
 */
void MultilineEditbox::focus(bool topcaller) {
	Panel::focus(topcaller);
}

/**
 * Redraw the Editbox
 */
void MultilineEditbox::draw(RenderTarget& dst) {
	// Draw the background
	dst.tile(Recti(Vector2i::zero(), get_w(), get_h()), d_->background, Vector2i(get_x(), get_y()));

	// Draw border.
	if (get_w() >= 4 && get_h() >= 4) {
		static const RGBColor black(0, 0, 0);

		// bottom edge
		dst.brighten_rect(Recti(0, get_h() - 2, get_w(), 2), BUTTON_EDGE_BRIGHT_FACTOR);
		// right edge
		dst.brighten_rect(Recti(get_w() - 2, 0, 2, get_h() - 2), BUTTON_EDGE_BRIGHT_FACTOR);
		// top edge
		dst.fill_rect(Recti(0, 0, get_w() - 1, 1), black);
		dst.fill_rect(Recti(0, 1, get_w() - 2, 1), black);
		// left edge
		dst.fill_rect(Recti(0, 0, 1, get_h() - 1), black);
		dst.fill_rect(Recti(1, 0, 1, get_h() - 2), black);
	}

	if (has_focus())
		dst.brighten_rect(Recti(0, 0, get_w(), get_h()), MOUSE_OVER_BRIGHT_FACTOR);

	d_->refresh_ww();

	d_->ww.set_draw_caret(has_focus());

	d_->ww.draw(dst, Vector2i(0, -int32_t(d_->scrollbar.get_scrollpos())), UI::Align::kLeft,
	            has_focus() ? d_->cursor_pos : std::numeric_limits<uint32_t>::max());
}

/**
 * Insert the given string starting at cursor position @p where.
 * Update the cursor so that it stays in the same place, but note that the cursor is
 * "right-magnetic":
 * If @p where is equal to the current cursor position, then the cursor is moved.
 * This is usually what one wants.
 */
void MultilineEditbox::Data::insert(uint32_t where, const std::string& s) {
	text.insert(where, s);
	if (cursor_pos >= where)
		set_cursor_pos(cursor_pos + s.size());
}

/**
 * Change the position of the cursor, cause a display refresh and scroll the cursor
 * into view when necessary.
 */
void MultilineEditbox::Data::set_cursor_pos(uint32_t newpos) {
	assert(newpos <= text.size());

	if (cursor_pos == newpos)
		return;

	cursor_pos = newpos;

	scroll_cursor_into_view();
}

/**
 * Ensure that the cursor is visible.
 */
void MultilineEditbox::Data::scroll_cursor_into_view() {
	refresh_ww();

	uint32_t cursorline, cursorpos = 0;
	ww.calc_wrapped_pos(cursor_pos, cursorline, cursorpos);

	int32_t top = cursorline * lineheight;

	if (top < int32_t(scrollbar.get_scrollpos())) {
		scrollbar.set_scrollpos(top - lineheight);
	} else if (top + lineheight > int32_t(scrollbar.get_scrollpos()) + owner.get_h()) {
		scrollbar.set_scrollpos(top - owner.get_h() + 2 * lineheight);
	}
}

/**
 * Callback function called by the scrollbar.
 */
void MultilineEditbox::scrollpos_changed(int32_t) {
}

/**
 * Re-wrap the string and update the scrollbar range accordingly.
 */
void MultilineEditbox::Data::refresh_ww() {
	if (int32_t(ww.wrapwidth()) != owner.get_w() - Scrollbar::kSize)
		ww_valid = false;
	if (ww_valid)
		return;

	ww.set_wrapwidth(owner.get_w() - Scrollbar::kSize);

	ww.wrap(text);
	ww_valid = true;

	int32_t textheight = ww.height();
	scrollbar.set_steps(textheight - owner.get_h());
}

}  // namespace UI<|MERGE_RESOLUTION|>--- conflicted
+++ resolved
@@ -85,19 +85,10 @@
                                    int32_t x,
                                    int32_t y,
                                    uint32_t w,
-<<<<<<< HEAD
                                    uint32_t h)
    : Panel(parent, x, y, w, h), d_(new Data(*this, g_gr->images().get("images/wui/button_secondary.png"))) {
 	d_->background = g_gr->images().get("images/wui/button_secondary.png"); // NOCOM
-=======
-                                   uint32_t h,
-                                   const std::string& text,
-                                   const Image* background,
-                                   const Image* button_background)
-   : Panel(parent, x, y, w, h), d_(new Data(*this, button_background)) {
-	d_->background = background;
 	d_->lineheight = text_height();
->>>>>>> bf3a4dfe
 	set_handle_mouse(true);
 	set_can_focus(true);
 	set_thinks(false);
