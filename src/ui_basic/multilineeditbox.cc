--- conflicted
+++ resolved
@@ -95,20 +95,13 @@
 MultilineEditbox::Data::Data(MultilineEditbox& o, const UI::TextPanelStyleInfo& init_style)
    : scrollbar(
         &o, o.get_w() - Scrollbar::kSize, 0, Scrollbar::kSize, o.get_h(), UI::PanelStyle::kWui),
-<<<<<<< HEAD
 	  style(init_style),
      cursor_pos(0),
      lineheight(text_height(style.font)),
-     maxbytes(std::min(g_gr->max_texture_size() / text_height(style.font), 0xffff)),
-=======
-     background_style(style),
-     cursor_pos(0),
-     lineheight(text_height()),
      maxbytes(std::min(g_gr->max_texture_size_for_font_rendering() *
                           g_gr->max_texture_size_for_font_rendering() /
-                          (text_height() * text_height()),
+                          (text_height(style.font) * text_height(style.font)),
                        std::numeric_limits<int32_t>::max())),
->>>>>>> 8ff5a95e
      ww_valid(false),
 	  ww(style.font.size, style.font.color, o.get_w()),
      owner(o) {
