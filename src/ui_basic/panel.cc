/*
 * Copyright (C) 2002-2017 by the Widelands Development Team
 *
 * This program is free software; you can redistribute it and/or
 * modify it under the terms of the GNU General Public License
 * as published by the Free Software Foundation; either version 2
 * of the License, or (at your option) any later version.
 *
 * This program is distributed in the hope that it will be useful,
 * but WITHOUT ANY WARRANTY; without even the implied warranty of
 * MERCHANTABILITY or FITNESS FOR A PARTICULAR PURPOSE.  See the
 * GNU General Public License for more details.
 *
 * You should have received a copy of the GNU General Public License
 * along with this program; if not, write to the Free Software
 * Foundation, Inc., 51 Franklin Street, Fifth Floor, Boston, MA  02110-1301, USA.
 *
 */

#include "ui_basic/panel.h"

#include "base/log.h"
#include "graphic/font_handler1.h"
#include "graphic/graphic.h"
#include "graphic/rendertarget.h"
#include "graphic/text/font_set.h"
#include "graphic/text_constants.h"
#include "graphic/text_layout.h"
#include "profile/profile.h"
#include "sound/sound_handler.h"
#include "wlapplication.h"

using namespace std;

namespace UI {

Panel* Panel::modal_ = nullptr;
Panel* Panel::mousegrab_ = nullptr;
Panel* Panel::mousein_ = nullptr;

// The following variable can be set to false. If so, all mouse and keyboard
// events are ignored and not passed on to any widget. This is only useful
// for scripts that want to show off functionality without the user interfering.
bool Panel::allow_user_input_ = true;
const Image* Panel::default_cursor_ = nullptr;
const Image* Panel::default_cursor_click_ = nullptr;

/**
 * Initialize a panel, link it into the parent's queue.
 */
Panel::Panel(Panel* const nparent,
             const int nx,
             const int ny,
             const int nw,
             const int nh,
             const std::string& tooltip_text)
   : parent_(nparent),
     first_child_(nullptr),
     last_child_(nullptr),
     mousein_child_(nullptr),
     focus_(nullptr),
     flags_(pf_handle_mouse | pf_thinks | pf_visible),
     x_(nx),
     y_(ny),
     w_(nw),
     h_(nh),
     lborder_(0),
     rborder_(0),
     tborder_(0),
     bborder_(0),
     border_snap_distance_(0),
     panel_snap_distance_(0),
     desired_w_(nw),
     desired_h_(nh),
     running_(false),
     tooltip_(tooltip_text) {
	assert(nparent != this);
	if (parent_) {
		next_ = parent_->first_child_;
		prev_ = nullptr;
		if (next_)
			next_->prev_ = this;
		else
			parent_->last_child_ = this;
		parent_->first_child_ = this;
	} else
		prev_ = next_ = nullptr;
}

/**
 * Unlink the panel from the parent's queue
 */
Panel::~Panel() {
	// Release pointers to this object
	if (mousegrab_ == this)
		mousegrab_ = nullptr;
	if (mousein_ == this)
		mousein_ = nullptr;

	// Free children
	free_children();

	// Unlink
	if (parent_) {
		if (parent_->mousein_child_ == this)
			parent_->mousein_child_ = nullptr;
		if (parent_->focus_ == this)
			parent_->focus_ = nullptr;

		if (prev_)
			prev_->next_ = next_;
		else
			parent_->first_child_ = next_;
		if (next_)
			next_->prev_ = prev_;
		else
			parent_->last_child_ = prev_;
	}
}

/**
 * Free all of the panel's children.
 */
void Panel::free_children() {
	// Scan-build claims this results in double free.
	// This is a false positive.
	// See https://bugs.launchpad.net/widelands/+bug/1198928
	while (first_child_)
		delete first_child_;
}

/**
 * Enters the event loop; all events will be handled by this panel.
 *
 * \return the return code passed to end_modal. This return code will be
 * negative when the event loop was quit in an abnormal way (e.g. the user
 * clicked the window's close button or similar).
 */
int Panel::do_run() {
	// TODO(sirver): the main loop should not be in UI, but in WLApplication.
	WLApplication* const app = WLApplication::get();
	Panel* const prevmodal = modal_;
	modal_ = this;
	mousegrab_ = nullptr;        // good ol' paranoia
	app->set_mouse_lock(false);  // more paranoia :-)

	Panel* forefather = this;
	while (Panel* const p = forefather->parent_)
		forefather = p;

	default_cursor_ = g_gr->images().get("images/ui_basic/cursor.png");
	default_cursor_click_ = g_gr->images().get("images/ui_basic/cursor_click.png");

	// Loop
	running_ = true;

	// Panel-specific startup code. This might call end_modal()!
	start();

	// think() is called at most 15 times per second, that is roughly ever 66ms.
	const uint32_t kGameLogicDelay = 1000 / 15;

	// With the default of 33FPS, the game will be drawn every 33ms.
	const uint32_t draw_delay =
	   1000 / std::max(5, g_options.pull_section("global").get_int("maxfps", 30));

	static InputCallback input_callback = {Panel::ui_mousepress, Panel::ui_mouserelease,
	                                       Panel::ui_mousemove,  Panel::ui_key,
	                                       Panel::ui_textinput,  Panel::ui_mousewheel};

	const uint32_t initial_ticks = SDL_GetTicks();
	uint32_t next_think_time = initial_ticks + kGameLogicDelay;
	uint32_t next_draw_time = initial_ticks + draw_delay;
	while (running_) {
		const uint32_t start_time = SDL_GetTicks();

		app->handle_input(&input_callback);

		if (start_time >= next_think_time) {
			if (app->should_die())
				end_modal<Returncodes>(Returncodes::kBack);

			do_think();

			if (flags_ & pf_child_die)
				check_child_death();
			next_think_time = start_time + kGameLogicDelay;
		}

		if (start_time >= next_draw_time) {
			RenderTarget& rt = *g_gr->get_render_target();
			forefather->do_draw(rt);
			rt.blit(
			   (app->get_mouse_position() - Vector2i(3, 7)),
			   WLApplication::get()->is_mouse_pressed() ? default_cursor_click_ : default_cursor_);
			forefather->do_tooltip();
			g_gr->refresh();
			next_draw_time = start_time + draw_delay;
		}

		int32_t delay = std::min<int32_t>(next_draw_time, next_think_time) - SDL_GetTicks();
		if (delay > 0) {
			SDL_Delay(delay);
		}
	}
	end();

	// Done
	modal_ = prevmodal;

	return return_code_;
}

/**
 * \return \c true if this is the currently modal panel
 */
bool Panel::is_modal() {
	return running_;
}

/**
 * Called once before the event loop in run is started
 */
void Panel::start() {
}

/**
 * Called once after the event loop in run() has ended
 */
void Panel::end() {
}

/**
 * Resizes the panel.
 *
 * \note NEVER override this function. If you feel the urge to override this
 * function, you probably want to override \ref layout.
 */
void Panel::set_size(const int nw, const int nh) {
	if (nw == w_ && nh == h_)
		return;

	assert(nw >= 0);
	assert(nh >= 0);

	// Make sure that we never get negative width/height in release builds.
	w_ = std::max(0, nw);
	h_ = std::max(0, nh);

	if (parent_)
		move_inside_parent();

	layout();
}

/**
 * Move the panel. Panel's position is relative to the parent.
 */
void Panel::set_pos(const Vector2i n) {
	x_ = n.x;
	y_ = n.y;
}

/**
 * Set \p w and \p h to the desired
 * width and height of this panel, respectively.
 */
void Panel::get_desired_size(int* w, int* h) const {
	*w = desired_w_;
	*h = desired_h_;
}

/**
 * Set this panel's desired size and invoke the recursive update of the parent.
 *
 * \note The desired size of a panel must only depend on the attributes of this
 * panel and its children that are not derived from layout routines.
 * In particular, it must be independent of the panel's position on the screen
 * or of its actual size.
 *
 * \note NEVER override this function
 */
void Panel::set_desired_size(int w, int h) {
	if (desired_w_ == w && desired_h_ == h)
		return;

	assert(w < 3000);
	assert(h < 3000);
	assert(w >= 0);
	assert(h >= 0);

	// Make sure that we never get negative width/height in release builds.
	desired_w_ = std::max(0, w);
	desired_h_ = std::max(0, h);
	if (!get_layout_toplevel() && parent_) {
		parent_->update_desired_size();
	} else {
		set_size(desired_w_, desired_h_);
	}
}

/**
 * Recompute this panel's desired size.
 *
 * This is automatically called whenever a child panel's desired size changes.
 */
void Panel::update_desired_size() {
}

/**
 * Set whether this panel acts as a layouting toplevel.
 *
 * Typically, only true for \ref Window.
 */
void Panel::set_layout_toplevel(bool ltl) {
	flags_ &= ~pf_layout_toplevel;
	if (ltl)
		flags_ |= pf_layout_toplevel;
}

bool Panel::get_layout_toplevel() const {
	return flags_ & pf_layout_toplevel;
}

/**
 * Interpret \p pt as a point in the interior of this panel,
 * and translate it into the interior coordinate system of the parent
 * and return the result.
 */
Vector2i Panel::to_parent(const Vector2i& pt) const {
	if (!parent_)
		return pt;

	return pt + Vector2i(lborder_ + x_, tborder_ + y_);
}

/**
 * Ensure the panel is inside the parent's visibile area.
 *
 * The default implementation does nothing, this is overridden
 * by \ref Window
 */
void Panel::move_inside_parent() {
}

/**
 * Automatically layout the children of this panel and adjust their size.
 *
 * \note This is always called when this panel's size is changed, so do not
 * call \ref set_size from this function!
 *
 * The default implementation does nothing.
 */
void Panel::layout() {
}

/**
 * Set the size of the inner area (total area minus border)
 */
void Panel::set_inner_size(int const nw, int const nh) {
	assert(nw >= 0 && nh >= 0);
	set_size(nw + lborder_ + rborder_, nh + tborder_ + bborder_);
}

/**
 * Change the border dimensions.
 * Note that since position and total size aren't changed, so that the size
 * and position of the inner area will change.
 */
void Panel::set_border(int l, int r, int t, int b) {
	lborder_ = l;
	rborder_ = r;
	tborder_ = t;
	bborder_ = b;
}

int Panel::get_inner_w() const {
	assert(w_ == 0 || lborder_ + rborder_ <= w_);
	return (w_ == 0 ? 0 : w_ - (lborder_ + rborder_));
}
int Panel::get_inner_h() const {
	assert(h_ == 0 || tborder_ + bborder_ <= h_);
	return (h_ == 0 ? 0 : h_ - (tborder_ + bborder_));
}

/**
 * Make this panel the top-most panel in the parent's Z-order.
 */
void Panel::move_to_top() {
	if (!parent_)
		return;

	// unlink
	if (prev_)
		prev_->next_ = next_;
	else
		parent_->first_child_ = next_;
	if (next_)
		next_->prev_ = prev_;
	else
		parent_->last_child_ = prev_;

	// relink
	prev_ = nullptr;
	next_ = parent_->first_child_;
	parent_->first_child_ = this;
	if (next_)
		next_->prev_ = this;
	else
		parent_->last_child_ = this;
}

/**
 * Makes the panel visible or invisible
 */
void Panel::set_visible(bool const on) {
	if (((flags_ & pf_visible) > 1) == on)
		return;

	flags_ &= ~pf_visible;
	if (on)
		flags_ |= pf_visible;
}

/**
 * Redraw the panel. Note that all drawing coordinates are relative to the
 * inner area: you cannot overwrite the panel border in this function.
 */
void Panel::draw(RenderTarget&) {
}

/**
 * Redraw the panel border.
 */
void Panel::draw_border(RenderTarget&) {
}

/**
 * Draw overlays that appear over all child panels.
 * This can be used e.g. for debug information.
*/
void Panel::draw_overlay(RenderTarget&) {
}

/**
 * Called once per event loop pass, unless set_think(false) has
 * been called. It is intended to be used for animations and game logic.
 */
void Panel::think() {
}

/**
 * Descend the panel hierarchy and call the \ref think() function of all
 * (grand-)children for which set_thinks(false) has not been called.
 */
void Panel::do_think() {
	if (thinks())
		think();

	for (Panel* child = first_child_; child; child = child->next_)
		child->do_think();
}

/**
 * Get mouse position relative to this panel
*/
Vector2i Panel::get_mouse_position() const {
	return (parent_ ? parent_->get_mouse_position() : WLApplication::get()->get_mouse_position()) -
	       Vector2i(get_x() + get_lborder(), get_y() + get_tborder());
}

/**
 * Set mouse position relative to this panel
*/
void Panel::set_mouse_pos(const Vector2i p) {
	const Vector2i relative_p = p + Vector2i(get_x() + get_lborder(), get_y() + get_tborder());
	if (parent_)
		parent_->set_mouse_pos(relative_p);
	else
		WLApplication::get()->warp_mouse(relative_p);
}

/**
 * Center the mouse on this panel.
*/
void Panel::center_mouse() {
	set_mouse_pos(Vector2i(get_w() / 2, get_h() / 2));
}

/**
 * Called whenever the mouse enters or leaves the panel. The inside state
 * is relative to the outer area of a panel. This means that the mouse
 * position received in handle_mousemove may be negative while the mouse is
 * still inside the panel as far as handle_mousein is concerned.
 */
void Panel::handle_mousein(bool) {
}

/**
 * Called whenever the user presses a mouse button in the panel.
 * If the panel doesn't process the mouse-click, it is handed to the panel's
 * parent.
 *
 * \return true if the mouseclick was processed, flase otherwise
 */
bool Panel::handle_mousepress(const uint8_t, int32_t, int32_t) {
	return false;
}

/**
 * Called whenever the user releases a mouse button in the panel.
 * If the panel doesn't process the mouse-click, it is handed to the panel's
 * parent.
 *
 * \return true if the mouseclick was processed, false otherwise
 */
bool Panel::handle_mouserelease(const uint8_t, int32_t, int32_t) {
	return false;
}

/**
 * Called whenever the user moves the mouse wheel.
 * If the panel doesn't process the mouse-wheel, it is handed to the panel's
 * parent.
 *
 * \return true if the mouseclick was processed, false otherwise
 */
bool Panel::handle_mousewheel(uint32_t, int32_t, int32_t) {
	return false;
}

/**
 * Called when the mouse is moved while inside the panel
 */
bool Panel::handle_mousemove(const uint8_t, int32_t, int32_t, int32_t, int32_t) {
	return !tooltip_.empty();
}

bool Panel::handle_key(bool down, SDL_Keysym code) {
	if (down) {
		if (focus_) {
			Panel* p = focus_->next_;
			if (focus_ == last_child_) {
				p = first_child_;
			}

			switch (code.sym) {

			case SDLK_TAB:
				while (p != focus_) {
					if (p->get_can_focus()) {
						p->focus();
						break;
					}
					if (p == last_child_) {
						p = first_child_;
					} else {
						p = p->next_;
					}
				}
				return true;

			default:
				return false;
			}
		}
	}
	return false;
}

bool Panel::handle_textinput(const std::string& /* text */) {
	return false;
}

/**
 * Called whenever a tooltip could be drawn.
 * Return true if the tooltip has been drawn,
 * false otherwise.
 */
bool Panel::handle_tooltip() {
	RenderTarget& rt = *g_gr->get_render_target();
	return draw_tooltip(rt, tooltip());
}

/**
 * Enable/Disable mouse handling by this panel
 * Default is enabled. Note that when mouse handling is disabled, child panels
 * don't receive mouse events either.
 *
 * \param yes true if the panel should receive mouse events
 */
void Panel::set_handle_mouse(bool const yes) {
	if (yes)
		flags_ |= pf_handle_mouse;
	else
		flags_ &= ~pf_handle_mouse;
}

/**
 * Enable/Disable mouse grabbing. If a panel grabs the mouse, all mouse
 * related events will be sent directly to that panel.
 * You should only grab the mouse as a response to a mouse event (e.g.
 * clicking a mouse button)
 *
 * \param grab true if the mouse should be grabbed
 */
void Panel::grab_mouse(bool const grab) {
	if (grab) {
		mousegrab_ = this;
	} else {
		assert(!mousegrab_ || mousegrab_ == this);
		mousegrab_ = nullptr;
	}
}

/**
 * Set if this panel can receive the keyboard focus
*/
void Panel::set_can_focus(bool const yes) {

	if (yes)
		flags_ |= pf_can_focus;
	else {
		flags_ &= ~pf_can_focus;

		if (parent_ && parent_->focus_ == this)
			parent_->focus_ = nullptr;
	}
}

/**
 * Grabs the keyboard focus, if it can,
 * topcaller identifies widget at the beginning of the recursion
 */
void Panel::focus(const bool topcaller) {
	if (topcaller) {
		if (handles_textinput()) {
			if (!SDL_IsTextInputActive()) {
				SDL_StartTextInput();
			}
		} else {
			if (SDL_IsTextInputActive()) {
				SDL_StopTextInput();
			}
		}
	}

	if (!parent_ || this == modal_) {
		return;
	}
	if (parent_->focus_ == this)
		return;

	parent_->focus_ = this;
	parent_->focus(false);
}

/**
 * Enables/Disables calling think() during the event loop.
 * The default is enabled.
 *
 * \param yes true if the panel's think function should be called
 */
void Panel::set_thinks(bool const yes) {
	if (yes)
		flags_ |= pf_thinks;
	else
		flags_ &= ~pf_thinks;
}

/**
 * Cause this panel to be removed on the next frame.
 * Use this for a panel that needs to destroy itself after a button has
 * been pressed (e.g. non-modal dialogs).
 * Do NOT use this to delete a hierarchy of panels that have been modal.
 */
void Panel::die() {
	flags_ |= pf_die;

	for (Panel* p = parent_; p; p = p->parent_) {
		p->flags_ |= pf_child_die;
		if (p == modal_)
			break;
	}
}

/**
 * Wrapper around SoundHandler::play_fx() to prevent having to include
 * sound_handler.h in every UI subclass just for playing a 'click'
 */
void Panel::play_click() {
	g_sound_handler.play_fx("click", 128, PRIO_ALWAYS_PLAY);
}
void Panel::play_new_chat_message() {
	g_sound_handler.play_fx("lobby_chat", 128, PRIO_ALWAYS_PLAY);
}
void Panel::play_new_chat_member() {
	g_sound_handler.play_fx("lobby_freshmen", 128, PRIO_ALWAYS_PLAY);
}

/**
 * Recursively walk the panel tree, killing panels that are marked for death
 * using die().
 */
void Panel::check_child_death() {
	Panel* next = first_child_;
	while (next) {
		Panel* p = next;
		next = p->next_;

		if (p->flags_ & pf_die)
			delete p;
		else if (p->flags_ & pf_child_die)
			p->check_child_death();
	}

	flags_ &= ~pf_child_die;
}

/**
 * Draw the inner region of the panel into the given target.
 *
 * \param dst target to render into, assumed to be prepared for the panel's
 * inner coordinate system.
 */
void Panel::do_draw_inner(RenderTarget& dst) {
	draw(dst);

	// draw back to front
	for (Panel* child = last_child_; child; child = child->prev_)
		child->do_draw(dst);

	draw_overlay(dst);
}

/**
 * Subset for the border first and draw the border, then subset for the inner
 * area and draw the inner area.
 * Draw child panels after drawing self.
 * Draw tooltip if required.
 *
 * \param dst RenderTarget for the parent Panel
*/
void Panel::do_draw(RenderTarget& dst) {
	if (!is_visible())
		return;

	Recti outerrc;
	Vector2i outerofs = Vector2i::zero();

	if (!dst.enter_window(Recti(Vector2i(x_, y_), w_, h_), &outerrc, &outerofs))
		return;

	draw_border(dst);

	Recti innerwindow(
	   Vector2i(lborder_, tborder_), w_ - (lborder_ + rborder_), h_ - (tborder_ + bborder_));

	if (dst.enter_window(innerwindow, nullptr, nullptr))
		do_draw_inner(dst);

	dst.set_window(outerrc, outerofs);
}

/**
 * Returns the child panel that receives mouse events at the given location.
 * Starts the search with child (which should usually be set to first_child_) and
 * returns the first match.
 */
inline Panel* Panel::child_at_mouse_cursor(int32_t const x, int32_t const y, Panel* child) {

	for (; child; child = child->next_) {
		if (!child->handles_mouse() || !child->is_visible())
			continue;
		if (x < child->x_ + static_cast<int32_t>(child->w_) && x >= child->x_ &&
		    y < child->y_ + static_cast<int32_t>(child->h_) && y >= child->y_)
			break;
	}

	if (mousein_child_ && mousein_child_ != child)
		mousein_child_->do_mousein(false);
	mousein_child_ = child;
	if (child)
		child->do_mousein(true);

	return child;
}

/**
 * Propagate mouseleave events (e.g. for buttons that are inside a different
 * window)
 */
void Panel::do_mousein(bool const inside) {
	if (!inside && mousein_child_) {
		mousein_child_->do_mousein(false);
		mousein_child_ = nullptr;
	}
	handle_mousein(inside);
}

/**
 * Propagate mousepresses/-releases/-moves to the appropriate panel.
 *
 * Returns whether the event was processed.
 */
bool Panel::do_mousepress(const uint8_t btn, int32_t x, int32_t y) {
	if (get_can_focus()) {
		focus();
	}
	x -= lborder_;
	y -= tborder_;
	if (flags_ & pf_top_on_click)
		move_to_top();

	if (mousegrab_ != this)
		for (Panel* child = first_child_; (child = child_at_mouse_cursor(x, y, child));
		     child = child->next_) {
			if (child->do_mousepress(btn, x - child->x_, y - child->y_))
				return true;
		}
	return handle_mousepress(btn, x, y);
}

bool Panel::do_mousewheel(uint32_t which, int32_t x, int32_t y, Vector2i rel_mouse_pos) {

	// Check if a child-panel is beneath the mouse and processes the event
	for (Panel* child = first_child_; child; child = child->next_) {
		if (!child->handles_mouse() || !child->is_visible()) {
			continue;
		}
		if (rel_mouse_pos.x >= child->x_ + static_cast<int32_t>(child->w_) ||
		    rel_mouse_pos.x < child->x_ ||
		    rel_mouse_pos.y >= child->y_ + static_cast<int32_t>(child->h_) ||
		    rel_mouse_pos.y < child->y_) {
			continue;
		}
		// Found a child at the position
		if (child->do_mousewheel(
		       which, x, y, rel_mouse_pos - Vector2i(child->get_x() + child->get_lborder(),
		                                             child->get_y() + child->get_tborder()))) {
			return true;
		}
		// Break after the first hit panel in the list. The panels are ordered from top to bottom,
		// so only the highest window at the current mouse coordinates receives the event
		break;
	}

	return handle_mousewheel(which, x, y);
}

bool Panel::do_mouserelease(const uint8_t btn, int32_t x, int32_t y) {
	x -= lborder_;
	y -= tborder_;
	if (mousegrab_ != this)
		for (Panel* child = first_child_; (child = child_at_mouse_cursor(x, y, child));
		     child = child->next_)
			if (child->do_mouserelease(btn, x - child->x_, y - child->y_))
				return true;
	return handle_mouserelease(btn, x, y);
}

bool Panel::do_mousemove(
   uint8_t const state, int32_t x, int32_t y, int32_t const xdiff, int32_t const ydiff) {
	x -= lborder_;
	y -= tborder_;
	if (mousegrab_ != this) {
		for (Panel* child = first_child_; (child = child_at_mouse_cursor(x, y, child));
		     child = child->next_) {
			if (child->do_mousemove(state, x - child->x_, y - child->y_, xdiff, ydiff)) {
				return true;
			}
		}
	}
	return handle_mousemove(state, x, y, xdiff, ydiff);
}

/**
 * Pass the key event to the focused child.
 * If it doesn't process the key, we'll see if we can use the event.
 */
bool Panel::do_key(bool const down, SDL_Keysym const code) {
	if (focus_ && focus_->do_key(down, code)) {
		return true;
	}

	// If we handle text, it does not matter if we handled this key
	// or not, it should not propagate.
	if (handle_key(down, code) || handles_textinput()) {
		return true;
	}
	return false;
}

bool Panel::do_textinput(const std::string& text) {
	if (focus_ && focus_->do_textinput(text)) {
		return true;
	}

	if (!handles_textinput()) {
		return false;
	}

	return handle_textinput(text);
}

bool Panel::do_tooltip() {
	if (mousein_child_ && mousein_child_->do_tooltip()) {
		return true;
	}
	return handle_tooltip();
}

/**
 * \return \c true if the given key is currently pressed, or \c false otherwise
 */
bool Panel::get_key_state(const SDL_Scancode key) const {
	return WLApplication::get()->get_key_state(key);
}

/**
 * Determine which panel is to receive a mouse event.
 *
 * \return The panel which receives the mouse event
 */
Panel* Panel::ui_trackmouse(int32_t& x, int32_t& y) {
	Panel* mousein;
	Panel* rcv = nullptr;

	if (mousegrab_)
		mousein = rcv = mousegrab_;
	else
		mousein = modal_;

	x -= mousein->x_;
	y -= mousein->y_;
	for (Panel* p = mousein->parent_; p; p = p->parent_) {
		x -= p->lborder_ + p->x_;
		y -= p->tborder_ + p->y_;
	}

	if (0 <= x && x < static_cast<int32_t>(mousein->w_) && 0 <= y &&
	    y < static_cast<int32_t>(mousein->h_))
		rcv = mousein;
	else
		mousein = nullptr;

	if (mousein != mousein_) {
		if (mousein_)
			mousein_->do_mousein(false);
		mousein_ = mousein;
		if (mousein_)
			mousein_->do_mousein(true);
	}

	return rcv;
}

/**
 * Input callback function. Pass the mouseclick event to the currently modal
 * panel.
*/
bool Panel::ui_mousepress(const uint8_t button, int32_t x, int32_t y) {
	if (!allow_user_input_) {
		return true;
	}

	Panel* const p = ui_trackmouse(x, y);
	if (p == nullptr) {
		return false;
	}
	return p->do_mousepress(button, x, y);
}

bool Panel::ui_mouserelease(const uint8_t button, int32_t x, int32_t y) {
	if (!allow_user_input_) {
		return true;
	}

	Panel* const p = ui_trackmouse(x, y);
	if (p == nullptr) {
		return false;
	}
	return p->do_mouserelease(button, x, y);
}

/**
 * Input callback function. Pass the mousemove event to the currently modal
 * panel.
*/
bool Panel::ui_mousemove(
   uint8_t const state, int32_t x, int32_t y, int32_t const xdiff, int32_t const ydiff) {
	if (!allow_user_input_) {
		return true;
	}

	if (!xdiff && !ydiff) {
		return true;
	}

	Panel* const p = ui_trackmouse(x, y);
	if (p == nullptr)
		return false;

	return p->do_mousemove(state, x, y, xdiff, ydiff);
}

/**
 * Input callback function. Pass the mousewheel event to the currently modal
 * panel.
*/
bool Panel::ui_mousewheel(uint32_t which, int32_t x, int32_t y) {
	if (!allow_user_input_) {
		return true;
	}
	if (!x && !y) {
		return true;
	}
	Panel* p = nullptr;
	if (mousein_) {
		p = mousein_;
	} else {
		p = mousegrab_ ? mousegrab_ : modal_;
	}
	if (!p) {
		return false;
	}
	return p->do_mousewheel(which, x, y, p->get_mouse_position());
}

/**
 * Input callback function. Pass the key event to the currently modal panel
 */
bool Panel::ui_key(bool const down, SDL_Keysym const code) {
	if (!allow_user_input_) {
		return true;
	}

	return modal_->do_key(down, code);
}

/**
 * Input callback function. Pass the textinput event to the currently modal panel
 */
bool Panel::ui_textinput(const std::string& text) {
	if (!allow_user_input_) {
		return true;
	}
	return modal_->do_textinput(text);
}

/**
 * Draw the tooltip. Return true on success
 */
bool Panel::draw_tooltip(RenderTarget& dst, const std::string& text) {
	if (text.empty()) {
		return false;
	}
	std::string text_to_render = text;
	if (!is_richtext(text_to_render)) {
		text_to_render = as_tooltip(text);
	}

	constexpr uint32_t kTipWidthMax = 360;
	const UI::RenderedText* rendered_text = g_fh1->render(text_to_render, kTipWidthMax);
	if (rendered_text->rects.empty()) {
		return false;
	}

<<<<<<< HEAD
	const uint16_t tip_width = rendered_text->width() + 4;
	const uint16_t tip_height = rendered_text->height() + 4;

=======
>>>>>>> b163332b
	Recti r(WLApplication::get()->get_mouse_position() + Vector2i(2, 32), tip_width, tip_height);
	const Vector2i tooltip_bottom_right = r.opposite_of_origin();
	const Vector2i screen_bottom_right(g_gr->get_xres(), g_gr->get_yres());
	if (screen_bottom_right.x < tooltip_bottom_right.x)
		r.x -= 4 + r.w;
	if (screen_bottom_right.y < tooltip_bottom_right.y)
		r.y -= 35 + r.h;

<<<<<<< HEAD
	dst.fill_rect(r.cast<float>(), RGBColor(63, 52, 34));
	dst.draw_rect(r.cast<float>(), RGBColor(0, 0, 0));
	rendered_text->draw(dst, r.origin() + Vector2i(2, 2));
=======
	dst.fill_rect(r, RGBColor(63, 52, 34));
	dst.draw_rect(r, RGBColor(0, 0, 0));
	dst.blit(r.origin() + Vector2i(2, 2), rendered_text);
>>>>>>> b163332b
	return true;
}
}<|MERGE_RESOLUTION|>--- conflicted
+++ resolved
@@ -1066,12 +1066,9 @@
 		return false;
 	}
 
-<<<<<<< HEAD
 	const uint16_t tip_width = rendered_text->width() + 4;
 	const uint16_t tip_height = rendered_text->height() + 4;
 
-=======
->>>>>>> b163332b
 	Recti r(WLApplication::get()->get_mouse_position() + Vector2i(2, 32), tip_width, tip_height);
 	const Vector2i tooltip_bottom_right = r.opposite_of_origin();
 	const Vector2i screen_bottom_right(g_gr->get_xres(), g_gr->get_yres());
@@ -1080,15 +1077,9 @@
 	if (screen_bottom_right.y < tooltip_bottom_right.y)
 		r.y -= 35 + r.h;
 
-<<<<<<< HEAD
-	dst.fill_rect(r.cast<float>(), RGBColor(63, 52, 34));
-	dst.draw_rect(r.cast<float>(), RGBColor(0, 0, 0));
-	rendered_text->draw(dst, r.origin() + Vector2i(2, 2));
-=======
 	dst.fill_rect(r, RGBColor(63, 52, 34));
 	dst.draw_rect(r, RGBColor(0, 0, 0));
-	dst.blit(r.origin() + Vector2i(2, 2), rendered_text);
->>>>>>> b163332b
+	rendered_text->draw(dst, r.origin() + Vector2i(2, 2));
 	return true;
 }
 }