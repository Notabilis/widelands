--- conflicted
+++ resolved
@@ -276,14 +276,9 @@
 		   autofit_ui_text(richtext_escape(title_), get_inner_w(), UI_FONT_CLR_FG, 13);
 
 		// Blit on pixel boundary (not float), so that the text is blitted pixel perfect.
-<<<<<<< HEAD
-		draw_text(dst, Vector2i(get_lborder() + get_inner_w() / 2, TP_B_PIXMAP_THICKNESS / 2), text,
-		          UI::Align::kCenter);
-=======
-		Vector2f pos(get_lborder() + get_inner_w() / 2, TP_B_PIXMAP_THICKNESS / 2);
+		Vector2i pos(get_lborder() + get_inner_w() / 2, TP_B_PIXMAP_THICKNESS / 2);
 		UI::center_vertically(text->height(), &pos);
-		dst.blit(pos, text, BlendMode::UseAlpha, UI::Align::kCenter);
->>>>>>> 53535db7
+		dst.blit(pos.cast<float>(), text->texts[0]->image, BlendMode::UseAlpha, UI::Align::kCenter);
 	}
 
 	if (!is_minimal_) {
