--- conflicted
+++ resolved
@@ -53,89 +53,11 @@
 		height = temp_rendered_text->height();
 	}
 
-<<<<<<< HEAD
-struct WLMessageBoxImpl {
-	MultilineTextarea * textarea;
-	WLMessageBox::MBoxType type;
-};
-
-
-WLMessageBox::WLMessageBox
-	(Panel * const parent,
-	 const std::string & caption,
-	 const std::string & text,
-	 const MBoxType type,
-	 Align align)
-	:
-	Window(parent, "message_box", 0, 0, 20, 20, caption.c_str()),
-	d(new WLMessageBoxImpl)
-{
-	d->type = type;
-
-	const int32_t outerwidth = parent ?
-		parent->get_inner_w() : g_gr->get_xres();
-	const int32_t outerheight = parent ?
-		parent->get_inner_h() : g_gr->get_yres();
-	assert(outerwidth >= 80);
-	assert(outerheight >= 60);
-	const int32_t maxwidth = outerwidth - 80;
-	const int32_t maxheight = outerheight - 60;
-	d->textarea = new MultilineTextarea
-		(this,
-		 5, 5, maxwidth, maxheight,
-		 text.c_str(), align);
-
-	uint32_t width, height;
-	std::string font = UI::g_fh1->fontset()->serif();
-	int32_t fontsize = UI_FONT_SIZE_SMALL;
-
-	UI::g_fh->get_size(font, fontsize, text, width, height, maxwidth);
-	// stupid heuristic to avoid excessively long lines
-	if (height < 2U * fontsize)
-		UI::g_fh->get_size(font, fontsize, text, width, height, maxwidth / 2);
-
-	width += 10 + 2 * d->textarea->scrollbar_w();
-	if (width < 100)
-		width = 100;
-	if (width > static_cast<uint32_t>(maxwidth))
-		width = maxwidth;
-	height += 50;
-	if (height > static_cast<uint32_t>(maxheight))
-		height = maxheight;
-
-	set_inner_size(width, height);
-	set_pos(Point((outerwidth - get_w()) / 2, (outerheight - get_h()) / 2));
-
-	d->textarea->set_size(width - 10, height - 50);
-
-	if (type == MBoxType::kOk) {
-		UI::Button * okbtn = new Button
-			(this, "ok",
-			 (get_inner_w() - 120) / 2, get_inner_h() - 30, 120, 20,
-			 g_gr->images().get("images/ui_basic/but5.png"),
-			 _("OK"));
-		okbtn->sigclicked.connect(boost::bind(&WLMessageBox::clicked_ok, boost::ref(*this)));
-	} else if (type == MBoxType::kOkCancel) {
-		UI::Button * okbtn = new Button
-			(this, "ok",
-			 (get_inner_w() / 2 - 120) / 2, get_inner_h() - 30, 120, 20,
-			 g_gr->images().get("images/ui_basic/but5.png"),
-			 _("OK"));
-		okbtn->sigclicked.connect(boost::bind(&WLMessageBox::clicked_ok, boost::ref(*this)));
-		UI::Button * cancelbtn = new Button
-			(this, "no",
-			 (get_inner_w() / 2 - 120) / 2 + get_inner_w() / 2, get_inner_h() - 30,
-			 120, 20,
-			 g_gr->images().get("images/ui_basic/but1.png"),
-			 _("Cancel"));
-		cancelbtn->sigclicked.connect(boost::bind(&WLMessageBox::clicked_back, boost::ref(*this)));
-=======
 	// Stupid heuristic to avoid excessively long lines
 	if (height < 2 * UI_FONT_SIZE_SMALL) {
 		const Image* temp_rendered_text = g_fh1->render(as_uifont(text), maxwidth / 2);
 		width = temp_rendered_text->width();
 		height = temp_rendered_text->height();
->>>>>>> c192b8fd
 	}
 
 	// Make sure that the buttons really fit
@@ -161,7 +83,7 @@
 	                            "ok",
 	                            type_ == MBoxType::kOk ?
 	                               (width - button_w) / 2 :
-	                               UI::g_fh1->fontset().is_rtl() ? left_button_x : right_button_x,
+											 UI::g_fh1->fontset()->is_rtl() ? left_button_x : right_button_x,
 	                            button_y,
 	                            button_w,
 	                            0,
@@ -173,7 +95,7 @@
 		cancel_button_.reset(
 		   new Button(this,
 		              "cancel",
-		              UI::g_fh1->fontset().is_rtl() ? right_button_x : left_button_x,
+						  UI::g_fh1->fontset()->is_rtl() ? right_button_x : left_button_x,
 		              button_y,
 		              button_w,
 		              0,
