/*
 * Copyright (C) 2002, 2006-2011, 2015 by the Widelands Development Team
 *
 * This program is free software; you can redistribute it and/or
 * modify it under the terms of the GNU General Public License
 * as published by the Free Software Foundation; either version 2
 * of the License, or (at your option) any later version.
 *
 * This program is distributed in the hope that it will be useful,
 * but WITHOUT ANY WARRANTY; without even the implied warranty of
 * MERCHANTABILITY or FITNESS FOR A PARTICULAR PURPOSE.  See the
 * GNU General Public License for more details.
 *
 * You should have received a copy of the GNU General Public License
 * along with this program; if not, write to the Free Software
 * Foundation, Inc., 51 Franklin Street, Fifth Floor, Boston, MA  02110-1301, USA.
 *
 */

#include "ui_basic/table.h"

#include <boost/bind.hpp>

#include "graphic/font.h"
#include "graphic/font_handler1.h"
#include "graphic/graphic.h"
#include "graphic/rendertarget.h"
#include "graphic/text/bidi.h"
#include "graphic/text/font_set.h"
#include "graphic/text_constants.h"
#include "graphic/text_layout.h"
#include "graphic/texture.h"
#include "ui_basic/button.h"
#include "ui_basic/mouse_constants.h"
#include "ui_basic/scrollbar.h"
#include "wlapplication.h"

namespace UI {

/**
 * Args: parent  parent panel
 *       x       coordinates of the Table
 *       y
 *       w       dimensions, in pixels, of the Table
 *       h
*/
Table<void *>::Table
	(Panel * const parent,
	 int32_t x, int32_t y, uint32_t w, uint32_t h,
	 const bool descending)
:
	Panel             (parent, x, y, w, h),
	m_total_width     (0),
	m_fontsize        (UI_FONT_SIZE_SMALL),
	m_headerheight    (UI::g_fh1->render(as_uifont(".", m_fontsize))->height() + 4),
	m_lineheight      (UI::g_fh1->render(as_uifont(".", m_fontsize))->height()),
	m_scrollbar       (nullptr),
	m_scrollpos       (0),
	m_selection       (no_selection_index()),
	m_last_click_time (-10000),
	m_last_selection  (no_selection_index()),
	m_sort_column     (0),
	m_sort_descending (descending)
{
	set_thinks(false);
	set_can_focus(true);
}


/**
 * Free allocated resources
*/
Table<void *>::~Table()
{
	for (const EntryRecord * entry : m_entry_records) {
		delete entry;
	}
}

/// Add a new column to this table.
void Table<void *>::add_column
	(uint32_t            const width,
	 const std::string &       title,
	 const std::string &       tooltip_string,
	 Align               const alignment,
	 bool                const is_checkbox_column)
{
	//  If there would be existing entries, they would not get the new column.
	assert(size() == 0);

	uint32_t complete_width = 0;
	for (const Column& col : m_columns) {
		complete_width += col.width;
	}

	m_total_width += width;
	set_desired_size(m_total_width, get_h());

	{
		Column c;
		c.btn = nullptr;
		if (title.size()) {
			c.btn =
				new Button
					(this, title,
					 complete_width, 0, width, m_headerheight,
					 g_gr->images().get("pics/but3.png"),
					 title, tooltip_string, true, false);
			c.btn->sigclicked.connect
				(boost::bind(&Table::header_button_clicked, boost::ref(*this), m_columns.size()));
		}
		c.width = width;
		c.alignment = alignment;
		c.is_checkbox_column = is_checkbox_column;

		if (is_checkbox_column) {
			c.compare = boost::bind
				(&Table<void *>::default_compare_checkbox,
				 this, m_columns.size(), _1, _2);
		} else {
			c.compare = boost::bind
				(&Table<void *>::default_compare_string,
				 this, m_columns.size(), _1, _2);
		}

		m_columns.push_back(c);
	}
	if (!m_scrollbar) {
		m_scrollbar =
			new Scrollbar
				(get_parent(),
				 get_x() + get_w() - 24, get_y() + m_headerheight,
				 24,                     get_h() - m_headerheight,
				 false);
		m_scrollbar->moved.connect(boost::bind(&Table::set_scrollpos, this, _1));
		m_scrollbar->set_steps(1);
		m_scrollbar->set_singlestepsize(m_lineheight);
		m_scrollbar->set_pagesize(get_h() - m_lineheight);
	}
}

void Table<void *>::set_column_title(uint8_t const col, const std::string & title)
{
	assert(col < m_columns.size());
	Column & column = m_columns.at(col);
	if (!column.btn && !title.empty()) { //  no title before, but now
		uint32_t complete_width = 0;
		for (uint8_t i = 0; i < col; ++i)
			complete_width += m_columns.at(i).width;
		column.btn =
			new Button
				(this, title,
				 complete_width, 0, column.width, m_headerheight,
				 g_gr->images().get("pics/but3.png"),
				 title, "", true, false);
		column.btn->sigclicked.connect
			(boost::bind(&Table::header_button_clicked, boost::ref(*this), col));
	} else if (title.empty()) { //  had title before, not now
		if (column.btn) {
			delete column.btn;
			column.btn = nullptr;
		}
	} else
		column.btn->set_title(title);
}

/**
 * Set a custom comparison function for sorting of the given column.
 */
void Table<void *>::set_column_compare
	(uint8_t col, const Table<void *>::CompareFn & fn)
{
	assert(col < m_columns.size());
	Column & column = m_columns.at(col);
	column.compare = fn;
}

void Table<void *>::EntryRecord::set_checked
	(uint8_t const col, bool const checked)
{
	_data & cell = m_data.at(col);

	cell.d_checked = checked;
	cell.d_picture =
		g_gr->images().get(checked ? "pics/checkbox_checked.png" : "pics/checkbox_empty.png");
}

void Table<void *>::EntryRecord::toggle(uint8_t const col)
{
	set_checked(col, !is_checked(col));
}


bool Table<void *>::EntryRecord::is_checked(uint8_t const col) const {
	const _data & cell = m_data.at(col);

	return cell.d_checked;
}

Table<void *>::EntryRecord * Table<void *>::find
	(const void * const entry) const

{
	for (EntryRecord * temp_entry : m_entry_records) {
		if (temp_entry->entry() == entry) {
			return temp_entry;
		}
	}
	return nullptr;
}

/**
 * A header button has been clicked
 */
void Table<void *>::header_button_clicked(Columns::size_type const n) {
	assert(m_columns.at(n).btn);
	if (get_sort_colum() == n) {
		set_sort_descending(!get_sort_descending()); //  change sort direction
		sort();
		return;
	}

	set_sort_column(n);
	sort();
	return;
}

/**
 * Remove all entries from the table
*/
void Table<void *>::clear()
{
	for (const EntryRecord * entry : m_entry_records) {
		delete entry;
	}
	m_entry_records.clear();

	if (m_scrollbar)
		m_scrollbar->set_steps(1);
	m_scrollpos = 0;
	m_selection = no_selection_index();
	m_last_click_time = -10000;
	m_last_selection = no_selection_index();
}


void Table<void *>::fit_height(uint32_t entries) {
	if (entries == 0) {
		entries = size();
	}
	uint32_t tablewidth;
	uint32_t tableheight;
	get_desired_size(tablewidth, tableheight);
	tableheight = m_headerheight + 2 + get_lineheight() * entries;
	set_desired_size(tablewidth, tableheight);
}

/**
 * Redraw the table
*/
void Table<void *>::draw(RenderTarget & dst)
{
	//  draw text lines
	int32_t lineheight = get_lineheight();
	uint32_t idx = m_scrollpos / lineheight;
	int32_t y = 1 + idx * lineheight - m_scrollpos + m_headerheight;

	dst.brighten_rect(Rect(Point(0, 0), get_w(), get_h()), ms_darken_value);

	while (idx < m_entry_records.size()) {
		if (y >= static_cast<int32_t>(get_h()))
			return;

		const EntryRecord & er = *m_entry_records[idx];

		if (idx == m_selection) {
			assert(2 <= get_eff_w());
			dst.brighten_rect
				(Rect(Point(1, y), get_eff_w() - 2, m_lineheight),
				 -ms_darken_value);
		}

		Columns::size_type const nr_columns = m_columns.size();
		for (uint32_t i = 0, curx = 0; i < nr_columns; ++i) {
			const Column & column    = m_columns[i];
			uint32_t const curw      = column.width;
			Align alignment = mirror_alignment(column.alignment);

			const Image* entry_picture = er.get_picture(i);
			const std::string& entry_string = er.get_string(i);

			Point point(curx, y);
			int picw = 0;
			int pich = 0;

			if (entry_picture) {
				picw = entry_picture->width();
				pich = entry_picture->height();

				int draw_x = point.x;

				// We want a bit of margin
				int max_pic_height = lineheight - 3;

				if (pich > 0 && pich > max_pic_height) {
					// Scale image to fit lineheight
					double image_scale = static_cast<double>(max_pic_height) / pich;
					int blit_width = image_scale * picw;

					if (entry_string.empty()) {
						if (i == nr_columns - 1 && m_scrollbar->is_enabled()) {
							draw_x = point.x + (curw - blit_width - m_scrollbar->get_w()) / 2;
						} else {
							draw_x = point.x + (curw - blit_width) / 2;
						}
					}

<<<<<<< HEAD
					if (alignment & Align_Right) {
						draw_x += curw - blit_width;
					}

					dst.blitrect_scale(
								// Center align if text is empty
								Rect(draw_x,
									  point.y,
									  blit_width,
									  lineheight),
								entry_picture,
								Rect(0, 0, picw, pich),
								1.,
								BlendMode::UseAlpha);
=======
					// Temporary texture for the scaled image
					Texture* scaled_texture = new Texture(blit_width, max_pic_height);

					// Initialize the rectangle
					::fill_rect(Rect(0, 0, blit_width, max_pic_height),
									RGBAColor(255, 255, 255, 0), scaled_texture);

					// Create the scaled image
					::blit(Rect(0, 0, blit_width, max_pic_height),
							 *entry_picture,
							 Rect(0, 0, picw, pich),
							 1.,
							 BlendMode::UseAlpha,
							 scaled_texture);

					// This will now blit with any appropriate cropping
					dst.blit(Point(draw_x, point.y + 1), scaled_texture);

					// For text alignment below
>>>>>>> a5f24d9b
					picw = blit_width;
				} else {
					if (entry_string.empty()) {
						if (i == nr_columns - 1 && m_scrollbar->is_enabled()) {
							draw_x = point.x + (curw - picw - m_scrollbar->get_w()) / 2;
						} else {
							draw_x = point.x + (curw - picw) / 2;
						}
					} else if (alignment & Align_Right) {
						draw_x += curw - picw;
					}
					dst.blit(Point(draw_x, point.y + (lineheight - pich) / 2), entry_picture);
				}
				point.x += picw;
			}

			++picw; // A bit or margin between image and text

			if (entry_string.empty()) {
				curx += curw;
				continue;
			}
			const Image* entry_text_im = UI::g_fh1->render(as_uifont(entry_string, m_fontsize));

			if (alignment & Align_Right) {
				point.x += curw - 2 * picw;
			} else if (alignment & Align_HCenter) {
				point.x += (curw - picw) / 2;
			}

			// Add an offset for rightmost column when the scrollbar is shown.
			uint16_t text_width = entry_text_im->width();
			if (i == nr_columns - 1 && m_scrollbar->is_enabled()) {
				text_width = text_width + m_scrollbar->get_w();
			}
			UI::correct_for_align(alignment, text_width, entry_text_im->height(), &point);

			// Crop to column width while blitting
			if (((static_cast<int32_t>(curw) + picw) < text_width)) {
				// Fix positioning for BiDi languages.
				if (UI::g_fh1->fontset().is_rtl()) {
					point.x = alignment & Align_Right ? curx : curx + picw;
				}
				// We want this always on, e.g. for mixed language savegame filenames
				if (i18n::has_rtl_character(entry_string.c_str(), 20)) { // Restrict check for efficiency
					dst.blitrect(point,
									 entry_text_im,
									 Rect(text_width - curw + picw, 0, text_width, lineheight));
				}
				else {
					dst.blitrect(point, entry_text_im, Rect(0, 0, curw - picw, lineheight));
				}
			} else {
				dst.blitrect(point, entry_text_im, Rect(0, 0, curw - picw, lineheight));
			}
			curx += curw;
		}

		y += lineheight;
		++idx;
	}
}

/**
 * handle key presses
 */
bool Table<void *>::handle_key(bool down, SDL_Keysym code)
{
	if (down) {
		switch (code.sym) {
		case SDLK_UP:
		case SDLK_KP_8:
			move_selection(-1);
			return true;

		case SDLK_DOWN:
		case SDLK_KP_2:
			move_selection(1);
			return true;

		default:
			break; // not handled
		}
	}

	return UI::Panel::handle_key(down, code);
}


bool Table<void *>::handle_mousewheel(uint32_t which, int32_t x, int32_t y) {
	return m_scrollbar->handle_mousewheel(which, x, y);
}

/**
 * Handle mouse presses: select the appropriate entry
 */
bool Table<void *>::handle_mousepress
	(uint8_t const btn, int32_t x, int32_t const y)
{
	if (get_can_focus())
		focus();

	switch (btn) {
	case SDL_BUTTON_LEFT: {
		uint32_t const time = SDL_GetTicks();

		//  This hick hack is needed if any of the callback functions calls clear
		//  to forget the last clicked time.
		uint32_t const real_last_click_time = m_last_click_time;

		m_last_selection  = m_selection;
		m_last_click_time = time;

		uint32_t const row =
			(y + m_scrollpos - m_headerheight) / get_lineheight();
		if (row < m_entry_records.size()) {
			select(row);
			Columns::size_type const nr_cols = m_columns.size();
			for (uint8_t col = 0; col < nr_cols; ++col) {
				const Column & column = m_columns.at(col);
				x -= column.width;
				if (x <= 0) {
					if (column.is_checkbox_column) {
						play_click();
						m_entry_records.at(row)->toggle(col);
						update(0, 0, get_eff_w(), get_h());
					}
					break;
				}
			}
		}

		if //  check if doubleclicked
			(time - real_last_click_time < DOUBLE_CLICK_INTERVAL
			 &&
			 m_last_selection == m_selection
			 && m_selection != no_selection_index())
			double_clicked(m_selection);

		return true;
	}
	default:
		return false;
	}
}
bool Table<void *>::handle_mouserelease(const uint8_t btn, int32_t, int32_t)
{
	return btn == SDL_BUTTON_LEFT;
}

/**
 * move the currently selected entry up or down.
 * \param offset positive value move the selection down and
 *        negative values up.
 */
void Table<void *>::move_selection(const int32_t offset)
{
	if (!has_selection()) return;
	int32_t new_selection = m_selection + offset;

	if (new_selection < 0) new_selection = 0;
	else if (static_cast<uint32_t>(new_selection) > m_entry_records.size() - 1)
		new_selection = m_entry_records.size() - 1;

	select(static_cast<uint32_t>(new_selection));

	//scroll to newly selected entry
	if (m_scrollbar)
	{
		// Keep an unselected item above or below
		int32_t scroll_item = new_selection + offset;
		if (scroll_item < 0) scroll_item = 0;
		if (scroll_item > static_cast<int32_t>(m_entry_records.size())) {
			scroll_item = m_entry_records.size();
		}

		// Ensure scroll_item is visible
		if (static_cast<int32_t>(scroll_item * get_lineheight()) < m_scrollpos) {
			m_scrollbar->set_scrollpos(scroll_item * get_lineheight());
		} else if
			(static_cast<int32_t>((scroll_item + 1) * get_lineheight() - get_inner_h())
			 > m_scrollpos)
		{
			m_scrollbar->set_scrollpos((scroll_item + 1) * get_lineheight() - get_inner_h());
		}
	}
}

/**
 * Change the currently selected entry
 *
 * Args: i  the entry to select
 */
void Table<void *>::select(const uint32_t i)
{
	if (empty() || m_selection == i)
		return;

	m_selection = i;

	selected(m_selection);
	update(0, 0, get_eff_w(), get_h());
}

/**
 * Add a new entry to the table.
*/
Table<void *>::EntryRecord & Table<void *>::add
	(void * const entry, const bool do_select)
{
	EntryRecord & result = *new EntryRecord(entry);
	m_entry_records.push_back(&result);
	result.m_data.resize(m_columns.size());
	for (size_t i = 0; i < m_columns.size(); ++i)
		if (m_columns.at(i).is_checkbox_column) {
			result.m_data.at(i).d_picture =
				g_gr->images().get("pics/checkbox_empty.png");
		}

	m_scrollbar->set_steps
		(m_entry_records.size() * get_lineheight()
		 -
		 (get_h() - m_headerheight - 2));

	if (do_select) {
		select(m_entry_records.size() - 1);
		m_scrollbar->set_scrollpos(std::numeric_limits<int32_t>::max());
	}

	update(0, 0, get_eff_w(), get_h());
	return result;
}

/**
 * Scroll to the given position, in pixels.
*/
void Table<void *>::set_scrollpos(int32_t const i)
{
	m_scrollpos = i;

	update(0, 0, get_eff_w(), get_h());
}

/**
 * Remove the table entry at the given (zero-based) index.
 */
void Table<void *>::remove(const uint32_t i) {
	assert(i < m_entry_records.size());

	const EntryRecordVector::iterator it = m_entry_records.begin() + i;
	delete *it;
	m_entry_records.erase(it);
	if (m_selection == i)
		m_selection = no_selection_index();
	else if (m_selection > i && m_selection != no_selection_index())
		m_selection--;

	m_scrollbar->set_steps
		(m_entry_records.size() * get_lineheight()
		 -
		 (get_h() - m_headerheight - 2));
}

bool Table<void *>::sort_helper(uint32_t a, uint32_t b)
{
	if (m_sort_descending)
		return m_columns[m_sort_column].compare(b, a);
	else
		return m_columns[m_sort_column].compare(a, b);
}

/**
 * Sort the table alphabetically. Make sure that the current selection stays
 * valid (though it might scroll out of visibility).
 * Only the subarea [start,end) is sorted.
 * For example you might want to sort directories for themselves at the
 * top of list and files at the bottom.
 */
void Table<void *>::sort(const uint32_t Begin, uint32_t End)
{
	assert(m_columns.at(m_sort_column).btn);
	assert(m_sort_column < m_columns.size());

	if (End > size())
		End = size();

	std::vector<uint32_t> indices;
	std::vector<EntryRecord *> copy;

	indices.reserve(End - Begin);
	copy.reserve(End - Begin);
	for (uint32_t i = Begin; i < End; ++i) {
		indices.push_back(i);
		copy.push_back(m_entry_records[i]);
	}

	std::stable_sort
		(indices.begin(), indices.end(),
		 boost::bind(&Table<void *>::sort_helper, this, _1, _2));

	uint32_t newselection = m_selection;
	for (uint32_t i = Begin; i < End; ++i) {
		uint32_t from = indices[i - Begin];
		m_entry_records[i] = copy[from - Begin];
		if (m_selection == from)
			newselection = i;
	}
	m_selection = newselection;

	update();
}

/**
 * Default comparison for checkbox columns:
 * checked items come before unchecked ones.
 */
bool Table<void *>::default_compare_checkbox
	(uint32_t column, uint32_t a, uint32_t b)
{
	EntryRecord & ea = get_record(a);
	EntryRecord & eb = get_record(b);
	return ea.is_checked(column) && !eb.is_checked(column);
}

bool Table<void *>::default_compare_string
	(uint32_t column, uint32_t a, uint32_t b)
{
	EntryRecord & ea = get_record(a);
	EntryRecord & eb = get_record(b);
	return ea.get_string(column) < eb.get_string(column);
}

Table<void *>::EntryRecord::EntryRecord(void * const e)
	: m_entry(e), use_clr(false)
{}

void Table<void *>::EntryRecord::set_picture
	(uint8_t const col, const Image* pic, const std::string & str)
{
	assert(col < m_data.size());

	m_data.at(col).d_picture = pic;
	m_data.at(col).d_string  = str;
}
void Table<void *>::EntryRecord::set_string
	(uint8_t const col, const std::string & str)
{
	assert(col < m_data.size());

	m_data.at(col).d_picture = nullptr;
	m_data.at(col).d_string  = str;
}
const Image* Table<void *>::EntryRecord::get_picture(uint8_t const col) const
{
	assert(col < m_data.size());

	return m_data.at(col).d_picture;
}
const std::string & Table<void *>::EntryRecord::get_string
	(uint8_t const col) const
{
	assert(col < m_data.size());

	return m_data.at(col).d_string;
}

}<|MERGE_RESOLUTION|>--- conflicted
+++ resolved
@@ -315,22 +315,10 @@
 						}
 					}
 
-<<<<<<< HEAD
 					if (alignment & Align_Right) {
 						draw_x += curw - blit_width;
 					}
 
-					dst.blitrect_scale(
-								// Center align if text is empty
-								Rect(draw_x,
-									  point.y,
-									  blit_width,
-									  lineheight),
-								entry_picture,
-								Rect(0, 0, picw, pich),
-								1.,
-								BlendMode::UseAlpha);
-=======
 					// Temporary texture for the scaled image
 					Texture* scaled_texture = new Texture(blit_width, max_pic_height);
 
@@ -350,7 +338,6 @@
 					dst.blit(Point(draw_x, point.y + 1), scaled_texture);
 
 					// For text alignment below
->>>>>>> a5f24d9b
 					picw = blit_width;
 				} else {
 					if (entry_string.empty()) {
