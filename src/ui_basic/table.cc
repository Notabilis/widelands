/*
 * Copyright (C) 2002, 2006-2010 by the Widelands Development Team
 *
 * This program is free software; you can redistribute it and/or
 * modify it under the terms of the GNU General Public License
 * as published by the Free Software Foundation; either version 2
 * of the License, or (at your option) any later version.
 *
 * This program is distributed in the hope that it will be useful,
 * but WITHOUT ANY WARRANTY; without even the implied warranty of
 * MERCHANTABILITY or FITNESS FOR A PARTICULAR PURPOSE.  See the
 * GNU General Public License for more details.
 *
 * You should have received a copy of the GNU General Public License
 * along with this program; if not, write to the Free Software
 * Foundation, Inc., 675 Mass Ave, Cambridge, MA 02139, USA.
 *
 */

#include "table.h"

#include <boost/bind.hpp>

#include "font_handler.h"
#include "graphic/rendertarget.h"
#include "button.h"
#include "mouse_constants.h"
#include "scrollbar.h"
#include "wlapplication.h"

#include "container_iterate.h"

namespace UI {

/**
 * Args: parent  parent panel
 *       x       coordinates of the Table
 *       y
 *       w       dimensions, in pixels, of the Table
 *       h
*/
Table<void *>::Table
	(Panel * const parent,
	 int32_t x, int32_t y, uint32_t w, uint32_t h,
	 const bool descending)
:
	Panel             (parent, x, y, w, h),
	m_max_pic_width   (0),
	m_fontname        (UI_FONT_NAME),
	m_fontsize        (UI_FONT_SIZE_SMALL),
	m_headerheight    (15),
	m_lineheight      (g_fh->get_fontheight(m_fontname, m_fontsize)),
	m_scrollbar       (0),
	m_scrollpos       (0),
	m_selection       (no_selection_index()),
	m_last_click_time (-10000),
	m_last_selection  (no_selection_index()),
	m_sort_column     (0),
	m_sort_descending (descending),
	m_needredraw      (true)
{
	set_think(false);
}


/**
 * Free allocated resources
*/
Table<void *>::~Table()
{
	container_iterate_const(Entry_Record_vector, m_entry_records, i)
		delete *i.current;
}

/// Add a new column to this table.
void Table<void *>::add_column
	(uint32_t            const width,
	 std::string const &       title,
	 Align               const alignment,
	 bool                const is_checkbox_column)
{

	//  If there would be existing entries, they would not get the new column.
	assert(size() == 0);

	uint32_t complete_width = 0;
	container_iterate_const(Columns, m_columns, i)
		complete_width += i.current->width;

	{
		Column c;
		c.btn = 0;
		if (title.size()) {
			c.btn =
				new Callback_IDButton<Table, Columns::size_type>
					(this,
					 complete_width, 0, width, m_headerheight,
					 g_gr->get_picture(PicMod_UI, "pics/but3.png"),
					 &Table::header_button_clicked, *this, m_columns.size(),
					 title, "", true, false, m_fontname, m_fontsize);
		}
		c.width = width;
		c.alignment = alignment;
		c.is_checkbox_column = is_checkbox_column;

		if (is_checkbox_column) {
			c.compare = boost::bind(&Table<void*>::default_compare_checkbox, this, m_columns.size(), _1, _2);
		} else {
			c.compare = boost::bind(&Table<void*>::default_compare_string, this, m_columns.size(), _1, _2);
		}

		m_columns.push_back(c);
	}
	if (not m_scrollbar) {
		m_scrollbar =
			new Scrollbar
				(get_parent(),
				 get_x() + get_w() - 24, get_y() + m_headerheight,
				 24,                     get_h() - m_headerheight,
				 false);
		m_scrollbar->moved.set(this, &Table::set_scrollpos);
		m_scrollbar->set_steps(1);
		uint32_t const lineheight = g_fh->get_fontheight(m_fontname, m_fontsize);
		m_scrollbar->set_singlestepsize(lineheight);
		m_scrollbar->set_pagesize(get_h() - lineheight);
	}
	m_needredraw = true;
}

void Table<void *>::set_column_title
	(uint8_t const col, std::string const & title)
{
	assert(col < m_columns.size());
	Column & column = m_columns.at(col);
	if (not column.btn and title.size()) { //  no title before, but now
		uint32_t complete_width = 0;
		for (uint8_t i = 0; i < col; ++i)
			complete_width += m_columns.at(i).width;
		column.btn =
			new Callback_IDButton<Table, Columns::size_type>
				(this,
				 complete_width, 0, column.width, m_headerheight,
				 g_gr->get_picture(PicMod_UI, "pics/but3.png"),
				 &Table::header_button_clicked, *this, col,
				 title, "", true, false, m_fontname, m_fontsize);
	} else if (column.btn and title.empty()) { //  had title before, not now
		delete column.btn;
		column.btn = 0;
	} else
		column.btn->set_title(title);
	m_needredraw = true;
}

/**
 * Set a custom comparison function for sorting of the given column.
 */
void Table<void*>::set_column_compare(uint8_t col, const Table<void*>::CompareFn & fn)
{
	assert(col < m_columns.size());
	Column & column = m_columns.at(col);
	column.compare = fn;
}

void Table<void *>::Entry_Record::set_checked
	(uint8_t const col, bool const checked)
{
	_data & cell = m_data.at(col);

	cell.d_checked = checked;
	cell.d_picture =
		g_gr->get_picture
			(PicMod_UI,
			 checked ? "pics/checkbox_checked.png" : "pics/checkbox_empty.png");
}

void Table<void *>::Entry_Record::toggle(uint8_t const col)
{
	set_checked(col, !is_checked(col));
}


bool Table<void *>::Entry_Record::is_checked(uint8_t const col) const {
	_data const & cell = m_data.at(col);

	return cell.d_checked;
}

Table<void *>::Entry_Record * Table<void *>::find
	(const void * const entry) const
	throw ()
{
	container_iterate_const(Entry_Record_vector, m_entry_records, i)
		if ((*i.current)->entry() == entry)
			return *i.current;

	return 0;
}

/**
 * A header button has been clicked
 */
void Table<void *>::header_button_clicked(Columns::size_type const n) {
	assert(m_columns.at(n).btn);
	if (get_sort_colum() == n) {
		set_sort_descending(not get_sort_descending()); //  change sort direction
		sort();
		return;
	}

	set_sort_column(n);
	sort();
	return;
}

/**
 * Remove all entries from the table
*/
void Table<void *>::clear()
{
	container_iterate_const(Entry_Record_vector, m_entry_records, i)
		delete *i.current;
	m_entry_records.clear();

	if (m_scrollbar)
		m_scrollbar->set_steps(1);
	m_scrollpos = 0;
	m_selection = no_selection_index();
	m_last_click_time = -10000;
	m_last_selection = no_selection_index();
	m_needredraw = true;
}

/**
 * Redraw the table
*/
void Table<void *>::draw(RenderTarget & odst)
{
	if(!m_needredraw)
	{
		odst.blit(Point(0, 0), m_cache_pid);
		return;
	}

	m_cache_pid = g_gr->create_surface_a(odst.get_w(), odst.get_h());

	m_cache_pid->surface->fill_rect(Rect(Point(0, 0), get_w(), get_h()), RGBAColor(0, 0, 0, 80));

	SDL_SetAlpha(m_cache_pid->surface->get_sdl_surface(), SDL_SRCALPHA, 0);
	
	RenderTarget &dst = *(g_gr->get_surface_renderer(m_cache_pid));
  
	//  draw text lines
	int32_t lineheight = get_lineheight();
	uint32_t idx = m_scrollpos / lineheight;
	int32_t y = 1 + idx * lineheight - m_scrollpos + m_headerheight;

	//dst.brighten_rect(Rect(Point(0, 0), get_w(), get_h()), ms_darken_value);

	while (idx < m_entry_records.size()) {
		if (y >= static_cast<int32_t>(get_h()))
			break;

		const Entry_Record & er = *m_entry_records[idx];

		if (idx == m_selection) {
			assert(2 <= get_eff_w());
			dst.brighten_rect
				(Rect(Point(1, y), get_eff_w() - 2, m_lineheight),
				 -ms_darken_value);
		}

		const RGBColor col = er.use_clr ? er.clr : UI_FONT_CLR_FG;

		Columns::size_type const nr_columns = m_columns.size();
		for (uint32_t i = 0, curx = 0; i < nr_columns; ++i) {
			Column const & column    = m_columns[i];
			uint32_t const curw      = column.width;
			Align    const alignment = column.alignment;

			PictureID           const entry_picture = er.get_picture(i);
			std::string const &       entry_string  = er.get_string (i);
			uint32_t picw = 0;
			uint32_t pich = 0;
			uint32_t stringw = 0;
			uint32_t stringh = g_fh->get_fontheight(m_fontname, m_fontsize);
			if (entry_picture != g_gr->get_no_picture())
				g_gr->get_picture_size(entry_picture, picw, pich);
			Point point =
				Point(curx, y)
				+
				Point
					(alignment & Align_Right   ?  curw - (picw + stringw)  - 1 :
					 alignment & Align_HCenter ? (curw - (picw + stringw)) / 2 :
					 1,
					 0);
			if (entry_picture != g_gr->get_no_picture())
<<<<<<< HEAD
				dst.blit_a(point, entry_picture, false);
			else
				UI::g_fh->draw_string
					(dst,
					 m_fontname, m_fontsize,
					 col,
					 RGBColor(107, 87, 55),
					 point,
					 entry_string, alignment);
=======
				dst.blit
					(point + Point(0, (static_cast<int32_t>(lineheight) - static_cast<int32_t>(pich))/2),
					 entry_picture);

			UI::g_fh->draw_string
				(dst,
				 m_fontname, m_fontsize,
				 col,
				 RGBColor(107, 87, 55),
				 point + Point(picw, (static_cast<int32_t>(lineheight) - static_cast<int32_t>(stringh))/2),
				 entry_string, alignment);
>>>>>>> 8fd01c66

			curx += curw;
		}

		y += lineheight;
		++idx;
	}

	odst.blit(Point(0, 0), m_cache_pid);
	m_needredraw = false;
}

/**
 * Handle mouse presses: select the appropriate entry
 */
bool Table<void *>::handle_mousepress
	(Uint8 const btn, int32_t x, int32_t const y)
{
	if (get_can_focus())
		focus();

	switch (btn) {
	case SDL_BUTTON_WHEELDOWN:
	case SDL_BUTTON_WHEELUP:
		return m_scrollbar ? m_scrollbar->handle_mousepress(btn, 0, y) : false;
	case SDL_BUTTON_LEFT: {
		int32_t const time = WLApplication::get()->get_time();

		//  This hick hack is needed if any of the callback functions calls clear
		//  to forget the last clicked time.
		int32_t const real_last_click_time = m_last_click_time;

		m_last_selection  = m_selection;
		m_last_click_time = time;

		uint32_t const row =
			(y + m_scrollpos - m_headerheight) / get_lineheight();
		if (row < m_entry_records.size()) {
			select(row);
			Columns::size_type const nr_cols = m_columns.size();
			for (uint8_t col = 0; col < nr_cols; ++col) {
				Column const & column = m_columns.at(col);
				x -= column.width;
				if (x <= 0) {
					if (column.is_checkbox_column) {
						play_click();
						m_entry_records.at(row)->toggle(col);
					}
					break;
				}
			}
		}

		if //  check if doubleclicked
			(time - real_last_click_time < DOUBLE_CLICK_INTERVAL
			 and
			 m_last_selection == m_selection
			 and m_selection != no_selection_index())
			double_clicked.call(m_selection);

		return true;
	}
	default:
		return false;
	}
}
bool Table<void *>::handle_mouserelease(const Uint8 btn, int32_t, int32_t)
{
	return btn == SDL_BUTTON_LEFT;
}


/**
 * Change the currently selected entry
 *
 * Args: i  the entry to select
 */
void Table<void *>::select(const uint32_t i)
{
	if (m_selection == i)
		return;

	m_selection = i;

	selected.call(m_selection);
	m_needredraw = true;
	update(0, 0, get_eff_w(), get_h());
}

/**
 * Add a new entry to the table.
*/
Table<void *>::Entry_Record & Table<void *>::add
	(void * const entry, const bool do_select)
{
	int32_t entry_height = g_fh->get_fontheight(m_fontname, m_fontsize);
	if (entry_height > m_lineheight)
		m_lineheight = entry_height;

	Entry_Record & result = *new Entry_Record(entry);
	m_entry_records.push_back(&result);
	result.m_data.resize(m_columns.size());
	for
		(wl_index_range<Columns::size_type> i(0, m_columns.size());
		 i; ++i)
		if (m_columns.at(i.current).is_checkbox_column) {
			result.m_data.at(i.current).d_picture =
				g_gr->get_picture(PicMod_UI, "pics/checkbox_empty.png");
		}

	m_scrollbar->set_steps
		(m_entry_records.size() * get_lineheight()
		 -
		 (get_h() - m_headerheight - 2));

	if (do_select) {
		select(m_entry_records.size() - 1);
		m_scrollbar->set_scrollpos(std::numeric_limits<int32_t>::max());
	}
	m_needredraw = true;
	update(0, 0, get_eff_w(), get_h());
	return result;
}

/**
 * Scroll to the given position, in pixels.
*/
void Table<void *>::set_scrollpos(int32_t const i)
{
	if(m_scrollpos != i)
		m_needredraw = true;

	m_scrollpos = i;
	update(0, 0, get_eff_w(), get_h());
}

/**
 * Remove the table entry at the given (zero-based) index.
 */
void Table<void *>::remove(const uint32_t i) {
	assert(i < m_entry_records.size());

	const Entry_Record_vector::iterator it = m_entry_records.begin() + i;
	delete *it;
	m_entry_records.erase(it);
	if (m_selection == i)
		m_selection = no_selection_index();
	else if (m_selection > i && m_selection != no_selection_index())
		m_selection--;

	m_scrollbar->set_steps
		(m_entry_records.size() * get_lineheight()
		 -
		 (get_h() - m_headerheight - 2));
	m_needredraw = true;
}

bool Table<void*>::sort_helper(uint32_t a, uint32_t b)
{
	if (m_sort_descending)
		return m_columns[m_sort_column].compare(b, a);
	else
		return m_columns[m_sort_column].compare(a, b);
}

/**
 * Sort the table alphabetically. Make sure that the current selection stays
 * valid (though it might scroll out of visibility).
 * Only the subarea [start,end) is sorted.
 * For example you might want to sort directories for themselves at the
 * top of list and files at the bottom.
 */
void Table<void *>::sort(const uint32_t Begin, uint32_t End)
{
	assert(m_columns.at(m_sort_column).btn);
	assert(m_sort_column < m_columns.size());

	if (End > size())
		End = size();
<<<<<<< HEAD
	if (get_sort_descending())
		for (uint32_t i = Begin; i != End; ++i)
			for (uint32_t j = i; j != End; ++j) {
				Entry_Record * const eri = m_entry_records[i];
				Entry_Record * const erj = m_entry_records[j];
				if
					(eri->get_string(m_sort_column) > erj->get_string(m_sort_column))
				{
					if      (m_selection == i)
						m_selection = j;
					else if (m_selection == j)
						m_selection = i;
					m_entry_records[i] = erj;
					m_entry_records[j] = eri;
					m_needredraw = true;
				}
			}
	else
		for (uint32_t i = Begin; i != End; ++i)
			for (uint32_t j = i; j != End; ++j) {
				Entry_Record * const eri = m_entry_records[i];
				Entry_Record * const erj = m_entry_records[j];
				if
					(eri->get_string(m_sort_column) < erj->get_string(m_sort_column))
				{
					if      (m_selection == i)
						m_selection = j;
					else if (m_selection == j)
						m_selection = i;
					m_entry_records[i] = erj;
					m_entry_records[j] = eri;
					m_needredraw = true;
				}
			}
=======

	std::vector<uint32_t> indices;
	std::vector<Entry_Record *> copy;

	indices.reserve(End - Begin);
	copy.reserve(End - Begin);
	for(uint32_t i = Begin; i < End; ++i) {
		indices.push_back(i);
		copy.push_back(m_entry_records[i]);
	}

	std::stable_sort
		(indices.begin(), indices.end(),
		 boost::bind(&Table<void*>::sort_helper, this, _1, _2));

	uint32_t newselection = m_selection;
	for(uint32_t i = Begin; i < End; ++i) {
		uint32_t from = indices[i - Begin];
		m_entry_records[i] = copy[from - Begin];
		if (m_selection == from)
			newselection = i;
	}
	m_selection = newselection;

	update();
>>>>>>> 8fd01c66
}

/**
 * Default comparison for checkbox columns: checked items come before unchecked ones.
 */
bool Table<void*>::default_compare_checkbox(uint32_t column, uint32_t a, uint32_t b)
{
	Entry_Record & ea = get_record(a);
	Entry_Record & eb = get_record(b);
	return ea.is_checked(column) && !eb.is_checked(column);
}

bool Table<void*>::default_compare_string(uint32_t column, uint32_t a, uint32_t b)
{
	Entry_Record & ea = get_record(a);
	Entry_Record & eb = get_record(b);
	return ea.get_string(column) < eb.get_string(column);
}

Table<void *>::Entry_Record::Entry_Record(void * const e)
	: m_entry(e), use_clr(false)
{}

void Table<void *>::Entry_Record::set_picture
	(uint8_t const col, PictureID const picid, std::string const & str)
{
	assert(col < m_data.size());

	m_data.at(col).d_picture = picid;
	m_data.at(col).d_string  = str;
}
void Table<void *>::Entry_Record::set_string
	(uint8_t const col, std::string const & str)
{
	assert(col < m_data.size());

	m_data.at(col).d_picture = g_gr->get_no_picture();
	m_data.at(col).d_string  = str;
}
PictureID Table<void *>::Entry_Record::get_picture(uint8_t const col) const
{
	assert(col < m_data.size());

	return m_data.at(col).d_picture;
}
const std::string & Table<void *>::Entry_Record::get_string
	(uint8_t const col) const
{
	assert(col < m_data.size());

	return m_data.at(col).d_string;
}

}<|MERGE_RESOLUTION|>--- conflicted
+++ resolved
@@ -56,8 +56,7 @@
 	m_last_click_time (-10000),
 	m_last_selection  (no_selection_index()),
 	m_sort_column     (0),
-	m_sort_descending (descending),
-	m_needredraw      (true)
+	m_sort_descending (descending)
 {
 	set_think(false);
 }
@@ -124,7 +123,6 @@
 		m_scrollbar->set_singlestepsize(lineheight);
 		m_scrollbar->set_pagesize(get_h() - lineheight);
 	}
-	m_needredraw = true;
 }
 
 void Table<void *>::set_column_title
@@ -148,7 +146,6 @@
 		column.btn = 0;
 	} else
 		column.btn->set_title(title);
-	m_needredraw = true;
 }
 
 /**
@@ -227,38 +224,23 @@
 	m_selection = no_selection_index();
 	m_last_click_time = -10000;
 	m_last_selection = no_selection_index();
-	m_needredraw = true;
 }
 
 /**
  * Redraw the table
 */
-void Table<void *>::draw(RenderTarget & odst)
-{
-	if(!m_needredraw)
-	{
-		odst.blit(Point(0, 0), m_cache_pid);
-		return;
-	}
-
-	m_cache_pid = g_gr->create_surface_a(odst.get_w(), odst.get_h());
-
-	m_cache_pid->surface->fill_rect(Rect(Point(0, 0), get_w(), get_h()), RGBAColor(0, 0, 0, 80));
-
-	SDL_SetAlpha(m_cache_pid->surface->get_sdl_surface(), SDL_SRCALPHA, 0);
-	
-	RenderTarget &dst = *(g_gr->get_surface_renderer(m_cache_pid));
-  
+void Table<void *>::draw(RenderTarget & dst)
+{
 	//  draw text lines
 	int32_t lineheight = get_lineheight();
 	uint32_t idx = m_scrollpos / lineheight;
 	int32_t y = 1 + idx * lineheight - m_scrollpos + m_headerheight;
 
-	//dst.brighten_rect(Rect(Point(0, 0), get_w(), get_h()), ms_darken_value);
+	dst.brighten_rect(Rect(Point(0, 0), get_w(), get_h()), ms_darken_value);
 
 	while (idx < m_entry_records.size()) {
 		if (y >= static_cast<int32_t>(get_h()))
-			break;
+			return;
 
 		const Entry_Record & er = *m_entry_records[idx];
 
@@ -294,17 +276,6 @@
 					 1,
 					 0);
 			if (entry_picture != g_gr->get_no_picture())
-<<<<<<< HEAD
-				dst.blit_a(point, entry_picture, false);
-			else
-				UI::g_fh->draw_string
-					(dst,
-					 m_fontname, m_fontsize,
-					 col,
-					 RGBColor(107, 87, 55),
-					 point,
-					 entry_string, alignment);
-=======
 				dst.blit
 					(point + Point(0, (static_cast<int32_t>(lineheight) - static_cast<int32_t>(pich))/2),
 					 entry_picture);
@@ -316,7 +287,6 @@
 				 RGBColor(107, 87, 55),
 				 point + Point(picw, (static_cast<int32_t>(lineheight) - static_cast<int32_t>(stringh))/2),
 				 entry_string, alignment);
->>>>>>> 8fd01c66
 
 			curx += curw;
 		}
@@ -324,9 +294,6 @@
 		y += lineheight;
 		++idx;
 	}
-
-	odst.blit(Point(0, 0), m_cache_pid);
-	m_needredraw = false;
 }
 
 /**
@@ -388,7 +355,6 @@
 	return btn == SDL_BUTTON_LEFT;
 }
 
-
 /**
  * Change the currently selected entry
  *
@@ -402,7 +368,6 @@
 	m_selection = i;
 
 	selected.call(m_selection);
-	m_needredraw = true;
 	update(0, 0, get_eff_w(), get_h());
 }
 
@@ -436,7 +401,7 @@
 		select(m_entry_records.size() - 1);
 		m_scrollbar->set_scrollpos(std::numeric_limits<int32_t>::max());
 	}
-	m_needredraw = true;
+
 	update(0, 0, get_eff_w(), get_h());
 	return result;
 }
@@ -446,10 +411,8 @@
 */
 void Table<void *>::set_scrollpos(int32_t const i)
 {
-	if(m_scrollpos != i)
-		m_needredraw = true;
-
 	m_scrollpos = i;
+
 	update(0, 0, get_eff_w(), get_h());
 }
 
@@ -471,7 +434,6 @@
 		(m_entry_records.size() * get_lineheight()
 		 -
 		 (get_h() - m_headerheight - 2));
-	m_needredraw = true;
 }
 
 bool Table<void*>::sort_helper(uint32_t a, uint32_t b)
@@ -496,42 +458,6 @@
 
 	if (End > size())
 		End = size();
-<<<<<<< HEAD
-	if (get_sort_descending())
-		for (uint32_t i = Begin; i != End; ++i)
-			for (uint32_t j = i; j != End; ++j) {
-				Entry_Record * const eri = m_entry_records[i];
-				Entry_Record * const erj = m_entry_records[j];
-				if
-					(eri->get_string(m_sort_column) > erj->get_string(m_sort_column))
-				{
-					if      (m_selection == i)
-						m_selection = j;
-					else if (m_selection == j)
-						m_selection = i;
-					m_entry_records[i] = erj;
-					m_entry_records[j] = eri;
-					m_needredraw = true;
-				}
-			}
-	else
-		for (uint32_t i = Begin; i != End; ++i)
-			for (uint32_t j = i; j != End; ++j) {
-				Entry_Record * const eri = m_entry_records[i];
-				Entry_Record * const erj = m_entry_records[j];
-				if
-					(eri->get_string(m_sort_column) < erj->get_string(m_sort_column))
-				{
-					if      (m_selection == i)
-						m_selection = j;
-					else if (m_selection == j)
-						m_selection = i;
-					m_entry_records[i] = erj;
-					m_entry_records[j] = eri;
-					m_needredraw = true;
-				}
-			}
-=======
 
 	std::vector<uint32_t> indices;
 	std::vector<Entry_Record *> copy;
@@ -557,7 +483,6 @@
 	m_selection = newselection;
 
 	update();
->>>>>>> 8fd01c66
 }
 
 /**
