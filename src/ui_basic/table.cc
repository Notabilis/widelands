--- conflicted
+++ resolved
@@ -53,17 +53,9 @@
                     const bool descending)
    : Panel(parent, x, y, w, h),
      total_width_(0),
-<<<<<<< HEAD
 	  headerheight_(text_height() + 4),
 	  lineheight_(text_height()),
-=======
-     headerheight_(
-        UI::g_fh1->render(as_uifont(UI::g_fh1->fontset()->representative_character()))->height() +
-        4),
-     lineheight_(
-        UI::g_fh1->render(as_uifont(UI::g_fh1->fontset()->representative_character()))->height()),
      button_background_(button_background),
->>>>>>> d47e6904
      scrollbar_(nullptr),
      scrollbar_filler_button_(
         new Button(this, "", 0, 0, Scrollbar::kSize, headerheight_, button_background, "")),
