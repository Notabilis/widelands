--- conflicted
+++ resolved
@@ -72,14 +72,8 @@
 	set_thinks(false);
 	set_can_focus(true);
 	scrollbar_filler_button_->set_visible(false);
-<<<<<<< HEAD
-	scrollbar_ =
-		new Scrollbar(get_parent(), UI::g_fh1->fontset()->is_rtl() ? get_x() : get_x() + get_w() - Scrollbar::kSize, get_y() + headerheight_,
-	                 Scrollbar::kSize, get_h() - headerheight_, button_background);
-=======
-	scrollbar_ = new Scrollbar(this, get_w() - Scrollbar::kSize, headerheight_, Scrollbar::kSize,
+	scrollbar_ = new Scrollbar(this, 0, headerheight_, Scrollbar::kSize,
 	                           get_h() - headerheight_, button_background);
->>>>>>> 500bfe2a
 	scrollbar_->moved.connect(boost::bind(&Table::set_scrollpos, this, _1));
 	scrollbar_->set_steps(1);
 	scrollbar_->set_singlestepsize(lineheight_);
@@ -564,7 +558,6 @@
 	}
 
 	// Position and update the scrollbar
-	scrollbar_->set_pos(Vector2i(get_w() - Scrollbar::kSize, headerheight_));
 	scrollbar_->set_size(scrollbar_->get_w(), get_h() - headerheight_);
 	scrollbar_->set_pagesize(get_h() - 2 * get_lineheight() - headerheight_);
 	scrollbar_->set_steps(entry_records_.size() * get_lineheight() - (get_h() - headerheight_ - 2));
@@ -604,6 +597,7 @@
 			}
 
 			if (scrollbar_->is_enabled()) {
+				// NOCOM fix for RTL. Table column positioning is also broken for RTL.
 				const UI::Button* last_column_btn = columns_.back().btn;
 				scrollbar_filler_button_->set_pos(
 				   Vector2i(last_column_btn->get_x() + last_column_btn->get_w(), 0));
@@ -622,7 +616,7 @@
 		}
 	}
 
-	scrollbar_->set_pos(Vector2i(UI::g_fh1->fontset()->is_rtl() ? get_x() : get_x() + get_w() - Scrollbar::kSize, scrollbar_->get_y()));
+	scrollbar_->set_pos(Vector2i(UI::g_fh1->fontset()->is_rtl() ? 0 : get_w() - Scrollbar::kSize, scrollbar_->get_y()));
 }
 
 /**
