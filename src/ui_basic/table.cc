--- conflicted
+++ resolved
@@ -246,7 +246,7 @@
 				picw = entry_picture->width();
 				const int pich = entry_picture->height();
 
-				float draw_x = point.x;
+				int draw_x = point.x;
 
 				// We want a bit of margin
 				int max_pic_height = lineheight - 3;
@@ -260,7 +260,7 @@
 						if (i == nr_columns - 1 && scrollbar_->is_enabled()) {
 							draw_x = point.x + (curw - blit_width - scrollbar_->get_w()) / 2.f;
 						} else {
-							draw_x = point.x + (curw - blit_width) / 2.f;
+							draw_x = point.x + (curw - blit_width) / 2;
 						}
 					}
 
@@ -269,7 +269,7 @@
 					}
 
 					// Create the scaled image
-					dst.blitrect_scale(Rectf(draw_x, point.y + 1.f, blit_width, max_pic_height),
+					dst.blitrect_scale(Rectf(draw_x, point.y + 1, blit_width, max_pic_height),
 					                   entry_picture, Recti(0, 0, picw, pich), 1., BlendMode::UseAlpha);
 
 					// For text alignment below
@@ -279,12 +279,12 @@
 						if (i == nr_columns - 1 && scrollbar_->is_enabled()) {
 							draw_x = point.x + (curw - picw - scrollbar_->get_w()) / 2.f;
 						} else {
-							draw_x = point.x + (curw - picw) / 2.f;
+							draw_x = point.x + (curw - picw) / 2;
 						}
 					} else if (alignment == UI::Align::kRight) {
 						draw_x += curw - picw;
 					}
-					dst.blit(Vector2f(draw_x, point.y + (lineheight - pich) / 2.f), entry_picture);
+					dst.blit(Vector2f(draw_x, point.y + (lineheight - pich) / 2), entry_picture);
 				}
 				point.x += picw;
 			}
@@ -313,11 +313,7 @@
 			if (i == nr_columns - 1 && scrollbar_->is_enabled()) {
 				text_width = text_width + scrollbar_->get_w();
 			}
-<<<<<<< HEAD
-			UI::correct_for_align(alignment, text_width, rendered_text->height(), &point);
-=======
 			UI::correct_for_align(alignment, text_width, &point);
->>>>>>> 53535db7
 
 			// Crop to column width while blitting
 			if ((curw + picw) < text_width) {
