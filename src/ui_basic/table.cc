--- conflicted
+++ resolved
@@ -61,7 +61,7 @@
      button_background_(button_background),
      scrollbar_(nullptr),
      scrollbar_filler_button_(new Button(
-        this, "", 0, 0, Scrollbar::kSize, headerheight_, button_background, "", "", false)),
+		  this, "", 0, 0, Scrollbar::kSize, headerheight_, button_background, "")),
      scrollpos_(0),
      selection_(no_selection_index()),
      last_click_time_(-10000),
@@ -79,6 +79,7 @@
 	scrollbar_->set_steps(1);
 	scrollbar_->set_singlestepsize(lineheight_);
 	scrollbar_->set_pagesize(get_h() - lineheight_);
+	scrollbar_filler_button_->set_enabled(false);
 }
 
 /**
@@ -115,13 +116,8 @@
 		Column c;
 		// All columns have a title button that is clickable for sorting.
 		// The title text can be empty.
-<<<<<<< HEAD
 		c.btn = new Button(this, title, complete_width, 0, width, headerheight_, button_background_,
-		                   title, tooltip_string, true, false);
-=======
-		c.btn = new Button(this, title, complete_width, 0, width, headerheight_,
-		                   g_gr->images().get("images/ui_basic/but3.png"), title, tooltip_string);
->>>>>>> eb39eb0c
+								 title, tooltip_string);
 		c.btn->sigclicked.connect(
 		   boost::bind(&Table::header_button_clicked, boost::ref(*this), columns_.size()));
 		c.width = width;
@@ -560,13 +556,13 @@
 			column.btn->set_size(column.width, column.btn->get_h());
 			int offset = 0;
 			for (const auto& col : columns_) {
-				col.btn->set_pos(Point(offset, col.btn->get_y()));
+				col.btn->set_pos(Vector2i(offset, col.btn->get_y()));
 				offset = col.btn->get_x() + col.btn->get_w();
 			}
 			if (scrollbar_->is_enabled()) {
 				const UI::Button* last_column_btn = columns_.back().btn;
 				scrollbar_filler_button_->set_pos(
-				   Point(last_column_btn->get_x() + last_column_btn->get_w(), 0));
+					Vector2i(last_column_btn->get_x() + last_column_btn->get_w(), 0));
 				scrollbar_filler_button_->set_visible(true);
 			} else {
 				scrollbar_filler_button_->set_visible(false);
