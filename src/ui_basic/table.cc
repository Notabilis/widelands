--- conflicted
+++ resolved
@@ -105,14 +105,6 @@
 	//  If there would be existing entries, they would not get the new column.
 	assert(size() == 0);
 
-<<<<<<< HEAD
-=======
-	int complete_width = 0;
-	for (const Column& col : columns_) {
-		complete_width += col.width;
-	}
-
->>>>>>> 53535db7
 	total_width_ += width;
 	set_desired_size(total_width_, get_h());
 
@@ -283,15 +275,8 @@
 						} else {
 							draw_x = point.x + (curw - blit_width) / 2.f;
 						}
-<<<<<<< HEAD
-					} else if (static_cast<int>(alignment & UI::Align::kRight)) {
+					} else if (alignment == UI::Align::kRight) {
 						draw_x = point.x + curw - blit_width - 1;
-=======
-					}
-
-					if (alignment == UI::Align::kRight) {
-						draw_x += curw - blit_width;
->>>>>>> 53535db7
 					}
 
 					// Create the scaled image
@@ -308,13 +293,8 @@
 						} else {
 							draw_x = point.x + (curw - picw) / 2.f;
 						}
-<<<<<<< HEAD
-					} else if (static_cast<int>(alignment & UI::Align::kRight)) {
+					} else if (alignment == UI::Align::kRight) {
 						draw_x = point.x + curw - picw - 1;
-=======
-					} else if (alignment == UI::Align::kRight) {
-						draw_x += curw - picw;
->>>>>>> 53535db7
 					}
 					dst.blit(Vector2f(draw_x, point.y + (lineheight - pich) / 2.f), entry_picture);
 				}
@@ -329,17 +309,13 @@
 			}
 			const Image* entry_text_im = UI::g_fh1->render(as_uifont(richtext_escape(entry_string)));
 
-<<<<<<< HEAD
 			point.x += scrollbar_offset;
 
-			if (static_cast<int>(alignment & UI::Align::kRight)) {
-=======
 			switch (alignment) {
 			case UI::Align::kCenter:
 				point.x += (curw - picw) / 2;
 				break;
 			case UI::Align::kRight:
->>>>>>> 53535db7
 				point.x += curw - 2 * picw;
 				break;
 			case UI::Align::kLeft:
