--- conflicted
+++ resolved
@@ -597,11 +597,7 @@
 	slider.set_pos(Point(w / (2 * labels.size()) - slider.cursor_size_ / 2, 0));
 	slider.set_size
 		(w - (w / labels.size()) + slider.cursor_size_,
-<<<<<<< HEAD
-		 h - UI::g_fh1->render(as_uifont(UI::g_fh1->fontset()->representative_character()))->height() - 2);
-=======
-		 h - UI::g_fh1->render(as_uifont("."))->height() + 2);
->>>>>>> ad699ca3
+		 h - UI::g_fh1->render(as_uifont(UI::g_fh1->fontset()->representative_character()))->height() + 2);
 	Panel::layout();
 }
 
