/*
 * Copyright (C) 2002-2017 by the Widelands Development Team
 *
 * This program is free software; you can redistribute it and/or
 * modify it under the terms of the GNU General Public License
 * as published by the Free Software Foundation; either version 2
 * of the License, or (at your option) any later version.
 *
 * This program is distributed in the hope that it will be useful,
 * but WITHOUT ANY WARRANTY; without even the implied warranty of
 * MERCHANTABILITY or FITNESS FOR A PARTICULAR PURPOSE.  See the
 * GNU General Public License for more details.
 *
 * You should have received a copy of the GNU General Public License
 * along with this program; if not, write to the Free Software
 * Foundation, Inc., 51 Franklin Street, Fifth Floor, Boston, MA  02110-1301, USA.
 *
 */

#include "ui_basic/textarea.h"

#include "graphic/font_handler1.h"
#include "graphic/rendertarget.h"

namespace UI {

Textarea::Textarea(Panel* parent, int32_t x, int32_t y, const std::string& text, Align align)
   : Panel(parent, x, y, 0, 0), layoutmode_(AutoMove), align_(align) {
	init();
	set_text(text);
}

Textarea::Textarea(Panel* parent, int32_t x, int32_t y, uint32_t w, uint32_t h, Align align)
   : Panel(parent, x, y, w, h), layoutmode_(AutoMove), align_(align) {
	init();
}

Textarea::Textarea(Panel* parent,
                   int32_t x,
                   int32_t y,
                   uint32_t w,
                   uint32_t h,
                   const std::string& text,
                   Align align)
   : Panel(parent, x, y, w, h), layoutmode_(AutoMove), align_(align) {
	init();
	set_text(text);
}

Textarea::Textarea(Panel* parent, const std::string& text, Align align)
   : Panel(parent, 0, 0, 0, 0), layoutmode_(Layouted), align_(align) {
	init();
	set_text(text);
}

/**
 * Initialization tasks that are common to all constructors.
 */
void Textarea::init() {
	fixed_width_ = 0;
	set_handle_mouse(false);
	set_thinks(false);
	color_ = UI_FONT_CLR_FG;
	fontsize_ = UI_FONT_SIZE_SMALL;
	update();
}

void Textarea::set_color(RGBColor color) {
	if (color_ != color) {
		color_ = color;
		update();
	}
}

void Textarea::set_fontsize(int fontsize) {
	if (fontsize_ != fontsize) {
		fontsize_ = fontsize;
		update();
	}
}

void Textarea::update() {
	if (layoutmode_ == AutoMove) {
		collapse();  // collapse() implicitly updates the size and position
	}
	rendered_text_ = autofit_ui_text(text_, fixed_width_, color_, fontsize_);

	if (layoutmode_ == AutoMove) {
		expand();
	} else if (layoutmode_ == Layouted) {
		update_desired_size();
	}
}

/**
 * Set the text of the Textarea. Size (or desired size) is automatically
 * adjusted depending on the Textarea mode.
 */
void Textarea::set_text(const std::string& text) {
	if (text_ != text) {
		text_ = text;
		update();
	}
}

const std::string& Textarea::get_text() {
	return text_;
}

/**
 * Set the fixed width. The Textarea will still collapse, but then restore this width when expand()
 * is called.
 * If this is set, text will also autoshrink to fit the width.
 */
void Textarea::set_fixed_width(int w) {
	if (fixed_width_ != w) {
		fixed_width_ = w;
		update();
	}
}

/**
 * Redraw the Textarea
 */
void Textarea::draw(RenderTarget& dst) {
	if (!text_.empty()) {
		// Blit on pixel boundary (not float), so that the text is blitted pixel perfect.
		Vector2i anchor(static_cast<int>(align_ & UI::Align::kHCenter) ?
		                   get_w() / 2 :
		                   static_cast<int>(align_ & UI::Align::kRight) ? get_w() : 0,
		                static_cast<int>(align_ & UI::Align::kVCenter) ?
		                   get_h() / 2 :
		                   static_cast<int>(align_ & UI::Align::kBottom) ? get_h() : 0);
		draw_text(dst, anchor, rendered_text_, align_);
	}
}

/**
 * Reduce the Textarea to size 0x0 without messing up the alignment
 */
void Textarea::collapse() {
	int32_t x = get_x();
	int32_t y = get_y();
	int32_t w = get_w();
	int32_t h = get_h();

	if (static_cast<int>(align_ & UI::Align::kHCenter))
		x += w >> 1;
	else if (static_cast<int>(align_ & UI::Align::kRight))
		x += w;

	if (static_cast<int>(align_ & UI::Align::kVCenter))
		y += h >> 1;
	else if (static_cast<int>(align_ & UI::Align::kBottom))
		y += h;

	set_pos(Vector2i(x, y));
	set_size(0, 0);
}

/**
 * Expand the size of the Textarea until it fits the size of the text
 */
void Textarea::expand() {
	int32_t x = get_x();
	int32_t y = get_y();

	update_desired_size();
	int w, h;
	get_desired_size(&w, &h);

	if (static_cast<int>(align_ & UI::Align::kHCenter))
		x -= w >> 1;
	else if (static_cast<int>(align_ & UI::Align::kRight))
		x -= w;

	if (static_cast<int>(align_ & UI::Align::kVCenter))
		y -= h >> 1;
	else if (static_cast<int>(align_ & UI::Align::kBottom))
		y -= h;

	set_pos(Vector2i(x, y));
	set_size(w, h);
}

/**
 * Recompute the desired size based on the size of the text.
 */
void Textarea::update_desired_size() {
	uint32_t w = 0;
	uint16_t h = 0;

	if (rendered_text_) {
		w = fixed_width_ > 0 ? fixed_width_ : rendered_text_->width();
		h = rendered_text_->height();
		// We want empty textareas to have height
		if (text_.empty()) {
<<<<<<< HEAD
			h = text_height(fontsize_);
=======
			h = UI::g_fh1->render(
			                as_uifont(UI::g_fh1->fontset()->representative_character(), fontsize_))
			       ->height();
>>>>>>> d47e6904
		}
	}
	set_desired_size(w, h);
}
}<|MERGE_RESOLUTION|>--- conflicted
+++ resolved
@@ -195,13 +195,7 @@
 		h = rendered_text_->height();
 		// We want empty textareas to have height
 		if (text_.empty()) {
-<<<<<<< HEAD
 			h = text_height(fontsize_);
-=======
-			h = UI::g_fh1->render(
-			                as_uifont(UI::g_fh1->fontset()->representative_character(), fontsize_))
-			       ->height();
->>>>>>> d47e6904
 		}
 	}
 	set_desired_size(w, h);
