/*
 * Copyright (C) 2016-2017 by the Widelands Development Team
 *
 * This program is free software; you can redistribute it and/or
 * modify it under the terms of the GNU General Public License
 * as published by the Free Software Foundation; either version 2
 * of the License, or (at your option) any later version.
 *
 * This program is distributed in the hope that it will be useful,
 * but WITHOUT ANY WARRANTY; without even the implied warranty of
 * MERCHANTABILITY or FITNESS FOR A PARTICULAR PURPOSE.  See the
 * GNU General Public License for more details.
 *
 * You should have received a copy of the GNU General Public License
 * along with this program; if not, write to the Free Software
 * Foundation, Inc., 51 Franklin Street, Fifth Floor, Boston, MA  02110-1301, USA.
 *
 */

#include "ui_basic/dropdown.h"

#include <algorithm>

#include <boost/format.hpp>

#include "base/i18n.h"
#include "base/macros.h"
#include "graphic/align.h"
#include "graphic/font_handler1.h"
#include "graphic/rendertarget.h"
#include "ui_basic/mouse_constants.h"
#include "ui_basic/tabpanel.h"

namespace {

<<<<<<< HEAD
int base_height() {
	return std::max(24, text_height() + 2);
=======
int base_height(int button_dimension) {
	return std::max(
	   button_dimension,
	   UI::g_fh1->render(as_uifont(UI::g_fh1->fontset()->representative_character()))->height() + 2);
>>>>>>> 53535db7
}

}  // namespace

namespace UI {

BaseDropdown::BaseDropdown(UI::Panel* parent,
                           int32_t x,
                           int32_t y,
                           uint32_t w,
                           uint32_t h,
                           int button_dimension,
                           const std::string& label,
                           const DropdownType type,
                           const Image* background,
                           const Image* button_background)
   : UI::Panel(parent,
               x,
               y,
               type == DropdownType::kTextual ? w : button_dimension,
               // Height only to fit the button, so we can use this in Box layout.
               base_height(button_dimension)),
     max_list_height_(h - 2 * get_h()),
     list_width_(w),
     button_dimension_(button_dimension),
     mouse_tolerance_(50),
     button_box_(this, 0, 0, UI::Box::Horizontal, w, h),
     push_button_(type == DropdownType::kTextual ?
                     new UI::Button(&button_box_,
                                    "dropdown_select",
                                    0,
                                    0,
                                    button_dimension,
                                    get_h(),
                                    button_background,
                                    g_gr->images().get("images/ui_basic/scrollbar_down.png"),
                                    pgettext("dropdown", "Select Item")) :
                     nullptr),
     display_button_(&button_box_,
                     "dropdown_label",
                     0,
                     0,
                     type == DropdownType::kTextual ? w - button_dimension : button_dimension,
                     get_h(),
                     background,
                     label),
     label_(label),
     type_(type),
     is_enabled_(true) {
	assert(max_list_height_ > 0);
	// Hook into highest parent that we can get so that we can drop down outside the panel.
	// Positioning breaks down with TabPanels, so we exclude them.
	while (parent->get_parent() && !is_a(UI::TabPanel, parent->get_parent())) {
		parent = parent->get_parent();
	}
	list_ = new UI::Listselect<uintptr_t>(
	   parent, 0, 0, w, 0, button_background, ListselectLayout::kDropdown);

	list_->set_visible(false);
	list_->set_background(background);

	button_box_.add(&display_button_);
	display_button_.sigclicked.connect(boost::bind(&BaseDropdown::toggle_list, this));
	if (push_button_ != nullptr) {
		display_button_.set_perm_pressed(true);
		button_box_.add(push_button_);
		push_button_->sigclicked.connect(boost::bind(&BaseDropdown::toggle_list, this));
	}
	button_box_.set_size(w, get_h());
	list_->clicked.connect(boost::bind(&BaseDropdown::set_value, this));
	list_->clicked.connect(boost::bind(&BaseDropdown::toggle_list, this));
	set_can_focus(true);
	set_value();
	layout();
}

BaseDropdown::~BaseDropdown() {
	// Listselect is already taking care of the cleanup,
	// so no call to clear() needed here.
}

void BaseDropdown::set_height(int height) {
	max_list_height_ = height - base_height(button_dimension_);
	layout();
}

void BaseDropdown::layout() {
	const int base_h = base_height(button_dimension_);
	const int w = type_ == DropdownType::kTextual ? get_w() : button_dimension_;
	button_box_.set_size(w, base_h);
	display_button_.set_desired_size(
	   type_ == DropdownType::kTextual ? w - button_dimension_ : w, base_h);
	int new_list_height =
	   std::min(static_cast<int>(list_->size()) * list_->get_lineheight(), max_list_height_);
	list_->set_size(type_ == DropdownType::kTextual ? w : list_width_, new_list_height);
	set_desired_size(w, base_h);

	// Update list position. The list is hooked into the highest parent that we can get so that we
	// can drop down outside the panel. Positioning breaks down with TabPanels, so we exclude them.
	UI::Panel* parent = get_parent();
	int new_list_y = get_y() + get_h() + parent->get_y();
	int new_list_x = get_x() + parent->get_x();
	while (parent->get_parent() && !is_a(UI::TabPanel, parent->get_parent())) {
		parent = parent->get_parent();
		new_list_y += parent->get_y();
		new_list_x += parent->get_x();
	}
	list_->set_pos(Vector2i(new_list_x, new_list_y));
}

void BaseDropdown::add(const std::string& name,
                       const uint32_t value,
                       const Image* pic,
                       const bool select_this,
                       const std::string& tooltip_text) {
	assert(pic != nullptr || type_ != DropdownType::kPictorial);
	list_->add(name, value, pic, select_this, tooltip_text);
	if (select_this) {
		set_value();
	}
	layout();
}

bool BaseDropdown::has_selection() const {
	return list_->has_selection();
}

uint32_t BaseDropdown::get_selected() const {
	return list_->get_selected();
}

void BaseDropdown::select(uint32_t entry) {
	assert(entry < list_->size());
	list_->select(entry);
	current_selection_ = list_->selection_index();
	update();
}

void BaseDropdown::set_label(const std::string& text) {
	label_ = text;
	if (type_ == DropdownType::kTextual) {
		display_button_.set_title(label_);
	}
}

void BaseDropdown::set_tooltip(const std::string& text) {
	tooltip_ = text;
	display_button_.set_tooltip(tooltip_);
}

void BaseDropdown::set_enabled(bool on) {
	is_enabled_ = on;
	set_can_focus(on);
	if (push_button_ != nullptr) {
		push_button_->set_enabled(on);
		push_button_->set_tooltip(on ? pgettext("dropdown", "Select Item") : "");
	}
	display_button_.set_enabled(on);
	list_->set_visible(false);
}

void BaseDropdown::set_disable_style(UI::ButtonDisableStyle disable_style) {
	display_button_.set_disable_style(disable_style);
}

bool BaseDropdown::is_expanded() const {
	return list_->is_visible();
}

void BaseDropdown::set_pos(Vector2i point) {
	UI::Panel::set_pos(point);
	list_->set_pos(Vector2i(point.x, point.y + get_h()));
}

void BaseDropdown::clear() {
	list_->clear();
	current_selection_ = list_->selection_index();
	list_->set_size(list_->get_w(), 0);
	list_->set_visible(false);
	set_layout_toplevel(false);
}

void BaseDropdown::think() {
	if (list_->is_visible()) {
		// Autocollapse with a bit of tolerance for the mouse movement to make it less fiddly.
		if (!(has_focus() || list_->has_focus()) || is_mouse_away()) {
			toggle_list();
		}
	}
}

uint32_t BaseDropdown::size() const {
	return list_->size();
}

void BaseDropdown::update() {
	const std::string name = list_->has_selection() ?
	                            list_->get_selected_name() :
	                            /** TRANSLATORS: Selection in Dropdown menus. */
	                            pgettext("dropdown", "Not Selected");

	if (type_ == DropdownType::kTextual) {
		if (label_.empty()) {
			display_button_.set_title(name);
		} else {
			/** TRANSLATORS: Label: Value. */
			display_button_.set_title((boost::format(_("%1%: %2%")) % label_ % (name)).str());
		}
		display_button_.set_tooltip(list_->has_selection() ? list_->get_selected_tooltip() :
		                                                     tooltip_);
	} else {
		display_button_.set_pic(list_->has_selection() ?
		                           list_->get_selected_image() :
		                           g_gr->images().get("images/ui_basic/different.png"));
		display_button_.set_tooltip((boost::format(_("%1%: %2%")) % label_ % name).str());
	}
}

void BaseDropdown::set_value() {
	update();
	selected();
	current_selection_ = list_->selection_index();
}

void BaseDropdown::toggle_list() {
	if (!is_enabled_) {
		list_->set_visible(false);
		return;
	}
	list_->set_visible(!list_->is_visible());
	if (list_->is_visible()) {
		list_->move_to_top();
		focus();
	}
	// Make sure that the list covers and deactivates the elements below it
	set_layout_toplevel(list_->is_visible());
}

bool BaseDropdown::is_mouse_away() const {
	return (get_mouse_position().x + mouse_tolerance_) < 0 ||
	       get_mouse_position().x > (list_->get_w() + mouse_tolerance_) ||
	       (get_mouse_position().y + mouse_tolerance_ / 2) < 0 ||
	       get_mouse_position().y > (get_h() + list_->get_h() + mouse_tolerance_);
}

bool BaseDropdown::handle_key(bool down, SDL_Keysym code) {
	if (down) {
		switch (code.sym) {
		case SDLK_KP_ENTER:
		case SDLK_RETURN:
			if (list_->is_visible()) {
				set_value();
			}
		case SDLK_ESCAPE:
			if (list_->is_visible()) {
				list_->select(current_selection_);
				toggle_list();
				return true;
			}
			break;
		case SDLK_DOWN:
			if (!list_->is_visible() && !is_mouse_away()) {
				toggle_list();
				return true;
			}
			break;
		default:
			break;  // not handled
		}
	}
	if (list_->is_visible()) {
		return list_->handle_key(down, code);
	}
	return false;
}

}  // namespace UI<|MERGE_RESOLUTION|>--- conflicted
+++ resolved
@@ -33,15 +33,10 @@
 
 namespace {
 
-<<<<<<< HEAD
-int base_height() {
-	return std::max(24, text_height() + 2);
-=======
 int base_height(int button_dimension) {
 	return std::max(
 	   button_dimension,
 	   UI::g_fh1->render(as_uifont(UI::g_fh1->fontset()->representative_character()))->height() + 2);
->>>>>>> 53535db7
 }
 
 }  // namespace
