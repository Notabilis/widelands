/*
 * Copyright (C) 2016-2019 by the Widelands Development Team
 *
 * This program is free software; you can redistribute it and/or
 * modify it under the terms of the GNU General Public License
 * as published by the Free Software Foundation; either version 2
 * of the License, or (at your option) any later version.
 *
 * This program is distributed in the hope that it will be useful,
 * but WITHOUT ANY WARRANTY; without even the implied warranty of
 * MERCHANTABILITY or FITNESS FOR A PARTICULAR PURPOSE.  See the
 * GNU General Public License for more details.
 *
 * You should have received a copy of the GNU General Public License
 * along with this program; if not, write to the Free Software
 * Foundation, Inc., 51 Franklin Street, Fifth Floor, Boston, MA  02110-1301, USA.
 *
 */

#include "ui_basic/dropdown.h"

#include <algorithm>

#include <boost/format.hpp>

#include "base/i18n.h"
#include "base/macros.h"
#include "graphic/align.h"
#include "graphic/font_handler.h"
#include "graphic/rendertarget.h"
#include "graphic/text_layout.h"
#include "ui_basic/mouse_constants.h"
#include "ui_basic/tabpanel.h"
#include "ui_basic/window.h"

namespace {
int base_height(int button_dimension, UI::PanelStyle style) {
	int result =
	   std::max(button_dimension, text_height(g_gr->styles().table_style(style).enabled()) + 2);
	return result;
}

/*
int BaseDropdown::base_height(int button_dimension) const {
   return std::max(button_dimension,
text_height(g_gr->styles().table_style(UI::PanelStyle::kWui).enabled()) + 2);
}
*/
}  // namespace

namespace UI {

int BaseDropdown::next_id_ = 0;

BaseDropdown::BaseDropdown(UI::Panel* parent, const std::string& name,
                           int32_t x,
                           int32_t y,
                           uint32_t w,
                           uint32_t max_list_items,
                           int button_dimension,
                           const std::string& label,
                           const DropdownType type,
                           UI::PanelStyle style, ButtonStyle button_style)
   : UI::NamedPanel(parent,
					name,
               x,
               y,
               (type == DropdownType::kPictorial || type_ == DropdownType::kPictorialMenu) ? button_dimension : w,
               // Height only to fit the button, so we can use this in Box layout.
               base_height(button_dimension, style)),
     id_(next_id_++),
     max_list_items_(max_list_items),
	 max_list_height_(std::numeric_limits<uint32_t>::max()),
     list_offset_x_(0),
     list_offset_y_(0),
     button_dimension_(button_dimension),
     base_height_(base_height(button_dimension, style)),
     mouse_tolerance_(50),
     button_box_(this, 0, 0, UI::Box::Horizontal, w, get_h()),
     push_button_(type == DropdownType::kTextual ?
                     new UI::Button(&button_box_,
                                    "dropdown_select",
                                    0,
                                    0,
                                    button_dimension,
                                    get_h(),
                                    button_style,
                                    g_gr->images().get("images/ui_basic/scrollbar_down.png")) :
                     nullptr),
     display_button_(&button_box_,
                     "dropdown_label",
                     0,
                     0,
                     type == DropdownType::kTextual ?
                        w - button_dimension :
                        type == DropdownType::kTextualNarrow ? w : button_dimension,
                     get_h(),
					 type == DropdownType::kTextual ?
						 (style == UI::PanelStyle::kFsMenu ? UI::ButtonStyle::kFsMenuSecondary :
															 UI::ButtonStyle::kWuiSecondary) :
						 button_style,
                     label),
     label_(label),
     type_(type),
     is_enabled_(true) {
	if (label.empty()) {
		set_tooltip(pgettext("dropdown", "Select Item"));
	} else {
		set_tooltip(label);
	}

	// Close whenever another dropdown is opened
	dropdown_subscriber_ = Notifications::subscribe<NoteDropdown>([this](const NoteDropdown& note) {
		if (id_ != note.id) {
			close();
		}
	});
	graphic_resolution_changed_subscriber_ = Notifications::subscribe<GraphicResolutionChanged>(
	   [this](const GraphicResolutionChanged&) {
		layout();
	});

	assert(max_list_items_ > 0);
	// Hook into highest parent that we can get so that we can drop down outside the panel.
	UI::Panel* list_parent = &display_button_;
	while (list_parent->get_parent()) {
		list_parent = list_parent->get_parent();
	}
	list_ = new UI::Listselect<uintptr_t>(list_parent, 0, 0, w, 0, style, ListselectLayout::kDropdown);

	list_->set_visible(false);
	button_box_.add(&display_button_, UI::Box::Resizing::kExpandBoth);
	display_button_.sigclicked.connect(boost::bind(&BaseDropdown::toggle_list, this));
	if (push_button_ != nullptr) {
		display_button_.set_perm_pressed(true);
		button_box_.add(push_button_, UI::Box::Resizing::kFullSize);
		push_button_->sigclicked.connect(boost::bind(&BaseDropdown::toggle_list, this));
	}
	button_box_.set_size(w, get_h());
	list_->clicked.connect(boost::bind(&BaseDropdown::set_value, this));
	list_->clicked.connect(boost::bind(&BaseDropdown::toggle_list, this));
	set_can_focus(true);
	set_value();

	// Find parent windows, boxes etc. so that we can move the list along with them
	UI::Panel* ancestor = this;
	while ((ancestor = ancestor->get_parent()) != nullptr) {
		ancestor->position_changed.connect([this] {layout(); });
	}
	layout();
}

BaseDropdown::~BaseDropdown() {
	// The list needs to be able to drop outside of windows, so it won't close with the window.
	// Deleting here leads to a conflict as to who gets to delete it, so we just leave it.
	// It will be hidden as soon as the mouse moves away anyway.
	// TODO(GunChleoc): Investigate whether we can find a better solution for this
}

void BaseDropdown::set_height(int height) {
	max_list_height_ = height - base_height_;
	layout();
}

void BaseDropdown::layout() {
	int list_width = list_->calculate_desired_width();

	const int new_list_height =
	   std::min(max_list_height_ / list_->get_lineheight(), std::min(list_->size(), max_list_items_)) * list_->get_lineheight();
	list_->set_size(std::max(list_width, button_box_.get_w()), new_list_height);

	// Update list position. The list is hooked into the highest parent that we can get so that we
	// can drop down outside the panel.
	UI::Panel* parent = &display_button_;
	int new_list_x = display_button_.get_x();
	int new_list_y = display_button_.get_y();
<<<<<<< HEAD
	int parent_counter = 0;
=======
>>>>>>> bfdb0365
	while (parent->get_parent()) {
		parent = parent->get_parent();
		new_list_x += parent->get_x() + parent->get_lborder();
		new_list_y += parent->get_y() + parent->get_tborder();
		++parent_counter;
	}

	// Drop up instead of down if it doesn't fit
	if (new_list_y + list_->get_h() > g_gr->get_yres()) {
		list_offset_y_ = -list_->get_h();
	} else {
		list_offset_y_ = display_button_.get_h();
	}

	// Right align instead of left align if it doesn't fit
	if (new_list_x + list_->get_w() > g_gr->get_xres()) {
		list_offset_x_ = display_button_.get_w() - list_->get_w();
		if (push_button_ != nullptr) {
			list_offset_x_ += push_button_->get_w();
		}
	}

	list_->set_pos(Vector2i(new_list_x + list_offset_x_, new_list_y + list_offset_y_));

	// Keep open list on top while dragging
	// TODO(GunChleoc): It would be better to close the list if any other panel is clicked,
	// but we'd need a global "clicked" signal in the Panel class for that.
	// This will imply a complete overhaul of the signal names.
	if (list_->is_visible()) {
		list_->move_to_top();
	}
}

void BaseDropdown::set_size(int nw, int nh) {
	button_box_.set_size(nw, nh);
	Panel::set_size(nw, nh);
	layout();
}
void BaseDropdown::set_desired_size(int nw, int nh) {
	button_box_.set_desired_size(nw, nh);
	Panel::set_desired_size(nw, nh);
	layout();
}

void BaseDropdown::add(const std::string& name,
                       const uint32_t value,
                       const Image* pic,
                       const bool select_this,
                       const std::string& tooltip_text, const std::string& hotkey = std::string()) {
	assert(pic != nullptr || type_ != DropdownType::kPictorial);
	list_->add(name, value, pic, select_this, tooltip_text, hotkey);
	if (select_this) {
		set_value();
	}
	layout();
}

bool BaseDropdown::has_selection() const {
	return list_->has_selection();
}

uint32_t BaseDropdown::get_selected() const {
	assert(has_selection());
	return list_->get_selected();
}

void BaseDropdown::select(uint32_t entry) {
	assert(entry < list_->size());
	list_->select(entry);
	current_selection_ = list_->selection_index();
	update();
}

void BaseDropdown::set_label(const std::string& text) {
	label_ = text;
	if (type_ != DropdownType::kPictorial && type_ != DropdownType::kPictorialMenu) {
		display_button_.set_title(label_);
	}
}

void BaseDropdown::set_image(const Image* image) {
	display_button_.set_pic(image);
}

void BaseDropdown::set_tooltip(const std::string& text) {
	tooltip_ = text;
	display_button_.set_tooltip(tooltip_);
	if (push_button_) {
		push_button_->set_tooltip(push_button_->enabled() ? tooltip_ : "");
	}
}

void BaseDropdown::set_errored(const std::string& error_message) {
	set_tooltip((boost::format(_("%1%: %2%")) % _("Error") % error_message).str());
	if (type_ != DropdownType::kPictorial && type_ != DropdownType::kPictorialMenu) {
		set_label(_("Error"));
	} else {
		set_image(g_gr->images().get("images/ui_basic/different.png"));
	}
}

void BaseDropdown::set_enabled(bool on) {
	is_enabled_ = on;
	set_can_focus(on);
	if (push_button_ != nullptr) {
		push_button_->set_enabled(on);
		push_button_->set_tooltip(on ? tooltip_ : "");
	}
	display_button_.set_enabled(on);
	list_->set_visible(false);
}

void BaseDropdown::set_disable_style(UI::ButtonDisableStyle disable_style) {
	display_button_.set_disable_style(disable_style);
}

bool BaseDropdown::is_expanded() const {
	return list_->is_visible();
}

void BaseDropdown::set_pos(Vector2i point) {
	UI::Panel::set_pos(point);
	layout();
}

void BaseDropdown::clear() {
	close();
	list_->clear();
	current_selection_ = list_->selection_index();
	list_->set_size(list_->get_w(), 0);
	list_->set_visible(false);
	set_layout_toplevel(false);
}

void BaseDropdown::think() {
	if (list_->is_visible()) {
		// Autocollapse with a bit of tolerance for the mouse movement to make it less fiddly.
		if (!(has_focus() || list_->has_focus()) || is_mouse_away()) {
			toggle_list();
		}
	}
}

uint32_t BaseDropdown::size() const {
	return list_->size();
}

void BaseDropdown::update() {
	if (type_ == DropdownType::kPictorialMenu) {
		// Menus never change their main image and text
		return;
	}

	const std::string name = list_->has_selection() ?
	                            list_->get_selected_name() :
	                            /** TRANSLATORS: Selection in Dropdown menus. */
	                            pgettext("dropdown", "Not Selected");

	if (type_ != DropdownType::kPictorial) {
		if (label_.empty()) {
			display_button_.set_title(name);
		} else {
			/** TRANSLATORS: Label: Value. */
			display_button_.set_title((boost::format(_("%1%: %2%")) % label_ % (name)).str());
		}
		display_button_.set_tooltip(list_->has_selection() ? list_->get_selected_tooltip() :
		                                                     tooltip_);
	} else {
		display_button_.set_pic(list_->has_selection() ?
		                           list_->get_selected_image() :
		                           g_gr->images().get("images/ui_basic/different.png"));
		display_button_.set_tooltip((boost::format(_("%1%: %2%")) % label_ % name).str());
	}
}

void BaseDropdown::set_value() {
	update();
	selected();
	current_selection_ = list_->selection_index();
}

void BaseDropdown::toggle() {
	set_list_visibility(!list_->is_visible());
}

void BaseDropdown::set_list_visibility(bool open) {
	if (!is_enabled_) {
		list_->set_visible(false);
		return;
	}
	list_->set_visible(open);
	if (list_->is_visible()) {
		list_->move_to_top();
		focus();
		set_mouse_pos(
					Vector2i(
						display_button_.get_x() + (display_button_.get_w() * 3 / 5),
						display_button_.get_y() + (display_button_.get_h() * 2 / 5)));
		if (type_ == DropdownType::kPictorialMenu && !has_selection() && !list_->empty()) {
			select(0);
		}
	}
	if (type_ != DropdownType::kTextual) {
		display_button_.set_perm_pressed(list_->is_visible());
	}
	// Make sure that the list covers and deactivates the elements below it
	set_layout_toplevel(list_->is_visible());
}

void BaseDropdown::toggle_list() {
	if (!is_enabled_) {
		list_->set_visible(false);
		return;
	}
	list_->set_visible(!list_->is_visible());
	if (type_ != DropdownType::kTextual) {
		display_button_.set_perm_pressed(list_->is_visible());
	}
	if (list_->is_visible()) {
		list_->move_to_top();
		focus();
		Notifications::publish(NoteDropdown(id_));
	}
	// Make sure that the list covers and deactivates the elements below it
	set_layout_toplevel(list_->is_visible());
}

void BaseDropdown::close() {
	if (is_expanded()) {
		toggle_list();
	}
}

bool BaseDropdown::is_mouse_away() const {
	return (get_mouse_position().x + mouse_tolerance_) < list_offset_x_ ||
	       get_mouse_position().x > (list_offset_x_ + list_->get_w() + mouse_tolerance_) ||
	       (get_mouse_position().y + mouse_tolerance_) < list_offset_y_ ||
	       get_mouse_position().y > (list_offset_y_ + get_h() + list_->get_h() + mouse_tolerance_);
}

bool BaseDropdown::handle_key(bool down, SDL_Keysym code) {
	if (down) {
		switch (code.sym) {
		case SDLK_KP_ENTER:
		case SDLK_RETURN:
			if (list_->is_visible()) {
				set_value();
				return true;
			}
			break;
		case SDLK_ESCAPE:
			if (list_->is_visible()) {
				list_->select(current_selection_);
				toggle_list();
				return true;
			}
			break;
		case SDLK_DOWN:
		case SDLK_UP:
			if (!list_->is_visible() && !is_mouse_away()) {
				toggle_list();
				return true;
			}
			break;
		default:
			break;  // not handled
		}
	}
	if (list_->is_visible()) {
		return list_->handle_key(down, code);
	}
	return false;
}

}  // namespace UI<|MERGE_RESOLUTION|>--- conflicted
+++ resolved
@@ -174,15 +174,10 @@
 	UI::Panel* parent = &display_button_;
 	int new_list_x = display_button_.get_x();
 	int new_list_y = display_button_.get_y();
-<<<<<<< HEAD
-	int parent_counter = 0;
-=======
->>>>>>> bfdb0365
 	while (parent->get_parent()) {
 		parent = parent->get_parent();
 		new_list_x += parent->get_x() + parent->get_lborder();
 		new_list_y += parent->get_y() + parent->get_tborder();
-		++parent_counter;
 	}
 
 	// Drop up instead of down if it doesn't fit
