/*
 * Copyright (C) 2004-2017 by the Widelands Development Team
 *
 * This program is free software; you can redistribute it and/or
 * modify it under the terms of the GNU General Public License
 * as published by the Free Software Foundation; either version 2
 * of the License, or (at your option) any later version.
 *
 * This program is distributed in the hope that it will be useful,
 * but WITHOUT ANY WARRANTY; without even the implied warranty of
 * MERCHANTABILITY or FITNESS FOR A PARTICULAR PURPOSE.  See the
 * GNU General Public License for more details.
 *
 * You should have received a copy of the GNU General Public License
 * along with this program; if not, write to the Free Software
 * Foundation, Inc., 51 Franklin Street, Fifth Floor, Boston, MA  02110-1301, USA.
 *
 */

#include "ui_basic/progressbar.h"

#include <cstdio>

#include <boost/format.hpp>

#include "graphic/font_handler1.h"
#include "graphic/rendertarget.h"
#include "graphic/text_layout.h"

namespace UI {
/**
 * Initialize the progress bar.
*/
ProgressBar::ProgressBar(Panel* const parent,
                         int32_t const x,
                         int32_t const y,
                         int32_t const w,
                         int32_t const h,
                         uint32_t const orientation)
   : Panel(parent, x, y, w, h), orientation_(orientation), state_(0), total_(100) {
}

/**
 * Set the current state of progress.
*/
void ProgressBar::set_state(uint32_t state) {
	state_ = state;
}

/**
 * Set the maximum state
*/
void ProgressBar::set_total(uint32_t total) {
	assert(total);
	total_ = total;
}

/**
 * Draw the progressbar.
*/
void ProgressBar::draw(RenderTarget& dst) {
	assert(0 < get_w());
	assert(0 < get_h());
	assert(total_);
	const float fraction = state_ < total_ ? static_cast<float>(state_) / total_ : 1.0f;
	assert(0 <= fraction);
	assert(fraction <= 1);

	const RGBColor color = fraction <= 0.33f ? RGBColor(255, 0, 0) : fraction <= 0.67f ?
	                                           RGBColor(255, 255, 0) :
	                                           RGBColor(0, 255, 0);

	// Draw the actual bar
	if (orientation_ == Horizontal) {
		const float w = get_w() * fraction;
		assert(w <= get_w());

		dst.fill_rect(Rectf(0.f, 0.f, w, get_h()), color);
		dst.fill_rect(Rectf(w, 0.f, get_w() - w, get_h()), RGBColor(0, 0, 0));
	} else {
		const uint32_t h = static_cast<uint32_t>(get_h() * (1.0f - fraction));

		dst.fill_rect(Rectf(0.f, 0.f, get_w(), h), RGBColor(0, 0, 0));
		dst.fill_rect(Rectf(0.f, h, get_w(), get_h() - h), color);
	}

<<<<<<< HEAD
	// Print the state in percent
	// TODO(unknown): use UI_FNT_COLOR_BRIGHT when merged
	uint32_t percent = static_cast<uint32_t>(fraction * 100);
	const std::string progress_text =
	   (boost::format("<font color=%1$s>%2$i%%</font>") % "ffffff" % percent).str();
	// NOCOM
	Vector2i point(get_w() / 2.f, get_h() / 2.f);
	const Image* rendered_text = UI::g_fh1->render(as_uifont(progress_text))->texts[0]->image;
	UI::correct_for_align(UI::Align::kCenter, rendered_text->width(), rendered_text->height(), &point);
	dst.blit(point.cast<float>(), rendered_text);
=======
	// Print the state in percent without decimal points.
	const std::string progress_text = (boost::format("<font color=%s>%u%%</font>") %
	                                   UI_FONT_CLR_BRIGHT.hex_value() % floor(fraction * 100.f))
	                                     .str();
	const Image* rendered_text = UI::g_fh1->render(as_uifont(progress_text));
	Vector2f pos(get_w() / 2, get_h() / 2);
	UI::center_vertically(rendered_text->height(), &pos);
	dst.blit(pos, rendered_text, BlendMode::UseAlpha, UI::Align::kCenter);
>>>>>>> 53535db7
}
}<|MERGE_RESOLUTION|>--- conflicted
+++ resolved
@@ -84,26 +84,13 @@
 		dst.fill_rect(Rectf(0.f, h, get_w(), get_h() - h), color);
 	}
 
-<<<<<<< HEAD
-	// Print the state in percent
-	// TODO(unknown): use UI_FNT_COLOR_BRIGHT when merged
-	uint32_t percent = static_cast<uint32_t>(fraction * 100);
-	const std::string progress_text =
-	   (boost::format("<font color=%1$s>%2$i%%</font>") % "ffffff" % percent).str();
-	// NOCOM
-	Vector2i point(get_w() / 2.f, get_h() / 2.f);
-	const Image* rendered_text = UI::g_fh1->render(as_uifont(progress_text))->texts[0]->image;
-	UI::correct_for_align(UI::Align::kCenter, rendered_text->width(), rendered_text->height(), &point);
-	dst.blit(point.cast<float>(), rendered_text);
-=======
 	// Print the state in percent without decimal points.
 	const std::string progress_text = (boost::format("<font color=%s>%u%%</font>") %
 	                                   UI_FONT_CLR_BRIGHT.hex_value() % floor(fraction * 100.f))
 	                                     .str();
-	const Image* rendered_text = UI::g_fh1->render(as_uifont(progress_text));
-	Vector2f pos(get_w() / 2, get_h() / 2);
+	const Image* rendered_text = UI::g_fh1->render(as_uifont(progress_text))->texts[0]->image;
+	Vector2i pos(get_w() / 2, get_h() / 2);
 	UI::center_vertically(rendered_text->height(), &pos);
-	dst.blit(pos, rendered_text, BlendMode::UseAlpha, UI::Align::kCenter);
->>>>>>> 53535db7
+	dst.blit(pos.cast<float>(), rendered_text, BlendMode::UseAlpha, UI::Align::kCenter);
 }
 }