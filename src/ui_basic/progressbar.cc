/*
 * Copyright (C) 2004-2016 by the Widelands Development Team
 *
 * This program is free software; you can redistribute it and/or
 * modify it under the terms of the GNU General Public License
 * as published by the Free Software Foundation; either version 2
 * of the License, or (at your option) any later version.
 *
 * This program is distributed in the hope that it will be useful,
 * but WITHOUT ANY WARRANTY; without even the implied warranty of
 * MERCHANTABILITY or FITNESS FOR A PARTICULAR PURPOSE.  See the
 * GNU General Public License for more details.
 *
 * You should have received a copy of the GNU General Public License
 * along with this program; if not, write to the Free Software
 * Foundation, Inc., 51 Franklin Street, Fifth Floor, Boston, MA  02110-1301, USA.
 *
 */

#include "ui_basic/progressbar.h"

#include <cstdio>

#include <boost/format.hpp>

#include "graphic/font_handler1.h"
#include "graphic/rendertarget.h"
#include "graphic/text_layout.h"

namespace UI {
/**
 * Initialize the progress bar.
*/
ProgressBar::ProgressBar(Panel* const parent,
                         int32_t const x,
                         int32_t const y,
                         int32_t const w,
                         int32_t const h,
                         uint32_t const orientation)
   : Panel(parent, x, y, w, h), orientation_(orientation), state_(0), total_(100) {
}

/**
 * Set the current state of progress.
*/
void ProgressBar::set_state(uint32_t state) {
	state_ = state;
}

/**
 * Set the maximum state
*/
void ProgressBar::set_total(uint32_t total) {
	assert(total);
	total_ = total;
}

/**
 * Draw the progressbar.
*/
void ProgressBar::draw(RenderTarget& dst) {
	assert(0 < get_w());
	assert(0 < get_h());
	assert(total_);
	const float fraction = state_ < total_ ? static_cast<float>(state_) / total_ : 1.0f;
	assert(0 <= fraction);
	assert(fraction <= 1);

	const RGBColor color = fraction <= 0.33f ? RGBColor(255, 0, 0) : fraction <= 0.67f ?
	                                          RGBColor(255, 255, 0) :
	                                          RGBColor(0, 255, 0);

	// Draw the actual bar
	if (orientation_ == Horizontal) {
		const float w = get_w() * fraction;
		assert(w <= get_w());

<<<<<<< HEAD
		dst.fill_rect(
		   Rect(Point(UI::g_fh1->fontset()->is_rtl() ? get_w() - w : 0, 0), w, get_h()), color);
		dst.fill_rect(Rect(Point(UI::g_fh1->fontset()->is_rtl() ? 0 : w, 0), get_w() - w, get_h()),
		              RGBColor(0, 0, 0));
=======
		dst.fill_rect(Rectf(0.f, 0.f, w, get_h()), color);
		dst.fill_rect(Rectf(w, 0.f, get_w() - w, get_h()), RGBColor(0, 0, 0));
>>>>>>> 59ef0c6c
	} else {
		const uint32_t h = static_cast<uint32_t>(get_h() * (1.0f - fraction));

		dst.fill_rect(Rectf(0.f, 0.f, get_w(), h), RGBColor(0, 0, 0));
		dst.fill_rect(Rectf(0.f, h, get_w(), get_h() - h), color);
	}

	// Print the state in percent
	// TODO(unknown): use UI_FNT_COLOR_BRIGHT when merged
	uint32_t percent = static_cast<uint32_t>(fraction * 100);
	const std::string progress_text =
	   (boost::format("<font color=%1$s>%2$i%%</font>") % "ffffff" % percent).str();
	dst.blit(Vector2f(get_w() / 2.f, get_h() / 2.f), UI::g_fh1->render(as_uifont(progress_text)),
	         BlendMode::UseAlpha, UI::Align::kCenter);
}
}<|MERGE_RESOLUTION|>--- conflicted
+++ resolved
@@ -74,16 +74,10 @@
 	if (orientation_ == Horizontal) {
 		const float w = get_w() * fraction;
 		assert(w <= get_w());
-
-<<<<<<< HEAD
 		dst.fill_rect(
-		   Rect(Point(UI::g_fh1->fontset()->is_rtl() ? get_w() - w : 0, 0), w, get_h()), color);
-		dst.fill_rect(Rect(Point(UI::g_fh1->fontset()->is_rtl() ? 0 : w, 0), get_w() - w, get_h()),
+			Rectf(UI::g_fh1->fontset()->is_rtl() ? get_w() - w : 0.f, 0.f, w, get_h()), color);
+		dst.fill_rect(Rectf(UI::g_fh1->fontset()->is_rtl() ? 0.f : w, 0.f, get_w() - w, get_h()),
 		              RGBColor(0, 0, 0));
-=======
-		dst.fill_rect(Rectf(0.f, 0.f, w, get_h()), color);
-		dst.fill_rect(Rectf(w, 0.f, get_w() - w, get_h()), RGBColor(0, 0, 0));
->>>>>>> 59ef0c6c
 	} else {
 		const uint32_t h = static_cast<uint32_t>(get_h() * (1.0f - fraction));
 
