--- conflicted
+++ resolved
@@ -88,17 +88,9 @@
 	const std::string progress_text = (boost::format("<font color=%s>%u%%</font>") %
 	                                   UI_FONT_CLR_BRIGHT.hex_value() % floor(fraction * 100.f))
 	                                     .str();
-<<<<<<< HEAD
 	const UI::RenderedText* rendered_text = UI::g_fh1->render(as_uifont(progress_text));
 	Vector2i pos(get_w() / 2, get_h() / 2);
 	UI::center_vertically(rendered_text->height(), &pos);
 	rendered_text->draw(dst, pos, UI::Align::kCenter);
-=======
-	const Image* rendered_text = UI::g_fh1->render(as_uifont(progress_text));
-	Vector2i pos(get_w() / 2, get_h() / 2);
-	UI::correct_for_align(UI::Align::kCenter, rendered_text->width(), &pos);
-	UI::center_vertically(rendered_text->height(), &pos);
-	dst.blit(pos, rendered_text, BlendMode::UseAlpha);
->>>>>>> b163332b
 }
 }