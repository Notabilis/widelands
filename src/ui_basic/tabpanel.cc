--- conflicted
+++ resolved
@@ -269,7 +269,7 @@
 	int x = 0;
 	int tab_width = 0;
 	for (size_t idx = 0; idx < tabs_.size(); ++idx) {
-		x = UI::g_fh1->fontset()->is_rtl() ? get_w() - tabs_[idx]->get_x() - tabs_[idx]->get_w() :
+		x = UI::g_fh->fontset()->is_rtl() ? get_w() - tabs_[idx]->get_x() - tabs_[idx]->get_w() :
 		                                     tabs_[idx]->get_x();
 		tab_width = tabs_[idx]->get_w();
 
@@ -320,15 +320,10 @@
 
 	// draw the remaining separator
 	assert(x <= get_w());
-<<<<<<< HEAD
 	dst.brighten_rect(
-		Rectf(UI::g_fh1->fontset()->is_rtl() ? 0 : x + tab_width, kTabPanelButtonHeight - 2,
-	        UI::g_fh1->fontset()->is_rtl() ? x : get_w() - x, 2),
+		Recti(UI::g_fh->fontset()->is_rtl() ? 0 : x + tab_width, kTabPanelButtonHeight - 2,
+	        UI::g_fh->fontset()->is_rtl() ? x : get_w() - x, 2),
 	   2 * BUTTON_EDGE_BRIGHT_FACTOR);
-=======
-	dst.brighten_rect(Recti(x + tab_width, kTabPanelButtonHeight - 2, get_w() - x, 2),
-	                  2 * BUTTON_EDGE_BRIGHT_FACTOR);
->>>>>>> ec8de247
 
 	// Draw border around the main panel
 	if (style_ == UI::TabPanelStyle::kFsMenu) {
@@ -390,7 +385,7 @@
 	}
 
 	int32_t width = 0;
-	if (UI::g_fh1->fontset()->is_rtl()) {
+	if (UI::g_fh->fontset()->is_rtl()) {
 		x = get_w() - x;
 	}
 
