/*
 * Copyright (C) 2002, 2006-2009, 2011 by the Widelands Development Team
 *
 * This program is free software; you can redistribute it and/or
 * modify it under the terms of the GNU General Public License
 * as published by the Free Software Foundation; either version 2
 * of the License, or (at your option) any later version.
 *
 * This program is distributed in the hope that it will be useful,
 * but WITHOUT ANY WARRANTY; without even the implied warranty of
 * MERCHANTABILITY or FITNESS FOR A PARTICULAR PURPOSE.  See the
 * GNU General Public License for more details.
 *
 * You should have received a copy of the GNU General Public License
 * along with this program; if not, write to the Free Software
 * Foundation, Inc., 51 Franklin Street, Fifth Floor, Boston, MA  02110-1301, USA.
 *
 */

#ifndef WL_UI_BASIC_MULTILINETEXTAREA_H
#define WL_UI_BASIC_MULTILINETEXTAREA_H

#include <memory>

#include "graphic/align.h"
#include "graphic/color.h"
#include "ui_basic/panel.h"
#include "ui_basic/scrollbar.h"

namespace UI {
struct Scrollbar;

/**
 * This defines an area, where a text can easily be printed.
 * The textarea transparently handles explicit line-breaks and word wrapping.
 */
struct MultilineTextarea : public Panel {
	enum ScrollMode {
		ScrollNormal = 0, ///< (default) only explicit or forced scrolling
		ScrollLog = 1,    ///< follow the bottom of the text
	};

	MultilineTextarea
		(Panel * const parent,
		 const int32_t x, const int32_t y, const uint32_t w, const uint32_t h,
		 const std::string & text         = std::string(),
		 const Align                      = Align_Left,
		 const bool always_show_scrollbar = false);
	~MultilineTextarea();

	const std::string & get_text() const {return m_text;}
	ScrollMode get_scrollmode() const {return m_scrollmode;}

	void set_text(const std::string &);
	void set_scrollmode(ScrollMode mode);

	void set_font(std::string name, int32_t size, RGBColor fg);

	uint32_t scrollbar_w() const {return 24;}
	uint32_t get_eff_w() const {return get_w() - scrollbar_w();}

	void set_color(RGBColor fg) {m_fcolor = fg;}

	// Drawing and event handlers
	void draw(RenderTarget &) override;

<<<<<<< HEAD
	bool handle_mousewheel(uint32_t which, int32_t x, int32_t y) override;
=======
	bool handle_mousepress  (uint8_t btn, int32_t x, int32_t y) override;
	void scroll_to_top();
>>>>>>> 2359f930

	const char *  get_font_name() {return m_fontname.c_str();}
	int32_t       get_font_size() {return m_fontsize;}
	RGBColor &    get_font_clr () {return m_fcolor;}

private:
	struct Impl;

	std::unique_ptr<Impl> m;

	void recompute();
	void scrollpos_changed(int32_t pixels);

	std::string m_text;
	Scrollbar   m_scrollbar;
	ScrollMode  m_scrollmode;

protected:
	void layout() override;

	Align        m_align;
	std::string  m_fontname;
	int32_t  m_fontsize;
	RGBColor m_fcolor;
};

}

#endif  // end of include guard: WL_UI_BASIC_MULTILINETEXTAREA_H<|MERGE_RESOLUTION|>--- conflicted
+++ resolved
@@ -64,12 +64,8 @@
 	// Drawing and event handlers
 	void draw(RenderTarget &) override;
 
-<<<<<<< HEAD
 	bool handle_mousewheel(uint32_t which, int32_t x, int32_t y) override;
-=======
-	bool handle_mousepress  (uint8_t btn, int32_t x, int32_t y) override;
 	void scroll_to_top();
->>>>>>> 2359f930
 
 	const char *  get_font_name() {return m_fontname.c_str();}
 	int32_t       get_font_size() {return m_fontsize;}
