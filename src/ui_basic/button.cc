--- conflicted
+++ resolved
@@ -168,24 +168,10 @@
 */
 void Button::draw(RenderTarget & odst)
 {
-<<<<<<< HEAD
 	RenderTarget * dst = &odst;
 
 	if (g_gr->caps().offscreen_rendering) {
 		if(!m_needredraw)
-=======
-	if(!m_needredraw)
-	{
-		odst.blit(Point(0, 0), m_cache_pid);
-		return;
-	} else {
-		if (m_cache_pid == g_gr->get_no_picture())
-			m_cache_pid =
-				g_gr->create_surface_a(get_w(), get_h());
-		else if
-			(m_cache_pid->rendertarget->get_w() != get_w() or
-			 m_cache_pid->rendertarget->get_h() != get_h())
->>>>>>> 3a909e2f
 		{
 			odst.blit(Point(0, 0), m_cache_pic);
 			return;
@@ -204,11 +190,7 @@
 			dst = (g_gr->get_surface_renderer(m_cache_pic));
 		}
 	}
-<<<<<<< HEAD
-=======
-
-	RenderTarget &dst = *(g_gr->get_surface_renderer(m_cache_pid));
->>>>>>> 3a909e2f
+
 
 	// Draw the background
 	if (not m_flat) {
@@ -221,11 +203,6 @@
 	} else if (g_gr->caps().offscreen_rendering)
 		dst->fill_rect(Rect(Point(0, 0), get_w(), get_h()), RGBAColor(0, 0, 0, 0));
 
-<<<<<<< HEAD
-=======
-
-
->>>>>>> 3a909e2f
 	if (m_enabled and m_highlighted and not m_flat)
 		dst->brighten_rect
 			(Rect(Point(0, 0), get_w(), get_h()), MOUSE_OVER_BRIGHT_FACTOR);
