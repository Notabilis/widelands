--- conflicted
+++ resolved
@@ -200,15 +200,9 @@
 		   autofit_ui_text(title_, get_inner_w() - 2 * kButtonImageMargin,
 		                   enabled_ ? UI_FONT_CLR_FG : UI_FONT_CLR_DISABLED);
 		// Blit on pixel boundary (not float), so that the text is blitted pixel perfect.
-<<<<<<< HEAD
 		draw_text(dst, Vector2i((get_w() - rendered_text->width()) / 2,
 		                        (get_h() - rendered_text->height()) / 2),
 		          rendered_text);
-=======
-		dst.blit(
-		   Vector2f((get_w() - entry_text_im->width()) / 2, (get_h() - entry_text_im->height()) / 2),
-		   entry_text_im);
->>>>>>> a52bb358
 	}
 
 	//  draw border
