/*
 * Copyright (C) 2004-2017 by the Widelands Development Team
 *
 * This program is free software; you can redistribute it and/or
 * modify it under the terms of the GNU General Public License
 * as published by the Free Software Foundation; either version 2
 * of the License, or (at your option) any later version.
 *
 * This program is distributed in the hope that it will be useful,
 * but WITHOUT ANY WARRANTY; without even the implied warranty of
 * MERCHANTABILITY or FITNESS FOR A PARTICULAR PURPOSE.  See the
 * GNU General Public License for more details.
 *
 * You should have received a copy of the GNU General Public License
 * along with this program; if not, write to the Free Software
 * Foundation, Inc., 51 Franklin Street, Fifth Floor, Boston, MA  02110-1301, USA.
 *
 */

#ifndef WL_UI_BASIC_CHECKBOX_H
#define WL_UI_BASIC_CHECKBOX_H

#include <boost/signals2.hpp>

#include "graphic/color.h"
#include "ui_basic/panel.h"

constexpr int kStateboxSize = 20;

namespace UI {

/**
 * Virtual base class providing a box that can be checked or unchecked.
 * Serves as base for Checkbox and Radiobutton.
 */
struct Statebox : public Panel {

	/**
	 * Pictorial Statebox
	 */
	Statebox(Panel* parent,
	         Vector2i,
	         const Image* pic,
	         const std::string& tooltip_text = std::string());

	/**
	 * Textual Statebox
	 * If width is set to 0, the checkbox will set its width automatically.
	 * Otherwise, it will take up multiple lines if necessary (automatic height).
	 */
	Statebox(Panel* parent,
	         Vector2i,
	         const std::string& label_text,
	         const std::string& tooltip_text = std::string(),
	         int width = 0);

	boost::signals2::signal<void()> changed;
	boost::signals2::signal<void(bool)> changedto;
	boost::signals2::signal<void(bool)> clickedto;  // same as changedto but only called when clicked

	void set_enabled(bool enabled);

	bool get_state() const {
		return flags_ & Is_Checked;
	}
	void set_state(bool on);

	// Drawing and event handlers
	void draw(RenderTarget&) override;

	void handle_mousein(bool inside) override;
	bool handle_mousepress(uint8_t btn, int32_t x, int32_t y) override;
	bool handle_mousemove(uint8_t, int32_t, int32_t, int32_t, int32_t) override;

private:
	void layout() override;
	virtual void clicked() = 0;

	enum Flags {
		Is_Highlighted = 0x01,
		Is_Enabled = 0x02,
		Is_Checked = 0x04,
		Has_Custom_Picture = 0x08,
		Has_Text = 0x10
	};
	uint8_t flags_;
	void set_flags(uint8_t const flags, bool const enable) {
		flags_ &= ~flags;
		if (enable)
			flags_ |= flags;
	}
	const Image* pic_graphics_;
<<<<<<< HEAD
	const UI::RenderedText* rendered_text_;
=======
	const std::string label_text_;
	const Image* rendered_text_;
>>>>>>> d47e6904
};

/**
 * A checkbox is a simplistic panel which consists of just a small box which
 * can be either checked (on) or unchecked (off)
 * A checkbox only differs from a Statebox in that clicking on it toggles the
 * state
*/
struct Checkbox : public Statebox {

	/**
	 * Pictorial Checkbox
	 */
	Checkbox(Panel* const parent,
	         Vector2i const p,
	         const Image* pic,
	         const std::string& tooltip_text = std::string())
	   : Statebox(parent, p, pic, tooltip_text) {
	}

	/**
	 * Textual Checkbox
	 * If width is set to 0, the checkbox will set its width automatically.
	 * Otherwise, it will take up multiple lines if necessary (automatic height).
	 */
	Checkbox(Panel* const parent,
	         Vector2i const p,
	         const std::string& label_text,
	         const std::string& tooltip_text = std::string(),
	         uint32_t width = 0)
	   : Statebox(parent, p, label_text, tooltip_text, width) {
	}

private:
	void clicked() override;
};
}

#endif  // end of include guard: WL_UI_BASIC_CHECKBOX_H<|MERGE_RESOLUTION|>--- conflicted
+++ resolved
@@ -90,12 +90,8 @@
 			flags_ |= flags;
 	}
 	const Image* pic_graphics_;
-<<<<<<< HEAD
 	const UI::RenderedText* rendered_text_;
-=======
 	const std::string label_text_;
-	const Image* rendered_text_;
->>>>>>> d47e6904
 };
 
 /**
