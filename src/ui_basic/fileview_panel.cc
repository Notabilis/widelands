--- conflicted
+++ resolved
@@ -54,12 +54,8 @@
 	   std::unique_ptr<UI::Box>(new UI::Box(this, 0, 0, UI::Box::Vertical, 0, 0, padding_)));
 	size_t index = boxes_.size() - 1;
 
-<<<<<<< HEAD
-	textviews_.push_back(std::unique_ptr<UI::MultilineTextarea>(new UI::MultilineTextarea(
-	   boxes_.at(index).get(), 0, 0, Scrollbar::kSize, 0, style_, content)));
-=======
 	UI::MultilineTextarea* textarea =
-	   new UI::MultilineTextarea(boxes_.at(index).get(), 0, 0, Scrollbar::kSize, 0);
+	   new UI::MultilineTextarea(boxes_.at(index).get(), 0, 0, Scrollbar::kSize, 0, style_);
 	try {
 		textarea->force_new_renderer();
 		textarea->set_text(content);
@@ -70,7 +66,6 @@
 	}
 
 	textviews_.push_back(std::unique_ptr<UI::MultilineTextarea>(std::move(textarea)));
->>>>>>> 3a1a61eb
 	add((boost::format("about_%lu") % index).str(), title, boxes_.at(index).get(), "");
 
 	assert(boxes_.size() == textviews_.size());
