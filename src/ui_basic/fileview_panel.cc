--- conflicted
+++ resolved
@@ -28,18 +28,14 @@
 
 namespace UI {
 
-<<<<<<< HEAD
 FileViewPanel::FileViewPanel(Panel* parent,
                              UI::PanelStyle scrollbar_style,
                              TabPanelStyle background_style)
-   : TabPanel(parent, background_style), padding_(5), style_(scrollbar_style) {
-=======
-FileViewPanel::FileViewPanel(Panel* parent, const Image* background, TabPanel::Type border_type)
-   : TabPanel(parent, background, border_type),
-     padding_(5),
-     contents_width_(0),
-     contents_height_(0) {
->>>>>>> 943c16e4
+   : TabPanel(parent, background_style),
+	  padding_(5),
+	  contents_width_(0),
+	  contents_height_(0),
+	  style_(scrollbar_style) {
 	layout();
 }
 
@@ -80,21 +76,12 @@
 	assert(get_inner_w() >= 0 && get_inner_h() >= 0);
 
 	// If there is a border, we have less space for the contents
-<<<<<<< HEAD
-	contents_width_ =
-	   std::max(0, style_ == UI::PanelStyle::kFsMenu ? get_w() - 2 * padding_ : get_w() - padding_);
+	contents_width_ = std::max(
+	   0, style_ == UI::PanelStyle::kFsMenu ? get_w() - padding_ : get_w() - 2 * padding_);
 
 	contents_height_ = std::max(0, style_ == UI::PanelStyle::kFsMenu ?
-	                                  get_inner_h() - 3 * padding_ - UI::kTabPanelButtonHeight :
-	                                  get_inner_h() - 2 * padding_ - UI::kTabPanelButtonHeight);
-=======
-	contents_width_ = std::max(
-	   0, border_type_ == TabPanel::Type::kNoBorder ? get_w() - padding_ : get_w() - 2 * padding_);
-
-	contents_height_ = std::max(0, border_type_ == TabPanel::Type::kNoBorder ?
 	                                  get_inner_h() - 2 * padding_ - UI::kTabPanelButtonHeight :
 	                                  get_inner_h() - 3 * padding_ - UI::kTabPanelButtonHeight);
->>>>>>> 943c16e4
 
 	for (size_t i = 0; i < boxes_.size(); ++i) {
 		update_tab_size(i);
