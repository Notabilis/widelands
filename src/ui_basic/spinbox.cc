--- conflicted
+++ resolved
@@ -89,11 +89,7 @@
 	 int32_t step_size, int32_t big_step_size)
 	:
 	Panel(parent, x, y, std::max(w, unit_w), 0),
-<<<<<<< HEAD
 	type_(type),
-=======
-	big_(big),
->>>>>>> 3b0def2e
 	sbi_(new SpinBoxImpl)
 {
 	if (type_ == SpinBox::Type::kValueList) {
@@ -107,20 +103,13 @@
 	sbi_->unit  = unit;
 	sbi_->background = background;
 
-<<<<<<< HEAD
 	bool is_big = type_ == SpinBox::Type::kBig;
 
 	uint32_t padding = 2;
 	uint32_t actual_w = std::max(w, unit_w);
 	uint32_t no_padding = (is_big ? 6 : 4);
 	uint32_t texth = UI::g_fh1->render(as_uifont("."))->height();
-=======
-	uint32_t padding = 2;
-	uint32_t actual_w = std::max(w, unit_w);
-	uint32_t no_padding = (big_ ? 6 : 4);
-	uint32_t texth = UI::g_fh1->render(as_uifont("."))->height();
 	uint32_t buttonh = 20;
->>>>>>> 3b0def2e
 
 	// 40 is an ad hoc width estimate for the MultilineTextarea scrollbar + a bit of text.
 	if (!label_text.empty() && (w + padding) <= unit_w - 40) {
@@ -130,15 +119,9 @@
 	}
 
 #ifndef NDEBUG //  only in debug builds
-<<<<<<< HEAD
-	if (unit_w < (is_big ? 7 * texth : 3 * texth)) {
+	if (unit_w < (is_big ? 7 * texth : 3 * buttonh)) {
 		throw wexception("Not enough space to draw spinbox. Width %d is smaller than required width %d",
-							  unit_w, (is_big ? 7 * texth : 3 * texth));
-=======
-	if (unit_w < (big_ ? 7 * buttonh : 3 * buttonh)) {
-		throw wexception("Not enough space to draw spinbox. Width %d is smaller than required width %d",
-							  unit_w, (big_ ? 7 * buttonh : 3 * buttonh));
->>>>>>> 3b0def2e
+							  unit_w, (is_big ? 7 * texth : 3 * buttonh));
 	}
 #endif
 
@@ -153,12 +136,7 @@
 
 	UI::MultilineTextarea* label = new UI::MultilineTextarea(box_, 0, 0, available_width,
 																				texth * (extra_rows + 1), label_text);
-
-<<<<<<< HEAD
-	box_->add(label, UI::Box::AlignTop);
-=======
 	box_->add(label, UI::Box::AlignCenter);
->>>>>>> 3b0def2e
 
 	sbi_->text = new UI::Textarea(box_, "", Align_Center);
 
@@ -209,7 +187,6 @@
 											 - 2 * sbi_->button_minus->get_w()
 											 - 4 * padding);
 
-<<<<<<< HEAD
 		box_->add(sbi_->button_ten_minus, UI::Box::AlignTop);
 		box_->add(sbi_->button_minus, UI::Box::AlignTop);
 		box_->add(sbi_->text, UI::Box::AlignTop);
@@ -218,22 +195,9 @@
 	} else {
 		sbi_->text->set_fixed_width(unit_w - 2 * sbi_->button_minus->get_w() - 2 * padding);
 
-		box_->add(sbi_->button_minus, UI::Box::AlignTop);
-		box_->add(sbi_->text, UI::Box::AlignTop);
-		box_->add(sbi_->button_plus, UI::Box::AlignTop);
-=======
-		box_->add(sbi_->button_ten_minus, UI::Box::AlignCenter);
 		box_->add(sbi_->button_minus, UI::Box::AlignCenter);
 		box_->add(sbi_->text, UI::Box::AlignCenter);
 		box_->add(sbi_->button_plus, UI::Box::AlignCenter);
-		box_->add(sbi_->button_ten_plus, UI::Box::AlignCenter);
-	} else {
-		sbi_->text->set_fixed_width(unit_w - 2 * sbi_->button_minus->get_w() - 2 * padding);
-
-		box_->add(sbi_->button_minus, UI::Box::AlignCenter);
-		box_->add(sbi_->text, UI::Box::AlignCenter);
-		box_->add(sbi_->button_plus, UI::Box::AlignCenter);
->>>>>>> 3b0def2e
 	}
 
 	sbi_->button_plus->sigclicked.connect(boost::bind(&SpinBox::change_value, boost::ref(*this), step_size));
@@ -244,16 +208,12 @@
 	sbi_->button_minus->set_repeating(true);
 	buttons_.push_back(sbi_->button_minus);
 	buttons_.push_back(sbi_->button_plus);
-<<<<<<< HEAD
-	box_->set_size(actual_w, texth * (extra_rows + 1));
-	set_desired_size(actual_w, texth * (extra_rows + 1));
-	set_size(actual_w, texth * (extra_rows + 1));
-=======
+
 	uint32_t box_height = std::max(label->get_h(), static_cast<int32_t>(buttonh));
 	box_->set_size(actual_w, box_height);
 	set_desired_size(actual_w, box_height);
 	set_size(actual_w, box_height);
->>>>>>> 3b0def2e
+
 	update();
 }
 
