--- conflicted
+++ resolved
@@ -162,10 +162,6 @@
 		box_->add(sbi_->button_plus, UI::Box::AlignCenter);
 	}
 
-<<<<<<< HEAD
-	m_buttons.push_back(sbi->butMinus);
-	m_buttons.push_back(sbi->butPlus);
-=======
 	sbi_->button_plus->sigclicked.connect(boost::bind(&SpinBox::change_value, boost::ref(*this), 1));
 	sbi_->button_minus->sigclicked.connect(boost::bind(&SpinBox::change_value, boost::ref(*this), -1));
 	sbi_->button_plus->set_repeating(true);
@@ -175,7 +171,6 @@
 	box_->set_size(w, texth);
 	set_size(w, texth);
 	update();
->>>>>>> 7230f0f1
 }
 
 SpinBox::~SpinBox() {
@@ -272,32 +267,7 @@
  */
 std::string SpinBox::get_unit()
 {
-<<<<<<< HEAD
-	return sbi->unit;
-}
-
-
-/**
- * \returns the text alignment
- */
-Align SpinBox::align() const
-{
-	return sbi->align;
-}
-
-
-/**
- * Set a new alignment.
- */
-void SpinBox::set_align(Align alignm)
-{
-	if (alignm != sbi->align) {
-		sbi->align = alignm;
-		update();
-	}
-=======
 	return sbi_->unit;
->>>>>>> 7230f0f1
 }
 
 
