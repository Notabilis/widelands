--- conflicted
+++ resolved
@@ -62,17 +62,6 @@
                    int width)
    : Panel(parent, p.x, p.y, std::max(width, kStateboxSize), kStateboxSize, tooltip_text),
      flags_(Is_Enabled),
-<<<<<<< HEAD
-     rendered_text_(label_text.empty() ? nullptr :
-													  UI::g_fh1->render(as_uifont(label_text),
-                                                           width > (kStateboxSize + kPadding) ?
-                                                              width - kStateboxSize - kPadding :
-                                                              0)) {
-	pic_graphics_ = g_gr->images().get("images/ui_basic/checkbox_light.png");
-	if (rendered_text_) {
-		int w = rendered_text_->width() + kPadding + pic_graphics_->width() / 2;
-		int h = std::max(rendered_text_->height(), pic_graphics_->height());
-=======
      pic_graphics_(g_gr->images().get("images/ui_basic/checkbox_light.png")),
      label_text_(label_text),
      rendered_text_(nullptr) {
@@ -98,7 +87,6 @@
 			w = std::max(rendered_text_->width() + kPadding + pic_width, w);
 			h = std::max(rendered_text_->height(), h);
 		}
->>>>>>> d47e6904
 		set_desired_size(w, h);
 		set_size(w, h);
 	}
