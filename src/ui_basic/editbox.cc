/*
 * Copyright (C) 2003-2017 by the Widelands Development Team
 *
 * This program is free software; you can redistribute it and/or
 * modify it under the terms of the GNU General Public License
 * as published by the Free Software Foundation; either version 2
 * of the License, or (at your option) any later version.
 *
 * This program is distributed in the hope that it will be useful,
 * but WITHOUT ANY WARRANTY; without even the implied warranty of
 * MERCHANTABILITY or FITNESS FOR A PARTICULAR PURPOSE.  See the
 * GNU General Public License for more details.
 *
 * You should have received a copy of the GNU General Public License
 * along with this program; if not, write to the Free Software
 * Foundation, Inc., 51 Franklin Street, Fifth Floor, Boston, MA  02110-1301, USA.
 *
 */

#include "ui_basic/editbox.h"

#include <limits>

#include <SDL_keycode.h>
#include <boost/format.hpp>

#include "graphic/font_handler1.h"
#include "graphic/graphic.h"
#include "graphic/rendertarget.h"
#include "graphic/text/bidi.h"
#include "graphic/text/font_set.h"
#include "graphic/text/rt_errors.h"
#include "graphic/text_constants.h"
#include "graphic/text_layout.h"
#include "ui_basic/mouse_constants.h"

// TODO(GunChleoc): Arabic: Fix positioning for Arabic

namespace {

constexpr int kMarginX = 4;

}  // namespace

namespace UI {

struct EditBoxImpl {
	/**
	 * Font used for rendering text.
	 */
	/*@{*/
	std::string fontname;
	uint32_t fontsize;
	/*@}*/

	/// Background tile style.
	const Image* background;

	/// Maximum number of characters in the input
	uint32_t maxLength;

	/// Current text in the box.
	std::string text;

	/// Position of the caret.
	uint32_t caret;

	/// Current scrolling offset to the text anchor position, in pixels
	int32_t scrolloffset;

	/// Alignment of the text. Vertical alignment is always centered.
	Align align;
};

EditBox::EditBox(Panel* const parent,
                 int32_t x,
                 int32_t y,
                 uint32_t w,
                 uint32_t h,
                 int margin_y,
                 const Image* background,
                 int font_size)
   : Panel(parent, x, y, w, h > 0 ? h : text_height(font_size) + 2 * margin_y),
     m_(new EditBoxImpl),
     history_active_(false),
     history_position_(-1) {
	set_thinks(false);

	m_->background = background;
	m_->fontname = UI::g_fh1->fontset()->sans();
	m_->fontsize = font_size;

	// Set alignment to the UI language's principal writing direction
	m_->align = UI::g_fh1->fontset()->is_rtl() ? UI::Align::kRight : UI::Align::kLeft;
	m_->caret = 0;
	m_->scrolloffset = 0;
	// yes, use *signed* max as maximum length; just a small safe-guard.
	m_->maxLength =
	   std::min(g_gr->max_texture_size() / UI_FONT_SIZE_SMALL, std::numeric_limits<int32_t>::max());

	set_handle_mouse(true);
	set_can_focus(true);
	set_handle_textinput();

	// Initialize history as empty string
	for (uint8_t i = 0; i < CHAT_HISTORY_SIZE; ++i)
		history_[i] = "";
}

EditBox::~EditBox() {
	// place a destructor where the compiler can find the EditBoxImpl destructor
}

/**
 * \return the current text entered in the edit box
 */
const std::string& EditBox::text() const {
	return m_->text;
}

/**
 * Set the current text in the edit box.
 *
 * The text is truncated if it is longer than the maximum length set by
 * \ref setMaxLength().
 */
void EditBox::set_text(const std::string& t) {
	if (t == m_->text)
		return;

	bool caretatend = m_->caret == m_->text.size();

	m_->text = t;
	if (m_->text.size() > m_->maxLength)
		m_->text.erase(m_->text.begin() + m_->maxLength, m_->text.end());
	if (caretatend || m_->caret > m_->text.size())
		m_->caret = m_->text.size();
}

/**
 * \return the maximum length of the input string
 */
uint32_t EditBox::max_length() const {
	return m_->maxLength;
}

/**
 * Set the maximum length of the input string.
 *
 * If the current string is longer than the new maximum length,
 * its end is cut off to fit into the maximum length.
 */
void EditBox::set_max_length(uint32_t const n) {
	m_->maxLength = std::min(g_gr->max_texture_size() / UI_FONT_SIZE_SMALL, static_cast<int>(n));

	if (m_->text.size() > m_->maxLength) {
		m_->text.erase(m_->text.begin() + m_->maxLength, m_->text.end());
		if (m_->caret > m_->text.size())
			m_->caret = m_->text.size();

		check_caret();
	}
}

/**
 * The mouse was clicked on this editbox
*/
bool EditBox::handle_mousepress(const uint8_t btn, int32_t, int32_t) {
	if (btn == SDL_BUTTON_LEFT && get_can_focus()) {
		focus();
		return true;
	}

	return false;
}

/**
 * Handle keypress/release events
 */
// TODO(unknown): Text input works only because code.unicode happens to map to ASCII for
// ASCII characters (--> // HERE). Instead, all user editable strings should be
// real unicode.
bool EditBox::handle_key(bool const down, SDL_Keysym const code) {
	if (down) {
		switch (code.sym) {
		case SDLK_ESCAPE:
			cancel();
			return true;

		case SDLK_TAB:
			// Let the panel handle the tab key
			return get_parent()->handle_key(true, code);

		case SDLK_KP_ENTER:
		case SDLK_RETURN:
			// Save history if active and text is not empty
			if (history_active_) {
				if (!m_->text.empty()) {
					for (uint8_t i = CHAT_HISTORY_SIZE - 1; i > 0; --i)
						history_[i] = history_[i - 1];
					history_[0] = m_->text;
					history_position_ = -1;
				}
			}
			ok();
			return true;

		case SDLK_KP_PERIOD:
			if (code.mod & KMOD_NUM) {
				break;
			}
		/* no break */
		case SDLK_DELETE:
			if (m_->caret < m_->text.size()) {
				while ((m_->text[++m_->caret] & 0xc0) == 0x80) {
				};
				// now handle it like Backspace
			} else
				return true;
		/* no break */
		case SDLK_BACKSPACE:
			if (m_->caret > 0) {
				while ((m_->text[--m_->caret] & 0xc0) == 0x80)
					m_->text.erase(m_->text.begin() + m_->caret);
				m_->text.erase(m_->text.begin() + m_->caret);
				check_caret();
				changed();
			}
			return true;

		case SDLK_KP_4:
			if (code.mod & KMOD_NUM) {
				break;
			}
		/* no break */
		case SDLK_LEFT:
			if (m_->caret > 0) {
				while ((m_->text[--m_->caret] & 0xc0) == 0x80) {
				};
				if (code.mod & (KMOD_LCTRL | KMOD_RCTRL))
					for (uint32_t new_caret = m_->caret;; m_->caret = new_caret)
						if (0 == new_caret || isspace(m_->text[--new_caret]))
							break;

				check_caret();
			}
			return true;

		case SDLK_KP_6:
			if (code.mod & KMOD_NUM) {
				break;
			}
		/* no break */
		case SDLK_RIGHT:
			if (m_->caret < m_->text.size()) {
				while ((m_->text[++m_->caret] & 0xc0) == 0x80) {
				};
				if (code.mod & (KMOD_LCTRL | KMOD_RCTRL))
					for (uint32_t new_caret = m_->caret;; ++new_caret)
						if (new_caret == m_->text.size() || isspace(m_->text[new_caret - 1])) {
							m_->caret = new_caret;
							break;
						}

				check_caret();
			}
			return true;

		case SDLK_KP_7:
			if (code.mod & KMOD_NUM) {
				break;
			}
		/* no break */
		case SDLK_HOME:
			if (m_->caret != 0) {
				m_->caret = 0;

				check_caret();
			}
			return true;

		case SDLK_KP_1:
			if (code.mod & KMOD_NUM) {
				break;
			}
		/* no break */
		case SDLK_END:
			if (m_->caret != m_->text.size()) {
				m_->caret = m_->text.size();
				check_caret();
			}
			return true;

		case SDLK_KP_8:
			if (code.mod & KMOD_NUM) {
				break;
			}
		/* no break */
		case SDLK_UP:
			// Load entry from history if active and text is not empty
			if (history_active_) {
				if (history_position_ > CHAT_HISTORY_SIZE - 2)
					history_position_ = CHAT_HISTORY_SIZE - 2;
				if (history_[++history_position_].size() > 0) {
					m_->text = history_[history_position_];
					m_->caret = m_->text.size();
					check_caret();
				}
			}
			return true;

		case SDLK_KP_2:
			if (code.mod & KMOD_NUM) {
				break;
			}
		/* no break */
		case SDLK_DOWN:
			// Load entry from history if active and text is not equivalent to the current one
			if (history_active_) {
				if (history_position_ < 1)
					history_position_ = 1;
				if (history_[--history_position_] != m_->text) {
					m_->text = history_[history_position_];
					m_->caret = m_->text.size();
					check_caret();
				}
			}
			return true;

		default:
			break;
		}
	}

	return false;
}

bool EditBox::handle_textinput(const std::string& input_text) {
	if ((m_->text.size() + input_text.length()) < m_->maxLength) {
		m_->text.insert(m_->caret, input_text);
		m_->caret += input_text.length();
		check_caret();
		changed();
	}
	return true;
}

void EditBox::draw(RenderTarget& dst) {

	// Draw the background
	dst.tile(Recti(0, 0, get_w(), get_h()), m_->background, Vector2i(get_x(), get_y()));

	// Draw border.
	if (get_w() >= 2 && get_h() >= 2) {
		static const RGBColor black(0, 0, 0);

		// bottom edge
		dst.brighten_rect(Recti(0, get_h() - 2, get_w(), 2), BUTTON_EDGE_BRIGHT_FACTOR);
		// right edge
		dst.brighten_rect(Recti(get_w() - 2, 0, 2, get_h() - 2), BUTTON_EDGE_BRIGHT_FACTOR);
		// top edge
		dst.fill_rect(Recti(0, 0, get_w() - 1, 1), black);
		dst.fill_rect(Recti(0, 1, get_w() - 2, 1), black);
		// left edge
		dst.fill_rect(Recti(0, 0, 1, get_h() - 1), black);
		dst.fill_rect(Recti(1, 0, 1, get_h() - 2), black);
	}

	if (has_focus()) {
		dst.brighten_rect(Recti(0, 0, get_w(), get_h()), MOUSE_OVER_BRIGHT_FACTOR);
	}

	const int max_width = get_w() - 2 * kMarginX;

	const UI::RenderedText* rendered_text = UI::g_fh1->render(as_editorfont(m_->text, m_->fontsize));

	const int linewidth = rendered_text->width();
	const int lineheight = m_->text.empty() ? text_height(m_->fontsize) : rendered_text->height();

	Vector2i point(kMarginX, get_h() / 2);
	if (m_->align == UI::Align::kRight) {
		point.x += max_width - linewidth;
	}
	UI::center_vertically(lineheight, &point);

	// Crop to max_width while blitting
	if (max_width < linewidth) {
		// Fix positioning for BiDi languages.
		if (UI::g_fh1->fontset()->is_rtl()) {
			point.x = 0.f;
		}
		// We want this always on, e.g. for mixed language savegame filenames
		if (i18n::has_rtl_character(m_->text.c_str(), 100)) {  // Restrict check for efficiency
			// TODO(GunChleoc): Arabic: Fix scrolloffset
			rendered_text->draw(dst, point, Recti(linewidth - max_width, 0, linewidth, lineheight));
		} else {
			if (m_->align == UI::Align::kRight) {
				// TODO(GunChleoc): Arabic: Fix scrolloffset
				rendered_text->draw(
				   dst, point, Recti(point.x + m_->scrolloffset + kMarginX, 0, max_width, lineheight));
			} else {
				rendered_text->draw(dst, point, Recti(-m_->scrolloffset, 0, max_width, lineheight));
			}
		}
	} else {
		rendered_text->draw(dst, point, Recti(0, 0, max_width, lineheight));
	}

	if (has_focus()) {
		// Draw the caret
		std::string line_to_caret = m_->text.substr(0, m_->caret);
		// TODO(GunChleoc): Arabic: Fix cursor position for BIDI text.
		int caret_x = text_width(line_to_caret, m_->fontsize);

		const uint16_t fontheight = text_height(m_->fontsize);

		const Image* caret_image = g_gr->images().get("images/ui_basic/caret.png");
<<<<<<< HEAD
		Vector2i caretpt;
=======
		Vector2i caretpt = Vector2i::zero();
>>>>>>> b163332b
		caretpt.x = point.x + m_->scrolloffset + caret_x - caret_image->width() + kLineMargin;
		caretpt.y = point.y + (fontheight - caret_image->height()) / 2;
		dst.blit(caretpt, caret_image);
	}
}

/**
 * Check the caret's position and scroll it into view if necessary.
 */
void EditBox::check_caret() {
	std::string leftstr(m_->text, 0, m_->caret);
	std::string rightstr(m_->text, m_->caret, std::string::npos);
	int32_t leftw = text_width(leftstr, m_->fontsize);
	int32_t rightw = text_width(rightstr, m_->fontsize);

	int32_t caretpos = 0;

	switch (m_->align) {
	case UI::Align::kRight:
		caretpos = get_w() - kMarginX + m_->scrolloffset - rightw;
		break;
	case UI::Align::kCenter:
	case UI::Align::kLeft:
		caretpos = kMarginX + m_->scrolloffset + leftw;
	}

	if (caretpos < kMarginX)
		m_->scrolloffset += kMarginX - caretpos + get_w() / 5;
	else if (caretpos > get_w() - kMarginX)
		m_->scrolloffset -= caretpos - get_w() + kMarginX + get_w() / 5;

	if (m_->align == UI::Align::kLeft) {
		if (m_->scrolloffset > 0)
			m_->scrolloffset = 0;
	} else if (m_->align == UI::Align::kRight) {
		if (m_->scrolloffset < 0)
			m_->scrolloffset = 0;
	}
}
}<|MERGE_RESOLUTION|>--- conflicted
+++ resolved
@@ -415,11 +415,7 @@
 		const uint16_t fontheight = text_height(m_->fontsize);
 
 		const Image* caret_image = g_gr->images().get("images/ui_basic/caret.png");
-<<<<<<< HEAD
-		Vector2i caretpt;
-=======
 		Vector2i caretpt = Vector2i::zero();
->>>>>>> b163332b
 		caretpt.x = point.x + m_->scrolloffset + caret_x - caret_image->width() + kLineMargin;
 		caretpt.y = point.y + (fontheight - caret_image->height()) / 2;
 		dst.blit(caretpt, caret_image);
