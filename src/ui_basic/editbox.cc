/*
 * Copyright (C) 2003, 2006-2008, 2010 by the Widelands Development Team
 *
 * This program is free software; you can redistribute it and/or
 * modify it under the terms of the GNU General Public License
 * as published by the Free Software Foundation; either version 2
 * of the License, or (at your option) any later version.
 *
 * This program is distributed in the hope that it will be useful,
 * but WITHOUT ANY WARRANTY; without even the implied warranty of
 * MERCHANTABILITY or FITNESS FOR A PARTICULAR PURPOSE.  See the
 * GNU General Public License for more details.
 *
 * You should have received a copy of the GNU General Public License
 * along with this program; if not, write to the Free Software
 * Foundation, Inc., 675 Mass Ave, Cambridge, MA 02139, USA.
 *
 */

#include "editbox.h"

#include "mouse_constants.h"

#include "font_handler.h"
#include "graphic/rendertarget.h"
#include "helper.h"

#include <limits>
#include <SDL_keysym.h>

namespace UI {

struct EditBoxImpl {
	/// Background tile style.
	PictureID background;

	/// ID. Only used for the id-flavoured signals.
	int32_t id;

	/// Maximum number of characters in the input
	uint32_t maxLength;

	/// Current text in the box.
	std::string text;

	/// Position of the caret.
	uint32_t caret;

	/// Current scrolling offset to the text anchor position, in pixels
	int32_t scrolloffset;

	/// Alignment of the text. Vertical alignment is always centered.
	Align align;
};

EditBox::EditBox
	(Panel * const parent,
	 const int32_t x, const int32_t y, const uint32_t w, const uint32_t h,
	 const PictureID & background,
	 const int32_t id,
	 Align _align)
	:
	Panel(parent, x, y, w, h),
	m_fontname(UI_FONT_NAME),
	m_fontsize(UI_FONT_SIZE_SMALL),
	m_fontcolor(UI_FONT_CLR_FG),
	m(new EditBoxImpl)
{
	set_think(false);

	m->background = background;

	m->id = id;
	m->align = static_cast<Align>((_align & Align_Horizontal) | Align_VCenter);
	m->caret = 0;
	m->scrolloffset = 0;
	// yes, use *signed* max as maximum length; just a small safe-guard.
	m->maxLength = std::numeric_limits<int32_t>::max();

	set_handle_mouse(true);
	set_can_focus(true);
}

EditBox::~EditBox()
{
	// place a destructor where the compiler can find the EditBoxImpl destructor
}

/**
 * \return the current text entered in the edit box
 */
std::string const & EditBox::text() const
{
	return m->text;
}


/**
 * Set the current text in the edit box.
 *
 * The text is truncated if it is longer than the maximum length set by
 * \ref setMaxLength().
 */
void EditBox::setText(std::string const & t)
{
	if (t == m->text)
		return;

	bool caretatend = m->caret == m->text.size();

	m->text = t;
	if (m->text.size() > m->maxLength)
		m->text.erase(m->text.begin() + m->maxLength, m->text.end());
	if (caretatend || m->caret > m->text.size())
		m->caret = m->text.size();

	m_needredraw = true;
	update();
}


/**
 * \return the maximum length of the input string
 */
uint32_t EditBox::maxLength() const
{
	return m->maxLength;
}


/**
 * Set the maximum length of the input string.
 *
 * If the current string is longer than the new maximum length,
 * its end is cut off to fit into the maximum length.
 */
void EditBox::setMaxLength(uint32_t const n)
{
	m->maxLength = n;

	if (m->text.size() > m->maxLength) {
		m->text.erase(m->text.begin() + m->maxLength, m->text.end());
		if (m->caret > m->text.size())
			m->caret = m->text.size();

		check_caret();
		update();
	}
}


/**
 * \return the text alignment
 */
Align EditBox::align() const
{
	return m->align;
}


/**
 * Set the new alignment.
 *
 * Note that vertical alignment is always centered, independent of what
 * you select here.
 */
void EditBox::setAlign(Align _align)
{
	_align = static_cast<Align>((_align & Align_Horizontal) | Align_VCenter);
	if (_align != m->align) {
		m->align = _align;
<<<<<<< HEAD
		m_needredraw = true;
=======
		m->scrolloffset = 0;
		check_caret();
>>>>>>> 8fd01c66
		update();
	}
}


/**
 * The mouse was clicked on this editbox
*/
bool EditBox::handle_mousepress(const Uint8 btn, int32_t, int32_t)
{
	if (btn == SDL_BUTTON_LEFT && get_can_focus()) {
		focus();
		m_needredraw = true;
		update();
		return true;
	}

	return false;
}
bool EditBox::handle_mouserelease(const Uint8 btn, int32_t, int32_t)
{
	return btn == SDL_BUTTON_LEFT && get_can_focus();
}

/**
 * Handle keypress/release events
 *
 * \todo Text input works only because code.unicode happens to map to ASCII for
 * ASCII characters (--> //HERE). Instead, all user editable strings should be
 * real unicode.
*/
bool EditBox::handle_key(bool const down, SDL_keysym const code)
{
	if (down) {
		switch (code.sym) {
		case SDLK_ESCAPE:
			cancel.call();
			cancelid.call(m->id);
			return true;

		case SDLK_RETURN:
		case SDLK_KP_ENTER:
			ok.call();
			okid.call(m->id);
			return true;

		case SDLK_DELETE:
			if (m->caret < m->text.size()) {
				while ((m->text[++m->caret] & 0xc0) == 0x80) {};
				// now handle it like Backspace
			} else
				return true;

		case SDLK_BACKSPACE:
			if (m->caret > 0) {
				while ((m->text[--m->caret] & 0xc0) == 0x80)
					m->text.erase(m->text.begin() + m->caret);
				m->text.erase(m->text.begin() + m->caret);
				check_caret();
				changed.call();
				changedid.call(m->id);
				m_needredraw = true;
				update();
			}
			return true;

		case SDLK_LEFT:
			if (m->caret > 0) {
				while ((m->text[--m->caret] & 0xc0) == 0x80) {};
				if (code.mod & (KMOD_LCTRL | KMOD_RCTRL))
					for (uint32_t new_caret = m->caret;; m->caret = new_caret)
						if (0 == new_caret or isspace(m->text[--new_caret]))
							break;
<<<<<<< HEAD
				m_needredraw = true;
=======
				check_caret();
>>>>>>> 8fd01c66
				update();
			}
			return true;

		case SDLK_RIGHT:
			if (m->caret < m->text.size()) {
				while ((m->text[++m->caret] & 0xc0) == 0x80) {};
				if (code.mod & (KMOD_LCTRL | KMOD_RCTRL))
					for (uint32_t new_caret = m->caret;; ++new_caret)
						if
							(new_caret == m->text.size()
							 or
							 isspace(m->text[new_caret - 1]))
						{
							m->caret = new_caret;
							break;
						}
<<<<<<< HEAD
				m_needredraw = true;
=======
				check_caret();
>>>>>>> 8fd01c66
				update();
			}
			return true;

		case SDLK_HOME:
			if (m->caret != 0) {
				m->caret = 0;
<<<<<<< HEAD
				m_needredraw = true;
=======
				check_caret();
>>>>>>> 8fd01c66
				update();
			}
			return true;

		case SDLK_END:
			if (m->caret != m->text.size()) {
				m->caret = m->text.size();
<<<<<<< HEAD
				m_needredraw = true;
=======
				check_caret();
>>>>>>> 8fd01c66
				update();
			}
			return true;

		default:
			// Nullbytes happen on MacOS X when entering Multiline Chars, like for
			// example ~ + o results in a o with a tilde over it. The ~ is reported
			// as a 0 on keystroke, the o then as the unicode character. We simply
			// ignore the 0.
			if (is_printable(code) and code.unicode) {
				if (m->text.size() < m->maxLength) {
					if (code.unicode < 0x80)         // 1 byte char
						m->text.insert
							(m->text.begin() + m->caret++, 1, code.unicode);
					else if (code.unicode < 0x800) { // 2 byte char
						m->text.insert
							(m->text.begin() + m->caret++,
							 (((code.unicode & 0x7c0) >> 6) | 0xc0));
						m->text.insert
							(m->text.begin() + m->caret++,
							 ((code.unicode & 0x3f) | 0x80));
					} else {                         // 3 byte char
						m->text.insert
							(m->text.begin() + m->caret++,
							 (((code.unicode & 0xf000) >> 12) | 0xe0));
						m->text.insert
							(m->text.begin() + m->caret++,
							 (((code.unicode & 0xfc0) >> 6) | 0x80));
						m->text.insert
							(m->text.begin() + m->caret++,
							 ((code.unicode & 0x3f) | 0x80));
					}
					check_caret();
					changed.call();
					changedid.call(m->id);
					m_needredraw = true;
					update();
				}
				return true;
			}
		}
	}

	return Panel::handle_key(down, code);
}


void EditBox::draw(RenderTarget & odst)
{
	if(!m_needredraw)
	{
		odst.blit(Point(0, 0), m_cache_pid);
		return;
	}

	m_cache_pid = g_gr->create_surface(odst.get_w(), odst.get_h());

	RenderTarget &dst = *(g_gr->get_surface_renderer(m_cache_pid));

	// Draw the background
	dst.tile
		(Rect(Point(0, 0), get_w(), get_h()),
		 m->background,
		 Point(get_x(), get_y()));

	// Draw border.
	if (get_w() >= 4 && get_h() >= 4) {
		static const RGBColor black(0, 0, 0);

		// bottom edge
		dst.brighten_rect
			(Rect(Point(0, get_h() - 2), get_w(), 2),
			 BUTTON_EDGE_BRIGHT_FACTOR);
		// right edge
		dst.brighten_rect
			(Rect(Point(get_w() - 2, 0), 2, get_h() - 2),
			 BUTTON_EDGE_BRIGHT_FACTOR);
		// top edge
		dst.fill_rect(Rect(Point(0, 0), get_w() - 1, 1), black);
		dst.fill_rect(Rect(Point(0, 1), get_w() - 2, 1), black);
		// left edge
		dst.fill_rect(Rect(Point(0, 0), 1, get_h() - 1), black);
		dst.fill_rect(Rect(Point(1, 0), 1, get_h() - 2), black);
	}

	if (has_focus())
		dst.brighten_rect
			(Rect(Point(0, 0), get_w(), get_h()), MOUSE_OVER_BRIGHT_FACTOR);

	Point pos(4, get_h() >> 1);

	switch (m->align & Align_Horizontal) {
	case Align_HCenter:
		pos.x = get_w() >> 1;
		break;
	case Align_Right:
		pos.x = get_w() - 4;
		break;
	default:
		break;
	}

	pos.x += m->scrolloffset;

	UI::g_fh->draw_string
		(dst,
		 m_fontname, m_fontsize, m_fontcolor, UI_FONT_CLR_BG,
		 pos,
		 m->text,
		 align(),
		 std::numeric_limits<uint32_t>::max(),
		 Widget_Cache_None,
		 g_gr->get_no_picture(),
		 has_focus() ? static_cast<int32_t>(m->caret) :
		 std::numeric_limits<uint32_t>::max());

	odst.blit(Point(0, 0), m_cache_pid);
	m_needredraw = false;
}

/**
 * Check the caret's position and scroll it into view if necessary.
 */
void EditBox::check_caret()
{
	std::string leftstr(m->text, 0, m->caret);
	std::string rightstr(m->text, m->caret, std::string::npos);
	uint32_t leftw;
	uint32_t rightw;
	uint32_t tmp;

	UI::g_fh->get_size(m_fontname, m_fontsize, leftstr, leftw, tmp);
	UI::g_fh->get_size(m_fontname, m_fontsize, rightstr, rightw, tmp);

	int32_t caretpos;

	switch (m->align & Align_Horizontal) {
	case Align_HCenter:
		caretpos = (get_w() - static_cast<int32_t>(leftw + rightw)) / 2 + m->scrolloffset + leftw;
		break;
	case Align_Right:
		caretpos = get_w() - 4 + m->scrolloffset - rightw;
		break;
	default:
		caretpos = 4 + m->scrolloffset + leftw;
		break;
	}

	if (caretpos < 4)
		m->scrolloffset += 4 - caretpos + get_w()/5;
	else if (caretpos > get_w() - 4)
		m->scrolloffset -= caretpos - get_w() + 4 + get_w()/5;

	if ((m->align & Align_Horizontal) == Align_Left) {
		if (m->scrolloffset > 0)
			m->scrolloffset = 0;
	} else if ((m->align & Align_Horizontal) == Align_Right) {
		if (m->scrolloffset < 0)
			m->scrolloffset = 0;
	}
}

}<|MERGE_RESOLUTION|>--- conflicted
+++ resolved
@@ -169,12 +169,9 @@
 	_align = static_cast<Align>((_align & Align_Horizontal) | Align_VCenter);
 	if (_align != m->align) {
 		m->align = _align;
-<<<<<<< HEAD
+		m->scrolloffset = 0;
 		m_needredraw = true;
-=======
-		m->scrolloffset = 0;
 		check_caret();
->>>>>>> 8fd01c66
 		update();
 	}
 }
@@ -248,11 +245,10 @@
 					for (uint32_t new_caret = m->caret;; m->caret = new_caret)
 						if (0 == new_caret or isspace(m->text[--new_caret]))
 							break;
-<<<<<<< HEAD
+
 				m_needredraw = true;
-=======
 				check_caret();
->>>>>>> 8fd01c66
+
 				update();
 			}
 			return true;
@@ -270,11 +266,10 @@
 							m->caret = new_caret;
 							break;
 						}
-<<<<<<< HEAD
+
 				m_needredraw = true;
-=======
+
 				check_caret();
->>>>>>> 8fd01c66
 				update();
 			}
 			return true;
@@ -282,11 +277,9 @@
 		case SDLK_HOME:
 			if (m->caret != 0) {
 				m->caret = 0;
-<<<<<<< HEAD
+
 				m_needredraw = true;
-=======
 				check_caret();
->>>>>>> 8fd01c66
 				update();
 			}
 			return true;
@@ -294,11 +287,8 @@
 		case SDLK_END:
 			if (m->caret != m->text.size()) {
 				m->caret = m->text.size();
-<<<<<<< HEAD
 				m_needredraw = true;
-=======
 				check_caret();
->>>>>>> 8fd01c66
 				update();
 			}
 			return true;
