/*
 * Copyright (C) 2003-2017 by the Widelands Development Team
 *
 * This program is free software; you can redistribute it and/or
 * modify it under the terms of the GNU General Public License
 * as published by the Free Software Foundation; either version 2
 * of the License, or (at your option) any later version.
 *
 * This program is distributed in the hope that it will be useful,
 * but WITHOUT ANY WARRANTY; without even the implied warranty of
 * MERCHANTABILITY or FITNESS FOR A PARTICULAR PURPOSE.  See the
 * GNU General Public License for more details.
 *
 * You should have received a copy of the GNU General Public License
 * along with this program; if not, write to the Free Software
 * Foundation, Inc., 51 Franklin Street, Fifth Floor, Boston, MA  02110-1301, USA.
 *
 */

#include "ui_basic/editbox.h"

#include <limits>

#include <SDL_keycode.h>
#include <boost/format.hpp>

#include "graphic/font_handler1.h"
#include "graphic/graphic.h"
#include "graphic/rendertarget.h"
#include "graphic/text/bidi.h"
#include "graphic/text/font_set.h"
#include "graphic/text/rt_errors.h"
#include "graphic/text_constants.h"
#include "ui_basic/mouse_constants.h"

// TODO(GunChleoc): Arabic: Fix positioning for Arabic

namespace {

constexpr int kMarginX = 4;

}  // namespace

namespace UI {

struct EditBoxImpl {
	/**
	 * Font used for rendering text.
	 */
	/*@{*/
	std::string fontname;
	uint32_t fontsize;
	/*@}*/

	/// Background tile style.
	const Image* background;

	/// Maximum number of characters in the input
	uint32_t maxLength;

	/// Current text in the box.
	std::string text;

	/// Position of the caret.
	uint32_t caret;

	/// Current scrolling offset to the text anchor position, in pixels
	int32_t scrolloffset;

	/// Alignment of the text. Vertical alignment is always centered.
	Align align;
};

EditBox::EditBox(Panel* const parent,
                 int32_t x,
                 int32_t y,
                 uint32_t w,
                 uint32_t h,
                 int margin_y,
                 const Image* background,
                 int font_size)
   : Panel(parent,
           x,
           y,
           w,
<<<<<<< HEAD
			  h > 0 ? h : text_height(font_size) + 2 * margin_y),
=======
           h > 0 ? h :
                   UI::g_fh1->render(as_editorfont(UI::g_fh1->fontset()->representative_character(),
                                                   font_size))
                         ->height() +
                      2 * margin_y),
>>>>>>> d47e6904
     m_(new EditBoxImpl),
     history_active_(false),
     history_position_(-1) {
	set_thinks(false);

	m_->background = background;
	m_->fontname = UI::g_fh1->fontset()->sans();
	m_->fontsize = font_size;

	// Set alignment to the UI language's principal writing direction
	m_->align = UI::g_fh1->fontset()->is_rtl() ? UI::Align::kCenterRight : UI::Align::kCenterLeft;
	m_->caret = 0;
	m_->scrolloffset = 0;
	// yes, use *signed* max as maximum length; just a small safe-guard.
	m_->maxLength =
	   std::min(g_gr->max_texture_size() / UI_FONT_SIZE_SMALL, std::numeric_limits<int32_t>::max());

	set_handle_mouse(true);
	set_can_focus(true);
	set_handle_textinput();

	// Initialize history as empty string
	for (uint8_t i = 0; i < CHAT_HISTORY_SIZE; ++i)
		history_[i] = "";
}

EditBox::~EditBox() {
	// place a destructor where the compiler can find the EditBoxImpl destructor
}

/**
 * \return the current text entered in the edit box
 */
const std::string& EditBox::text() const {
	return m_->text;
}

/**
 * Set the current text in the edit box.
 *
 * The text is truncated if it is longer than the maximum length set by
 * \ref setMaxLength().
 */
void EditBox::set_text(const std::string& t) {
	if (t == m_->text)
		return;

	bool caretatend = m_->caret == m_->text.size();

	m_->text = t;
	if (m_->text.size() > m_->maxLength)
		m_->text.erase(m_->text.begin() + m_->maxLength, m_->text.end());
	if (caretatend || m_->caret > m_->text.size())
		m_->caret = m_->text.size();
}

/**
 * \return the maximum length of the input string
 */
uint32_t EditBox::max_length() const {
	return m_->maxLength;
}

/**
 * Set the maximum length of the input string.
 *
 * If the current string is longer than the new maximum length,
 * its end is cut off to fit into the maximum length.
 */
void EditBox::set_max_length(uint32_t const n) {
	m_->maxLength = std::min(g_gr->max_texture_size() / UI_FONT_SIZE_SMALL, static_cast<int>(n));

	if (m_->text.size() > m_->maxLength) {
		m_->text.erase(m_->text.begin() + m_->maxLength, m_->text.end());
		if (m_->caret > m_->text.size())
			m_->caret = m_->text.size();

		check_caret();
	}
}

/**
 * The mouse was clicked on this editbox
*/
bool EditBox::handle_mousepress(const uint8_t btn, int32_t, int32_t) {
	if (btn == SDL_BUTTON_LEFT && get_can_focus()) {
		focus();
		return true;
	}

	return false;
}

/**
 * Handle keypress/release events
 */
// TODO(unknown): Text input works only because code.unicode happens to map to ASCII for
// ASCII characters (--> // HERE). Instead, all user editable strings should be
// real unicode.
bool EditBox::handle_key(bool const down, SDL_Keysym const code) {
	if (down) {
		switch (code.sym) {
		case SDLK_ESCAPE:
			cancel();
			return true;

		case SDLK_TAB:
			// Let the panel handle the tab key
			return get_parent()->handle_key(true, code);

		case SDLK_KP_ENTER:
		case SDLK_RETURN:
			// Save history if active and text is not empty
			if (history_active_) {
				if (!m_->text.empty()) {
					for (uint8_t i = CHAT_HISTORY_SIZE - 1; i > 0; --i)
						history_[i] = history_[i - 1];
					history_[0] = m_->text;
					history_position_ = -1;
				}
			}
			ok();
			return true;

		case SDLK_KP_PERIOD:
			if (code.mod & KMOD_NUM) {
				break;
			}
		/* no break */
		case SDLK_DELETE:
			if (m_->caret < m_->text.size()) {
				while ((m_->text[++m_->caret] & 0xc0) == 0x80) {
				};
				// now handle it like Backspace
			} else
				return true;
		/* no break */
		case SDLK_BACKSPACE:
			if (m_->caret > 0) {
				while ((m_->text[--m_->caret] & 0xc0) == 0x80)
					m_->text.erase(m_->text.begin() + m_->caret);
				m_->text.erase(m_->text.begin() + m_->caret);
				check_caret();
				changed();
			}
			return true;

		case SDLK_KP_4:
			if (code.mod & KMOD_NUM) {
				break;
			}
		/* no break */
		case SDLK_LEFT:
			if (m_->caret > 0) {
				while ((m_->text[--m_->caret] & 0xc0) == 0x80) {
				};
				if (code.mod & (KMOD_LCTRL | KMOD_RCTRL))
					for (uint32_t new_caret = m_->caret;; m_->caret = new_caret)
						if (0 == new_caret || isspace(m_->text[--new_caret]))
							break;

				check_caret();
			}
			return true;

		case SDLK_KP_6:
			if (code.mod & KMOD_NUM) {
				break;
			}
		/* no break */
		case SDLK_RIGHT:
			if (m_->caret < m_->text.size()) {
				while ((m_->text[++m_->caret] & 0xc0) == 0x80) {
				};
				if (code.mod & (KMOD_LCTRL | KMOD_RCTRL))
					for (uint32_t new_caret = m_->caret;; ++new_caret)
						if (new_caret == m_->text.size() || isspace(m_->text[new_caret - 1])) {
							m_->caret = new_caret;
							break;
						}

				check_caret();
			}
			return true;

		case SDLK_KP_7:
			if (code.mod & KMOD_NUM) {
				break;
			}
		/* no break */
		case SDLK_HOME:
			if (m_->caret != 0) {
				m_->caret = 0;

				check_caret();
			}
			return true;

		case SDLK_KP_1:
			if (code.mod & KMOD_NUM) {
				break;
			}
		/* no break */
		case SDLK_END:
			if (m_->caret != m_->text.size()) {
				m_->caret = m_->text.size();
				check_caret();
			}
			return true;

		case SDLK_KP_8:
			if (code.mod & KMOD_NUM) {
				break;
			}
		/* no break */
		case SDLK_UP:
			// Load entry from history if active and text is not empty
			if (history_active_) {
				if (history_position_ > CHAT_HISTORY_SIZE - 2)
					history_position_ = CHAT_HISTORY_SIZE - 2;
				if (history_[++history_position_].size() > 0) {
					m_->text = history_[history_position_];
					m_->caret = m_->text.size();
					check_caret();
				}
			}
			return true;

		case SDLK_KP_2:
			if (code.mod & KMOD_NUM) {
				break;
			}
		/* no break */
		case SDLK_DOWN:
			// Load entry from history if active and text is not equivalent to the current one
			if (history_active_) {
				if (history_position_ < 1)
					history_position_ = 1;
				if (history_[--history_position_] != m_->text) {
					m_->text = history_[history_position_];
					m_->caret = m_->text.size();
					check_caret();
				}
			}
			return true;

		default:
			break;
		}
	}

	return false;
}

bool EditBox::handle_textinput(const std::string& input_text) {
	if ((m_->text.size() + input_text.length()) < m_->maxLength) {
		m_->text.insert(m_->caret, input_text);
		m_->caret += input_text.length();
		check_caret();
		changed();
	}
	return true;
}

void EditBox::draw(RenderTarget& odst) {
	RenderTarget& dst = odst;

	// Draw the background
	dst.tile(Recti(0, 0, get_w(), get_h()), m_->background, Vector2i(get_x(), get_y()));

	// Draw border.
	if (get_w() >= 2 && get_h() >= 2) {
		static const RGBColor black(0, 0, 0);

		// bottom edge
		dst.brighten_rect(Rectf(0, get_h() - 2, get_w(), 2), BUTTON_EDGE_BRIGHT_FACTOR);
		// right edge
		dst.brighten_rect(Rectf(get_w() - 2, 0, 2, get_h() - 2), BUTTON_EDGE_BRIGHT_FACTOR);
		// top edge
		dst.fill_rect(Rectf(0.f, 0.f, get_w() - 1, 1), black);
		dst.fill_rect(Rectf(0.f, 1.f, get_w() - 2, 1), black);
		// left edge
		dst.fill_rect(Rectf(0.f, 0.f, 1, get_h() - 1), black);
		dst.fill_rect(Rectf(1.f, 0.f, 1, get_h() - 2), black);
	}

	if (has_focus()) {
		dst.brighten_rect(Rectf(0.f, 0.f, get_w(), get_h()), MOUSE_OVER_BRIGHT_FACTOR);
	}

	const int max_width = get_w() - 2 * kMarginX;

	const UI::RenderedText* rendered_text = UI::g_fh1->render(as_editorfont(m_->text, m_->fontsize));

	const int linewidth = rendered_text->width();
	const int lineheight =
	   m_->text.empty() ?
<<<<<<< HEAD
			text_height(m_->fontsize) :
			rendered_text->height();
=======
	      UI::g_fh1->render(
	                  as_editorfont(UI::g_fh1->fontset()->representative_character(), m_->fontsize))
	         ->height() :
	      entry_text_im->height();
>>>>>>> d47e6904

	Vector2i point(kMarginX, get_h() / 2.f);

	if (static_cast<int>(m_->align & UI::Align::kRight)) {
		point.x += max_width;
	}

	UI::correct_for_align(m_->align, linewidth, lineheight, &point);

	// Crop to max_width while blitting
	if (max_width < linewidth) {
		// Fix positioning for BiDi languages.
		if (UI::g_fh1->fontset()->is_rtl()) {
			point.x = 0.f;
		}
		// We want this always on, e.g. for mixed language savegame filenames
		if (i18n::has_rtl_character(m_->text.c_str(), 100)) {  // Restrict check for efficiency
			// TODO(GunChleoc): Arabic: Fix scrolloffset
			draw_text(dst, point, rendered_text, Recti(linewidth - max_width, 0, linewidth, lineheight));
		} else {
			if (static_cast<int>(m_->align & UI::Align::kRight)) {
				// TODO(GunChleoc): Arabic: Fix scrolloffset
				draw_text(dst, point, rendered_text, Recti(point.x + m_->scrolloffset + kMarginX, 0, max_width, lineheight));
			} else {
				draw_text(dst, point, rendered_text, Recti(-m_->scrolloffset, 0, max_width, lineheight));
			}
		}
	} else {
		draw_text(dst, point, rendered_text, Recti(0, 0, max_width, lineheight));
	}

	if (has_focus()) {
		// Draw the caret
		std::string line_to_caret = m_->text.substr(0, m_->caret);
		// TODO(GunChleoc): Arabic: Fix cursor position for BIDI text.
		int caret_x = text_width(line_to_caret, m_->fontsize);

		const uint16_t fontheight = text_height(m_->fontsize);

		const Image* caret_image = g_gr->images().get("images/ui_basic/caret.png");
		Vector2f caretpt;
		caretpt.x = point.x + m_->scrolloffset + caret_x - caret_image->width() + LINE_MARGIN;
		caretpt.y = point.y + (fontheight - caret_image->height()) / 2.f;
		dst.blit(caretpt, caret_image);
	}
}

/**
 * Check the caret's position and scroll it into view if necessary.
 */
void EditBox::check_caret() {
	std::string leftstr(m_->text, 0, m_->caret);
	std::string rightstr(m_->text, m_->caret, std::string::npos);
	int32_t leftw = text_width(leftstr, m_->fontsize);
	int32_t rightw = text_width(rightstr, m_->fontsize);

	int32_t caretpos;

	switch (m_->align & UI::Align::kHorizontal) {
	case UI::Align::kRight:
		caretpos = get_w() - kMarginX + m_->scrolloffset - rightw;
		break;
	default:
		caretpos = kMarginX + m_->scrolloffset + leftw;
	}

	if (caretpos < kMarginX)
		m_->scrolloffset += kMarginX - caretpos + get_w() / 5;
	else if (caretpos > get_w() - kMarginX)
		m_->scrolloffset -= caretpos - get_w() + kMarginX + get_w() / 5;

	if ((m_->align & UI::Align::kHorizontal) == UI::Align::kLeft) {
		if (m_->scrolloffset > 0)
			m_->scrolloffset = 0;
	} else if ((m_->align & UI::Align::kHorizontal) == UI::Align::kRight) {
		if (m_->scrolloffset < 0)
			m_->scrolloffset = 0;
	}
}
}<|MERGE_RESOLUTION|>--- conflicted
+++ resolved
@@ -83,15 +83,7 @@
            x,
            y,
            w,
-<<<<<<< HEAD
 			  h > 0 ? h : text_height(font_size) + 2 * margin_y),
-=======
-           h > 0 ? h :
-                   UI::g_fh1->render(as_editorfont(UI::g_fh1->fontset()->representative_character(),
-                                                   font_size))
-                         ->height() +
-                      2 * margin_y),
->>>>>>> d47e6904
      m_(new EditBoxImpl),
      history_active_(false),
      history_position_(-1) {
@@ -389,15 +381,8 @@
 	const int linewidth = rendered_text->width();
 	const int lineheight =
 	   m_->text.empty() ?
-<<<<<<< HEAD
 			text_height(m_->fontsize) :
 			rendered_text->height();
-=======
-	      UI::g_fh1->render(
-	                  as_editorfont(UI::g_fh1->fontset()->representative_character(), m_->fontsize))
-	         ->height() :
-	      entry_text_im->height();
->>>>>>> d47e6904
 
 	Vector2i point(kMarginX, get_h() / 2.f);
 
