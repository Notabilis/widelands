--- conflicted
+++ resolved
@@ -95,12 +95,7 @@
 	m_->caret = 0;
 	m_->scrolloffset = 0;
 	// yes, use *signed* max as maximum length; just a small safe-guard.
-<<<<<<< HEAD
-	m_->maxLength =
-	   std::min(static_cast<int>(std::floor(g_gr->max_texture_size() / (m_->style.font.size * m_->font_scale))), std::numeric_limits<int32_t>::max());
-=======
 	set_max_length(std::numeric_limits<int32_t>::max());
->>>>>>> 8ff5a95e
 
 	set_handle_mouse(true);
 	set_can_focus(true);
@@ -147,15 +142,9 @@
  * If the current string is longer than the new maximum length,
  * its end is cut off to fit into the maximum length.
  */
-<<<<<<< HEAD
 void EditBox::set_max_length(int const n) {
-	assert(n > 0);
-	m_->maxLength = std::min(static_cast<int>(std::floor(g_gr->max_texture_size() / (m_->style.font.size * m_->font_scale))), n);
-=======
-void EditBox::set_max_length(uint32_t const n) {
 	m_->maxLength =
-	   std::min(g_gr->max_texture_size_for_font_rendering() / text_height(), static_cast<int>(n));
->>>>>>> 8ff5a95e
+	   std::min(g_gr->max_texture_size_for_font_rendering() / text_height(m_->style.font), n);
 
 	if (m_->text.size() > m_->maxLength) {
 		m_->text.erase(m_->text.begin() + m_->maxLength, m_->text.end());
