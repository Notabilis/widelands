/*
 * Copyright (C) 2002-2004, 2006, 2008-2010 by the Widelands Development Team
 *
 * This program is free software; you can redistribute it and/or
 * modify it under the terms of the GNU General Public License
 * as published by the Free Software Foundation; either version 2
 * of the License, or (at your option) any later version.
 *
 * This program is distributed in the hope that it will be useful,
 * but WITHOUT ANY WARRANTY; without even the implied warranty of
 * MERCHANTABILITY or FITNESS FOR A PARTICULAR PURPOSE.  See the
 * GNU General Public License for more details.
 *
 * You should have received a copy of the GNU General Public License
 * along with this program; if not, write to the Free Software
 * Foundation, Inc., 51 Franklin Street, Fifth Floor, Boston, MA  02110-1301, USA.
 *
 */

#ifndef UI_HELPWINDOW_H
#define UI_HELPWINDOW_H

#include <memory>

#include "align.h"
#include "ui_basic/multilinetextarea.h"
#include "ui_basic/unique_window.h"
#include "ui_basic/window.h"

class LuaInterface;

namespace Widelands {
struct Building_Descr;
}

namespace UI {

/**
 * Shows a help window.
 *
 * Using it is quite straightforward. To ensure, that all help windows have the
 * same formations, all richtext formating will be done via add_* functions:
 *     HelpWindow help(parent, "Caption", fontsize);
 *     help.add_heading("A minor heading");
 *     help.add_block("Some lines of text!");
 *     help.add_block("More text, just one linebreak between");
 *     help.add_paragraph("Even more text, now drawn in a new paragraph");
 *     help.add_block("More text, same paragraph, but a linebreak between!");
 *     help.add_heading("Another minor heading");
 *     ...
 *     help.run();
*/
struct HelpWindow : public Window {
	HelpWindow
		(Panel * parent,
		 const std::string & caption,
		 uint32_t fontsize,
		 uint32_t width = 0, uint32_t height = 0);
	~HelpWindow();

	bool handle_mousepress  (uint8_t btn, int32_t mx, int32_t my) override;
	bool handle_mouserelease(uint8_t btn, int32_t mx, int32_t my) override;

	void add_heading   (std::string text);
	void add_paragraph (std::string text);
	void add_block     (std::string text);
	void add_picture_li(std::string text, std::string picpath);

protected:
	virtual void pressedOk();

private:
	enum State {
		BLOCK = 0,
		HEADING = 1
	} lastentry;

	std::unique_ptr<Multiline_Textarea> textarea;
	std::string const m_h1, m_h2, m_p; // font sizes
	std::string const m_fn; // font name
	std::string m_text;
};

/*
 * This is a totally different beast than HelpWindow. It takes
 * a Lua script, runs it and displays it's formatted content
 * as a static text
 */
struct LuaTextHelpWindow : public UI::UniqueWindow {
	LuaTextHelpWindow
		(Panel * parent, UI::UniqueWindow::Registry &,
<<<<<<< HEAD
		 const Widelands::Building_Descr& building_description,
		 LuaInterface * const lua,
=======
		 const std::string& caption,
		 const std::string& path_to_script,
>>>>>>> 9e207436
		 uint32_t width = 300, uint32_t height = 400);
	~LuaTextHelpWindow();

private:
	std::unique_ptr<Multiline_Textarea> textarea;
};

}

#endif<|MERGE_RESOLUTION|>--- conflicted
+++ resolved
@@ -88,14 +88,9 @@
  */
 struct LuaTextHelpWindow : public UI::UniqueWindow {
 	LuaTextHelpWindow
-		(Panel * parent, UI::UniqueWindow::Registry &,
-<<<<<<< HEAD
+		(Panel * parent, UI::UniqueWindow::Registry& reg,
 		 const Widelands::Building_Descr& building_description,
 		 LuaInterface * const lua,
-=======
-		 const std::string& caption,
-		 const std::string& path_to_script,
->>>>>>> 9e207436
 		 uint32_t width = 300, uint32_t height = 400);
 	~LuaTextHelpWindow();
 
