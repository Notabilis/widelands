/*
 * Copyright (C) 2002-2004, 2006-2013 by the Widelands Development Team
 *
 * This program is free software; you can redistribute it and/or
 * modify it under the terms of the GNU General Public License
 * as published by the Free Software Foundation; either version 2
 * of the License, or (at your option) any later version.
 *
 * This program is distributed in the hope that it will be useful,
 * but WITHOUT ANY WARRANTY; without even the implied warranty of
 * MERCHANTABILITY or FITNESS FOR A PARTICULAR PURPOSE.  See the
 * GNU General Public License for more details.
 *
 * You should have received a copy of the GNU General Public License
 * along with this program; if not, write to the Free Software
 * Foundation, Inc., 51 Franklin Street, Fifth Floor, Boston, MA  02110-1301, USA.
 *
 */

#include "graphic/graphic.h"

#include <cstring>
#include <iostream>

#include <SDL_image.h>
#include <boost/foreach.hpp>
#include <config.h>

#include "build_info.h"
#include "compile_diagnostics.h"
#include "constants.h"
#include "container_iterate.h"
#include "graphic/animation.h"
#include "graphic/diranimations.h"
#include "graphic/font_handler.h"
#include "graphic/image.h"
#include "graphic/image_loader_impl.h"
#include "graphic/image_transformations.h"
#include "graphic/render/gl_surface_screen.h"
#include "graphic/render/sdl_surface.h"
#include "graphic/rendertarget.h"
#include "graphic/surface_cache.h"
#include "graphic/texture.h"
#include "i18n.h"
#include "io/fileread.h"
#include "io/filesystem/layered_filesystem.h"
#include "io/streamwrite.h"
#include "log.h"
#include "logic/roadtype.h"
#include "logic/widelands_fileread.h"
#include "ui_basic/progresswindow.h"
#include "upcast.h"
#include "wexception.h"

using namespace std;

Graphic * g_gr;
bool g_opengl;

/**
 * Initialize the SDL video mode.
*/
Graphic::Graphic()
	:
	m_fallback_settings_in_effect (false),
	m_nr_update_rects  (0),
	m_update_fullscreen(true),
	image_loader_(new ImageLoaderImpl()),
	surface_cache_(create_surface_cache(TRANSIENT_SURFACE_CACHE_SIZE)),
	image_cache_(create_image_cache(image_loader_.get(), surface_cache_.get())),
	animation_manager_(new AnimationManager())
{
	ImageTransformations::initialize();

	//fastOpen tries to use mmap
	FileRead fr;
#ifndef _WIN32
	fr.fastOpen(*g_fs, "pics/wl-ico-128.png");
#else
	fr.fastOpen(*g_fs, "pics/wl-ico-32.png");
#endif
	SDL_Surface * s = IMG_Load_RW(SDL_RWFromMem(fr.Data(0), fr.GetSize()), 1);
	SDL_WM_SetIcon(s, nullptr);
	SDL_FreeSurface(s);
}

void Graphic::initialize(int32_t w, int32_t h, bool fullscreen, bool opengl) {
	cleanup();

	// Set video mode using SDL. First collect the flags
	int32_t flags = 0;
	g_opengl = false;
	SDL_Surface * sdlsurface = nullptr;

	if (opengl) {
		log("Graphics: Trying opengl\n");
		SDL_GL_SetAttribute(SDL_GL_DOUBLEBUFFER, 1);
		flags |= SDL_OPENGL;
	}

	if (fullscreen) {
		flags |= SDL_FULLSCREEN;
		log("Graphics: Trying FULLSCREEN\n");
	}

	log("Graphics: Try to set Videomode %ux%u 32 Bit\n", w, h);
	// Here we actually set the video mode
	sdlsurface = SDL_SetVideoMode(w, h, 32, flags);

	// If we tried opengl and it was not successful try without opengl
	if (!sdlsurface and opengl)
	{
		log("Graphics: Could not set videomode: %s, trying without opengl\n", SDL_GetError());
		flags &= ~SDL_OPENGL;
		sdlsurface = SDL_SetVideoMode(w, h, 32, flags);
	}

	if (!sdlsurface)
	{
		log
			("Graphics: Could not set videomode: %s, trying minimum graphics settings\n",
			 SDL_GetError());
		flags &= ~SDL_FULLSCREEN;
		sdlsurface = SDL_SetVideoMode
			(FALLBACK_GRAPHICS_WIDTH, FALLBACK_GRAPHICS_HEIGHT, FALLBACK_GRAPHICS_DEPTH, flags);
		m_fallback_settings_in_effect = true;
		if (!sdlsurface)
			throw wexception
				("Graphics: could not set video mode: %s", SDL_GetError());
	}

	// setting the videomode was successful. Print some information now
	log("Graphics: Setting video mode was successful\n");

	if (opengl and 0 != (sdlsurface->flags & SDL_GL_DOUBLEBUFFER))
		log("Graphics: OPENGL DOUBLE BUFFERING ENABLED\n");
	if (0 != (sdlsurface->flags & SDL_FULLSCREEN))
		log("Graphics: FULLSCREEN ENABLED\n");

	bool use_arb = true;
	const char * extensions;

	if (0 != (sdlsurface->flags & SDL_OPENGL)) {
		//  We have successful opened an opengl screen. Print some information
		//  about opengl and set the rendering capabilities.
		log ("Graphics: OpenGL: OpenGL enabled\n");

		GLenum err = glewInit();
		if (err != GLEW_OK) {
			log("glewInit returns %i\nYour OpenGL installation must be __very__ broken.\n", err);
			throw wexception("glewInit returns %i: Broken OpenGL installation.", err);
		}

		extensions = reinterpret_cast<const char *>(glGetString (GL_EXTENSIONS));

		if (strstr(extensions, "GL_ARB_framebuffer_object") != nullptr) {
			use_arb = true;
		} else if (strstr(extensions, "GL_EXT_framebuffer_object") != nullptr) {
			use_arb = false;
		} else {
			log
			("Graphics: Neither GL_ARB_framebuffer_object or GL_EXT_framebuffer_object supported! "
			"Switching off OpenGL!\n"
			);
			flags &= ~SDL_OPENGL;
			m_fallback_settings_in_effect = true;

			// One must never free the screen surface of SDL (using
			// SDL_FreeSurface) as it is owned by SDL itself, therefore the next
			// call does not leak memory.
			sdlsurface = SDL_SetVideoMode
				(FALLBACK_GRAPHICS_WIDTH, FALLBACK_GRAPHICS_HEIGHT, FALLBACK_GRAPHICS_DEPTH, flags);
			m_fallback_settings_in_effect = true;
			if (!sdlsurface)
				throw wexception("Graphics: could not set video mode: %s", SDL_GetError());
		}
	}

	// Redoing the check, because fallback settings might mean we no longer use OpenGL.
	if (0 != (sdlsurface->flags & SDL_OPENGL)) {
		//  We now really have a working opengl screen...
		g_opengl = true;

		GLboolean glBool;
		glGetBooleanv(GL_DOUBLEBUFFER, &glBool);
		log
			("Graphics: OpenGL: Double buffering %s\n",
			 (glBool == GL_TRUE)?"enabled":"disabled");

		GLint glInt;
		glGetIntegerv(GL_MAX_TEXTURE_SIZE, &glInt);
		log("Graphics: OpenGL: Max texture size: %u\n", glInt);
		m_caps.gl.tex_max_size = glInt;

		glGetIntegerv(GL_AUX_BUFFERS, &glInt);
		log("Graphics: OpenGL: Number of aux buffers: %u\n", glInt);
		m_caps.gl.aux_buffers = glInt;

		glGetIntegerv(GL_STENCIL_BITS, &glInt);
		log("Graphics: OpenGL: Number of stencil buffer bits: %u\n", glInt);
		m_caps.gl.stencil_buffer_bits = glInt;

		glGetIntegerv(GL_MAX_TEXTURE_UNITS, &glInt);
		log("Graphics: OpenGL: Maximum number of textures for multitextures: %u\n", glInt);
		m_caps.gl.max_tex_combined = glInt;

		const char * str = reinterpret_cast<const char *>(glGetString(GL_VERSION));
		m_caps.gl.major_version = atoi(str);
		m_caps.gl.minor_version = strstr(str, ".")?atoi(strstr(str, ".") + 1):0;
		log
			("Graphics: OpenGL: Version %d.%d \"%s\"\n",
			 m_caps.gl.major_version, m_caps.gl.minor_version, str);

		// extensions will be valid if we ever succeeded in runnning glewInit.
		m_caps.gl.tex_power_of_two =
			(m_caps.gl.major_version < 2) and
			(strstr(extensions, "GL_ARB_texture_non_power_of_two") == nullptr);
		log("Graphics: OpenGL: Textures ");
		log
			(m_caps.gl.tex_power_of_two?"must have a size power of two\n":
			 "may have any size\n");

		m_caps.gl.multitexture =
			 ((strstr(extensions, "GL_ARB_multitexture") != nullptr) and
			  (strstr(extensions, "GL_ARB_texture_env_combine") != nullptr));
		log("Graphics: OpenGL: Multitexture capabilities ");
		log(m_caps.gl.multitexture ? "sufficient\n" : "insufficient, only basic terrain rendering possible\n");

GCC_DIAG_OFF("-Wold-style-cast")
		m_caps.gl.blendequation = GLEW_VERSION_1_4 || GLEW_ARB_imaging;
GCC_DIAG_ON ("-Wold-style-cast")
	}

	/* Information about the video capabilities. */
	const SDL_VideoInfo* info = SDL_GetVideoInfo();
	char videodrvused[16];
	SDL_VideoDriverName(videodrvused, 16);
	log
		("**** GRAPHICS REPORT ****\n"
		 " VIDEO DRIVER %s\n"
		 " hw surface possible %d\n"
		 " window manager available %d\n"
		 " blitz_hw %d\n"
		 " blitz_hw_CC %d\n"
		 " blitz_hw_A %d\n"
		 " blitz_sw %d\n"
		 " blitz_sw_CC %d\n"
		 " blitz_sw_A %d\n"
		 " blitz_fill %d\n"
		 " video_mem %d\n"
		 " vfmt %p\n"
		 " size %d %d\n"
		 "**** END GRAPHICS REPORT ****\n",
		 videodrvused,
		 info->hw_available,
		 info->wm_available,
		 info->blit_hw,
		 info->blit_hw_CC,
		 info->blit_hw_A,
		 info->blit_sw,
		 info->blit_sw_CC,
		 info->blit_sw_A,
		 info->blit_fill,
		 info->video_mem,
		 info->vfmt,
		 info->current_w, info->current_h);

	log("Graphics: flags: %x\n", sdlsurface->flags);

	assert
		(sdlsurface->format->BytesPerPixel == 2 ||
		 sdlsurface->format->BytesPerPixel == 4);

	SDL_WM_SetCaption
		(("Widelands " + build_id() + '(' + build_type() + ')').c_str(),
		 "Widelands");

	if (g_opengl) {
		glViewport(0, 0, w, h);

		// Set up OpenGL projection matrix. This transforms opengl coordinates to
		// screen coordinates. We set up a simple Orthogonal view which takes just
		// the x, y coordinates and ignores the z coordinate. Note that the top and
		// bottom values are interchanged. This is to invert the y axis to get the
		// same coordinates as with opengl. The exact values of near and far
		// clipping plane are not important. We draw everything with z = 0. They
		// just must not be null and have different sign.
		glMatrixMode(GL_PROJECTION);
		glLoadIdentity();
		glOrtho(0, w, h, 0, -1, 1);

		// Reset modelview matrix, disable depth testing (we do not need it)
		// And select backbuffer as default drawing target
		glMatrixMode(GL_MODELVIEW);
		glLoadIdentity();
		glDisable(GL_DEPTH_TEST);
		glDrawBuffer(GL_BACK);

		// Clear the screen before running the game.
		glClearColor(0.0f, 0.0f, 0.0f, 1.0f);
		glClear(GL_COLOR_BUFFER_BIT | GL_DEPTH_BUFFER_BIT);
		SDL_GL_SwapBuffers();
		glEnable(GL_TEXTURE_2D);

		GLSurfaceTexture::Initialize(use_arb);
	}

	if (g_opengl)
	{
		screen_.reset(new GLSurfaceScreen(w, h));
	}
	else
	{
		screen_.reset(new SDLSurface(sdlsurface, false));
	}

	m_sdl_screen = sdlsurface;
	m_rendertarget.reset(new RenderTarget(screen_.get()));
}

bool Graphic::check_fallback_settings_in_effect()
{
	return m_fallback_settings_in_effect;
}

void Graphic::cleanup() {
	flush_maptextures();
	surface_cache_->flush();
	// TODO: this should really not be needed, but currently is :(
	if (UI::g_fh)
		UI::g_fh->flush();

	if (g_opengl)
		GLSurfaceTexture::Cleanup();
}

Graphic::~Graphic()
{
	cleanup();
}

/**
 * Return the screen x resolution
*/
int32_t Graphic::get_xres()
{
	return screen_->width();
}

/**
 * Return the screen x resolution
*/
int32_t Graphic::get_yres()
{
	return screen_->height();
}

bool Graphic::is_fullscreen()
{
	return m_sdl_screen->flags & SDL_FULLSCREEN;
}

/**
 * Return a pointer to the RenderTarget representing the screen
*/
RenderTarget * Graphic::get_render_target()
{
	m_rendertarget->reset();

	return m_rendertarget.get();
}

/**
 * Switch from fullscreen to windowed mode or vice-versa
*/
void Graphic::toggle_fullscreen()
{
	log("Try SDL_WM_ToggleFullScreen...\n");
	// TODO: implement proper fullscreening here. The way it can work is to
	// recreate SurfaceCache but keeping ImageCache around. Then exiting and
	// reinitalizing the SDL Video Mode should just work: all surface are
	// recreated dynamically and correctly.
	// Note: Not all Images are cached in the ImageCache, at time of me writing
	// this, only InMemoryImage does not safe itself in the ImageCache. And this
	// should only be a problem for Images loaded from maps.
	SDL_WM_ToggleFullScreen(m_sdl_screen);
}

/**
 * Mark the entire screen for refreshing
*/
void Graphic::update_fullscreen()
{
	m_update_fullscreen = true;
}

/**
 * Mark a rectangle for refreshing
*/
void Graphic::update_rectangle(int32_t x, int32_t y, int32_t w, int32_t h)
{
	if (m_nr_update_rects >= MAX_RECTS) {
		m_update_fullscreen = true;
		return;
	}
	m_update_fullscreen = true;
	m_update_rects[m_nr_update_rects].x = x;
	m_update_rects[m_nr_update_rects].y = y;
	m_update_rects[m_nr_update_rects].w = w;
	m_update_rects[m_nr_update_rects].h = h;
	++m_nr_update_rects;
}

/**
 * Returns true if parts of the screen have been marked for refreshing.
*/
bool Graphic::need_update() const
{
	return m_nr_update_rects || m_update_fullscreen;
}

/**
 * Bring the screen uptodate.
 *
 * \param force update whole screen
*/
void Graphic::refresh(bool force)
{
	if (g_opengl) {
		SDL_GL_SwapBuffers();
		m_update_fullscreen = false;
		m_nr_update_rects = 0;
		return;
	}

	if (force or m_update_fullscreen) {
		//flip defaults to SDL_UpdateRect(m_surface, 0, 0, 0, 0);
		SDL_Flip(m_sdl_screen);
	} else
		SDL_UpdateRects
			(m_sdl_screen, m_nr_update_rects, m_update_rects);

	m_update_fullscreen = false;
	m_nr_update_rects = 0;
}


/**
 * Saves a pixel region to a png. This can be a file or part of a stream.
 *
 * @param surf The Surface to save
 * @param sw a StreamWrite where the png is written to
 */
void Graphic::save_png(const Image* image, StreamWrite * sw) const {
	save_png_(*image->surface(), sw);
}
void Graphic::save_png_(Surface & surf, StreamWrite * sw) const
{
	// Save a png
	png_structp png_ptr =
		png_create_write_struct
			(PNG_LIBPNG_VER_STRING, static_cast<png_voidp>(nullptr), nullptr, nullptr);

	if (!png_ptr)
		throw wexception("Graphic::save_png: could not create png struct");

	png_infop info_ptr = png_create_info_struct(png_ptr);
	if (!info_ptr) {
		png_destroy_write_struct(&png_ptr, static_cast<png_infopp>(nullptr));
		throw wexception("Graphic::save_png: could not create png info struct");
	}

	// Set jump for error
	if (setjmp(png_jmpbuf(png_ptr))) {
		png_destroy_write_struct(&png_ptr, &info_ptr);
		throw wexception("Graphic::save_png: Error writing PNG!");
	}

	//  Set another write function. This is potentially dangerouse because the
	//  flush function is internally called by png_write_end(), this will crash
	//  on newer libpngs. See here:
	//     https://bugs.freedesktop.org/show_bug.cgi?id=17212
	//
	//  Simple solution is to define a dummy flush function which I did here.
	png_set_write_fn
		(png_ptr,
		 sw,
		 &Graphic::m_png_write_function, &Graphic::m_png_flush_function);

	// Fill info struct
	png_set_IHDR
		(png_ptr, info_ptr, surf.width(), surf.height(),
		 8, PNG_COLOR_TYPE_RGB_ALPHA, PNG_INTERLACE_NONE,
		 PNG_COMPRESSION_TYPE_DEFAULT, PNG_FILTER_TYPE_DEFAULT);

	// Start writing
	png_write_info(png_ptr, info_ptr);
	{
		uint16_t surf_w = surf.width();
		uint16_t surf_h = surf.height();
		uint32_t row_size = 4 * surf_w;

		std::unique_ptr<png_byte[]> row(new png_byte[row_size]);

		//Write each row
		const SDL_PixelFormat & fmt = surf.format();
		surf.lock(Surface::Lock_Normal);

		// Write each row
		for (uint32_t y = 0; y < surf_h; ++y) {
			for (uint32_t x = 0; x < surf_w; ++x) {
				RGBAColor color;
				color.set(fmt, surf.get_pixel(x, y));
				row[4 * x] = color.r;
				row[4 * x + 1] = color.g;
				row[4 * x + 2] = color.b;
				row[4 * x + 3] = color.a;
			}

			png_write_row(png_ptr, row.get());
		}

		surf.unlock(Surface::Unlock_NoChange);
	}

	// End write
	png_write_end(png_ptr, info_ptr);
	png_destroy_write_struct(&png_ptr, &info_ptr);
}

void Graphic::flush_maptextures()
{
	BOOST_FOREACH(Texture* texture, m_maptextures)
		delete texture;
	m_maptextures.clear();
}

/**
 * Creates a terrain texture.
 *
 * fnametempl is a filename with possible wildcard characters '?'. The function
 * fills the wildcards with decimal numbers to get the different frames of a
 * texture animation. For example, if fnametempl is "foo_??.png", it tries
 * "foo_00.png", "foo_01.png" etc...
 * frametime is in milliseconds.
 * \return 0 if the texture couldn't be loaded.
 * \note Terrain textures are not reused, even if fnametempl matches.
*/
uint32_t Graphic::get_maptexture(const string& fnametempl, uint32_t frametime)
{
	try {
		m_maptextures.push_back
			(new Texture(fnametempl, frametime, *m_sdl_screen->format));
	} catch (exception& e) {
		log("Failed to load maptexture %s: %s\n", fnametempl.c_str(), e.what());
		return 0;
	}

	return m_maptextures.size(); // ID 1 is at m_maptextures[0]
}

/**
 * Advance frames for animated textures
*/
void Graphic::animate_maptextures(uint32_t time)
{
	for (uint32_t i = 0; i < m_maptextures.size(); ++i) {
		m_maptextures[i]->animate(time);
	}
}

/**
 * reset that the map texture have been animated
 */
void Graphic::reset_texture_animation_reminder()
{
	for (uint32_t i = 0; i < m_maptextures.size(); ++i) {
		m_maptextures[i]->reset_was_animated();
	}
}

/**
 * Save a screenshot to the given file.
*/
void Graphic::screenshot(const string& fname) const
{
	log("Save screenshot to %s\n", fname.c_str());
	StreamWrite * sw = g_fs->OpenStreamWrite(fname);
	Surface& screen = *screen_.get();
	save_png_(screen, sw);
	delete sw;
}

/**
 * A helper function for save_png.
 * Writes the compressed data to the StreamWrite.
 * @see save_png()
 */
void Graphic::m_png_write_function
	(png_structp png_ptr, png_bytep data, png_size_t length)
{
	static_cast<StreamWrite *>(png_get_io_ptr(png_ptr))->Data(data, length);
}

/**
* A helper function for save_png.
* Flush function to avoid crashes with default libpng flush function
* @see save_png()
*/
void Graphic::m_png_flush_function
	(png_structp png_ptr)
{
	static_cast<StreamWrite *>(png_get_io_ptr(png_ptr))->Flush();
}

/**
<<<<<<< HEAD
=======
 * Retrieve the animation with the given number.
 *
 * @param anim the number of the animation
 * @return the AnimationGfs object of the given number
 */
AnimationGfx * Graphic::get_animation(uint32_t anim)
{
	if (!anim)
		return nullptr;

	ensure_animation_loaded(anim);
	return m_animations[anim - 1];
}

/**
>>>>>>> 78949ad3
 * Retrieve the map texture with the given number
 * \return the actual texture data associated with the given ID.
 */
Texture * Graphic::get_maptexture_data(uint32_t id)
{
	--id; // ID 1 is at m_maptextures[0]
	if (id < m_maptextures.size())
		return m_maptextures[id];
	else
		return nullptr;
}


/**
 * Sets the name of the current world and loads the fitting road and edge textures
 */
void Graphic::set_world(string worldname) {
	char buf[255];

	// Load the road textures
	snprintf(buf, sizeof(buf), "worlds/%s/pics/roadt_normal.png", worldname.c_str());
	pic_road_normal_.reset(image_loader_->load(buf));
	snprintf(buf, sizeof(buf), "worlds/%s/pics/roadt_busy.png", worldname.c_str());
	pic_road_busy_.reset(image_loader_->load(buf));
}

/**
 * Retrives the texture of the road type.
 * \return The road texture
 */
Surface& Graphic::get_road_texture(int32_t roadtex)
{
	return
		roadtex == Widelands::Road_Normal ? *pic_road_normal_.get() : *pic_road_busy_.get();
}<|MERGE_RESOLUTION|>--- conflicted
+++ resolved
@@ -614,24 +614,6 @@
 }
 
 /**
-<<<<<<< HEAD
-=======
- * Retrieve the animation with the given number.
- *
- * @param anim the number of the animation
- * @return the AnimationGfs object of the given number
- */
-AnimationGfx * Graphic::get_animation(uint32_t anim)
-{
-	if (!anim)
-		return nullptr;
-
-	ensure_animation_loaded(anim);
-	return m_animations[anim - 1];
-}
-
-/**
->>>>>>> 78949ad3
  * Retrieve the map texture with the given number
  * \return the actual texture data associated with the given ID.
  */
