--- conflicted
+++ resolved
@@ -54,8 +54,6 @@
 Graphic * g_gr;
 bool g_opengl;
 
-<<<<<<< HEAD
-=======
 #define FALLBACK_GRAPHICS_WIDTH 800
 #define FALLBACK_GRAPHICS_HEIGHT 600
 #define FALLBACK_GRAPHICS_DEPTH 32
@@ -67,8 +65,6 @@
 const uint32_t TRANSIENT_SURFACE_CACHE_SIZE = 160 << 20;   // shifting converts to MB
 
 }  // namespace
-
->>>>>>> 94a8bf82
 
 /**
  * Initialize the SDL video mode.
