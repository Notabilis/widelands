--- conflicted
+++ resolved
@@ -78,11 +78,7 @@
 	/// Blit the animation frame that should be displayed at the given time index
 	/// so that the given point is at the top left of the frame. Srcrc defines
 	/// the part of the animation that should be blitted. The 'clr' is the player
-<<<<<<< HEAD
 	/// color used for blitting - the parameter can be 'nullptr', in which case the
-=======
-	/// color used for blitting - the parameter can be nullptr in which case the
->>>>>>> a297eef7
 	/// neutral image will be blitted. The Surface is the target for the blit
 	/// operation and must be non-null.
 	virtual void blit(uint32_t time, const Point&, const Rect& srcrc, const RGBColor* clr, Surface*) const = 0;
