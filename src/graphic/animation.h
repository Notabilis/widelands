/*
 * Copyright (C) 2002-2019 by the Widelands Development Team
 *
 * This program is free software; you can redistribute it and/or
 * modify it under the terms of the GNU General Public License
 * as published by the Free Software Foundation; either version 2
 * of the License, or (at your option) any later version.
 *
 * This program is distributed in the hope that it will be useful,
 * but WITHOUT ANY WARRANTY; without even the implied warranty of
 * MERCHANTABILITY or FITNESS FOR A PARTICULAR PURPOSE.  See the
 * GNU General Public License for more details.
 *
 * You should have received a copy of the GNU General Public License
 * along with this program; if not, write to the Free Software
 * Foundation, Inc., 51 Franklin Street, Fifth Floor, Boston, MA  02110-1301, USA.
 *
 */

#ifndef WL_GRAPHIC_ANIMATION_H
#define WL_GRAPHIC_ANIMATION_H

#include <cstring>
#include <map>
#include <memory>
#include <string>
#include <vector>

#include <boost/utility.hpp>

#include "base/macros.h"
#include "base/rect.h"
#include "base/vector.h"
#include "graphic/surface.h"
#include "logic/widelands_geometry.h"

class Image;
class LuaTable;
class Surface;
struct RGBColor;

/// FRAME_LENGTH is the default animation speed
constexpr int FRAME_LENGTH = 250;

/**
 * Representation of an Animation in the game. An animation is a looping set of
 * image frames and their corresponding sound effects. This class makes no
 * guarantees on how the graphics are represented in memory - but knows how to
 * render itself at a given time to the given place.
 *
 * The dimensions of an animation is constant and can not change from frame to
 * frame.
 */
class Animation {
public:
	Animation(int representative_frame) : representative_frame_(representative_frame) {
	}
	virtual ~Animation() {
	}

	/// The height of this animation.
	virtual float height() const = 0;

	/// The size of the animation source images in pixels. Use 'percent_from_bottom' to crop the
	/// animation.
	virtual Rectf source_rectangle(int percent_from_bottom, float scale) const = 0;

	/// Calculates the destination rectangle for blitting the animation in pixels.
	/// 'position' is where the top left corner of the animation will end up,
	/// 'source_rect' is the rectangle calculated by source_rectangle,
	/// 'scale' is the zoom scale.
	virtual Rectf
	destination_rectangle(const Vector2f& position, const Rectf& source_rect, float scale) const = 0;

	/// The number of animation frames of this animation.
	virtual uint16_t nr_frames() const = 0;

	/// The number of milliseconds each frame will be displayed.
	virtual uint32_t frametime() const = 0;

	/// An image of the first frame, blended with the given player color.
	/// The 'clr' is the player color used for blending - the parameter can be
	/// 'nullptr', in which case the neutral image will be returned.
	virtual const Image* representative_image(const RGBColor* clr) const = 0;

	/// Blit the animation frame that should be displayed at the given time index
	/// into the given 'destination_rect'.
	/// 'source_rect' defines the part of the animation that should be blitted.
	/// The 'clr' is the player color used for blitting - the parameter can be 'nullptr',
	/// in which case the neutral image will be blitted. The Surface is the 'target'
	/// for the blit operation and must be non-null.
	virtual void blit(uint32_t time,
	                  const Widelands::Coords& coords,
	                  const Rectf& source_rect,
	                  const Rectf& destination_rect,
	                  const RGBColor* clr,
	                  Surface* target, float scale) const = 0;

	/// Load animation images into memory for default scale.
	virtual void load_default_scale() const = 0;

protected:
	/// Play the sound effect associated with this animation at the given time.
	/// Any sound effects are played with stereo position according to 'coords'.
	/// If 'coords' == Widelands::Coords::null(), skip playing any sound effects.
	virtual void trigger_sound(uint32_t time, const Widelands::Coords& coords) const = 0;

protected:
	int representative_frame_;

private:
	DISALLOW_COPY_AND_ASSIGN(Animation);
};

/**
 * The animation manager manages a list of all active animations.
 */
class AnimationManager {
public:
	/**
	 * Loads an animation, graphics sound and everything from a Lua table.
	 *
	 * The 'basename' is the filename prefix for loading the images, e.g. "idle" or "walk_ne".
	 *
	 * The Lua table must contain a table 'pictures' with image paths and a 'hotspot' table.
	 *
	 * Optional parameters in the Lua table are 'fps' and 'sound_effect'.
	 */
<<<<<<< HEAD
	uint32_t load(const LuaTable& table, const std::string& basename);
=======
	uint32_t load(const LuaTable& table);
	/// Same as above, but this animation will be used for getting a representative image by map
	/// object name
	uint32_t load(const std::string& map_object_name, const LuaTable& table);
>>>>>>> a55bc38c

	/// Returns the animation with the given ID or throws an exception if it is
	/// unknown.
	const Animation& get_animation(uint32_t id) const;

	/// Returns the representative image, using the given player color.
	/// If this image has been generated before, it is pulled from the cache using
	/// the clr argument that was used previously.
	const Image* get_representative_image(uint32_t id, const RGBColor* clr = nullptr);
	const Image* get_representative_image(const std::string& map_object_name,
	                                      const RGBColor* clr = nullptr);

private:
	std::vector<std::unique_ptr<Animation>> animations_;
	std::map<std::pair<uint32_t, const RGBColor*>, std::unique_ptr<const Image>>
	   representative_images_;
	std::map<std::string, uint32_t> representative_animations_by_map_object_name_;
};

#endif  // end of include guard: WL_GRAPHIC_ANIMATION_H<|MERGE_RESOLUTION|>--- conflicted
+++ resolved
@@ -126,14 +126,10 @@
 	 *
 	 * Optional parameters in the Lua table are 'fps' and 'sound_effect'.
 	 */
-<<<<<<< HEAD
 	uint32_t load(const LuaTable& table, const std::string& basename);
-=======
-	uint32_t load(const LuaTable& table);
 	/// Same as above, but this animation will be used for getting a representative image by map
 	/// object name
-	uint32_t load(const std::string& map_object_name, const LuaTable& table);
->>>>>>> a55bc38c
+	uint32_t load(const std::string& map_object_name, const LuaTable& table, const std::string& basename);
 
 	/// Returns the animation with the given ID or throws an exception if it is
 	/// unknown.
