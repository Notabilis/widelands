--- conflicted
+++ resolved
@@ -28,12 +28,7 @@
 
 class TextStream {
 public:
-<<<<<<< HEAD
-	TextStream(const std::string& text) : text_(text), line_(1), col_(0), pos_(0), end_(text.size()) {
-=======
-	explicit TextStream(std::string text)
-	   : text_(text), line_(1), col_(0), pos_(0), end_(text.size()) {
->>>>>>> 20aa6340
+	explicit TextStream(const std::string& text) : text_(text), line_(1), col_(0), pos_(0), end_(text.size()) {
 	}
 
 	size_t line() const {
