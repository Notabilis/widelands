--- conflicted
+++ resolved
@@ -503,13 +503,8 @@
 		 */
 };
 
-<<<<<<< HEAD
 // True if the character is in one of the script's code blocks
 bool is_script_character(UChar32 c, UI::FontSets::Selector script) {
-=======
-// True if 'c' is included in one of the kRTLCodeBlocks.
-bool is_rtl_character(UChar32 c) {
->>>>>>> 3c244807
 	UBlockCode code = ublock_getCode(c);
 	if (kRTLCodeBlocks.count(script) == 1 && kRTLCodeBlocks.at(script).count(code) == 1) {
 		return true;
@@ -574,16 +569,9 @@
 namespace i18n {
 
 
-<<<<<<< HEAD
 // True if a string does not contain Latin characters.
 // Checks for the first 'limit' characters maximum.
 bool has_rtl_character(const char* input, int32_t limit) {
-=======
-// True if one of te first 'limit' characters in 'input' as UnicodeString is an RTL character
-// according to is_rtl_character(UChar32 c)
-bool has_rtl_character(const char* input, int32_t limit) {
-	bool result = false;
->>>>>>> 3c244807
 	const icu::UnicodeString parseme(input);
 	for (int32_t i = 0; i < parseme.length() && i < limit; ++i) {
 		if (is_rtl_character(parseme.char32At(i))) {
@@ -733,11 +721,6 @@
 	return result;
 }
 
-<<<<<<< HEAD
-
-// True if a string contains a character from the script's code blocks
-bool has_script_character(const char* input, UI::FontSets::Selector script) {
-=======
 // Helper to convert ICU strings to C++ strings
 std::string icustring2string(const icu::UnicodeString& convertme) {
 	std::string result;
@@ -749,10 +732,8 @@
 	return icustring2string(temp);
 }
 
-// True if a string contains a character from a CJK code block
-bool has_cjk_character(const char* input) {
-	bool result = false;
->>>>>>> 3c244807
+// True if a string contains a character from the script's code blocks
+bool has_script_character(const char* input, UI::FontSets::Selector script) {
 	const icu::UnicodeString parseme(input);
 	for (int32_t i = 0; i < parseme.length(); ++i) {
 		if (is_script_character(parseme.char32At(i), script)) {
