/*
 * Copyright (C) 2006-2012 by the Widelands Development Team
 *
 * This program is free software; you can redistribute it and/or
 * modify it under the terms of the GNU General Public License
 * as published by the Free Software Foundation; either version 2
 * of the License, or (at your option) any later version.
 *
 * This program is distributed in the hope that it will be useful,
 * but WITHOUT ANY WARRANTY; without even the implied warranty of
 * MERCHANTABILITY or FITNESS FOR A PARTICULAR PURPOSE.  See the
 * GNU General Public License for more details.
 *
 * You should have received a copy of the GNU General Public License
 * along with this program; if not, write to the Free Software
 * Foundation, Inc., 675 Mass Ave, Cambridge, MA 02139, USA.
 *
 */

#ifndef WL_GRAPHIC_TEXT_RT_ERRORS_IMPL_H
#define WL_GRAPHIC_TEXT_RT_ERRORS_IMPL_H

#include <boost/format.hpp>

#include "graphic/text/rt_errors.h"

namespace RT {

struct SyntaxError_Impl : public SyntaxError {
	SyntaxError_Impl(size_t line, size_t col, std::string expected, std::string got, std::string next_chars)
		: SyntaxError
		  ((boost::format("Syntax error at %1%:%2%: expected %3%, got '%4%'. String continues with: '%5%'")
					% line % col % expected % got % next_chars)
			.str())
	{}
};
}

<<<<<<< HEAD
#endif /* end of include guard: RT_ERRORS_IMPL_H */
=======
#endif  // end of include guard: WL_GRAPHIC_TEXT_RT_ERRORS_IMPL_H
>>>>>>> 91875cc5
<|MERGE_RESOLUTION|>--- conflicted
+++ resolved
@@ -34,10 +34,7 @@
 			.str())
 	{}
 };
+
 }
 
-<<<<<<< HEAD
-#endif /* end of include guard: RT_ERRORS_IMPL_H */
-=======
-#endif  // end of include guard: WL_GRAPHIC_TEXT_RT_ERRORS_IMPL_H
->>>>>>> 91875cc5
+#endif  // end of include guard: WL_GRAPHIC_TEXT_RT_ERRORS_IMPL_H