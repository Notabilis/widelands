/*
 * Copyright (C) 2006-2015 by the Widelands Development Team
 *
 * This program is free software; you can redistribute it and/or
 * modify it under the terms of the GNU General Public License
 * as published by the Free Software Foundation; either version 2
 * of the License, or (at your option) any later version.
 *
 * This program is distributed in the hope that it will be useful,
 * but WITHOUT ANY WARRANTY; without even the implied warranty of
 * MERCHANTABILITY or FITNESS FOR A PARTICULAR PURPOSE.  See the
 * GNU General Public License for more details.
 *
 * You should have received a copy of the GNU General Public License
 * along with this program; if not, write to the Free Software
 * Foundation, Inc., 675 Mass Ave, Cambridge, MA 02139, USA.
 *
 */

#ifndef WL_GRAPHIC_TEXT_BIDI_H
#define WL_GRAPHIC_TEXT_BIDI_H

#include <limits>
#include <string>
#include <vector>

#include <unicode/uchar.h>
#include <unicode/unistr.h>

// BiDi support for RTL languages
namespace i18n {
<<<<<<< HEAD
	std::string make_ligatures(const char* input);
	std::string line2bidi(const char* input);
	std::vector<std::string> split_cjk_word(const char* input);
	bool has_rtl_character(const char* input, int32_t limit = std::numeric_limits<int32_t>::max());
	bool has_rtl_character(std::vector<std::string> input);
	// True if a string contains a character from the script's code blocks
	bool has_script_character(const char* input, UI::FontSets::Selector script);
	UI::FontSet const * find_fontset(const char* word, const UI::FontSets& fontsets);
	bool cannot_start_line(const UChar& c);
	bool cannot_end_line(const UChar& c);
=======
std::string make_ligatures(const char* input);
std::string line2bidi(const char* input);
std::vector<std::string> split_cjk_word(const char* input);
bool has_rtl_character(const char* input, int32_t limit = std::numeric_limits<int32_t>::max());
bool has_rtl_character(std::vector<std::string> input);
std::string icustring2string(const UnicodeString& convertme);
std::string icuchar2string(const UChar& convertme);
bool has_cjk_character(const char* input);
bool cannot_start_line(const UChar& c);
bool cannot_end_line(const UChar& c);
bool is_diacritic(const UChar& c);
>>>>>>> 3c244807

} // namespace UI

#endif  // end of include guard: WL_GRAPHIC_TEXT_BIDI_H<|MERGE_RESOLUTION|>--- conflicted
+++ resolved
@@ -27,32 +27,24 @@
 #include <unicode/uchar.h>
 #include <unicode/unistr.h>
 
+#include "graphic/text/font_set.h"
+
 // BiDi support for RTL languages
 namespace i18n {
-<<<<<<< HEAD
-	std::string make_ligatures(const char* input);
-	std::string line2bidi(const char* input);
-	std::vector<std::string> split_cjk_word(const char* input);
-	bool has_rtl_character(const char* input, int32_t limit = std::numeric_limits<int32_t>::max());
-	bool has_rtl_character(std::vector<std::string> input);
-	// True if a string contains a character from the script's code blocks
-	bool has_script_character(const char* input, UI::FontSets::Selector script);
-	UI::FontSet const * find_fontset(const char* word, const UI::FontSets& fontsets);
-	bool cannot_start_line(const UChar& c);
-	bool cannot_end_line(const UChar& c);
-=======
+
 std::string make_ligatures(const char* input);
 std::string line2bidi(const char* input);
 std::vector<std::string> split_cjk_word(const char* input);
 bool has_rtl_character(const char* input, int32_t limit = std::numeric_limits<int32_t>::max());
 bool has_rtl_character(std::vector<std::string> input);
+// True if a string contains a character from the script's code blocks
+bool has_script_character(const char* input, UI::FontSets::Selector script);
+UI::FontSet const * find_fontset(const char* word, const UI::FontSets& fontsets);
 std::string icustring2string(const UnicodeString& convertme);
 std::string icuchar2string(const UChar& convertme);
-bool has_cjk_character(const char* input);
 bool cannot_start_line(const UChar& c);
 bool cannot_end_line(const UChar& c);
 bool is_diacritic(const UChar& c);
->>>>>>> 3c244807
 
 } // namespace UI
 
