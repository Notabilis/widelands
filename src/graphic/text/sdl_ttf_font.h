--- conflicted
+++ resolved
@@ -17,14 +17,8 @@
  *
  */
 
-<<<<<<< HEAD
-=======
 #ifndef WL_GRAPHIC_TEXT_SDL_TTF_FONT_H
 #define WL_GRAPHIC_TEXT_SDL_TTF_FONT_H
->>>>>>> 91875cc5
-
-#ifndef SDL_TTF_FONT_IMPL_H
-#define SDL_TTF_FONT_IMPL_H
 
 #include <memory>
 #include <string>
@@ -59,10 +53,4 @@
 
 }  // namespace RT
 
-
-
-<<<<<<< HEAD
-#endif /* end of include guard: SDL_TTF_FONT_IMPL_H */
-=======
-#endif  // end of include guard: WL_GRAPHIC_TEXT_SDL_TTF_FONT_H
->>>>>>> 91875cc5
+#endif  // end of include guard: