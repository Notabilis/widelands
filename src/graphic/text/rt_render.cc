--- conflicted
+++ resolved
@@ -1173,16 +1173,9 @@
 	UI::FontSet const * fontset = fontsets_.get_fontset(i18n::get_locale());
 
 	NodeStyle default_style = {
-<<<<<<< HEAD
 		fontset, renderer_style_.font_face, renderer_style_.font_size,
 		RGBColor(255, 255, 0), IFont::DEFAULT,
-		0, UI::Align::Align_Left, UI::Align::Align_Top,
-=======
-		fontset_,
-		renderer_style_.font_face, renderer_style_.font_size,
-		RGBColor(255, 255, 0), IFont::DEFAULT, fontset_->is_rtl(), 0,
-		UI::Align::kLeft, UI::Align::kTop,
->>>>>>> 3c244807
+		0, UI::Align::kLeft, UI::Align::kTop,
 		""
 	};
 
