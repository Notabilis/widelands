--- conflicted
+++ resolved
@@ -822,12 +822,8 @@
 			rendered_text->rects.push_back(std::unique_ptr<UI::RenderedRect>(std::move(bg_rect)));
 		}
 
-<<<<<<< HEAD
-		for (RenderNode* n : nodes_to_render_) {
+		for (std::shared_ptr<RenderNode> n : nodes_to_render_) {
 			// TODO(GunChleoc): With div width=*, we are getting newline nodes here, which should have been consumed
-=======
-		for (std::shared_ptr<RenderNode> n : nodes_to_render_) {
->>>>>>> 0b647b8b
 			const auto& renderme = n->render(texture_cache);
 			for (auto& rendered_rect : renderme->rects) {
 				if (rendered_rect->was_visited()) {
