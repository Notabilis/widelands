--- conflicted
+++ resolved
@@ -23,6 +23,7 @@
 #include <vector>
 
 #include "base/rect.h"
+#include "graphic/align.h"
 #include "graphic/blend_mode.h"
 #include "graphic/color.h"
 #include "graphic/image.h"
@@ -62,15 +63,6 @@
 	void brighten_rect(const Rectf&, int32_t factor);
 
 	void blit(const Vector2f& dst,
-<<<<<<< HEAD
-				 const Image* image,
-				 BlendMode blend_mode = BlendMode::UseAlpha);
-
-	// Like blit. See MonochromeBlitProgram for details.
-	void blit_monochrome(const Vector2f& dst,
-								const Image* image,
-								const RGBAColor& blend_mode);
-=======
 	          const Image* image,
 	          BlendMode blend_mode = BlendMode::UseAlpha,
 	          UI::Align = UI::Align::kLeft);
@@ -80,7 +72,6 @@
 	                     const Image* image,
 	                     const RGBAColor& blend_mode,
 	                     UI::Align = UI::Align::kLeft);
->>>>>>> 53535db7
 
 	void blitrect(const Vector2f& dst,
 	              const Image* image,
