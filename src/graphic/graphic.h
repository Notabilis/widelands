/*
 * Copyright (C) 2002-2004, 2006-2012 by the Widelands Development Team
 *
 * This program is free software; you can redistribute it and/or
 * modify it under the terms of the GNU General Public License
 * as published by the Free Software Foundation; either version 2
 * of the License, or (at your option) any later version.
 *
 * This program is distributed in the hope that it will be useful,
 * but WITHOUT ANY WARRANTY; without even the implied warranty of
 * MERCHANTABILITY or FITNESS FOR A PARTICULAR PURPOSE.  See the
 * GNU General Public License for more details.
 *
 * You should have received a copy of the GNU General Public License
 * along with this program; if not, write to the Free Software
 * Foundation, Inc., 51 Franklin Street, Fifth Floor, Boston, MA  02110-1301, USA.
 *
 */

#ifndef GRAPHIC_H
#define GRAPHIC_H

#include <vector>
#include <map>

#include <boost/scoped_ptr.hpp>
#include <png.h>

#include "animation_gfx.h"
#include "igraphic.h"
#include "image_cache.h"
#include "rect.h"
#include "surface.h"

#define MAX_RECTS 20

namespace UI {struct ProgressWindow;}

<<<<<<< HEAD
struct RenderTarget;
=======
class RenderTarget;
struct Road_Textures;
>>>>>>> 7d7aa731
struct SDL_Rect;
struct SDL_Surface;
struct StreamWrite;
struct Texture;
class ImageImpl;
class Screen;
class ImageLoaderImpl;

//@{
/// This table is used by create_grayed_out_pic()to map colors to grayscale. It
/// is initialized in Graphic::Graphic().
extern uint32_t luminance_table_r[0x100];
extern uint32_t luminance_table_g[0x100];
extern uint32_t luminance_table_b[0x100];
//@}

/// Stores the capabilities of opengl
struct GLCaps
{
	/// The OpenGL major version
	int major_version;
	/// The OpenGL minor version
	int minor_version;
	/// The maximum texture size
	int tex_max_size;
	/// If true sizes of texture must be a power of two
	bool tex_power_of_two;
	/// How many bits the stencil buffer support
	int stencil_buffer_bits;
	/// How many Aux Buffers the opengl context support
	int aux_buffers;
	/// Whether the BlendEquation support is available
	bool blendequation;
	/// Maximum number of textures that can be combined
	int max_tex_combined;
	/// Whether multitexturing is supported
	bool multitexture;
};

/**
 * A structure to store the capabilities of the current rendere. This is set
 * during init() and can be retrieved by g_gr->get_caps()
 */
struct GraphicCaps
{
	/// The capabilities of the opengl hardware and drive
	GLCaps gl;
};

/**
 * A renderer to get pixels to a 16bit framebuffer.
 *
 * Picture IDs can be allocated using \ref get_picture() and used in
 * \ref RenderTarget::blit().
 *
 * Pictures are only loaded from disk once and thrown out of memory when the
 * graphics system is unloaded, or when \ref flush() is called with the
 * appropriate module flag; the user can request to flush one single picture
 * alone, but this is only used (and useful) in the editor.
 */
struct Graphic : public IGraphic {
	Graphic
		(int32_t w, int32_t h, int32_t bpp,
		 bool fullscreen, bool opengl);
	virtual ~Graphic();

	int32_t get_xres() const;
	int32_t get_yres() const;
	RenderTarget * get_render_target();
	void toggle_fullscreen();
	void update_fullscreen();
	void update_rectangle(int32_t x, int32_t y, int32_t w, int32_t h);
	void update_rectangle(const Rect& rect) {
		update_rectangle (rect.x, rect.y, rect.w, rect.h);
	}
	bool need_update() const;
	void refresh(bool force = true);

	ImageCache& imgcache() const {return *img_cache_.get();}
	void flush_animations();

	void save_png(const IPicture*, StreamWrite*) const;

	virtual IPicture* convert_sdl_surface_to_picture(SDL_Surface *, bool alpha = false) const;

	Surface* create_surface(int32_t w, int32_t h, bool alpha = false) const;

	const IPicture* create_grayed_out_pic(const IPicture* pic);
	const IPicture* create_changed_luminosity_pic
		(const IPicture* pic, float factor, bool halve_alpha = false);
	const IPicture* get_resized_picture(const IPicture*, uint32_t w, uint32_t h);

	uint32_t get_maptexture(const std::string& fnametempl, uint32_t frametime);
	void animate_maptextures(uint32_t time);
	void reset_texture_animation_reminder();

	void load_animations();
	void ensure_animation_loaded(uint32_t anim);
	AnimationGfx::Index nr_frames(uint32_t anim = 0);
	uint32_t get_animation_frametime(uint32_t anim) const;
	void get_animation_size (uint32_t anim, uint32_t time, uint32_t & w, uint32_t & h);

	void screenshot(const std::string& fname) const;
	Texture * get_maptexture_data(uint32_t id);
	AnimationGfx * get_animation(uint32_t);

	void set_world(std::string);
	Surface& get_road_texture(int32_t roadtex);
	Surface& get_edge_texture();

	const GraphicCaps& caps() const throw () {return m_caps;}

private:
	SDL_Surface * extract_sdl_surface(Surface & surf, Rect srcrect) const;
	void save_png_(Surface & surf, StreamWrite*) const;

protected:
	// Static helper function for png writing
	static void m_png_write_function
		(png_structp png_ptr,
		 png_bytep data,
		 png_size_t length);
	static void m_png_flush_function (png_structp png_ptr);

	/// This is the main screen Surface.
	/// A RenderTarget for this can be retrieved with get_render_target()
	boost::scoped_ptr<Surface> screen_;
	/// This saves a copy of the screen SDL_Surface. This is needed for
	/// opengl rendering as the SurfaceOpenGL does not use it. It allows
	/// manipulation the screen context.
	SDL_Surface * m_sdl_screen;
	/// A RenderTarget for screen_. This is initialized during init()
	RenderTarget * m_rendertarget;
	/// keeps track which screen regions needs to be redrawn during the next
	/// update(). Only used for SDL rendering.
	SDL_Rect m_update_rects[MAX_RECTS];
	/// saves how many screen regions need updating. @see m_update_rects
	int32_t m_nr_update_rects;
	/// This marks the komplete screen for updating.
	bool m_update_fullscreen;
	/// stores which features the current renderer has
	GraphicCaps m_caps;
<<<<<<< HEAD
	/// The class that gets images from disk.
	boost::scoped_ptr<ImageLoaderImpl> img_loader_;
	// The cache holding the images.
	boost::scoped_ptr<ImageCache> img_cache_;

	// The texture needed to draw roads.
	boost::scoped_ptr<ImageImpl> pic_road_normal_;
	boost::scoped_ptr<ImageImpl> pic_road_busy_;
	boost::scoped_ptr<ImageImpl> edgetexture_;

=======
	Road_Textures * m_roadtextures;
	const IPicture* m_edgetexture;
>>>>>>> 7d7aa731
	std::vector<Texture *> m_maptextures;
	std::vector<AnimationGfx *> m_animations;

	/// The class that gets images from disk.
	boost::scoped_ptr<IImageLoader> img_loader_;
	// The cache holding the images.
	boost::scoped_ptr<ImageCache> img_cache_;
};

extern Graphic * g_gr;
extern bool g_opengl;

#endif<|MERGE_RESOLUTION|>--- conflicted
+++ resolved
@@ -36,12 +36,8 @@
 
 namespace UI {struct ProgressWindow;}
 
-<<<<<<< HEAD
-struct RenderTarget;
-=======
 class RenderTarget;
 struct Road_Textures;
->>>>>>> 7d7aa731
 struct SDL_Rect;
 struct SDL_Surface;
 struct StreamWrite;
@@ -184,7 +180,8 @@
 	bool m_update_fullscreen;
 	/// stores which features the current renderer has
 	GraphicCaps m_caps;
-<<<<<<< HEAD
+	const IPicture* m_edgetexture;
+
 	/// The class that gets images from disk.
 	boost::scoped_ptr<ImageLoaderImpl> img_loader_;
 	// The cache holding the images.
@@ -195,17 +192,8 @@
 	boost::scoped_ptr<ImageImpl> pic_road_busy_;
 	boost::scoped_ptr<ImageImpl> edgetexture_;
 
-=======
-	Road_Textures * m_roadtextures;
-	const IPicture* m_edgetexture;
->>>>>>> 7d7aa731
 	std::vector<Texture *> m_maptextures;
 	std::vector<AnimationGfx *> m_animations;
-
-	/// The class that gets images from disk.
-	boost::scoped_ptr<IImageLoader> img_loader_;
-	// The cache holding the images.
-	boost::scoped_ptr<ImageCache> img_cache_;
 };
 
 extern Graphic * g_gr;
