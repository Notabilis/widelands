--- conflicted
+++ resolved
@@ -107,31 +107,6 @@
 /// Paragraph in menu info texts
 std::string as_content(const std::string& txt, UI::PanelStyle style);
 
-<<<<<<< HEAD
 std::string as_tooltip_text_with_hotkey(const std::string& text, const std::string& hotkey);
-std::string as_listselect_item_font(const std::string& text);
-std::string as_listselect_hotkey_font(const std::string& text);
 
-/**
- * Render 'text' as ui_font. If 'width' > 0 and the rendered image is too
- * wide, it will first use the condensed font face and then make the text
- * smaller until it fits 'width'. The resulting font size will not go below
- * 'kMinimumFontSize'.
- */
-std::shared_ptr<const UI::RenderedText> autofit_ui_text(const std::string& text,
-                                                        int width = 0,
-                                                        RGBColor color = UI_FONT_CLR_FG,
-                                                        int fontsize = UI_FONT_SIZE_SMALL, bool without_escape = false);
-
-namespace UI {
-
-Align mirror_alignment(Align alignment, const std::string& checkme = "");
-
-void center_vertically(uint32_t h, Vector2i* pt);
-void correct_for_align(Align, uint32_t w, Vector2i* pt);
-
-}  // namespace UI
-
-=======
->>>>>>> 69b796e2
 #endif  // end of include guard: WL_GRAPHIC_TEXT_LAYOUT_H