--- conflicted
+++ resolved
@@ -29,12 +29,12 @@
 #include "graphic/text_constants.h"
 
 /**
-<<<<<<< HEAD
  * This function replaces some HTML entities in strings, e.g. %nbsp;.
  * It is used by the renderers after the tags have been parsed.
  */
 void replace_entities(std::string* text);
-=======
+
+/**
   * Returns the exact width of the text rendered as editorfont for the given font size.
   * This function is inefficient; only call when we need the exact width.
   */
@@ -46,7 +46,6 @@
   * This function is inefficient; only call when we need the exact height.
   */
 uint32_t text_height(const std::string& text, int ptsize);
->>>>>>> bfb1771b
 
 /**
  * Checks it the given string is RichText or not. Does not do validity checking.
