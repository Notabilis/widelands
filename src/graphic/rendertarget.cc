--- conflicted
+++ resolved
@@ -299,11 +299,7 @@
 		Rectf srcrc = animation.source_rectangle(percent_from_bottom, scale);
 		Rectf dstrc = animation.destination_rectangle(dst, srcrc, scale);
 		if (to_surface_geometry(&dstrc, &srcrc)) {
-<<<<<<< HEAD
-			animation.blit(time, srcrc, dstrc, player_color, surface_, scale);
-=======
-			animation.blit(time, coords, srcrc, dstrc, player_color, surface_);
->>>>>>> 77751866
+			animation.blit(time, coords, srcrc, dstrc, player_color, surface_, scale);
 		}
 	}
 }
