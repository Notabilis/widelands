--- conflicted
+++ resolved
@@ -247,11 +247,7 @@
 	Point destination_point(destination_rect.x, destination_rect.y);
 	Rect srcrect(source_rect);
 	if (to_surface_geometry(&destination_point, &srcrect)) {
-<<<<<<< HEAD
 		m_surface->blit_monochrome(
-=======
-		::blit_monochrome(
->>>>>>> 72da9ddc
 		   Rect(destination_point.x, destination_point.y, destination_rect.w, destination_rect.h),
 		   *image,
 		   source_rect,
