/*
 * Copyright (C) 2010-2017 by the Widelands Development Team
 *
 * This program is free software; you can redistribute it and/or
 * modify it under the terms of the GNU General Public License
 * as published by the Free Software Foundation; either version 2
 * of the License, or (at your option) any later version.
 *
 * This program is distributed in the hope that it will be useful,
 * but WITHOUT ANY WARRANTY; without even the implied warranty of
 * MERCHANTABILITY or FITNESS FOR A PARTICULAR PURPOSE.  See the
 * GNU General Public License for more details.
 *
 * You should have received a copy of the GNU General Public License
 * along with this program; if not, write to the Free Software
 * Foundation, Inc., 51 Franklin Street, Fifth Floor, Boston, MA  02110-1301, USA.
 *
 */

#include "graphic/game_renderer.h"

#include <memory>

#include "graphic/gl/coordinate_conversion.h"
#include "graphic/graphic.h"
#include "graphic/render_queue.h"
#include "graphic/rendertarget.h"
#include "graphic/surface.h"
#include "logic/editor_game_base.h"
#include "logic/map_objects/world/world.h"
#include "logic/player.h"
#include "wui/field_overlay_manager.h"
#include "wui/interactive_base.h"
#include "wui/mapviewpixelconstants.h"
#include "wui/mapviewpixelfunctions.h"

/*
 * Explanation of how drawing works:
 * Schematic of triangle neighborhood:
 *
 *               *
 *              / \
 *             / u \
 *         (f)/     \
 *    *------*------* (r)
 *     \  l / \  r / \
 *      \  /   \  /   \
 *       \/  d  \/ rr  \
 *       *------*------* (br)
 *        \ dd /
 *         \  /
 *          \/
 *          *
 *
 * Each field (f) owns two triangles: (r)ight & (d)own. When we look at the
 * field, we have to make sure to schedule drawing the triangles. This is done
 * by TerrainProgram.
 *
 * To draw dithered edges, we have to look at the neighboring triangles for the
 * two triangles too: If a neighboring triangle has another texture and our
 * dither layer is smaller, we have to draw a dithering triangle too - this lets
 * the neighboring texture bleed into our triangle.
 *
 * The dither triangle is the triangle that should be partially drawn (either r or
 * d). Example: if r and d have different textures and r.dither_layer >
 * d.dither_layer, then we will repaint d with the dither texture as mask.
 */

namespace {

using namespace Widelands;

// Returns the brightness value in [0, 1.] for 'fcoords' at 'gametime' for
// 'player' (which can be nullptr).
float field_brightness(const FCoords& fcoords,
                       const uint32_t gametime,
                       const Map& map,
                       const Player* const player) {
	uint32_t brightness = 144 + fcoords.field->get_brightness();
	brightness = std::min<uint32_t>(255, (brightness * 255) / 160);

	if (player && !player->see_all()) {
		const Player::Field& pf = player->fields()[Map::get_index(fcoords, map.get_width())];
		if (pf.vision == 0) {
			return 0.;
		} else if (pf.vision == 1) {
			static const uint32_t kDecayTimeInMs = 20000;
			const Duration time_ago = gametime - pf.time_node_last_unseen;
			if (time_ago < kDecayTimeInMs) {
				brightness = (brightness * (2 * kDecayTimeInMs - time_ago)) / (2 * kDecayTimeInMs);
			} else {
				brightness = brightness / 2;
			}
		}
	}
	return brightness / 255.;
}

void draw_immovables_for_visible_field(const EditorGameBase& egbase,
                                       const FieldsToDraw::Field& field,
                                       const float zoom,
                                       const TextToDraw text_to_draw,
                                       const Player* player,
                                       RenderTarget* dst) {
	BaseImmovable* const imm = field.fcoords.field->get_immovable();
	if (imm != nullptr && imm->get_positions(egbase).front() == field.fcoords) {
		TextToDraw draw_text_for_this_immovable = text_to_draw;
		const Player* owner = imm->get_owner();
		if (player != nullptr && owner != nullptr && !player->see_all() &&
		    player->is_hostile(*owner)) {
			draw_text_for_this_immovable =
			   static_cast<TextToDraw>(draw_text_for_this_immovable & ~TextToDraw::kStatistics);
		}
		imm->draw(
		   egbase.get_gametime(), draw_text_for_this_immovable, field.rendertarget_pixel, zoom, dst);
	}
}

void draw_bobs_for_visible_field(const EditorGameBase& egbase,
                                 const FieldsToDraw::Field& field,
                                 const float zoom,
                                 const TextToDraw text_to_draw,
                                 const Player* player,
                                 RenderTarget* dst) {
	for (Bob* bob = field.fcoords.field->get_first_bob(); bob; bob = bob->get_next_bob()) {
		TextToDraw draw_text_for_this_bob = text_to_draw;
		const Player* owner = bob->get_owner();
		if (player != nullptr && owner != nullptr && !player->see_all() &&
		    player->is_hostile(*owner)) {
			draw_text_for_this_bob =
			   static_cast<TextToDraw>(draw_text_for_this_bob & ~TextToDraw::kStatistics);
		}
		bob->draw(egbase, draw_text_for_this_bob, field.rendertarget_pixel, zoom, dst);
	}
}

void draw_immovables_for_formerly_visible_field(const FieldsToDraw::Field& field,
                                                const Player::Field& player_field,
                                                const float zoom,
                                                RenderTarget* dst) {
	if (const MapObjectDescr* const map_object_descr =
	       player_field.map_object_descr[TCoords<>::None]) {
		if (player_field.constructionsite.becomes) {
			assert(field.owner != nullptr);
			const ConstructionsiteInformation& csinf = player_field.constructionsite;
			// draw the partly finished constructionsite
			uint32_t anim_idx;
			try {
				anim_idx = csinf.becomes->get_animation("build");
			} catch (MapObjectDescr::AnimationNonexistent&) {
				try {
					anim_idx = csinf.becomes->get_animation("unoccupied");
				} catch (MapObjectDescr::AnimationNonexistent) {
					anim_idx = csinf.becomes->get_animation("idle");
				}
			}
			const Animation& anim = g_gr->animations().get_animation(anim_idx);
			const size_t nr_frames = anim.nr_frames();
			uint32_t cur_frame =
			   csinf.totaltime ? csinf.completedtime * nr_frames / csinf.totaltime : 0;
			uint32_t tanim = cur_frame * FRAME_LENGTH;

			uint32_t percent = 100 * csinf.completedtime * nr_frames;
			if (csinf.totaltime) {
				percent /= csinf.totaltime;
			}
			percent -= 100 * cur_frame;

			if (cur_frame) {  // not the first frame
				// Draw the prev frame
				dst->blit_animation(field.rendertarget_pixel, zoom, anim_idx, tanim - FRAME_LENGTH,
				                    field.owner->get_playercolor());
			} else if (csinf.was) {
				// Is the first frame, but there was another building here before,
				// get its last build picture and draw it instead.
				uint32_t a;
				try {
					a = csinf.was->get_animation("unoccupied");
				} catch (MapObjectDescr::AnimationNonexistent&) {
					a = csinf.was->get_animation("idle");
				}
				dst->blit_animation(field.rendertarget_pixel, zoom, a, tanim - FRAME_LENGTH,
				                    field.owner->get_playercolor());
			}
			dst->blit_animation(field.rendertarget_pixel, zoom, anim_idx, tanim,
			                    field.owner->get_playercolor(), percent);
		} else if (upcast(const BuildingDescr, building, map_object_descr)) {
			assert(field.owner != nullptr);
			// this is a building therefore we either draw unoccupied or idle animation
			uint32_t pic;
			try {
				pic = building->get_animation("unoccupied");
			} catch (MapObjectDescr::AnimationNonexistent&) {
				pic = building->get_animation("idle");
			}
			dst->blit_animation(
			   field.rendertarget_pixel, zoom, pic, 0, field.owner->get_playercolor());
		} else if (map_object_descr->type() == MapObjectType::FLAG) {
			assert(field.owner != nullptr);
			dst->blit_animation(field.rendertarget_pixel, zoom, field.owner->tribe().flag_animation(),
			                    0, field.owner->get_playercolor());
		} else if (const uint32_t pic = map_object_descr->main_animation()) {
			if (field.owner != nullptr) {
				dst->blit_animation(
				   field.rendertarget_pixel, zoom, pic, 0, field.owner->get_playercolor());
			} else {
				dst->blit_animation(field.rendertarget_pixel, zoom, pic, 0);
			}
		}
	}
}

// Draws the objects (animations & overlays).
void draw_objects(const EditorGameBase& egbase,
                  const float zoom,
                  const FieldsToDraw& fields_to_draw,
                  const Player* player,
                  const TextToDraw text_to_draw,
                  const GameRenderer::DrawImmovables& draw_immovables,
                  const GameRenderer::DrawBobs& draw_bobs,
                  RenderTarget* dst) {
	for (size_t current_index = 0; current_index < fields_to_draw.size(); ++current_index) {
		const FieldsToDraw::Field& field = fields_to_draw.at(current_index);
		if (!field.all_neighbors_valid()) {
			continue;
		}

		const FieldsToDraw::Field& rn = fields_to_draw.at(field.rn_index);
		const FieldsToDraw::Field& bln = fields_to_draw.at(field.bln_index);
		const FieldsToDraw::Field& brn = fields_to_draw.at(field.brn_index);

		if (field.is_border && draw_immovables == GameRenderer::DrawImmovables::kYes) {
			assert(field.owner != nullptr);
			uint32_t const anim_idx = field.owner->tribe().frontier_animation();
			if (field.vision) {
				dst->blit_animation(
				   field.rendertarget_pixel, zoom, anim_idx, 0, field.owner->get_playercolor());
			}
			for (const auto& nf : {rn, bln, brn}) {
				if ((field.vision || nf.vision) && nf.is_border &&
				    (field.owner == nf.owner || nf.owner == nullptr)) {
					dst->blit_animation(middle(field.rendertarget_pixel, nf.rendertarget_pixel), zoom,
					                    anim_idx, 0, field.owner->get_playercolor());
				}
			}
		}

		if (1 < field.vision) {  // Render stuff that belongs to the node.
			if (draw_immovables == GameRenderer::DrawImmovables::kYes) {
				draw_immovables_for_visible_field(egbase, field, zoom, text_to_draw, player, dst);
			}
			if (draw_bobs == GameRenderer::DrawBobs::kYes) {
				draw_bobs_for_visible_field(egbase, field, zoom, text_to_draw, player, dst);
			}
		} else if (field.vision == 1 && draw_immovables == GameRenderer::DrawImmovables::kYes) {
			// We never show census or statistics for objects in the fog.
			assert(player != nullptr);
			const Map& map = egbase.map();
			const Player::Field& player_field =
			   player->fields()[map.get_index(field.fcoords, map.get_width())];
<<<<<<< HEAD
			draw_objets_for_formerly_visible_field(field, player_field, zoom, dst);
		}

		const FieldOverlayManager& overlay_manager = egbase.get_ibase()->field_overlay_manager();
		{
			overlay_info.clear();
			overlay_manager.get_overlays(egbase.map(), field.fcoords, &overlay_info);
			for (const auto& overlay : overlay_info) {
				dst->blitrect_scale(
				   Rectf(field.rendertarget_pixel - overlay.hotspot.cast<float>() * zoom,
				         overlay.pic->width() * zoom, overlay.pic->height() * zoom),
				   overlay.pic, Recti(0, 0, overlay.pic->width(), overlay.pic->height()), 1.f,
				   BlendMode::UseAlpha);
			}
=======
			draw_immovables_for_formerly_visible_field(field, player_field, zoom, dst);
>>>>>>> 9eb72b73
		}

		egbase.get_ibase()->field_overlay_manager().foreach_overlay(
		   field.fcoords, [dst, &field, zoom](const Image* pic, const Vector2i& hotspot) {
			   dst->blitrect_scale(Rectf(field.rendertarget_pixel - hotspot.cast<float>() * zoom,
			                             pic->width() * zoom, pic->height() * zoom),
			                       pic, Recti(0, 0, pic->width(), pic->height()), 1.f,
			                       BlendMode::UseAlpha);
			});
	}
}

}  // namespace

GameRenderer::GameRenderer() {
}

GameRenderer::~GameRenderer() {
}

void GameRenderer::rendermap(const Widelands::EditorGameBase& egbase,
                             const Vector2f& viewpoint,
                             const float zoom,
                             const Widelands::Player& player,
                             const Overlays& overlays,
                             RenderTarget* dst) {
	draw(egbase, viewpoint, zoom, overlays, DrawImmovables::kYes, DrawBobs::kYes, &player, dst);
}

void GameRenderer::rendermap(const Widelands::EditorGameBase& egbase,
                             const Vector2f& viewpoint,
                             const float zoom,
                             const Overlays& overlays,
                             const DrawImmovables& draw_immovables,
                             const DrawBobs& draw_bobs,
                             RenderTarget* dst) {
	draw(egbase, viewpoint, zoom, overlays, draw_immovables, draw_bobs, nullptr, dst);
}

void GameRenderer::draw(const EditorGameBase& egbase,
                        const Vector2f& viewpoint,
                        const float zoom,
                        const Overlays& overlays,
                        const DrawImmovables& draw_immovables,
                        const DrawBobs& draw_bobs,
                        const Player* player,
                        RenderTarget* dst) {
	assert(viewpoint.x >= 0);  // divisions involving negative numbers are bad
	assert(viewpoint.y >= 0);
	assert(dst->get_offset().x <= 0);
	assert(dst->get_offset().y <= 0);

	int minfx = std::floor(viewpoint.x / kTriangleWidth);
	int minfy = std::floor(viewpoint.y / kTriangleHeight);

	// If a view window is partially moved outside of the display, its 'rect' is
	// adjusted to be fully contained on the screen - i.e. x = 0 and width is
	// made smaller. Its offset is made negative to account for this change.
	// To figure out which fields we need to draw, we have to add the absolute
	// value of 'offset' to the actual dimension of the 'rect' to get to desired
	// dimension of the 'rect'
	const Vector2f br_map = MapviewPixelFunctions::panel_to_map(
	   viewpoint, zoom, Vector2f(dst->get_rect().w + std::abs(dst->get_offset().x),
	                             dst->get_rect().h + std::abs(dst->get_offset().y)));
	int maxfx = std::ceil(br_map.x / kTriangleWidth);
	int maxfy = std::ceil(br_map.y / kTriangleHeight);

	// Adjust for triangle boundary effects and for height differences.
	minfx -= 2;
	maxfx += 2;
	minfy -= 2;
	maxfy += 10;

	Surface* surface = dst->get_surface();
	if (!surface)
		return;

	const Recti& bounding_rect = dst->get_rect();
	const int surface_width = surface->width();
	const int surface_height = surface->height();

	const Map& map = egbase.map();
	const uint32_t gametime = egbase.get_gametime();

	const float scale = 1.f / zoom;
	fields_to_draw_.reset(minfx, maxfx, minfy, maxfy);
	for (int32_t fy = minfy; fy <= maxfy; ++fy) {
		for (int32_t fx = minfx; fx <= maxfx; ++fx) {
			FieldsToDraw::Field& f =
			   *fields_to_draw_.mutable_field(fields_to_draw_.calculate_index(fx, fy));

			f.geometric_coords = Coords(fx, fy);

			f.ln_index = fields_to_draw_.calculate_index(fx - 1, fy);
			f.rn_index = fields_to_draw_.calculate_index(fx + 1, fy);
			f.trn_index = fields_to_draw_.calculate_index(fx + (fy & 1), fy - 1);
			f.bln_index = fields_to_draw_.calculate_index(fx + (fy & 1) - 1, fy + 1);
			f.brn_index = fields_to_draw_.calculate_index(fx + (fy & 1), fy + 1);

			// Texture coordinates for pseudo random tiling of terrain and road
			// graphics. Since screen space X increases top-to-bottom and OpenGL
			// increases bottom-to-top we flip the y coordinate to not have
			// terrains and road graphics vertically mirrorerd.
			Vector2f map_pixel =
			   MapviewPixelFunctions::to_map_pixel_ignoring_height(f.geometric_coords);
			f.texture_coords.x = map_pixel.x / kTextureSideLength;
			f.texture_coords.y = -map_pixel.y / kTextureSideLength;

			Coords normalized = f.geometric_coords;
			map.normalize_coords(normalized);
			f.fcoords = map.get_fcoords(normalized);

			map_pixel.y -= f.fcoords.field->get_height() * kHeightFactor;

			f.rendertarget_pixel = MapviewPixelFunctions::map_to_panel(viewpoint, zoom, map_pixel);
			f.gl_position = f.surface_pixel = f.rendertarget_pixel +
			                                  dst->get_rect().origin().cast<float>() +
			                                  dst->get_offset().cast<float>();
			pixel_to_gl_renderbuffer(
			   surface_width, surface_height, &f.gl_position.x, &f.gl_position.y);

			f.brightness = field_brightness(f.fcoords, gametime, map, player);

			PlayerNumber owned_by = f.fcoords.field->get_owned_by();
			f.owner = owned_by != 0 ? &egbase.player(owned_by) : nullptr;
			f.is_border = f.fcoords.field->is_border();
			f.vision = 2;
			f.roads = f.fcoords.field->get_roads();
			if (player && !player->see_all()) {
				const Player::Field& pf = player->fields()[map.get_index(f.fcoords, map.get_width())];
				f.roads = pf.roads;
				f.vision = pf.vision;
				if (pf.vision == 1) {
					f.owner = pf.owner != 0 ? &egbase.player(owned_by) : nullptr;
					f.is_border = pf.border;
				}
			}

			const auto it = overlays.road_building_preview.find(f.fcoords);
			if (it != overlays.road_building_preview.end()) {
				f.roads |= it->second;
			}
		}
	}

	// Enqueue the drawing of the terrain.
	RenderQueue::Item i;
	i.program_id = RenderQueue::Program::kTerrainBase;
	i.blend_mode = BlendMode::Copy;
	i.terrain_arguments.destination_rect =
	   Rectf(bounding_rect.x, surface_height - bounding_rect.y - bounding_rect.h, bounding_rect.w,
	         bounding_rect.h);
	i.terrain_arguments.gametime = gametime;
	i.terrain_arguments.renderbuffer_width = surface_width;
	i.terrain_arguments.renderbuffer_height = surface_height;
	i.terrain_arguments.terrains = &egbase.world().terrains();
	i.terrain_arguments.fields_to_draw = &fields_to_draw_;
	i.terrain_arguments.scale = scale;
	RenderQueue::instance().enqueue(i);

	// Enqueue the drawing of the dither layer.
	i.program_id = RenderQueue::Program::kTerrainDither;
	i.blend_mode = BlendMode::UseAlpha;
	RenderQueue::instance().enqueue(i);

	// Enqueue the drawing of the road layer.
	i.program_id = RenderQueue::Program::kTerrainRoad;
	RenderQueue::instance().enqueue(i);

	draw_objects(egbase, scale, fields_to_draw_, player, overlays.text_to_draw, draw_immovables,
	             draw_bobs, dst);
}<|MERGE_RESOLUTION|>--- conflicted
+++ resolved
@@ -245,6 +245,7 @@
 			}
 		}
 
+		const Map& map = egbase.map();
 		if (1 < field.vision) {  // Render stuff that belongs to the node.
 			if (draw_immovables == GameRenderer::DrawImmovables::kYes) {
 				draw_immovables_for_visible_field(egbase, field, zoom, text_to_draw, player, dst);
@@ -255,30 +256,12 @@
 		} else if (field.vision == 1 && draw_immovables == GameRenderer::DrawImmovables::kYes) {
 			// We never show census or statistics for objects in the fog.
 			assert(player != nullptr);
-			const Map& map = egbase.map();
 			const Player::Field& player_field =
 			   player->fields()[map.get_index(field.fcoords, map.get_width())];
-<<<<<<< HEAD
-			draw_objets_for_formerly_visible_field(field, player_field, zoom, dst);
-		}
-
-		const FieldOverlayManager& overlay_manager = egbase.get_ibase()->field_overlay_manager();
-		{
-			overlay_info.clear();
-			overlay_manager.get_overlays(egbase.map(), field.fcoords, &overlay_info);
-			for (const auto& overlay : overlay_info) {
-				dst->blitrect_scale(
-				   Rectf(field.rendertarget_pixel - overlay.hotspot.cast<float>() * zoom,
-				         overlay.pic->width() * zoom, overlay.pic->height() * zoom),
-				   overlay.pic, Recti(0, 0, overlay.pic->width(), overlay.pic->height()), 1.f,
-				   BlendMode::UseAlpha);
-			}
-=======
 			draw_immovables_for_formerly_visible_field(field, player_field, zoom, dst);
->>>>>>> 9eb72b73
-		}
-
-		egbase.get_ibase()->field_overlay_manager().foreach_overlay(
+		}
+
+		egbase.get_ibase()->field_overlay_manager().foreach_overlay(map,
 		   field.fcoords, [dst, &field, zoom](const Image* pic, const Vector2i& hotspot) {
 			   dst->blitrect_scale(Rectf(field.rendertarget_pixel - hotspot.cast<float>() * zoom,
 			                             pic->width() * zoom, pic->height() * zoom),
