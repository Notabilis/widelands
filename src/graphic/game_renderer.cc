/*
 * Copyright (C) 2010-2019 by the Widelands Development Team
 *
 * This program is free software; you can redistribute it and/or
 * modify it under the terms of the GNU General Public License
 * as published by the Free Software Foundation; either version 2
 * of the License, or (at your option) any later version.
 *
 * This program is distributed in the hope that it will be useful,
 * but WITHOUT ANY WARRANTY; without even the implied warranty of
 * MERCHANTABILITY or FITNESS FOR A PARTICULAR PURPOSE.  See the
 * GNU General Public License for more details.
 *
 * You should have received a copy of the GNU General Public License
 * along with this program; if not, write to the Free Software
 * Foundation, Inc., 51 Franklin Street, Fifth Floor, Boston, MA  02110-1301, USA.
 *
 */

#include "graphic/game_renderer.h"

#include <memory>

#include "graphic/gl/coordinate_conversion.h"
#include "graphic/render_queue.h"
#include "graphic/rendertarget.h"
#include "graphic/surface.h"
#include "logic/editor_game_base.h"
#include "logic/map_objects/world/world.h"
#include "logic/player.h"
#include "wui/interactive_base.h"
#include "wui/mapviewpixelconstants.h"
#include "wui/mapviewpixelfunctions.h"

void draw_border_markers(const FieldsToDraw::Field& field,
                         const float scale,
                         const FieldsToDraw& fields_to_draw,
                         RenderTarget* dst) {
	if (!field.all_neighbors_valid() || !field.is_border) {
		return;
	}
	assert(field.owner != nullptr);

	uint32_t const anim_idx = field.owner->tribe().frontier_animation();
	if (field.vision) {
<<<<<<< HEAD
		dst->blit_animation(
		   field.rendertarget_pixel, field.fcoords, scale, anim_idx, 0, &field.owner->get_playercolor());
=======
		dst->blit_animation(field.rendertarget_pixel, field.fcoords, scale, anim_idx, 0,
		                    &field.owner->get_playercolor());
>>>>>>> 22e40e0f
	}
	for (const auto& nf : {fields_to_draw.at(field.rn_index), fields_to_draw.at(field.bln_index),
	                       fields_to_draw.at(field.brn_index)}) {
		if ((field.vision || nf.vision) && nf.is_border &&
		    (field.owner == nf.owner || nf.owner == nullptr)) {
<<<<<<< HEAD
			dst->blit_animation(middle(field.rendertarget_pixel, nf.rendertarget_pixel), Widelands::Coords::null(), scale,
			                    anim_idx, 0, &field.owner->get_playercolor());
=======
			dst->blit_animation(middle(field.rendertarget_pixel, nf.rendertarget_pixel),
			                    Widelands::Coords::null(), scale, anim_idx, 0,
			                    &field.owner->get_playercolor());
>>>>>>> 22e40e0f
		}
	}
}

void draw_terrain(const Widelands::EditorGameBase& egbase,
                  const FieldsToDraw& fields_to_draw,
                  const float scale,
                  Workareas workarea,
                  bool grid,
                  RenderTarget* dst) {
	const Recti& bounding_rect = dst->get_rect();
	const Surface& surface = dst->get_surface();
	const int surface_width = surface.width();
	const int surface_height = surface.height();

	// Enqueue the drawing of the terrain.
	RenderQueue::Item i;
	i.program_id = RenderQueue::Program::kTerrainBase;
	i.blend_mode = BlendMode::Copy;
	i.terrain_arguments.destination_rect =
	   Rectf(bounding_rect.x, surface_height - bounding_rect.y - bounding_rect.h, bounding_rect.w,
	         bounding_rect.h);
	i.terrain_arguments.gametime = egbase.get_gametime();
	i.terrain_arguments.renderbuffer_width = surface_width;
	i.terrain_arguments.renderbuffer_height = surface_height;
	i.terrain_arguments.terrains = &egbase.world().terrains();
	i.terrain_arguments.fields_to_draw = &fields_to_draw;
	i.terrain_arguments.scale = scale;
	RenderQueue::instance().enqueue(i);

	// Enqueue the drawing of the dither layer.
	i.program_id = RenderQueue::Program::kTerrainDither;
	i.blend_mode = BlendMode::UseAlpha;
	RenderQueue::instance().enqueue(i);

	if (!workarea.empty()) {
		// Enqueue the drawing of the workarea overlay layer.
		i.program_id = RenderQueue::Program::kTerrainWorkarea;
		i.terrain_arguments.workareas = workarea;
		RenderQueue::instance().enqueue(i);
	}

	if (grid) {
		// Enqueue the drawing of the grid layer.
		i.program_id = RenderQueue::Program::kTerrainGrid;
		i.blend_mode = BlendMode::UseAlpha;
		RenderQueue::instance().enqueue(i);
	}

	// Enqueue the drawing of the road layer.
	i.program_id = RenderQueue::Program::kTerrainRoad;
	RenderQueue::instance().enqueue(i);
}<|MERGE_RESOLUTION|>--- conflicted
+++ resolved
@@ -43,26 +43,16 @@
 
 	uint32_t const anim_idx = field.owner->tribe().frontier_animation();
 	if (field.vision) {
-<<<<<<< HEAD
-		dst->blit_animation(
-		   field.rendertarget_pixel, field.fcoords, scale, anim_idx, 0, &field.owner->get_playercolor());
-=======
 		dst->blit_animation(field.rendertarget_pixel, field.fcoords, scale, anim_idx, 0,
 		                    &field.owner->get_playercolor());
->>>>>>> 22e40e0f
 	}
 	for (const auto& nf : {fields_to_draw.at(field.rn_index), fields_to_draw.at(field.bln_index),
 	                       fields_to_draw.at(field.brn_index)}) {
 		if ((field.vision || nf.vision) && nf.is_border &&
 		    (field.owner == nf.owner || nf.owner == nullptr)) {
-<<<<<<< HEAD
-			dst->blit_animation(middle(field.rendertarget_pixel, nf.rendertarget_pixel), Widelands::Coords::null(), scale,
-			                    anim_idx, 0, &field.owner->get_playercolor());
-=======
 			dst->blit_animation(middle(field.rendertarget_pixel, nf.rendertarget_pixel),
 			                    Widelands::Coords::null(), scale, anim_idx, 0,
 			                    &field.owner->get_playercolor());
->>>>>>> 22e40e0f
 		}
 	}
 }
