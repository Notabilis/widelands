--- conflicted
+++ resolved
@@ -38,7 +38,6 @@
  * Currently it converts a 16 bit image to a 8 bit texture. This should
  * be changed to load a 8 bit file directly, however.
  */
-<<<<<<< HEAD
 Texture::Texture(const std::vector<std::string>& texture_files,
                  const uint32_t frametime,
                  const SDL_PixelFormat& format)
@@ -48,39 +47,10 @@
      m_frame_num(0),
      m_nrframes(0),
      m_frametime(frametime),
-     is_32bit(format.BytesPerPixel == 4),
      m_was_animated(false) {
-	// TODO(sirver): There is no 16bit mode anymore. Kill is_32bit and replace through true.
-	assert(is_32bit);
-
 	for (const std::string& fname : texture_files) {
 		if (!g_fs->FileExists(fname)) {
 			throw wexception("Could not find %s.", fname.c_str());
-=======
-Texture::Texture(const string& fnametmpl, uint32_t frametime, const SDL_PixelFormat& format)
-	: m_pixels   (nullptr),
-		m_curframe (nullptr),
-		m_frame_num(0),
-		m_nrframes (0),
-		m_frametime(frametime),
-		m_was_animated(false)
-{
-	// Load the images one by one
-	char fname[256];
-
-	for (;;) {
-		int32_t nr = m_nrframes;
-
-		// create the file name by reverse-scanning for '?' and replacing
-		snprintf(fname, sizeof(fname), "%s", fnametmpl.c_str());
-		char * p = fname + strlen(fname);
-		while (p > fname) {
-			if (*--p != '?')
-				continue;
-
-			*p = '0' + (nr % 10);
-			nr = nr / 10;
->>>>>>> 72f3bdd5
 		}
 
 		SDL_Surface * surf;
