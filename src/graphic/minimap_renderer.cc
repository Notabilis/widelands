/*
 * Copyright (C) 2010-2013 by the Widelands Development Team
 *
 * This program is free software; you can redistribute it and/or
 * modify it under the terms of the GNU General Public License
 * as published by the Free Software Foundation; either version 2
 * of the License, or (at your option) any later version.
 *
 * This program is distributed in the hope that it will be useful,
 * but WITHOUT ANY WARRANTY; without even the implied warranty of
 * MERCHANTABILITY or FITNESS FOR A PARTICULAR PURPOSE.  See the
 * GNU General Public License for more details.
 *
 * You should have received a copy of the GNU General Public License
 * along with this program; if not, write to the Free Software
 * Foundation, Inc., 51 Franklin Street, Fifth Floor, Boston, MA  02110-1301, USA.
 *
 */

#include "graphic/minimap_renderer.h"

#include <memory>

#include "base/macros.h"
#include "economy/flag.h"
#include "economy/road.h"
#include "graphic/game_renderer_gl4.h"
#include "graphic/gl/terrain_program_gl4.h"
#include "graphic/graphic.h"
<<<<<<< HEAD
#include "graphic/image_io.h"
#include "graphic/render_queue.h"
#include "graphic/rendertarget.h"
#include "graphic/texture.h"
=======
>>>>>>> 2efd614b
#include "logic/field.h"
#include "logic/map_objects/world/terrain_description.h"
#include "logic/map_objects/world/world.h"
#include "wui/mapviewpixelconstants.h"
#include "wui/mapviewpixelfunctions.h"

using namespace Widelands;

namespace {

const RGBColor kWhite(255, 255, 255);
const RGBColor kRed(255, 0, 0);

// Blend two colors.
inline RGBColor blend_color(const RGBColor& c1, const RGBColor& c2) {
	return RGBColor((c1.r + c2.r) / 2, (c1.g + c2.g) / 2, (c1.b + c2.b) / 2);
}

int round_up_to_nearest_even(int number) {
	return number % 2 == 0 ? number : number + 1;
}

// Returns the color to be used in the minimap for the given field.
inline RGBColor calc_minimap_color(const Widelands::EditorGameBase& egbase,
                                   const Widelands::FCoords& f,
                                   MiniMapLayer layers,
                                   Widelands::PlayerNumber owner,
                                   bool see_details) {
	RGBColor color;
	if (layers & MiniMapLayer::Terrain) {
		color = egbase.world()
		           .terrain_descr(f.field->terrain_d())
		           .get_minimap_color(f.field->get_brightness());
	}

	if (layers & MiniMapLayer::Owner) {
		if (0 < owner) {
			color = blend_color(color, egbase.player(owner).get_playercolor());
		}
	}

	if (see_details) {
		// if ownership layer is displayed, it creates enough contrast to
		// visualize objects using white color.

		if (upcast(PlayerImmovable const, immovable, f.field->get_immovable())) {
			if ((layers & MiniMapLayer::Road) && dynamic_cast<Road const*>(immovable)) {
				color = blend_color(color, kWhite);
			}

			if (((layers & MiniMapLayer::Flag) && dynamic_cast<Flag const*>(immovable)) ||
			    ((layers & MiniMapLayer::Building) &&
			     dynamic_cast<Widelands::Building const*>(immovable))) {
				color = kWhite;
			}
		}
	}

	return color;
}

void draw_view_window(const Map& map,
                      const Rectf& view_area,
                      const MiniMapType minimap_type,
                      const bool zoom,
                      Texture* texture) {
	const float divider = zoom ? 1.f : 2.f;
	const int half_width =
	   round_up_to_nearest_even(std::ceil(view_area.w / kTriangleWidth / divider));
	const int half_height =
	   round_up_to_nearest_even(std::ceil(view_area.h / kTriangleHeight / divider));

	Vector2i center_pixel;
	switch (minimap_type) {
	case MiniMapType::kStaticViewWindow:
		center_pixel = Vector2i(texture->width() / 2, texture->height() / 2);
		break;

	case MiniMapType::kStaticMap: {
		Vector2f origin = view_area.center();
		MapviewPixelFunctions::normalize_pix(map, &origin);
		center_pixel =
		   Vector2i(origin.x / kTriangleWidth, origin.y / kTriangleHeight) * (zoom ? 2 : 1);
		break;
	}
	}

	const int width = zoom ? map.get_width() * 2 : map.get_width();
	const int height = zoom ? map.get_height() * 2 : map.get_height();
	const auto make_red = [width, height, &texture](int x, int y) {
		if (x < 0) {
			x += width;
		}
		if (x >= width) {
			x -= width;
		}
		if (y < 0) {
			y += height;
		}
		if (y >= height) {
			y -= height;
		}
		texture->set_pixel(x, y, kRed);
	};

	bool draw = true;
	for (int y = -half_height; y <= half_height; ++y) {
		if (draw) {
			make_red(-half_width + center_pixel.x, y + center_pixel.y);
			make_red(half_width + center_pixel.x, y + center_pixel.y);
		}
		draw = !draw;
	}

	draw = true;
	for (int x = -half_width; x <= half_width; ++x) {
		if (draw) {
			make_red(x + center_pixel.x, -half_height + center_pixel.y);
			make_red(x + center_pixel.x, half_height + center_pixel.y);
		}
		draw = !draw;
	}
}

// Calculate the field coordinates of the dotted frame indicating where the
// main map view is currently centered, without wrap-around.
void calc_minimap_frame(const Widelands::Map& map,
                        const Point& viewpoint,
                        Point& topleft,
                        Point& bottomright) {
	int32_t xsize = g_gr->get_xres() / kTriangleWidth / 2;
	int32_t ysize = g_gr->get_yres() / kTriangleHeight / 2;

	const int32_t mapwidth = map.get_width();
	const int32_t mapheight = map.get_height();

	topleft.x = viewpoint.x + mapwidth / 2 - xsize;
	topleft.y = viewpoint.y + mapheight / 2 - ysize;

	bottomright.x = viewpoint.x + mapwidth / 2 + xsize;
	bottomright.y = viewpoint.y + mapheight / 2 + ysize;
}

// Does the actual work of drawing the minimap.
void do_draw_minimap(Texture* texture,
                     const Widelands::EditorGameBase& egbase,
                     const Widelands::Player* player,
                     const Vector2i& top_left,
                     MiniMapLayer layers) {
	const Widelands::Map& map = egbase.map();
	const uint16_t surface_h = texture->height();
	const uint16_t surface_w = texture->width();
<<<<<<< HEAD

	const int32_t mapwidth = map.get_width();
	const int32_t mapheight = map.get_height();

	Point ptopleft, pbottomright;
	calc_minimap_frame(map, viewpoint, ptopleft, pbottomright);

	if (ptopleft.x < 0) {
		ptopleft.x += mapwidth;
	}
	if (ptopleft.y < 0) {
		ptopleft.y += mapheight;
	}
	if (pbottomright.x >= mapwidth) {
		pbottomright.x -= mapwidth;
	}
	if (pbottomright.y >= mapheight) {
		pbottomright.y -= mapheight;
	}

	uint32_t modx = pbottomright.x % 2;
	uint32_t mody = pbottomright.y % 2;
=======
	const int32_t mapwidth = egbase.get_map().get_width();
>>>>>>> 2efd614b

	for (uint32_t y = 0; y < surface_h; ++y) {
		Widelands::FCoords f(
		   Widelands::Coords(top_left.x, top_left.y + (layers & MiniMapLayer::Zoom2 ? y / 2 : y)));
		map.normalize_coords(f);
		f.field = &map[f];
		Widelands::MapIndex i = Widelands::Map::get_index(f, mapwidth);
		for (uint32_t x = 0; x < surface_w; ++x) {
			if (x % 2 || !(layers & MiniMapLayer::Zoom2)) {
				move_r(mapwidth, f, i);
			}

			uint16_t vision = 0;  // See Player::Field::Vision: 1 if seen once, > 1 if seen right now.
			Widelands::PlayerNumber owner = 0;
			if (player == nullptr || player->see_all()) {
				// This player has omnivision - show the field like it is in reality.
				vision = 2;  // Seen right now.
				owner = f.field->get_owned_by();
			} else if (player != nullptr) {
				// This player might be affected by fog of war - instead of the
				// reality, we show her what she last saw on this field. If she has
				// vision of this field, this will be the same as reality -
				// otherwise this shows reality as it was the last time she had
				// vision on the field.
				// If she never had vision, field.vision will be 0.
				const auto& field = player->fields()[i];
				vision = field.vision;
				owner = field.owner;
			}

<<<<<<< HEAD
			texture->set_pixel(x, y, pixel_color);
		}
	}
}

=======
			if (vision > 0) {
				texture->set_pixel(x, y, calc_minimap_color(egbase, f, layers, owner, vision > 1));
			}
		}
	}
}

}  // namespace

Vector2f minimap_pixel_to_mappixel(const Widelands::Map& map,
                                   const Vector2i& minimap_pixel,
                                   const Rectf& view_area,
                                   MiniMapType minimap_type,
                                   const bool zoom) {
	Vector2f top_left;
	switch (minimap_type) {
	case MiniMapType::kStaticViewWindow:
		top_left =
		   view_area.center() -
		   Vector2f(map.get_width() * kTriangleWidth, map.get_height() * kTriangleHeight) / 2.f;
		break;

	case MiniMapType::kStaticMap:
		top_left = Vector2f(0., 0.);
		break;
	}

	const float multiplier = zoom ? 2.f : 1.f;
	Vector2f map_pixel = top_left + Vector2f(minimap_pixel.x / multiplier * kTriangleWidth,
	                                         minimap_pixel.y / multiplier * kTriangleHeight);
	MapviewPixelFunctions::normalize_pix(map, &map_pixel);
	return map_pixel;
}

>>>>>>> 2efd614b
std::unique_ptr<Texture> draw_minimap(const EditorGameBase& egbase,
                                      const Player* player,
                                      const Rectf& view_area,
                                      const MiniMapType& minimap_type,
                                      MiniMapLayer layers) {
	// TODO(sirver): Currently the minimap is redrawn every frame. That is not really
	//       necessary. The created texture could be cached and only redrawn two
	//       or three times per second
	const Map& map = egbase.map();
	const int16_t map_w = (layers & MiniMapLayer::Zoom2) ? map.get_width() * 2 : map.get_width();
	const int16_t map_h = (layers & MiniMapLayer::Zoom2) ? map.get_height() * 2 : map.get_height();

	std::unique_ptr<Texture> texture(new Texture(map_w, map_h));

<<<<<<< HEAD
	texture->lock(Texture::Lock_Discard);
	draw_minimap_int(texture.get(), egbase, player, viewpoint, layers);
	texture->unlock(Texture::Unlock_Update);

	return texture;
}

/**
 * Mini-map renderer implementation that generates a mini-map texture in
 * software and blits it.
 */
class MiniMapRendererSoftware : public MiniMapRenderer {
public:
	MiniMapRendererSoftware(const Widelands::EditorGameBase& egbase,
	                        const Widelands::Player* player)
	  : MiniMapRenderer(egbase, player) {
	}

	void draw(RenderTarget& dst,
	          const Point& viewpoint,
	          MiniMapLayer layers) override {
		texture_ = draw_minimap(egbase(), player(), viewpoint, layers);
		dst.blit(Point(), texture_.get());
	}

private:
	std::unique_ptr<Texture> texture_;
};

/**
 * Mini-map renderer that delegates to the GL4 programs for mini-map drawing
 * in a pixel shader.
 */
class MiniMapRendererGl4 : public MiniMapRenderer {
public:
	MiniMapRendererGl4(const Widelands::EditorGameBase& egbase,
	                   const Widelands::Player* player)
	  : MiniMapRenderer(egbase, player) {
		  args_.terrain = TerrainInformationGl4::get(egbase, player);
	}

	void draw(RenderTarget& dst,
	          const Point& viewpoint,
	          MiniMapLayer layers) override {
		Surface* surface = dst.get_surface();
		if (!surface)
			return;

		args_.terrain->update_minimap();

		Point frame_topleft, frame_bottomright;
		calc_minimap_frame(egbase().map(), viewpoint, frame_topleft, frame_bottomright);

		args_.minfx = frame_topleft.x;
		args_.minfy = frame_topleft.y;
		args_.maxfx = frame_bottomright.x;
		args_.maxfy = frame_bottomright.y;

		args_.minimap_tl_fx = viewpoint.x;
		args_.minimap_tl_fy = viewpoint.y;
		args_.minimap_layers = layers;

		const Rect& bounding_rect = dst.get_rect();

		args_.surface_offset = bounding_rect.origin() + dst.get_offset();
		args_.surface_width = surface->width();
		args_.surface_height = surface->height();

		// Enqueue the drawing.
		RenderQueue::Item i;
		i.program_id = RenderQueue::Program::kMiniMapGl4;
		i.blend_mode = BlendMode::Copy;
		i.terrain_arguments.destination_rect =
			FloatRect(bounding_rect.x, args_.surface_height - bounding_rect.y - bounding_rect.h,
			          bounding_rect.w, bounding_rect.h);
		i.terrain_arguments.renderbuffer_width = args_.surface_width;
		i.terrain_arguments.renderbuffer_height = args_.surface_height;
		i.terrain_gl4_arguments = &args_;
		RenderQueue::instance().enqueue(i);
	}

private:
	TerrainGl4Arguments args_;
};

}  // namespace

void write_minimap_image_field(const EditorGameBase& egbase,
                               const Player* player,
                               const Point& viewpoint,
                               MiniMapLayer layers,
                               ::StreamWrite* const streamwrite) {
	std::unique_ptr<Texture> texture(draw_minimap(egbase, player, viewpoint, layers));
	save_to_png(texture.get(), streamwrite, ColorType::RGBA);
}

void write_minimap_image(const EditorGameBase& egbase,
                         const Player* player,
                         const Point& gviewpoint,
                         MiniMapLayer layers,
                         ::StreamWrite* const streamwrite) {
	assert(streamwrite != nullptr);

	Point viewpoint(gviewpoint);

	// map dimension
	const int16_t map_w = egbase.get_map().get_width();
	const int16_t map_h = egbase.get_map().get_height();
	const int32_t maxx = MapviewPixelFunctions::get_map_end_screen_x(egbase.get_map());
	const int32_t maxy = MapviewPixelFunctions::get_map_end_screen_y(egbase.get_map());
	// adjust the viewpoint top topleft in map coords
	viewpoint.x += g_gr->get_xres() / 2;
	if (viewpoint.x >= maxx) {
		viewpoint.x -= maxx;
	}
	viewpoint.y += g_gr->get_yres() / 2;
	if (viewpoint.y >= maxy) {
		viewpoint.y -= maxy;
	}
	viewpoint.x /= kTriangleWidth;
	viewpoint.y /= kTriangleHeight;
	viewpoint.x -= map_w / 2;
	viewpoint.y -= map_h / 2;

	// Render minimap
	write_minimap_image_field(egbase, player, viewpoint, layers, streamwrite);
}

MiniMapRenderer::MiniMapRenderer(const Widelands::EditorGameBase& egbase,
                                 const Widelands::Player* player)
  : egbase_(egbase), player_(player) {
}

std::unique_ptr<MiniMapRenderer>
MiniMapRenderer::create(const Widelands::EditorGameBase& egbase,
                        const Widelands::Player* player) {
	// TODO(nha): automatic selection
// 	return std::unique_ptr<MiniMapRenderer>(new MiniMapRendererSoftware(egbase, player));
	return std::unique_ptr<MiniMapRenderer>(new MiniMapRendererGl4(egbase, player));
=======
	texture->fill_rect(Rectf(0, 0, texture->width(), texture->height()), RGBAColor(0, 0, 0, 255));

	// Center the view on the middle of the 'view_area'.
	const bool zoom = layers & MiniMapLayer::Zoom2;
	Vector2f top_left =
	   minimap_pixel_to_mappixel(map, Vector2i(0, 0), view_area, minimap_type, zoom);
	const Coords node =
	   MapviewPixelFunctions::calc_node_and_triangle(map, top_left.x, top_left.y).node;

	texture->lock();
	do_draw_minimap(texture.get(), egbase, player, Vector2i(node.x, node.y), layers);

	if (layers & MiniMapLayer::ViewWindow) {
		draw_view_window(map, view_area, minimap_type, zoom, texture.get());
	}
	texture->unlock(Texture::Unlock_Update);

	return texture;
>>>>>>> 2efd614b
}<|MERGE_RESOLUTION|>--- conflicted
+++ resolved
@@ -27,13 +27,10 @@
 #include "graphic/game_renderer_gl4.h"
 #include "graphic/gl/terrain_program_gl4.h"
 #include "graphic/graphic.h"
-<<<<<<< HEAD
 #include "graphic/image_io.h"
 #include "graphic/render_queue.h"
 #include "graphic/rendertarget.h"
 #include "graphic/texture.h"
-=======
->>>>>>> 2efd614b
 #include "logic/field.h"
 #include "logic/map_objects/world/terrain_description.h"
 #include "logic/map_objects/world/world.h"
@@ -158,6 +155,7 @@
 	}
 }
 
+#if 0
 // Calculate the field coordinates of the dotted frame indicating where the
 // main map view is currently centered, without wrap-around.
 void calc_minimap_frame(const Widelands::Map& map,
@@ -176,6 +174,7 @@
 	bottomright.x = viewpoint.x + mapwidth / 2 + xsize;
 	bottomright.y = viewpoint.y + mapheight / 2 + ysize;
 }
+#endif
 
 // Does the actual work of drawing the minimap.
 void do_draw_minimap(Texture* texture,
@@ -186,32 +185,7 @@
 	const Widelands::Map& map = egbase.map();
 	const uint16_t surface_h = texture->height();
 	const uint16_t surface_w = texture->width();
-<<<<<<< HEAD
-
-	const int32_t mapwidth = map.get_width();
-	const int32_t mapheight = map.get_height();
-
-	Point ptopleft, pbottomright;
-	calc_minimap_frame(map, viewpoint, ptopleft, pbottomright);
-
-	if (ptopleft.x < 0) {
-		ptopleft.x += mapwidth;
-	}
-	if (ptopleft.y < 0) {
-		ptopleft.y += mapheight;
-	}
-	if (pbottomright.x >= mapwidth) {
-		pbottomright.x -= mapwidth;
-	}
-	if (pbottomright.y >= mapheight) {
-		pbottomright.y -= mapheight;
-	}
-
-	uint32_t modx = pbottomright.x % 2;
-	uint32_t mody = pbottomright.y % 2;
-=======
 	const int32_t mapwidth = egbase.get_map().get_width();
->>>>>>> 2efd614b
 
 	for (uint32_t y = 0; y < surface_h; ++y) {
 		Widelands::FCoords f(
@@ -242,19 +216,100 @@
 				owner = field.owner;
 			}
 
-<<<<<<< HEAD
-			texture->set_pixel(x, y, pixel_color);
-		}
-	}
-}
-
-=======
-			if (vision > 0) {
-				texture->set_pixel(x, y, calc_minimap_color(egbase, f, layers, owner, vision > 1));
-			}
-		}
-	}
-}
+			RGBColor color;
+			if (vision > 0)
+				color = calc_minimap_color(egbase, f, layers, owner, vision > 1);
+			texture->set_pixel(x, y, color);
+		}
+	}
+}
+
+/**
+ * Mini-map renderer implementation that generates a mini-map texture in
+ * software and blits it.
+ */
+class MiniMapRendererSoftware : public MiniMapRenderer {
+public:
+	MiniMapRendererSoftware(const Widelands::EditorGameBase& egbase,
+	                        const Widelands::Player* player)
+	  : MiniMapRenderer(egbase, player) {
+	}
+
+	void draw(RenderTarget& dst,
+	          const Rectf& viewarea,
+	          MiniMapType type,
+	          MiniMapLayer layers) override {
+		texture_ = draw_minimap(egbase(), player(), viewarea, type, layers);
+		dst.blit(Vector2f(), texture_.get());
+	}
+
+private:
+	std::unique_ptr<Texture> texture_;
+};
+
+/**
+ * Mini-map renderer that delegates to the GL4 programs for mini-map drawing
+ * in a pixel shader.
+ */
+class MiniMapRendererGl4 : public MiniMapRenderer {
+public:
+	MiniMapRendererGl4(const Widelands::EditorGameBase& egbase,
+	                   const Widelands::Player* player)
+	  : MiniMapRenderer(egbase, player) {
+		  args_.terrain = TerrainInformationGl4::get(egbase, player);
+	}
+
+	void draw(RenderTarget& dst,
+	          const Rectf& viewpoint,
+	          MiniMapType type,
+	          MiniMapLayer layers) override {
+		Surface* surface = dst.get_surface();
+		if (!surface)
+			return;
+
+		// TODO(nha): handle MiniMapType
+
+		args_.terrain->update_minimap();
+
+#if 0
+		// TODO(nha): frame
+		Point frame_topleft, frame_bottomright;
+		calc_minimap_frame(egbase().map(), viewpoint, frame_topleft, frame_bottomright);
+
+		args_.minfx = frame_topleft.x;
+		args_.minfy = frame_topleft.y;
+		args_.maxfx = frame_bottomright.x;
+		args_.maxfy = frame_bottomright.y;
+#else
+		args_.minfx = args_.maxfx = args_.minfy = args_.maxfy = 0;
+#endif
+
+		args_.minimap_tl_fx = viewpoint.x;
+		args_.minimap_tl_fy = viewpoint.y;
+		args_.minimap_layers = layers;
+
+		const Recti& bounding_rect = dst.get_rect();
+
+		args_.surface_offset = bounding_rect.origin() + dst.get_offset();
+		args_.surface_width = surface->width();
+		args_.surface_height = surface->height();
+
+		// Enqueue the drawing.
+		RenderQueue::Item i;
+		i.program_id = RenderQueue::Program::kMiniMapGl4;
+		i.blend_mode = BlendMode::Copy;
+		i.terrain_arguments.destination_rect =
+			Rectf(bounding_rect.x, args_.surface_height - bounding_rect.y - bounding_rect.h,
+			      bounding_rect.w, bounding_rect.h);
+		i.terrain_arguments.renderbuffer_width = args_.surface_width;
+		i.terrain_arguments.renderbuffer_height = args_.surface_height;
+		i.terrain_gl4_arguments = &args_;
+		RenderQueue::instance().enqueue(i);
+	}
+
+private:
+	TerrainGl4Arguments args_;
+};
 
 }  // namespace
 
@@ -283,7 +338,6 @@
 	return map_pixel;
 }
 
->>>>>>> 2efd614b
 std::unique_ptr<Texture> draw_minimap(const EditorGameBase& egbase,
                                       const Player* player,
                                       const Rectf& view_area,
@@ -296,135 +350,23 @@
 	const int16_t map_w = (layers & MiniMapLayer::Zoom2) ? map.get_width() * 2 : map.get_width();
 	const int16_t map_h = (layers & MiniMapLayer::Zoom2) ? map.get_height() * 2 : map.get_height();
 
+	// Center the view on the middle of the 'view_area'.
+	const bool zoom = layers & MiniMapLayer::Zoom2;
+	Vector2f top_left =
+	   minimap_pixel_to_mappixel(map, Vector2i(0, 0), view_area, minimap_type, zoom);
+	const Coords node =
+	   MapviewPixelFunctions::calc_node_and_triangle(map, top_left.x, top_left.y).node;
+
 	std::unique_ptr<Texture> texture(new Texture(map_w, map_h));
-
-<<<<<<< HEAD
 	texture->lock(Texture::Lock_Discard);
-	draw_minimap_int(texture.get(), egbase, player, viewpoint, layers);
+	do_draw_minimap(texture.get(), egbase, player, Vector2i(node.x, node.y), layers);
+
+	if (layers & MiniMapLayer::ViewWindow) {
+		draw_view_window(map, view_area, minimap_type, zoom, texture.get());
+	}
 	texture->unlock(Texture::Unlock_Update);
 
 	return texture;
-}
-
-/**
- * Mini-map renderer implementation that generates a mini-map texture in
- * software and blits it.
- */
-class MiniMapRendererSoftware : public MiniMapRenderer {
-public:
-	MiniMapRendererSoftware(const Widelands::EditorGameBase& egbase,
-	                        const Widelands::Player* player)
-	  : MiniMapRenderer(egbase, player) {
-	}
-
-	void draw(RenderTarget& dst,
-	          const Point& viewpoint,
-	          MiniMapLayer layers) override {
-		texture_ = draw_minimap(egbase(), player(), viewpoint, layers);
-		dst.blit(Point(), texture_.get());
-	}
-
-private:
-	std::unique_ptr<Texture> texture_;
-};
-
-/**
- * Mini-map renderer that delegates to the GL4 programs for mini-map drawing
- * in a pixel shader.
- */
-class MiniMapRendererGl4 : public MiniMapRenderer {
-public:
-	MiniMapRendererGl4(const Widelands::EditorGameBase& egbase,
-	                   const Widelands::Player* player)
-	  : MiniMapRenderer(egbase, player) {
-		  args_.terrain = TerrainInformationGl4::get(egbase, player);
-	}
-
-	void draw(RenderTarget& dst,
-	          const Point& viewpoint,
-	          MiniMapLayer layers) override {
-		Surface* surface = dst.get_surface();
-		if (!surface)
-			return;
-
-		args_.terrain->update_minimap();
-
-		Point frame_topleft, frame_bottomright;
-		calc_minimap_frame(egbase().map(), viewpoint, frame_topleft, frame_bottomright);
-
-		args_.minfx = frame_topleft.x;
-		args_.minfy = frame_topleft.y;
-		args_.maxfx = frame_bottomright.x;
-		args_.maxfy = frame_bottomright.y;
-
-		args_.minimap_tl_fx = viewpoint.x;
-		args_.minimap_tl_fy = viewpoint.y;
-		args_.minimap_layers = layers;
-
-		const Rect& bounding_rect = dst.get_rect();
-
-		args_.surface_offset = bounding_rect.origin() + dst.get_offset();
-		args_.surface_width = surface->width();
-		args_.surface_height = surface->height();
-
-		// Enqueue the drawing.
-		RenderQueue::Item i;
-		i.program_id = RenderQueue::Program::kMiniMapGl4;
-		i.blend_mode = BlendMode::Copy;
-		i.terrain_arguments.destination_rect =
-			FloatRect(bounding_rect.x, args_.surface_height - bounding_rect.y - bounding_rect.h,
-			          bounding_rect.w, bounding_rect.h);
-		i.terrain_arguments.renderbuffer_width = args_.surface_width;
-		i.terrain_arguments.renderbuffer_height = args_.surface_height;
-		i.terrain_gl4_arguments = &args_;
-		RenderQueue::instance().enqueue(i);
-	}
-
-private:
-	TerrainGl4Arguments args_;
-};
-
-}  // namespace
-
-void write_minimap_image_field(const EditorGameBase& egbase,
-                               const Player* player,
-                               const Point& viewpoint,
-                               MiniMapLayer layers,
-                               ::StreamWrite* const streamwrite) {
-	std::unique_ptr<Texture> texture(draw_minimap(egbase, player, viewpoint, layers));
-	save_to_png(texture.get(), streamwrite, ColorType::RGBA);
-}
-
-void write_minimap_image(const EditorGameBase& egbase,
-                         const Player* player,
-                         const Point& gviewpoint,
-                         MiniMapLayer layers,
-                         ::StreamWrite* const streamwrite) {
-	assert(streamwrite != nullptr);
-
-	Point viewpoint(gviewpoint);
-
-	// map dimension
-	const int16_t map_w = egbase.get_map().get_width();
-	const int16_t map_h = egbase.get_map().get_height();
-	const int32_t maxx = MapviewPixelFunctions::get_map_end_screen_x(egbase.get_map());
-	const int32_t maxy = MapviewPixelFunctions::get_map_end_screen_y(egbase.get_map());
-	// adjust the viewpoint top topleft in map coords
-	viewpoint.x += g_gr->get_xres() / 2;
-	if (viewpoint.x >= maxx) {
-		viewpoint.x -= maxx;
-	}
-	viewpoint.y += g_gr->get_yres() / 2;
-	if (viewpoint.y >= maxy) {
-		viewpoint.y -= maxy;
-	}
-	viewpoint.x /= kTriangleWidth;
-	viewpoint.y /= kTriangleHeight;
-	viewpoint.x -= map_w / 2;
-	viewpoint.y -= map_h / 2;
-
-	// Render minimap
-	write_minimap_image_field(egbase, player, viewpoint, layers, streamwrite);
 }
 
 MiniMapRenderer::MiniMapRenderer(const Widelands::EditorGameBase& egbase,
@@ -438,24 +380,4 @@
 	// TODO(nha): automatic selection
 // 	return std::unique_ptr<MiniMapRenderer>(new MiniMapRendererSoftware(egbase, player));
 	return std::unique_ptr<MiniMapRenderer>(new MiniMapRendererGl4(egbase, player));
-=======
-	texture->fill_rect(Rectf(0, 0, texture->width(), texture->height()), RGBAColor(0, 0, 0, 255));
-
-	// Center the view on the middle of the 'view_area'.
-	const bool zoom = layers & MiniMapLayer::Zoom2;
-	Vector2f top_left =
-	   minimap_pixel_to_mappixel(map, Vector2i(0, 0), view_area, minimap_type, zoom);
-	const Coords node =
-	   MapviewPixelFunctions::calc_node_and_triangle(map, top_left.x, top_left.y).node;
-
-	texture->lock();
-	do_draw_minimap(texture.get(), egbase, player, Vector2i(node.x, node.y), layers);
-
-	if (layers & MiniMapLayer::ViewWindow) {
-		draw_view_window(map, view_area, minimap_type, zoom, texture.get());
-	}
-	texture->unlock(Texture::Unlock_Update);
-
-	return texture;
->>>>>>> 2efd614b
 }