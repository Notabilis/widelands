/*
 * Copyright (C) 2002-2017 by the Widelands Development Team
 *
 * This program is free software; you can redistribute it and/or
 * modify it under the terms of the GNU General Public License
 * as published by the Free Software Foundation; either version 2
 * of the License, or (at your option) any later version.
 *
 * This program is distributed in the hope that it will be useful,
 * but WITHOUT ANY WARRANTY; without even the implied warranty of
 * MERCHANTABILITY or FITNESS FOR A PARTICULAR PURPOSE.  See the
 * GNU General Public License for more details.
 *
 * You should have received a copy of the GNU General Public License
 * along with this program; if not, write to the Free Software
 * Foundation, Inc., 51 Franklin Street, Fifth Floor, Boston, MA  02110-1301, USA.
 *
 * Some Methods taken from Wesnoth.
 * http://www.wesnoth.org
 */

#include "graphic/font_handler.h"

#include <list>
#include <memory>

#include <SDL_ttf.h>
#include <boost/algorithm/string.hpp>
#include <boost/format.hpp>

#include "base/log.h"
#include "base/wexception.h"
#include "graphic/font.h"
#include "graphic/font_handler1.h"  // We need the fontset for the BiDi algorithm
#include "graphic/graphic.h"
#include "graphic/rendertarget.h"
#include "graphic/text/bidi.h"
#include "graphic/text_layout.h"
#include "graphic/texture.h"
#include "graphic/wordwrap.h"

namespace UI {

namespace {
/**
 * Draw the caret for the given text rendered exactly at the given point
 * (including \ref LINE_MARGIN).
 */
void draw_caret(RenderTarget& dst,
                const TextStyle& style,
                const Vector2f& dstpoint,
                const std::string& text,
                uint32_t caret_offset) {
	int caret_x = style.calc_bare_width(text.substr(0, caret_offset));

	const Image* caret_image = g_gr->images().get("images/ui_basic/caret.png");
	Vector2f caretpt;
	caretpt.x = dstpoint.x + caret_x + LINE_MARGIN - caret_image->width();
	caretpt.y = dstpoint.y + (style.font->height() - caret_image->height()) / 2.f;
	dst.blit(caretpt, caret_image);
}

}  // namespace

/// The global unique \ref FontHandler object
FontHandler* g_fh = nullptr;

/**
 * The line cache stores unprocessed rendered lines of text.
 */
struct LineCacheEntry {
	/*@{*/
	TextStyle style;
	std::string text;
	/*@}*/

	/*@{*/
	std::unique_ptr<const Image> image;
	uint32_t width;
	uint32_t height;
	/*@}*/
};

using LineCache = std::list<LineCacheEntry>;

static const unsigned MaxLineCacheSize = 500;

/**
 * Internal data of the \ref FontHandler.
 */
struct FontHandler::Data {
	LineCache linecache;

	const LineCacheEntry& get_line(const TextStyle& style, const std::string& text);

	~Data() {
		while (!linecache.empty()) {
			linecache.pop_back();
		}
	}

private:
	void render_line(LineCacheEntry& lce);
};

/**
 * Plain Constructor
 */
FontHandler::FontHandler() : d(new Data) {
}

FontHandler::~FontHandler() {
	flush();
	Font::shutdown();
}

void FontHandler::flush() {
	d.reset(new Data);
}

/*
 * Returns the height of the font, in pixels.
*/
uint32_t FontHandler::get_fontheight(const std::string& name, int32_t const size) {
	TTF_Font* const f = Font::get(name, size)->get_ttf_font();
	const int32_t fontheight = TTF_FontHeight(f);
	if (fontheight < 0)
		throw wexception("TTF_FontHeight returned a negative value, which does not have a "
		                 "known meaning.");
	return fontheight;
}

/**
 * Get a cache entry for the given text (without linebreaks!) rendered
 * in the given style.
 *
 * If there is no pre-existing cache entry, a new one is created.
 */
const LineCacheEntry& FontHandler::Data::get_line(const UI::TextStyle& style,
                                                  const std::string& text) {
	for (LineCache::iterator it = linecache.begin(); it != linecache.end(); ++it) {
		if (it->style != style || it->text != text)
			continue;

		// Found a hit, move to front
		if (it != linecache.begin())
			linecache.splice(linecache.begin(), linecache, it);
		return *it;
	}

	// Cache miss; render a new image.
	LineCache::iterator it = linecache.insert(linecache.begin(), LineCacheEntry());
	it->style = style;
	it->text = text;
	it->image = nullptr;
	render_line(*it);

	while (linecache.size() > MaxLineCacheSize) {
		linecache.pop_back();
	}

	return *it;
}

/**
 * Render the image of a \ref LineCacheEntry whose key data has
 * already been filled in.
 */
void FontHandler::Data::render_line(LineCacheEntry& lce) {
	TTF_Font* font = lce.style.font->get_ttf_font();
	SDL_Color sdl_fg = {lce.style.fg.r, lce.style.fg.g, lce.style.fg.b, SDL_ALPHA_OPAQUE};
	std::string renderme = i18n::make_ligatures(lce.text.c_str());

	if (i18n::has_rtl_character(lce.text.c_str())) {
		renderme = i18n::line2bidi(renderme.c_str());
	}

	// Work around an Issue in SDL_TTF that dies when the surface
	// has zero width
	int width = 0;
	if (TTF_SizeUTF8(font, renderme.c_str(), &width, nullptr) < 0 || !width) {
		lce.width = 0;
		lce.height = TTF_FontHeight(font);
		return;
	}

	lce.style.setup();

	SDL_Surface* text_surface = TTF_RenderUTF8_Blended(font, renderme.c_str(), sdl_fg);
	if (!text_surface) {
		log("FontHandler::render_line, an error : %s\n", TTF_GetError());
		log("Text was: '%s'\n", renderme.c_str());
		return;
	}

	lce.image.reset(new Texture(text_surface));
	lce.width = lce.image->width();
	lce.height = lce.image->height();
}

/**
 * Draw unwrapped, single-line text (i.e. no line breaks).
 */
void FontHandler::draw_text(RenderTarget& dst,
                            const TextStyle& style,
									 Vector2i dstpoint,
                            const std::string& text,
                            Align align,
                            uint32_t caret) {
	// Erase every backslash in front of brackets
	std::string copytext = boost::replace_all_copy(text, "\\<", "<");
	boost::replace_all(copytext, "\\>", ">");
	copytext = i18n::make_ligatures(copytext.c_str());
	const LineCacheEntry& lce = d->get_line(style, copytext);

<<<<<<< HEAD
	UI::correct_for_align(align, lce.width + 2 * LINE_MARGIN, lce.height, &dstpoint);
=======
	Vector2f dstpoint = dstpoint_i.cast<float>();
	UI::correct_for_align(align, lce.width + 2 * LINE_MARGIN, &dstpoint);
>>>>>>> 53535db7

	if (lce.image)
		dst.blit(Vector2f(dstpoint.x + LINE_MARGIN, dstpoint.y), lce.image.get());

	if (caret <= copytext.size())
		draw_caret(dst, style, dstpoint.cast<float>(), copytext, caret);
}

/**
 * Draw unwrapped, un-aligned single-line text at the given point, and return the width of the text.
 */
uint32_t FontHandler::draw_text_raw(RenderTarget& dst,
                                    const UI::TextStyle& style,
                                    Vector2i dstpoint,
                                    const std::string& text) {
	const LineCacheEntry& lce = d->get_line(style, text);

	if (lce.image) {
		dst.blit(dstpoint.cast<float>(), lce.image.get());
	}

	return lce.width;
}

/**
 * Compute the total size of the given text, when wrapped to the given
 * maximum width and rendered in the given text style.
 */
void FontHandler::get_size(
   const TextStyle& textstyle, const std::string& text, uint32_t& w, uint32_t& h, uint32_t wrap) {
	WordWrap ww(textstyle.font->size(), textstyle.fg, wrap);
	ww.wrap(text);
	w = ww.width();
	h = ww.height();
}

/**
 * Calculates size of a given text.
 */
void FontHandler::get_size(const std::string& fontname,
                           int32_t const fontsize,
                           const std::string& text,
                           uint32_t& w,
                           uint32_t& h,
                           uint32_t const wrap) {
	// use bold style by default for historical reasons
	get_size(TextStyle::makebold(Font::get(fontname, fontsize), RGBColor(255, 255, 255)), text, w, h,
	         wrap);
}

}  // namespace UI<|MERGE_RESOLUTION|>--- conflicted
+++ resolved
@@ -213,12 +213,7 @@
 	copytext = i18n::make_ligatures(copytext.c_str());
 	const LineCacheEntry& lce = d->get_line(style, copytext);
 
-<<<<<<< HEAD
-	UI::correct_for_align(align, lce.width + 2 * LINE_MARGIN, lce.height, &dstpoint);
-=======
-	Vector2f dstpoint = dstpoint_i.cast<float>();
 	UI::correct_for_align(align, lce.width + 2 * LINE_MARGIN, &dstpoint);
->>>>>>> 53535db7
 
 	if (lce.image)
 		dst.blit(Vector2f(dstpoint.x + LINE_MARGIN, dstpoint.y), lce.image.get());
