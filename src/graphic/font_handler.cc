/*
 * Copyright (C) 2002-2017 by the Widelands Development Team
 *
 * This program is free software; you can redistribute it and/or
 * modify it under the terms of the GNU General Public License
 * as published by the Free Software Foundation; either version 2
 * of the License, or (at your option) any later version.
 *
 * This program is distributed in the hope that it will be useful,
 * but WITHOUT ANY WARRANTY; without even the implied warranty of
 * MERCHANTABILITY or FITNESS FOR A PARTICULAR PURPOSE.  See the
 * GNU General Public License for more details.
 *
 * You should have received a copy of the GNU General Public License
 * along with this program; if not, write to the Free Software
 * Foundation, Inc., 51 Franklin Street, Fifth Floor, Boston, MA  02110-1301, USA.
 *
 * Some Methods taken from Wesnoth.
 * http://www.wesnoth.org
 */

#include "graphic/font_handler.h"

#include <list>
#include <memory>

#include <SDL_ttf.h>
#include <boost/algorithm/string.hpp>
#include <boost/format.hpp>

#include "base/log.h"
#include "base/wexception.h"
#include "graphic/font.h"
#include "graphic/font_handler1.h"  // We need the fontset for the BiDi algorithm
#include "graphic/graphic.h"
#include "graphic/rendertarget.h"
#include "graphic/text/bidi.h"
#include "graphic/text_layout.h"
#include "graphic/texture.h"
#include "graphic/wordwrap.h"

namespace UI {

namespace {
/**
 * Draw the caret for the given text rendered exactly at the given point
 * (including \ref LINE_MARGIN).
 */
void draw_caret(RenderTarget& dst,
                const TextStyle& style,
                const Vector2f& dstpoint,
                const std::string& text,
                uint32_t caret_offset) {
	int caret_x = style.calc_bare_width(text.substr(0, caret_offset));

	const Image* caret_image = g_gr->images().get("images/ui_basic/caret.png");
<<<<<<< HEAD
	Vector2i caretpt;
=======
	Vector2i caretpt = Vector2i::zero();
>>>>>>> b163332b
	caretpt.x = dstpoint.x + caret_x + LINE_MARGIN - caret_image->width();
	caretpt.y = dstpoint.y + (style.font->height() - caret_image->height()) / 2;
	dst.blit(caretpt, caret_image);
}

}  // namespace

/// The global unique \ref FontHandler object
FontHandler* g_fh = nullptr;

/**
 * The line cache stores unprocessed rendered lines of text.
 */
struct LineCacheEntry {
	/*@{*/
	TextStyle style;
	std::string text;
	/*@}*/

	/*@{*/
	std::unique_ptr<const Image> image;
	uint32_t width;
	uint32_t height;
	/*@}*/
};

using LineCache = std::list<LineCacheEntry>;

static const unsigned MaxLineCacheSize = 500;

/**
 * Internal data of the \ref FontHandler.
 */
struct FontHandler::Data {
	LineCache linecache;

	const LineCacheEntry& get_line(const TextStyle& style, const std::string& text);

	~Data() {
		while (!linecache.empty()) {
			linecache.pop_back();
		}
	}

private:
	void render_line(LineCacheEntry& lce);
};

/**
 * Plain Constructor
 */
FontHandler::FontHandler() : d(new Data) {
}

FontHandler::~FontHandler() {
	flush();
	Font::shutdown();
}

void FontHandler::flush() {
	d.reset(new Data);
}

/*
 * Returns the height of the font, in pixels.
*/
uint32_t FontHandler::get_fontheight(const std::string& name, int32_t const size) {
	TTF_Font* const f = Font::get(name, size)->get_ttf_font();
	const int32_t fontheight = TTF_FontHeight(f);
	if (fontheight < 0)
		throw wexception("TTF_FontHeight returned a negative value, which does not have a "
		                 "known meaning.");
	return fontheight;
}

/**
 * Get a cache entry for the given text (without linebreaks!) rendered
 * in the given style.
 *
 * If there is no pre-existing cache entry, a new one is created.
 */
const LineCacheEntry& FontHandler::Data::get_line(const UI::TextStyle& style,
                                                  const std::string& text) {
	for (LineCache::iterator it = linecache.begin(); it != linecache.end(); ++it) {
		if (it->style != style || it->text != text)
			continue;

		// Found a hit, move to front
		if (it != linecache.begin())
			linecache.splice(linecache.begin(), linecache, it);
		return *it;
	}

	// Cache miss; render a new image.
	LineCache::iterator it = linecache.insert(linecache.begin(), LineCacheEntry());
	it->style = style;
	it->text = text;
	it->image = nullptr;
	render_line(*it);

	while (linecache.size() > MaxLineCacheSize) {
		linecache.pop_back();
	}

	return *it;
}

/**
 * Render the image of a \ref LineCacheEntry whose key data has
 * already been filled in.
 */
void FontHandler::Data::render_line(LineCacheEntry& lce) {
	TTF_Font* font = lce.style.font->get_ttf_font();
	SDL_Color sdl_fg = {lce.style.fg.r, lce.style.fg.g, lce.style.fg.b, SDL_ALPHA_OPAQUE};
	std::string renderme = i18n::make_ligatures(lce.text.c_str());

	if (i18n::has_rtl_character(lce.text.c_str())) {
		renderme = i18n::line2bidi(renderme.c_str());
	}

	// Work around an Issue in SDL_TTF that dies when the surface
	// has zero width
	int width = 0;
	if (TTF_SizeUTF8(font, renderme.c_str(), &width, nullptr) < 0 || !width) {
		lce.width = 0;
		lce.height = TTF_FontHeight(font);
		return;
	}

	lce.style.setup();

	SDL_Surface* text_surface = TTF_RenderUTF8_Blended(font, renderme.c_str(), sdl_fg);
	if (!text_surface) {
		log("FontHandler::render_line, an error : %s\n", TTF_GetError());
		log("Text was: '%s'\n", renderme.c_str());
		return;
	}

	lce.image.reset(new Texture(text_surface));
	lce.width = lce.image->width();
	lce.height = lce.image->height();
}

/**
 * Draw unwrapped, single-line text (i.e. no line breaks).
 */
void FontHandler::draw_text(RenderTarget& dst,
                            const TextStyle& style,
                            Vector2i dstpoint,
                            const std::string& text,
                            Align align,
                            uint32_t caret) {
	// Erase every backslash in front of brackets
	std::string copytext = boost::replace_all_copy(text, "\\<", "<");
	boost::replace_all(copytext, "\\>", ">");
	copytext = i18n::make_ligatures(copytext.c_str());
	const LineCacheEntry& lce = d->get_line(style, copytext);

	UI::correct_for_align(align, lce.width + 2 * LINE_MARGIN, &dstpoint);

	if (lce.image)
		dst.blit(Vector2i(dstpoint.x + LINE_MARGIN, dstpoint.y), lce.image.get());

	if (caret <= copytext.size())
		draw_caret(dst, style, dstpoint.cast<float>(), copytext, caret);
}

/**
 * Draw unwrapped, un-aligned single-line text at the given point, and return the width of the text.
 */
uint32_t FontHandler::draw_text_raw(RenderTarget& dst,
                                    const UI::TextStyle& style,
                                    Vector2i dstpoint,
                                    const std::string& text) {
	const LineCacheEntry& lce = d->get_line(style, text);

	if (lce.image) {
		dst.blit(dstpoint, lce.image.get());
	}

	return lce.width;
}

/**
 * Compute the total size of the given text, when wrapped to the given
 * maximum width and rendered in the given text style.
 */
void FontHandler::get_size(
   const TextStyle& textstyle, const std::string& text, uint32_t& w, uint32_t& h, uint32_t wrap) {
	WordWrap ww(textstyle.font->size(), textstyle.fg, wrap);
	ww.wrap(text);
	w = ww.width();
	h = ww.height();
}

/**
 * Calculates size of a given text.
 */
void FontHandler::get_size(const std::string& fontname,
                           int32_t const fontsize,
                           const std::string& text,
                           uint32_t& w,
                           uint32_t& h,
                           uint32_t const wrap) {
	// use bold style by default for historical reasons
	get_size(TextStyle::makebold(Font::get(fontname, fontsize), RGBColor(255, 255, 255)), text, w, h,
	         wrap);
}

}  // namespace UI<|MERGE_RESOLUTION|>--- conflicted
+++ resolved
@@ -54,11 +54,7 @@
 	int caret_x = style.calc_bare_width(text.substr(0, caret_offset));
 
 	const Image* caret_image = g_gr->images().get("images/ui_basic/caret.png");
-<<<<<<< HEAD
-	Vector2i caretpt;
-=======
 	Vector2i caretpt = Vector2i::zero();
->>>>>>> b163332b
 	caretpt.x = dstpoint.x + caret_x + LINE_MARGIN - caret_image->width();
 	caretpt.y = dstpoint.y + (style.font->height() - caret_image->height()) / 2;
 	dst.blit(caretpt, caret_image);
