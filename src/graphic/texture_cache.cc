--- conflicted
+++ resolved
@@ -20,10 +20,6 @@
 #include "graphic/texture_cache.h"
 
 #include <memory>
-<<<<<<< HEAD
-#include <stdint.h>
-=======
->>>>>>> 54d6eb71
 
 #include <SDL.h>
 #include <stdint.h>
