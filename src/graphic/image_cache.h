--- conflicted
+++ resolved
@@ -62,8 +62,4 @@
 	SurfaceCache* const surface_cache_;  // Not owned.
 };
 
-<<<<<<< HEAD
-#endif /* end of include guard: IMAGE_CACHE_H */
-=======
-#endif  // end of include guard: WL_GRAPHIC_IMAGE_CACHE_H
->>>>>>> 91875cc5
+#endif  // end of include guard: WL_GRAPHIC_IMAGE_CACHE_H