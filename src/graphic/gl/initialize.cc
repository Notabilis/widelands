/*
 * Copyright (C) 2006-2018 by the Widelands Development Team
 *
 * This program is free software; you can redistribute it and/or
 * modify it under the terms of the GNU General Public License
 * as published by the Free Software Foundation; either version 2
 * of the License, or (at your option) any later version.
 *
 * This program is distributed in the hope that it will be useful,
 * but WITHOUT ANY WARRANTY; without even the implied warranty of
 * MERCHANTABILITY or FITNESS FOR A PARTICULAR PURPOSE.  See the
 * GNU General Public License for more details.
 *
 * You should have received a copy of the GNU General Public License
 * along with this program; if not, write to the Free Software
 * Foundation, Inc., 675 Mass Ave, Cambridge, MA 02139, USA.
 *
 */

#include "graphic/gl/initialize.h"

#include <csignal>
#include <cstdlib>

#include <SDL.h>
#include <boost/algorithm/string.hpp>
#include <boost/regex.hpp>

#include "base/i18n.h"
#include "base/macros.h"
#include "graphic/gl/utils.h"
#include "graphic/text/bidi.h"

namespace Gl {

SDL_GLContext initialize(
#ifdef USE_GLBINDING
   const Trace& trace,
#else
   const Trace&,
#endif
   SDL_Window* sdl_window,
   GLint* max_texture_size) {
	// Request an OpenGL 2 context with double buffering.
	SDL_GL_SetAttribute(SDL_GL_ACCELERATED_VISUAL, 1);
	SDL_GL_SetAttribute(SDL_GL_CONTEXT_MAJOR_VERSION, 2);
	SDL_GL_SetAttribute(SDL_GL_CONTEXT_MINOR_VERSION, 1);
	SDL_GL_SetAttribute(SDL_GL_CONTEXT_PROFILE_MASK, SDL_GL_CONTEXT_PROFILE_COMPATIBILITY);
	SDL_GL_SetAttribute(SDL_GL_DEPTH_SIZE, 16);
	SDL_GL_SetAttribute(SDL_GL_DOUBLEBUFFER, 1);

	SDL_GLContext gl_context = SDL_GL_CreateContext(sdl_window);
	SDL_GL_MakeCurrent(sdl_window, gl_context);

#ifdef USE_GLBINDING
#ifndef GLBINDING3
	glbinding::Binding::initialize();

	// The undocumented command line argument --debug_gl_trace will set
	// Trace::kYes. This will log every OpenGL call that is made, together with
	// arguments, return values and glError status. This requires that Widelands
	// is built using -DOPTION_USE_GLBINDING:BOOL=ON. It is a NoOp for GLEW.
	if (trace == Trace::kYes) {
		setCallbackMaskExcept(
		   glbinding::CallbackMask::After | glbinding::CallbackMask::ParametersAndReturnValue,
		   {"glGetError"});
		glbinding::setAfterCallback([](const glbinding::FunctionCall& call) {
			log("%s(", call.function->name());
			for (size_t i = 0; i < call.parameters.size(); ++i) {
				log("%s", call.parameters[i]->asString().c_str());
				if (i < call.parameters.size() - 1)
					log(", ");
			}
			log(")");
			if (call.returnValue) {
				log(" -> %s", call.returnValue->asString().c_str());
			}
			const auto error = glGetError();
			log(" [%s]\n", gl_error_to_string(error));
			// The next few lines will terminate Widelands if there was any OpenGL
			// error. This is useful for super aggressive debugging, but probably
			// not for regular builds. Comment it in if you need to understand
			// OpenGL problems.
			// if (error != GL_NO_ERROR) {
			// std::raise(SIGINT);
			// }
		});
	}
#else
	const glbinding::GetProcAddress get_proc_address = [](const char* name) {
		return reinterpret_cast<glbinding::ProcAddress>(SDL_GL_GetProcAddress(name));
	};
	glbinding::Binding::initialize(get_proc_address, true);

	// The undocumented command line argument --debug_gl_trace will set
	// Trace::kYes. This will log every OpenGL call that is made, together with
	// arguments, return values and glError status. This requires that Widelands
	// is built using -DOPTION_USE_GLBINDING:BOOL=ON. It is a NoOp for GLEW.
	if (trace == Trace::kYes) {
		glbinding::setCallbackMaskExcept(
		   glbinding::CallbackMask::After | glbinding::CallbackMask::ParametersAndReturnValue,
		   {"glGetError"});
		glbinding::setAfterCallback([](const glbinding::FunctionCall& call) {
			log("%s(", call.function->name());
			for (size_t i = 0; i < call.parameters.size(); ++i) {
				FORMAT_WARNINGS_OFF;
				log("%p", call.parameters[i].get());
				FORMAT_WARNINGS_ON;
				if (i < call.parameters.size() - 1)
					log(", ");
			}
			log(")");
			if (call.returnValue) {
				FORMAT_WARNINGS_OFF;
				log(" -> %p", call.returnValue.get());
				FORMAT_WARNINGS_ON;
			}
			const auto error = glGetError();
			log(" [%s]\n", gl_error_to_string(error));
			// The next few lines will terminate Widelands if there was any OpenGL
			// error. This is useful for super aggressive debugging, but probably
			// not for regular builds. Comment it in if you need to understand
			// OpenGL problems.
			// if (error != GL_NO_ERROR) {
			// std::raise(SIGINT);
			// }
		});
	}
#endif
#else
	// See graphic/gl/system_headers.h for an explanation of the next line.
	glewExperimental = GL_TRUE;
	GLenum err = glewInit();
	// LeakSanitizer reports a memory leak which is triggered somewhere above this line, probably
	// coming from the gaphics drivers

	if (err != GLEW_OK) {
		log("glewInit returns %i\nYour OpenGL installation must be __very__ broken. %s\n", err,
		    glewGetErrorString(err));
		throw wexception("glewInit returns %i: Broken OpenGL installation.", err);
	}
#endif

	log(
	   "Graphics: OpenGL: Version \"%s\"\n", reinterpret_cast<const char*>(glGetString(GL_VERSION)));

#define LOG_SDL_GL_ATTRIBUTE(x)                                                                    \
	{                                                                                               \
		int value;                                                                                   \
		SDL_GL_GetAttribute(x, &value);                                                              \
		log("Graphics: %s is %d\n", #x, value);                                                      \
	}

	LOG_SDL_GL_ATTRIBUTE(SDL_GL_RED_SIZE)
	LOG_SDL_GL_ATTRIBUTE(SDL_GL_GREEN_SIZE)
	LOG_SDL_GL_ATTRIBUTE(SDL_GL_BLUE_SIZE);
	LOG_SDL_GL_ATTRIBUTE(SDL_GL_ALPHA_SIZE);
	LOG_SDL_GL_ATTRIBUTE(SDL_GL_BUFFER_SIZE);
	LOG_SDL_GL_ATTRIBUTE(SDL_GL_DOUBLEBUFFER);
	LOG_SDL_GL_ATTRIBUTE(SDL_GL_DEPTH_SIZE);
	LOG_SDL_GL_ATTRIBUTE(SDL_GL_STENCIL_SIZE);
	LOG_SDL_GL_ATTRIBUTE(SDL_GL_ACCUM_RED_SIZE);
	LOG_SDL_GL_ATTRIBUTE(SDL_GL_ACCUM_GREEN_SIZE);
	LOG_SDL_GL_ATTRIBUTE(SDL_GL_ACCUM_BLUE_SIZE);
	LOG_SDL_GL_ATTRIBUTE(SDL_GL_ACCUM_ALPHA_SIZE);
	LOG_SDL_GL_ATTRIBUTE(SDL_GL_STEREO);
	LOG_SDL_GL_ATTRIBUTE(SDL_GL_MULTISAMPLEBUFFERS);
	LOG_SDL_GL_ATTRIBUTE(SDL_GL_MULTISAMPLESAMPLES);
	LOG_SDL_GL_ATTRIBUTE(SDL_GL_ACCELERATED_VISUAL);
	LOG_SDL_GL_ATTRIBUTE(SDL_GL_CONTEXT_MAJOR_VERSION);
	LOG_SDL_GL_ATTRIBUTE(SDL_GL_CONTEXT_MINOR_VERSION);
	LOG_SDL_GL_ATTRIBUTE(SDL_GL_CONTEXT_FLAGS);
	LOG_SDL_GL_ATTRIBUTE(SDL_GL_CONTEXT_PROFILE_MASK);
	LOG_SDL_GL_ATTRIBUTE(SDL_GL_SHARE_WITH_CURRENT_CONTEXT);
	LOG_SDL_GL_ATTRIBUTE(SDL_GL_FRAMEBUFFER_SRGB_CAPABLE);
#undef LOG_SDL_GL_ATTRIBUTE

	GLboolean glBool;
	glGetBooleanv(GL_DOUBLEBUFFER, &glBool);
	log("Graphics: OpenGL: Double buffering %s\n", (glBool == GL_TRUE) ? "enabled" : "disabled");

	glGetIntegerv(GL_MAX_TEXTURE_SIZE, max_texture_size);
	log("Graphics: OpenGL: Max texture size: %u\n", *max_texture_size);

<<<<<<< HEAD
	// Show a basic SDL window with an error message, and log it too, then exit 1. Since font support does not exist for all languages, we show both the original and a localized text.
	auto show_opengl_error_and_exit = [] (const std::string& message, const std::string& localized_message) {
		std::string display_message = "";
		if (message != localized_message) {
			display_message = message + "\n\n" + (i18n::has_rtl_character(localized_message.c_str()) ? i18n::line2bidi(i18n::make_ligatures(localized_message.c_str()).c_str()) : localized_message);
		} else {
			display_message = message;
		}

		/** TRANSLATORS: Error message printed to console/command line/log file */
		log(_("ERROR: %s\n"), display_message.c_str());
		SDL_ShowSimpleMessageBox(SDL_MESSAGEBOX_ERROR, "OpenGL Error", display_message.c_str(), NULL);
		exit(1);
	};

	// Exit if we can't detect the shading language version
	const char* const shading_language_version_string =
	   reinterpret_cast<const char*>(glGetString(GL_SHADING_LANGUAGE_VERSION));
	if (strcmp(shading_language_version_string, "(null)") == 0) {
		show_opengl_error_and_exit("Widelands won't work because we were unable to detect the shading "
								   "language version.\nThere is an unknown problem with reading the "
								   "information from the graphics driver.",
								   /** TRANSLATORS: Basic error message when we can't handle the graphics driver. Font support is limited here, so do not use advanced typography **/
								   _("Widelands won't work because we were unable to detect the shading "
									 "language version.\nThere is an unknown problem with reading the "
									 "information from the graphics driver."));
	}

	log("Graphics: OpenGL: ShadingLanguage: \"%s\"\n", shading_language_version_string);

	// Exit if the shading language version is too old
	const double shading_language_version = atof(shading_language_version_string);
	if (shading_language_version < 1.20) {
		show_opengl_error_and_exit("Widelands won’t work because your graphics driver is too old.\nThe Shading language needs to be version 1.20 or newer.",
								   /** TRANSLATORS: Basic error message when we can't handle the graphics driver. Font support is limited here, so do not use advanced typography **/
								   _("Widelands won’t work because your graphics driver is too old.\nThe shading language needs to be version 1.20 or newer."));
=======
	const char* const shading_language_version_string =
	   reinterpret_cast<const char*>(glGetString(GL_SHADING_LANGUAGE_VERSION));
	log("Graphics: OpenGL: ShadingLanguage: \"%s\"\n", shading_language_version_string);

	std::vector<std::string> shading_language_version_vector;
	boost::split(
	   shading_language_version_vector, shading_language_version_string, boost::is_any_of("."));
	if (shading_language_version_vector.size() >= 2) {
		// The shading language version has been detected properly. Exit if the shading language
		// version is too old.
		const int major_shading_language_version =
		   atoi(shading_language_version_vector.front().c_str());
		const int minor_shading_language_version =
		   atoi(shading_language_version_vector.at(1).c_str());
		if (major_shading_language_version < 1 ||
		    (major_shading_language_version == 1 && minor_shading_language_version < 20)) {
			log("ERROR: Shading language version is too old!\n");
			SDL_ShowSimpleMessageBox(SDL_MESSAGEBOX_ERROR, "OpenGL Error",
			                         "Widelands won’t work because your graphics driver is too old.\n"
			                         "The shading language needs to be version 1.20 or newer.",
			                         NULL);
			exit(1);
		}
	} else {
		// We don't have a minor version. Ensure that the string to compare is a valid integer before
		// conversion
		boost::regex re("\\d+");
		if (boost::regex_match(shading_language_version_string, re)) {
			const int major_shading_language_version = atoi(shading_language_version_string);
			if (major_shading_language_version < 2) {
				log("ERROR: Shading language version is too old!\n");
				SDL_ShowSimpleMessageBox(
				   SDL_MESSAGEBOX_ERROR, "OpenGL Error",
				   "Widelands won’t work because your graphics driver is too old.\n"
				   "The shading language needs to be version 1.20 or newer.",
				   NULL);
				exit(1);
			}
		} else {
			// Exit because we couldn't detect the shading language version, so there must be a problem
			// communicating with the graphics adapter.
			log("ERROR: Unable to detect the shading language version!\n");
			SDL_ShowSimpleMessageBox(
			   SDL_MESSAGEBOX_ERROR, "OpenGL Error",
			   "Widelands won't work because we were unable to detect the shading "
			   "language version.\nThere is an unknown problem with reading the "
			   "information from the graphics driver.",
			   NULL);
			exit(1);
		}
>>>>>>> 960f804a
	}

	glDrawBuffer(GL_BACK);

	glDisable(GL_DEPTH_TEST);
	glDepthFunc(GL_LEQUAL);

	glEnable(GL_BLEND);
	glBlendFunc(GL_SRC_ALPHA, GL_ONE_MINUS_SRC_ALPHA);

	glClear(GL_COLOR_BUFFER_BIT);

	return gl_context;
}

}  // namespace Gl<|MERGE_RESOLUTION|>--- conflicted
+++ resolved
@@ -182,7 +182,10 @@
 	glGetIntegerv(GL_MAX_TEXTURE_SIZE, max_texture_size);
 	log("Graphics: OpenGL: Max texture size: %u\n", *max_texture_size);
 
-<<<<<<< HEAD
+	const char* const shading_language_version_string =
+	   reinterpret_cast<const char*>(glGetString(GL_SHADING_LANGUAGE_VERSION));
+	log("Graphics: OpenGL: ShadingLanguage: \"%s\"\n", shading_language_version_string);
+
 	// Show a basic SDL window with an error message, and log it too, then exit 1. Since font support does not exist for all languages, we show both the original and a localized text.
 	auto show_opengl_error_and_exit = [] (const std::string& message, const std::string& localized_message) {
 		std::string display_message = "";
@@ -197,32 +200,6 @@
 		SDL_ShowSimpleMessageBox(SDL_MESSAGEBOX_ERROR, "OpenGL Error", display_message.c_str(), NULL);
 		exit(1);
 	};
-
-	// Exit if we can't detect the shading language version
-	const char* const shading_language_version_string =
-	   reinterpret_cast<const char*>(glGetString(GL_SHADING_LANGUAGE_VERSION));
-	if (strcmp(shading_language_version_string, "(null)") == 0) {
-		show_opengl_error_and_exit("Widelands won't work because we were unable to detect the shading "
-								   "language version.\nThere is an unknown problem with reading the "
-								   "information from the graphics driver.",
-								   /** TRANSLATORS: Basic error message when we can't handle the graphics driver. Font support is limited here, so do not use advanced typography **/
-								   _("Widelands won't work because we were unable to detect the shading "
-									 "language version.\nThere is an unknown problem with reading the "
-									 "information from the graphics driver."));
-	}
-
-	log("Graphics: OpenGL: ShadingLanguage: \"%s\"\n", shading_language_version_string);
-
-	// Exit if the shading language version is too old
-	const double shading_language_version = atof(shading_language_version_string);
-	if (shading_language_version < 1.20) {
-		show_opengl_error_and_exit("Widelands won’t work because your graphics driver is too old.\nThe Shading language needs to be version 1.20 or newer.",
-								   /** TRANSLATORS: Basic error message when we can't handle the graphics driver. Font support is limited here, so do not use advanced typography **/
-								   _("Widelands won’t work because your graphics driver is too old.\nThe shading language needs to be version 1.20 or newer."));
-=======
-	const char* const shading_language_version_string =
-	   reinterpret_cast<const char*>(glGetString(GL_SHADING_LANGUAGE_VERSION));
-	log("Graphics: OpenGL: ShadingLanguage: \"%s\"\n", shading_language_version_string);
 
 	std::vector<std::string> shading_language_version_vector;
 	boost::split(
@@ -236,12 +213,12 @@
 		   atoi(shading_language_version_vector.at(1).c_str());
 		if (major_shading_language_version < 1 ||
 		    (major_shading_language_version == 1 && minor_shading_language_version < 20)) {
-			log("ERROR: Shading language version is too old!\n");
-			SDL_ShowSimpleMessageBox(SDL_MESSAGEBOX_ERROR, "OpenGL Error",
-			                         "Widelands won’t work because your graphics driver is too old.\n"
-			                         "The shading language needs to be version 1.20 or newer.",
-			                         NULL);
-			exit(1);
+			show_opengl_error_and_exit("Widelands won’t work because your graphics driver is too old.\n"
+									   "The shading language needs to be version 1.20 or newer.",
+									   /** TRANSLATORS: Basic error message when we can't handle the graphics driver. Font support is limited here, so do not use advanced typography **/
+									   _("Widelands won’t work because your graphics driver is too old.\n"
+										 "The shading language needs to be version 1.20 or newer."));
+
 		}
 	} else {
 		// We don't have a minor version. Ensure that the string to compare is a valid integer before
@@ -250,27 +227,23 @@
 		if (boost::regex_match(shading_language_version_string, re)) {
 			const int major_shading_language_version = atoi(shading_language_version_string);
 			if (major_shading_language_version < 2) {
-				log("ERROR: Shading language version is too old!\n");
-				SDL_ShowSimpleMessageBox(
-				   SDL_MESSAGEBOX_ERROR, "OpenGL Error",
-				   "Widelands won’t work because your graphics driver is too old.\n"
-				   "The shading language needs to be version 1.20 or newer.",
-				   NULL);
-				exit(1);
+				show_opengl_error_and_exit("Widelands won’t work because your graphics driver is too old.\n"
+										   "The shading language needs to be version 1.20 or newer.",
+										   /** TRANSLATORS: Basic error message when we can't handle the graphics driver. Font support is limited here, so do not use advanced typography **/
+										   _("Widelands won’t work because your graphics driver is too old.\n"
+											 "The shading language needs to be version 1.20 or newer."));
+
 			}
 		} else {
 			// Exit because we couldn't detect the shading language version, so there must be a problem
 			// communicating with the graphics adapter.
-			log("ERROR: Unable to detect the shading language version!\n");
-			SDL_ShowSimpleMessageBox(
-			   SDL_MESSAGEBOX_ERROR, "OpenGL Error",
-			   "Widelands won't work because we were unable to detect the shading "
-			   "language version.\nThere is an unknown problem with reading the "
-			   "information from the graphics driver.",
-			   NULL);
-			exit(1);
+			show_opengl_error_and_exit("Widelands won't work because we were unable to detect the shading language version.\n"
+									   "There is an unknown problem with reading the information from the graphics driver.",
+									   /** TRANSLATORS: Basic error message when we can't handle the graphics driver. Font support is limited here, so do not use advanced typography **/
+									   _("Widelands won't work because we were unable to detect the shading language version.\n"
+										 "There is an unknown problem with reading the information from the graphics driver."));
+
 		}
->>>>>>> 960f804a
 	}
 
 	glDrawBuffer(GL_BACK);
