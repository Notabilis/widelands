--- conflicted
+++ resolved
@@ -178,11 +178,7 @@
 		   fields_to_draw.calculate_index(field.fx + (field.fy & 1) - 1, field.fy + 1);
 		if (bln_index != -1) {
 			const FloatPoint texture_offset =
-<<<<<<< HEAD
-			   terrains.get_unmutable(field.ter_d).get_texture(gametime).texture_coordinates().origin();
-=======
-			   terrains.get(field.ter_d).get_texture(gametime).texture_coordinates().top_left();
->>>>>>> 72da9ddc
+			   terrains.get(field.ter_d).get_texture(gametime).texture_coordinates().origin();
 			add_vertex(fields_to_draw.at(current_index), texture_offset);
 			add_vertex(fields_to_draw.at(bln_index), texture_offset);
 			add_vertex(fields_to_draw.at(brn_index), texture_offset);
@@ -192,25 +188,16 @@
 		const int rn_index = fields_to_draw.calculate_index(field.fx + 1, field.fy);
 		if (rn_index != -1) {
 			const FloatPoint texture_offset =
-<<<<<<< HEAD
-			   terrains.get_unmutable(field.ter_r).get_texture(gametime).texture_coordinates().origin();
-=======
-			   terrains.get(field.ter_r).get_texture(gametime).texture_coordinates().top_left();
->>>>>>> 72da9ddc
+			   terrains.get(field.ter_r).get_texture(gametime).texture_coordinates().origin();
 			add_vertex(fields_to_draw.at(current_index), texture_offset);
 			add_vertex(fields_to_draw.at(brn_index), texture_offset);
 			add_vertex(fields_to_draw.at(rn_index), texture_offset);
 		}
 	}
 
-<<<<<<< HEAD
-	const Texture& texture = terrains.get_unmutable(0).get_texture(0);
+	const Texture& texture = terrains.get(0).get_texture(0);
 	gl_draw(texture.get_gl_texture(),
 	        texture.texture_coordinates().w,
 	        texture.texture_coordinates().h,
 	        z_value);
-=======
-	const Texture& texture = terrains.get(0).get_texture(0);
-	gl_draw(texture.get_gl_texture(), texture.texture_coordinates().w, texture.texture_coordinates().h);
->>>>>>> 72da9ddc
 }