--- conflicted
+++ resolved
@@ -169,11 +169,7 @@
 		   fields_to_draw.calculate_index(field.fx + (field.fy & 1) - 1, field.fy + 1);
 		if (bln_index != -1) {
 			const FloatPoint texture_offset =
-<<<<<<< HEAD
-			   terrains.get(field.ter_d).get_texture(gametime).texture_coordinates().top_left();
-=======
 			   to_gl_texture(terrains.get(field.ter_d).get_texture(gametime).blit_data()).origin();
->>>>>>> 326c66e9
 			add_vertex(fields_to_draw.at(current_index), texture_offset);
 			add_vertex(fields_to_draw.at(bln_index), texture_offset);
 			add_vertex(fields_to_draw.at(brn_index), texture_offset);
@@ -183,26 +179,17 @@
 		const int rn_index = fields_to_draw.calculate_index(field.fx + 1, field.fy);
 		if (rn_index != -1) {
 			const FloatPoint texture_offset =
-<<<<<<< HEAD
-			   terrains.get(field.ter_r).get_texture(gametime).texture_coordinates().top_left();
-=======
 			   to_gl_texture(terrains.get(field.ter_r).get_texture(gametime).blit_data()).origin();
->>>>>>> 326c66e9
 			add_vertex(fields_to_draw.at(current_index), texture_offset);
 			add_vertex(fields_to_draw.at(brn_index), texture_offset);
 			add_vertex(fields_to_draw.at(rn_index), texture_offset);
 		}
 	}
 
-<<<<<<< HEAD
-	const Texture& texture = terrains.get(0).get_texture(0);
-	gl_draw(texture.get_gl_texture(), texture.texture_coordinates().w, texture.texture_coordinates().h);
-=======
 	const BlitData& blit_data = terrains.get(0).get_texture(0).blit_data();
 	const FloatRect texture_coordinates = to_gl_texture(blit_data);
 	gl_draw(blit_data.texture_id,
 	        texture_coordinates.w,
 	        texture_coordinates.h,
 	        z_value);
->>>>>>> 326c66e9
 }