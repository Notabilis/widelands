--- conflicted
+++ resolved
@@ -73,13 +73,8 @@
 	GLint attr_brightness_;
 
 	// Uniforms.
-<<<<<<< HEAD
-	GLint u_normal_road_texture_;
-	GLint u_busy_road_texture_;
+	GLint u_texture_;
 	GLint u_z_value_;
-=======
-	GLint u_texture_;
->>>>>>> 63acb265
 
 	// All vertices that get rendered this frame.
 	std::vector<PerVertexData> vertices_;
