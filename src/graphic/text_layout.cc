--- conflicted
+++ resolved
@@ -36,47 +36,6 @@
 bool is_div(const std::string& text) {
 	return boost::starts_with(text, "<div");
 }
-<<<<<<< HEAD
-=======
-}  // namespace
-
-void replace_entities(std::string* text) {
-	boost::replace_all(*text, "&gt;", ">");
-	boost::replace_all(*text, "&lt;", "<");
-	boost::replace_all(*text, "&nbsp;", " ");
-	boost::replace_all(*text, "&amp;", "&");  // Must be performed last
-}
-
-int text_width(const std::string& text, int ptsize) {
-	return UI::g_fh1->render(
-	                   as_editorfont(
-	                      text.substr(
-	                         0, g_gr->max_texture_size_for_font_rendering() / text_height() - 1),
-	                      ptsize - UI::g_fh1->fontset()->size_offset()))
-	   ->width();
-}
-
-int text_height(int ptsize, UI::FontSet::Face face) {
-	return UI::g_fh1->render(as_aligned(UI::g_fh1->fontset()->representative_character(),
-	                                    UI::Align::kLeft,
-	                                    ptsize - UI::g_fh1->fontset()->size_offset(),
-	                                    RGBColor(0, 0, 0), face))
-	   ->height();
-}
-
-std::string richtext_escape(const std::string& given_text) {
-	std::string text = given_text;
-	boost::replace_all(text, "&", "&amp;");  // Must be performed first
-	boost::replace_all(text, ">", "&gt;");
-	boost::replace_all(text, "<", "&lt;");
-	return text;
-}
-
-std::string as_game_tip(const std::string& txt) {
-	static boost::format f(
-	   "<rt padding_l=48 padding_t=28 padding_r=48 padding_b=28>"
-	   "<p align=center><font color=21211b face=serif size=16>%s</font></p></rt>");
->>>>>>> 8ff5a95e
 
 std::string as_richtext_paragraph(const std::string& text, UI::Align align) {
 	std::string alignment = "left";
@@ -99,7 +58,6 @@
 }
 }  // namespace
 
-<<<<<<< HEAD
 int text_width(const std::string& text, const UI::FontStyleInfo& style, float scale) {
 	UI::FontStyleInfo info = style;
 	info.size *= scale;
@@ -107,22 +65,6 @@
 	return UI::g_fh1
 	   ->render(as_editor_richtext_paragraph(text, info))
 	   ->width();
-=======
-/// Bullet list item
-std::string as_listitem(const std::string& txt, int ptsize, const RGBColor& clr) {
-	static boost::format f("<div width=100%%><div><p><font size=%d "
-	                       "color=%s>•</font></p></div><div><p><space gap=6></p></div><div "
-	                       "width=*><p><font size=%d color=%s>%s<vspace "
-	                       "gap=6></font></p></div></div>");
-	f % ptsize % clr.hex_value() % ptsize % clr.hex_value() % txt;
-	return f.str();
-}
-
-std::string as_richtext(const std::string& txt) {
-	static boost::format f("<rt>%s</rt>");
-	f % txt;
-	return f.str();
->>>>>>> 8ff5a95e
 }
 
 int text_height(const UI::FontStyleInfo& style, float scale) {
@@ -146,32 +88,31 @@
 	return text;
 }
 
+/// Bullet list item
+std::string as_listitem(const std::string& txt, UI::FontStyle style) {
+	static boost::format f("<div width=100%%><div><p><font size=%d "
+	                       "color=%s>•</font></p></div><div><p><space gap=6></p></div><div "
+	                       "width=*><p><font size=%d color=%s>%s<vspace "
+	                       "gap=6></font></p></div></div>");
+	const UI::FontStyleInfo& font_style = g_gr->styles().font_style(style);
+	f % font_style.size % font_style.color.hex_value() % font_style.size % font_style.color.hex_value() % txt;
+	return f.str();
+}
+
 std::string as_richtext(const std::string& txt) {
 	static boost::format f("<rt>%s</rt>");
 	f % txt;
 	return f.str();
 }
 
-<<<<<<< HEAD
 std::string as_richtext_paragraph(const std::string& text, UI::FontStyle style, UI::Align align) {
 	return as_richtext_paragraph(text, g_gr->styles().font_style(style), align);
-=======
-std::string as_message(const std::string& heading, const std::string& body) {
-	return (
-	   (boost::format(
-	       "<rt><p><font size=18 bold=1 color=D1D1D1>%s<br></font></p><vspace gap=6>%s</rt>") %
-	    heading %
-	    (is_paragraph(body) || is_div(body) ?
-	        body :
-	        (boost::format("<p><font size=%d>%s</font></p>") % UI_FONT_SIZE_MESSAGE % body).str()))
-	      .str());
->>>>>>> 8ff5a95e
 }
 
 std::string as_richtext_paragraph(const std::string& text, const UI::FontStyleInfo& style, UI::Align align) {
 	return as_richtext_paragraph(style.as_font_tag(text), align);
 }
-
+// NOCOM use FontStyle instead?
 std::string as_editor_richtext_paragraph(const std::string& text, const UI::FontStyleInfo& style) {
 	static boost::format f("<rt keep_spaces=1><p>%s</p></rt>");
 	f % style.as_font_tag(text);
