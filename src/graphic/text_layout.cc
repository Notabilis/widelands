--- conflicted
+++ resolved
@@ -190,17 +190,10 @@
 }
 
 std::string as_heading_with_content(const std::string& header,
-<<<<<<< HEAD
-                                   const std::string& content,
-                                   UI::PanelStyle style,
-                                   bool is_first,
-                                   bool noescape) {
-=======
                                     const std::string& content,
                                     UI::PanelStyle style,
                                     bool is_first,
                                     bool noescape) {
->>>>>>> 09427fee
 	switch (style) {
 	case UI::PanelStyle::kFsMenu:
 		return (boost::format(
