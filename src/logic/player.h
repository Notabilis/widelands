--- conflicted
+++ resolved
@@ -461,11 +461,8 @@
 	void bulldoze(PlayerImmovable &, bool recurse = false);
 	void flagaction(Flag &);
 	void start_stop_building(PlayerImmovable &);
-<<<<<<< HEAD
 	void military_site_set_soldier_preference(PlayerImmovable &, uint8_t m_soldier_preference);
-=======
 	void start_or_cancel_expedition(Warehouse &);
->>>>>>> b38686f2
 	void enhance_building
 		(Building *, Building_Index index_of_new_building);
 	void dismantle_building (Building *);
