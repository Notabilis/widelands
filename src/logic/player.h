/*
 * Copyright (C) 2002-2019 by the Widelands Development Team
 *
 * This program is free software; you can redistribute it and/or
 * modify it under the terms of the GNU General Public License
 * as published by the Free Software Foundation; either version 2
 * of the License, or (at your option) any later version.
 *
 * This program is distributed in the hope that it will be useful,
 * but WITHOUT ANY WARRANTY; without even the implied warranty of
 * MERCHANTABILITY or FITNESS FOR A PARTICULAR PURPOSE.  See the
 * GNU General Public License for more details.
 *
 * You should have received a copy of the GNU General Public License
 * along with this program; if not, write to the Free Software
 * Foundation, Inc., 51 Franklin Street, Fifth Floor, Boston, MA  02110-1301, USA.
 *
 */

#ifndef WL_LOGIC_PLAYER_H
#define WL_LOGIC_PLAYER_H

#include <memory>
#include <unordered_map>
#include <unordered_set>

#include "base/macros.h"
#include "economy/economy.h"
#include "graphic/color.h"
#include "graphic/playercolor.h"
#include "logic/editor_game_base.h"
#include "logic/map_objects/tribes/building.h"
#include "logic/map_objects/tribes/constructionsite.h"
#include "logic/map_objects/tribes/tribe_descr.h"
#include "logic/map_objects/tribes/warehouse.h"
#include "logic/mapregion.h"
#include "logic/message_queue.h"
#include "logic/see_unsee_node.h"
#include "logic/widelands.h"
#include "sound/constants.h"

class Node;
namespace Widelands {

struct Path;
struct PlayerImmovable;
class Soldier;
class TrainingSite;
struct Flag;
class TribeDescr;
struct RoadBase;
struct Road;
struct Waterway;
struct AttackController;

/**
 * Manage in-game aspects of players, such as tribe, team, fog-of-war, statistics,
 * messages (notification when a resource has been found etc.) and so on.
 *
 * Also provides functions for directly building player immovables; however,
 * from the UI and AI codes, those should only ever be issued indirectly via
 * \ref GameController and friends, so that replays and network games function
 * properly.
 */
class Player {
public:
	struct BuildingStats {
		bool is_constructionsite;
		Coords pos;
	};
	using BuildingStatsVector = std::vector<BuildingStats>;
	using PlayerBuildingStats = std::vector<BuildingStatsVector>;

	friend class EditorGameBase;
	friend struct GamePlayerInfoPacket;
	friend struct GamePlayerEconomiesPacket;
	friend struct GamePlayerAiPersistentPacket;
	friend class MapBuildingdataPacket;
	friend class MapPlayersViewPacket;
	friend class MapExplorationPacket;

	Player(EditorGameBase&,
	       PlayerNumber,
	       uint8_t initialization_index,
	       const TribeDescr& tribe,
	       const std::string& name);
	~Player();

	void allocate_map();

	const MessageQueue& messages() const {
		return messages_;
	}
	MessageQueue* get_messages() {
		return &messages_;
	}

	/// Adds the message to the queue.
	MessageId add_message(Game&, std::unique_ptr<Message> message, bool popup = false);

	/// Like add_message, but if there has been a message from the same sender
	/// in the last timeout milliseconds in a radius r around the coordinates
	/// of m, the message deallocated instead.
	MessageId add_message_with_timeout(Game&,
	                                   std::unique_ptr<Message> message,
	                                   uint32_t timeout,
	                                   uint32_t radius);

	/// Indicates that the object linked to the message has been removed
	/// from the game. This implementation deletes the message.
	void message_object_removed(MessageId mid) const;

	void set_message_status(const MessageId& id, Message::Status const status) {
		get_messages()->set_message_status(id, status);
	}

	const std::set<Serial>& ships() const;
	void add_ship(Serial ship);
	void remove_ship(Serial ship);

	const EditorGameBase& egbase() const {
		return egbase_;
	}
	EditorGameBase& egbase() {
		return egbase_;
	}
	PlayerNumber player_number() const {
		return player_number_;
	}
	TeamNumber team_number() const {
		return team_number_;
	}
	const RGBColor& get_playercolor() const {
		return kPlayerColors[player_number_ - 1];
	}
	const TribeDescr& tribe() const {
		return tribe_;
	}

	const std::string& get_name() const {
		return name_;
	}
	void set_name(const std::string& name) {
		name_ = name;
	}
	void set_team_number(TeamNumber team);

	void create_default_infrastructure();

	NodeCaps get_buildcaps(const FCoords&) const;

	bool is_hostile(const Player&) const;

	/**
	 * Returns whether the player lost the last warehouse.
	 */
	bool is_defeated() const;

	// For cheating
	void set_see_all(bool const t) {
		see_all_ = t;
	}
	bool see_all() const {
		return see_all_;
	}

	/// Data that are used and managed by AI. They are here to have it saved as a part of player's
	/// data
	struct AiPersistentState {
		// TODO(tiborb): this should be replaced by command line switch
		static constexpr size_t kMagicNumbersSize = 200;
		static constexpr size_t kNeuronPoolSize = 80;
		static constexpr size_t kFNeuronPoolSize = 60;

		// Seafaring constants for controlling expeditions
		static constexpr uint32_t kColonyScanStartArea = 35;
		static constexpr uint32_t kColonyScanMinArea = 12;
		static constexpr uint32_t kNoExpedition = 0;

		AiPersistentState()
		   : initialized(false),
		     colony_scan_area(0),
		     trees_around_cutters(0),
		     expedition_start_time(0),
		     ships_utilization(0),
		     no_more_expeditions(false),
		     last_attacked_player(0),
		     least_military_score(0),
		     target_military_score(0),
		     ai_productionsites_ratio(0),
		     ai_personality_mil_upper_limit(0),
		     magic_numbers(kMagicNumbersSize, 0),
		     neuron_weights(kNeuronPoolSize, 0),
		     neuron_functs(kNeuronPoolSize, 0),
		     f_neurons(kFNeuronPoolSize, 0) {
		}

		void initialize();

		// Was initialized
		bool initialized;
		uint32_t colony_scan_area;
		uint32_t trees_around_cutters;
		uint32_t expedition_start_time;
		int16_t
		   ships_utilization;  // 0-10000 to avoid floats, used for decision for building new ships
		bool no_more_expeditions;
		int16_t last_attacked_player;
		int32_t least_military_score;
		int32_t target_military_score;
		uint32_t ai_productionsites_ratio;
		int32_t ai_personality_mil_upper_limit;
		std::vector<int16_t> magic_numbers;
		std::vector<int8_t> neuron_weights;
		std::vector<int8_t> neuron_functs;
		std::vector<uint32_t> f_neurons;
		std::unordered_map<Widelands::DescriptionIndex, uint32_t> remaining_basic_buildings;
	} ai_data;

	AiPersistentState* get_mutable_ai_persistent_state() {
		return &ai_data;
	}

	/// Per-player field information.
	struct Field {
		Field()
		   : military_influence(0),
		     vision(0),
		     r_e(Widelands::RoadType::kNone),
		     r_se(Widelands::RoadType::kNone),
		     r_sw(Widelands::RoadType::kNone),
		     owner(0),
		     time_node_last_unseen(0),
		     map_object_descr(nullptr),
		     border(0),
		     border_r(0),
		     border_br(0),
		     border_bl(0) {
			//  Must be initialized because the rendering code is accessing it
			//  even for triangles that the player does not see (it is the
			//  darkening that actually hides the ground from the user).
			terrains.d = terrains.r = 0;

			time_triangle_last_surveyed[0] = never();
			time_triangle_last_surveyed[1] = never();
		}

		/// Military influence is exerted by buildings with the help of soldiers.
		/// When the first soldier enters a building, it starts to exert military
		/// influence on the nodes within its conquer radius. When a building
		/// starts to exert military influence, it adds influence values to the
		/// nodes. When the last soldier leaves the building, it stops to exert
		/// military influence. Then the same values are subtracted from the
		/// nodes. Adding and subtracting military influence values affects land
		/// ownership according to certain rules.
		///
		/// This is not saved/loaded. It is recalculated during the loading
		/// process by adding influence values to the nodes surrounding a
		/// building when the first soldier located in it is loaded.
		MilitaryInfluence military_influence;

		/// Indicates whether the player is currently seeing this node or has
		/// has ever seen it.
		///
		/// The value is
		///  0    if the player has never seen the node
		///  1    if the player does not currently see the node, but has seen it
		///       previously
		///  1+n  if the player currently sees the node, where n is the number of
		///       objects that can see the node.
		///
		/// Note a fundamental difference between seeing a node, and having
		/// knownledge about resources. A node is considered continuously seen by
		/// a player as long as it is within vision range of any person of that
		/// player. If something on the node changes, the game engine will inform
		/// that player about it. But resource knowledge is not continuous. It is
		/// instant (given at the time when the geological survey completes) and
		/// immediately starts aging. Mining implies geological surveying, so a
		/// player will be informed about resource changes that he causes himself
		/// by mining.
		///
		/// Buildings do not see on their own. Only people can see. But as soon
		/// as a person enters a building, the person stops seeing. If it is the
		/// only person in the building, the building itself starts to see (some
		/// buildings, such as fortresses usually see much further than persons
		/// standing on the ground). As soon as a person leaves a building, the
		/// person begins to see on its own. If the building becomes empty of
		/// people, it stops seeing.
		///
		/// Only the Boolean representation of this value (whether the node has
		/// ever been seen) is saved/loaded. The complete value is then obtained
		/// by the calls to see_node or see_area peformed by all the building and
		/// worker objects that can see the node.
		///
		/// \note Never change this variable directly. Instead, use the functions
		/// \ref see_node and \ref unsee_node or, more conveniently,
		/// \ref see_area and \ref unsee_area .
		Vision vision;

		//  Below follows information about the field, as far as this player
		//  knows.

		/**
		 * The terrain types of the 2 triangles, as far as this player knows.
		 * Each value is only valid when one of the corner nodes of the triangle
		 * has been seen.
		 */
		Widelands::Field::Terrains terrains;

		/**
		 * The road types of the 3 edges, as far as this player knows.
		 * Each value is only valid when this player has seen this node
		 * or the node to the the edge leads up to.
		 */
		Widelands::RoadType r_e;
		Widelands::RoadType r_se;
		Widelands::RoadType r_sw;

		/**
		 * The owner of this node, as far as this player knows.
		 * Only valid when this player has seen this node.
		 */
		PlayerNumber owner;

		/**
		 * The amount of resource at each of the triangles, as far as this player
		 * knows.
		 * The d component is only valid when time_last_surveyed[0] != Never().
		 * The r component is only valid when time_last_surveyed[1] != Never().
		 */
		// TODO(unknown): Check this on access, at least in debug builds
		Widelands::Field::ResourceAmounts resource_amounts;

		/// Whether there is a road between this node and the node to the
		/// east, as far as this player knows.
		/// Only valid when this player has seen this node or the node to the
		/// east.
		Widelands::RoadType road_e() const {
			return r_e;
		}

		/// Whether there is a road between this node and the node to the
		/// southeast, as far as this player knows.
		/// Only valid when this player has seen this node or the node to the
		/// southeast.
		Widelands::RoadType road_se() const {
			return r_se;
		}

		/// Whether there is a road between this node and the node to the
		/// southwest, as far as this player knows.
		/// Only valid when this player has seen this node or the node to the
		/// southwest.
		Widelands::RoadType road_sw() const {
			return r_sw;
		}

		/**
		 * The last time when this player surveyed the respective triangle
		 * geologically. Indexed by TCoords::TriangleIndex. A geologic survey is a
		 * thorough investigation. Therefore it is considered impossible to have
		 * knowledge about the resources of a triangle without having knowledge
		 * about each of the surrounding nodes:
		 *
		 *     geologic information about a triangle =>
		 *         each neighbouring node has been seen
		 *
		 * and the contrapositive:
		 *
		 *     some neighbouring node has never been seen =>
		 *         no geologic information about the triangle
		 *
		 * Is EditorGameBase::Never() when never surveyed.
		 */
		Time time_triangle_last_surveyed[2];

		/**
		 * The last time when this player saw this node.
		 * Only valid when \ref vision is 1, i.e. the player has previously seen
		 * this node but can't see it right now.
		 *
		 * This value is only for the node.
		 *
		 * The corresponding value for a triangle between the nodes A, B and C is
		 *   max
		 *     (time_node_last_unseen for A,
		 *      time_node_last_unseen for B,
		 *      time_node_last_unseen for C)
		 * and is only valid if all of {A, B, C} are currently not seen
		 * (i.e. \ref vision <= 1)
		 * and at least one of them has been seen at least once
		 * (i.e. \ref vision == 1).
		 *
		 * The corresponding value for an edge between the nodes A and B is
		 *   max(time_node_last_unseen for A, time_node_last_unseen for B)
		 * and is only valid if all of {A, B} are currently not seen and at
		 * least one of them has been seen at least once.
		 *
		 */
		Time time_node_last_unseen;

		/**
		 * The type of immovable on this node, as far as this player knows.
		 * Only valid when the player has seen this node (or maybe a nearby node
		 * if the immovable is big?). (Roads are not stored here.)
		 */
		const MapObjectDescr* map_object_descr;

		/// Information for constructionsite's animation.
		/// only valid, if there is a constructionsite on this node
		ConstructionsiteInformation constructionsite;

		/// Save whether the player saw a border the last time (s)he saw the node.
		bool border;
		bool border_r;
		bool border_br;
		bool border_bl;

		//  Summary of intended layout (not yet fully implemented)
		//
		//                                  32bit arch    64bit arch
		//                                 ============  ============
		//  Identifier                     offset  size  offset  size
		//  =======================        ======  ====  ======  ====
		//  military_influence              0x000  0x10   0x000  0x10
		//  vision                          0x010  0x10   0x010  0x10
		//  terrains                        0x020  0x08   0x020  0x08
		//  roads                           0x028  0x06   0x028  0x06
		//  owner_d                         0x02e  0x05   0x02e  0x05
		//  owner_r                         0x033  0x05   0x033  0x05
		//  resource_amounts                0x038  0x08   0x038  0x08
		//  time_triangle_last_surveyed[0]  0x040  0x20   0x040  0x20
		//  time_triangle_last_surveyed[1]  0x060  0x20   0x060  0x20
		//  time_node_last_unseen           0x080  0x20   0x080  0x20
		//  map_object_descr                0x0a0  0x20   0x0a0  0x40
		//  ConstructionsiteInformation
		//  border
		//  border_r
		//  border_br
		//  border_bl
		//  <end>                           0x100         0x160

	private:
		DISALLOW_COPY_AND_ASSIGN(Field);
	};

	const Field* fields() const {
		return fields_;
	}

	// See area
	Vision vision(MapIndex const i) const {
		// Node visible if > 1
		return (see_all_ ? 2 : 0) + fields_[i].vision;
	}

	/**
	 * Update this player's information about this node and the surrounding
	 * triangles and edges.
	 */
	Vision see_node(const Map&, const FCoords&, const Time, const bool forward = false);

	/// Decrement this player's vision for a node.

	Vision
	unsee_node(MapIndex, Time, SeeUnseeNode mode = SeeUnseeNode::kUnsee, bool forward = false);

	/// Call see_node for each node in the area.
	void see_area(const Area<FCoords>& area) {
		const Time gametime = egbase().get_gametime();
		const Map& map = egbase().map();
		MapRegion<Area<FCoords>> mr(map, area);
		do {
			see_node(map, mr.location(), gametime);
		} while (mr.advance(map));
	}

	/// Decrement this player's vision for each node in an area.
	void unsee_area(const Area<FCoords>& area) {
		const Time gametime = egbase().get_gametime();
		const Map& map = egbase().map();
		const Widelands::Field& first_map_field = map[0];
		MapRegion<Area<FCoords>> mr(map, area);
		do
			unsee_node(mr.location().field - &first_map_field, gametime);
		while (mr.advance(map));
	}

	/// Explicitly hide or reveal the field at 'c'. The modes are as follows:
	/// - kUnsee:     Decrement the field's vision
	/// - kUnexplore: Set the field's vision to 0
	/// - kReveal:    If the field was hidden previously, restore the vision to the value it had
	///               at the time of hiding. Otherwise, increment the vision.
	void hide_or_reveal_field(const uint32_t gametime, const Coords& c, SeeUnseeNode mode);

	MilitaryInfluence military_influence(MapIndex const i) const {
		return fields_[i].military_influence;
	}

	MilitaryInfluence& military_influence(MapIndex const i) {
		return fields_[i].military_influence;
	}

	bool is_worker_type_allowed(const DescriptionIndex& i) const {
		return allowed_worker_types_.at(i);
	}
	void allow_worker_type(DescriptionIndex, bool allow);

	// Allowed buildings
	bool is_building_type_allowed(const DescriptionIndex& i) const {
		return allowed_building_types_[i];
	}
	void allow_building_type(DescriptionIndex, bool allow);

	// Player commands
	// Only to be called indirectly via CmdQueue
	Flag& force_flag(const FCoords&);  /// Do what it takes to create the flag.
	Flag* build_flag(const Coords&);   /// Build a flag if it is allowed.
	Road& force_road(const Path&);
	Road* build_road(const Path&);  /// Build a road if it is allowed.
<<<<<<< HEAD
	Waterway& force_waterway(const Path&);
	Waterway* build_waterway(const Path&);  /// Build a waterway if it is allowed.
	Building& force_building(Coords, const Building::FormerBuildings&);
	Building& force_csite(Coords,
	                      DescriptionIndex,
	                      const Building::FormerBuildings& = Building::FormerBuildings());
	Building* build(Coords, DescriptionIndex, bool, Building::FormerBuildings&);
=======
	Building& force_building(Coords, const FormerBuildings&);
	Building& force_csite(Coords, DescriptionIndex, const FormerBuildings& = FormerBuildings());
	Building* build(Coords, DescriptionIndex, bool, FormerBuildings&);
>>>>>>> 7d4649c1
	void bulldoze(PlayerImmovable&, bool recurse = false);
	void flagaction(Flag&);
	void start_stop_building(PlayerImmovable&);
	void military_site_set_soldier_preference(PlayerImmovable&,
	                                          SoldierPreference soldier_preference);
	void start_or_cancel_expedition(Warehouse&);
	void enhance_building(Building*, DescriptionIndex index_of_new_building);
	void dismantle_building(Building*);

	Economy* create_economy(WareWorker);
	Economy* create_economy(Serial serial, WareWorker);  // For saveloading only
	void remove_economy(Serial serial);
	const std::map<Serial, std::unique_ptr<Economy>>& economies() const;
	Economy* get_economy(Widelands::Serial serial) const;
	bool has_economy(Widelands::Serial serial) const;

	uint32_t get_current_produced_statistics(uint8_t);

	// Military stuff
	void drop_soldier(PlayerImmovable&, Soldier&);
	void change_training_options(TrainingSite&, TrainingAttribute attr, int32_t val);

	uint32_t find_attack_soldiers(Flag&,
	                              std::vector<Soldier*>* soldiers = nullptr,
	                              uint32_t max = std::numeric_limits<uint32_t>::max());
	void enemyflagaction(Flag&, PlayerNumber attacker, const std::vector<Widelands::Soldier*>&);

	uint32_t casualties() const {
		return casualties_;
	}
	uint32_t kills() const {
		return kills_;
	}
	uint32_t msites_lost() const {
		return msites_lost_;
	}
	uint32_t msites_defeated() const {
		return msites_defeated_;
	}
	uint32_t civil_blds_lost() const {
		return civil_blds_lost_;
	}
	uint32_t civil_blds_defeated() const {
		return civil_blds_defeated_;
	}
	void count_casualty() {
		++casualties_;
	}
	void count_kill() {
		++kills_;
	}
	void count_msite_lost() {
		++msites_lost_;
	}
	void count_msite_defeated() {
		++msites_defeated_;
	}
	void count_civil_bld_lost() {
		++civil_blds_lost_;
	}
	void count_civil_bld_defeated() {
		++civil_blds_defeated_;
	}

	// Statistics
	const BuildingStatsVector& get_building_statistics(const DescriptionIndex& i) const;

	std::vector<uint32_t> const* get_ware_production_statistics(DescriptionIndex const) const;

	std::vector<uint32_t> const* get_ware_consumption_statistics(DescriptionIndex const) const;

	std::vector<uint32_t> const* get_ware_stock_statistics(DescriptionIndex const) const;

	void
	read_statistics(FileRead&, uint16_t packet_version, const TribesLegacyLookupTable& lookup_table);
	void write_statistics(FileWrite&) const;
	void read_remaining_shipnames(FileRead&);
	void write_remaining_shipnames(FileWrite&) const;
	void sample_statistics();
	void ware_produced(DescriptionIndex);

	void ware_consumed(DescriptionIndex, uint8_t);
	void next_ware_production_period();

	void set_ai(const std::string&);
	const std::string& get_ai() const;

	// used in shared kingdom mode
	void add_further_starting_position(uint8_t plr, uint8_t init) {
		further_shared_in_player_.push_back(plr);
		further_initializations_.push_back(init);
	}

	void set_attack_forbidden(PlayerNumber who, bool forbid);
	bool is_attack_forbidden(PlayerNumber who) const;

	const std::string pick_shipname();

private:
	BuildingStatsVector* get_mutable_building_statistics(const DescriptionIndex& i);
	void update_building_statistics(Building&, NoteImmovable::Ownership ownership);
	void update_team_players();
	void play_message_sound(const Message* message);
	void enhance_or_dismantle(Building*, DescriptionIndex index_of_new_building);

	// Called when a node becomes seen or has changed.  Discovers the node and
	// those of the 6 surrounding edges/triangles that are not seen from another
	// node.
	void rediscover_node(const Map&, const FCoords&);

	std::unique_ptr<Notifications::Subscriber<NoteImmovable>> immovable_subscriber_;
	std::unique_ptr<Notifications::Subscriber<NoteFieldTerrainChanged>>
	   field_terrain_changed_subscriber_;

	MessageQueue messages_;

	EditorGameBase& egbase_;
	uint8_t initialization_index_;
	std::vector<uint8_t> further_initializations_;   // used in shared kingdom mode
	std::vector<uint8_t> further_shared_in_player_;  //  ''  ''   ''     ''     ''
	TeamNumber team_number_;
	std::vector<Player*> team_player_;
	bool team_player_uptodate_;
	bool see_all_;
	const PlayerNumber player_number_;
	const TribeDescr& tribe_;  // buildings, wares, workers, sciences
	uint32_t casualties_, kills_;
	uint32_t msites_lost_, msites_defeated_;
	uint32_t civil_blds_lost_, civil_blds_defeated_;
	std::unordered_set<std::string> remaining_shipnames_;
	// If we run out of ship names, we'll want to continue with unique numbers
	uint32_t ship_name_counter_;

	Field* fields_;
	std::vector<bool> allowed_worker_types_;
	std::vector<bool> allowed_building_types_;
	std::map<Serial, std::unique_ptr<Economy>> economies_;
	std::set<Serial> ships_;
	std::string name_;  // Player name
	std::string ai_;    /**< Name of preferred AI implementation */

	// Fields that were explicitly hidden, with their vision at the time of hiding
	std::map<MapIndex, Widelands::Vision> hidden_fields_;

	/**
	 * Wares produced (by ware id) since the last call to @ref sample_statistics
	 */
	std::vector<uint32_t> current_produced_statistics_;

	/**
	 * Wares consumed (by ware id) since the last call to @ref sample_statistics
	 */
	std::vector<uint32_t> current_consumed_statistics_;

	/**
	 * Statistics of wares produced over the life of the game, indexed as
	 * ware_productions_[ware id][time index]
	 */
	std::vector<std::vector<uint32_t>> ware_productions_;

	/**
	 * Statistics of wares consumed over the life of the game, indexed as
	 * ware_consumptions_[ware_id][time_index]
	 */
	std::vector<std::vector<uint32_t>> ware_consumptions_;

	/**
	 * Statistics of wares stored inside of warehouses over the
	 * life of the game, indexed as
	 * ware_stocks_[ware_id][time_index]
	 */
	std::vector<std::vector<uint32_t>> ware_stocks_;

	std::set<PlayerNumber> forbid_attack_;

	PlayerBuildingStats building_stats_;

	FxId message_fx_;
	FxId attack_fx_;
	FxId occupied_fx_;

	DISALLOW_COPY_AND_ASSIGN(Player);
};

void find_former_buildings(const Tribes& tribes,
                           const DescriptionIndex bi,
                           FormerBuildings* former_buildings);
}  // namespace Widelands

#endif  // end of include guard: WL_LOGIC_PLAYER_H<|MERGE_RESOLUTION|>--- conflicted
+++ resolved
@@ -518,19 +518,11 @@
 	Flag* build_flag(const Coords&);   /// Build a flag if it is allowed.
 	Road& force_road(const Path&);
 	Road* build_road(const Path&);  /// Build a road if it is allowed.
-<<<<<<< HEAD
 	Waterway& force_waterway(const Path&);
 	Waterway* build_waterway(const Path&);  /// Build a waterway if it is allowed.
-	Building& force_building(Coords, const Building::FormerBuildings&);
-	Building& force_csite(Coords,
-	                      DescriptionIndex,
-	                      const Building::FormerBuildings& = Building::FormerBuildings());
-	Building* build(Coords, DescriptionIndex, bool, Building::FormerBuildings&);
-=======
 	Building& force_building(Coords, const FormerBuildings&);
 	Building& force_csite(Coords, DescriptionIndex, const FormerBuildings& = FormerBuildings());
 	Building* build(Coords, DescriptionIndex, bool, FormerBuildings&);
->>>>>>> 7d4649c1
 	void bulldoze(PlayerImmovable&, bool recurse = false);
 	void flagaction(Flag&);
 	void start_stop_building(PlayerImmovable&);
