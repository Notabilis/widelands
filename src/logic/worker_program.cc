/*
 * Copyright (C) 2002-2004, 2006-2009 by the Widelands Development Team
 *
 * This program is free software; you can redistribute it and/or
 * modify it under the terms of the GNU General Public License
 * as published by the Free Software Foundation; either version 2
 * of the License, or (at your option) any later version.
 *
 * This program is distributed in the hope that it will be useful,
 * but WITHOUT ANY WARRANTY; without even the implied warranty of
 * MERCHANTABILITY or FITNESS FOR A PARTICULAR PURPOSE.  See the
 * GNU General Public License for more details.
 *
 * You should have received a copy of the GNU General Public License
 * along with this program; if not, write to the Free Software
 * Foundation, Inc., 51 Franklin Street, Fifth Floor, Boston, MA  02110-1301, USA.
 *
 */

<<<<<<< HEAD
=======
#include "worker_program.h"

>>>>>>> f11124e0
#include "findnode.h"
#include "game_data_error.h"
#include "graphic/graphic.h"
#include "helper.h"
#include "profile/profile.h"
<<<<<<< HEAD
=======
#include "sound/sound_handler.h"
>>>>>>> f11124e0
#include "tribe.h"

#include "worker_program.h"

namespace Widelands {

const WorkerProgram::ParseMap WorkerProgram::s_parsemap[] = {
	{"mine",              &WorkerProgram::parse_mine},
	{"breed",             &WorkerProgram::parse_breed},
	{"createitem",        &WorkerProgram::parse_createitem},
	{"setdescription",    &WorkerProgram::parse_plant},
	{"setbobdescription", &WorkerProgram::parse_setbobdescription},
	{"findobject",        &WorkerProgram::parse_findobject},
	{"findspace",         &WorkerProgram::parse_findspace},
	{"walk",              &WorkerProgram::parse_walk},
	{"animation",         &WorkerProgram::parse_animation},
	{"return",            &WorkerProgram::parse_return},
	{"object",            &WorkerProgram::parse_object},
	{"plant",             &WorkerProgram::parse_plant},
	{"create_bob",        &WorkerProgram::parse_create_bob},
	{"removeobject",      &WorkerProgram::parse_removeobject},
	{"geologist",         &WorkerProgram::parse_geologist},
	{"geologist-find",    &WorkerProgram::parse_geologist_find},
	{"scout",             &WorkerProgram::parse_scout},
	{"playFX",            &WorkerProgram::parse_playFX},
	{"construct",         &WorkerProgram::parse_construct},

	{0, 0}
};


/**
 * Parse a program
 */
void WorkerProgram::parse
	(Worker_Descr * descr, Parser * parser, char const * const name)
{
	Section & program_s = parser->prof->get_safe_section(name);

	for (uint32_t idx = 0;; ++idx) {
		try
		{
			char buf[32];

			snprintf(buf, sizeof(buf), "%i", idx);
			char const * const string = program_s.get_string(buf, 0);
			if (!string)
				break;

			const std::vector<std::string> cmd(split_string(string, " \t\r\n"));
			if (cmd.empty())
				continue;

			// Find the appropriate parser
			Worker::Action act;
			uint32_t mapidx;

			for (mapidx = 0; s_parsemap[mapidx].name; ++mapidx)
				if (cmd[0] == s_parsemap[mapidx].name)
					break;

			if (!s_parsemap[mapidx].name)
				throw wexception("unknown command type \"%s\"", cmd[0].c_str());

			(this->*s_parsemap[mapidx].function)(descr, &act, parser, cmd);

			m_actions.push_back(act);
		} catch (const std::exception & e) {
			throw wexception("Line %i: %s", idx, e.what());
		}
	}

	// Check for line numbering problems
	if (program_s.get_num_values() != m_actions.size())
		throw wexception("Line numbers appear to be wrong");
}


/**
 * createitem \<waretype\>
 *
 * The worker will create and carry an item of the given type.
 *
 * iparam1 = ware index
 */
void WorkerProgram::parse_createitem
	(Worker_Descr                   * descr,
	 Worker::Action                 * act,
	 Parser                         *,
	 const std::vector<std::string> & cmd)
{
	if (cmd.size() != 2)
		throw wexception("Usage: createitem <ware type>");

	act->function = &Worker::run_createitem;
	act->iparam1 = descr->tribe().safe_ware_index(cmd[1]).value();
}

/**
 * mine \<resource\> \<area\>
 *
 * Mine on the current coordinates (from walk or so) for resources decrease,
 * go home
 *
 * iparam1 = area
 * sparam1 = resource
 */
void WorkerProgram::parse_mine
	(Worker_Descr                   *,
	 Worker::Action                 * act,
	 Parser                         *,
	 const std::vector<std::string> & cmd)
{
	if (cmd.size() != 3)
		throw wexception("Usage: mine <ware type> <area>");

	act->function = &Worker::run_mine;
	act->sparam1 = cmd[1];
	char * endp;
	act->iparam1 = strtol(cmd[2].c_str(), &endp, 0);

	if (*endp)
		throw wexception("Bad area '%s'", cmd[2].c_str());
}

/**
 * breed \<resource\> \<area\>
 *
 * Breed on the current coordinates (from walk or so) for resource increase,
 * go home
 *
 * iparam1 = area
 * sparam1 = resource
 */
void WorkerProgram::parse_breed
	(Worker_Descr                   *,
	 Worker::Action                 * act,
	 Parser                         *,
	 const std::vector<std::string> & cmd)
{
	if (cmd.size() != 3)
		throw wexception("Usage: breed <ware type> <area>");

	act->function = &Worker::run_breed;
	act->sparam1 = cmd[1];
	char * endp;
	act->iparam1 = strtol(cmd[2].c_str(), &endp, 0);

	if (*endp)
		throw wexception("Bad area '%s'", cmd[2].c_str());
}


/**
 * OUTDATED - SHOULD NOT BE USED ANYMORE AND DOES NOT DO ANYTHING VALUABLE
 *    just kept here for savegame compatibility for Build15 and earlier
 *
 * setdescription \<immovable name\> \<immovable name\> ...
 *
 * sparamv = possible bobs
 */
void WorkerProgram::parse_setdescription
	(Worker_Descr                   *,
	 Worker::Action                 *,
	 Parser                         *,
	 const std::vector<std::string> &)
{
}


/**
 * setbobdescription \<bob name\> \<bob name\> ...
 *
 * Randomly select a bob name that can be used in subsequent commands
 * (e.g. create_bob).
 *
 * sparamv = possible bobs
 */
void WorkerProgram::parse_setbobdescription
	(Worker_Descr                   *,
	 Worker::Action                 * act,
	 Parser                         *,
	 const std::vector<std::string> & cmd)
{
	if (cmd.size() < 2)
		throw wexception("Usage: setbobdescription <bob name> <bob name> ...");

	act->function = &Worker::run_setbobdescription;

	for (uint32_t i = 1; i < cmd.size(); ++i)
		act->sparamv.push_back(cmd[i]);
}


/**
 * findobject key:value key:value ...
 *
 * Find and select an object based on a number of predicates.
 * The object can be used in other commands like walk or object.
 *
 * Predicates:
 * radius:\<dist\>
 * Find objects within the given radius
 *
 * attrib:\<attribute\>  (optional)
 * Find objects with the given attribute
 *
 * type:\<what\>         (optional, defaults to immovable)
 * Find only objects of this type
 *
 * iparam1 = radius predicate
 * iparam2 = attribute predicate (if >= 0)
 * sparam1 = type
 */
void WorkerProgram::parse_findobject
	(Worker_Descr                   *,
	 Worker::Action                 * act,
	 Parser                         *,
	 const std::vector<std::string> & cmd)
{
	uint32_t i;

	act->function = &Worker::run_findobject;
	act->iparam1 = -1;
	act->iparam2 = -1;
	act->sparam1 = "immovable";

	// Parse predicates
	for (i = 1; i < cmd.size(); ++i) {
		uint32_t idx = cmd[i].find(':');
		std::string const key   = cmd[i].substr(0, idx);
		std::string const value = cmd[i].substr(idx + 1);

		if (key == "radius") {
			char * endp;

			act->iparam1 = strtol(value.c_str(), &endp, 0);
			if (*endp)
				throw wexception("Bad findobject radius '%s'", value.c_str());

		} else if (key == "attrib") {
			act->iparam2 = Map_Object_Descr::get_attribute_id(value);
		} else if (key == "type") {
			act->sparam1 = value;
		} else
			throw wexception
				("Bad findobject predicate %s:%s", key.c_str(), value.c_str());
	}

	if (act->iparam1 <= 0)
		throw wexception("findobject: must specify radius");

	m_workarea_info[act->iparam1].insert(" findobject");
}


/**
 * findspace key:value key:value ...
 *
 * Find a field based on a number of predicates.
 * The field can later be used in other commands, e.g. walk.
 *
 * Predicates:
 * radius:\<dist\>
 * Search for fields within the given radius around the worker.
 *
 * size:[any|build|small|medium|big|mine|port]
 * Search for fields with the given amount of space.
 *
 * breed
 * in resource:\<resname\>, also accept fields where the resource has been
 * depleted. Use this when looking for a place for breeding. Should be used
 * before resource:\<resname\>
 *
 * resource:\<resname\>
 * Resource to search for. This is mainly intended for fisher and
 * therelike (non detectable Resources and default resources)
 *
 * avoid:\<immovable attribute>
 * a field containing an immovable with that immovable should not be used
 *
 * space
 * Find only fields that are walkable such that all neighbours
 * are also walkable (an exception is made if one of the neighbouring
 * fields is owned by this worker's location).
 *
 * iparam1 = radius
 * iparam2 = FindNodeSize::sizeXXX
 * iparam3 = whether the "space" flag is set
 * iparam4 = whether the "breed" flag is set
 * iparam5 = Immovable attribute id
 * sparam1 = Resource
 */
void WorkerProgram::parse_findspace
	(Worker_Descr                   *,
	 Worker::Action                 * act,
	 Parser                         *,
	 const std::vector<std::string> & cmd)
{
	uint32_t i;

	act->function = &Worker::run_findspace;
	act->iparam1 = -1;
	act->iparam2 = -1;
	act->iparam3 = 0;
	act->iparam4 = 0;
	act->iparam5 = -1;
	act->sparam1 = "";

	// Parse predicates
	for (i = 1; i < cmd.size(); ++i) {
		uint32_t idx = cmd[i].find(':');
		std::string key = cmd[i].substr(0, idx);
		std::string value = cmd[i].substr(idx + 1);

		if (key == "radius") {
			char * endp;

			act->iparam1 = strtol(value.c_str(), &endp, 0);
			if (*endp)
				throw wexception("Bad findspace radius '%s'", value.c_str());

		} else if (key == "size") {
			static const struct {
				char const * name;
				int32_t val;
			} sizenames[] = {
				{"any",    FindNodeSize::sizeAny},
				{"build",  FindNodeSize::sizeBuild},
				{"small",  FindNodeSize::sizeSmall},
				{"medium", FindNodeSize::sizeMedium},
				{"big",    FindNodeSize::sizeBig},
				{"mine",   FindNodeSize::sizeMine},
				{"port",   FindNodeSize::sizePort},
				{0, 0}
			};

			int32_t index;

			for (index = 0; sizenames[index].name; ++index)
				if (value == sizenames[index].name)
					break;

			if (!sizenames[index].name)
				throw wexception("Bad findspace size '%s'", value.c_str());

			act->iparam2 = sizenames[index].val;
		} else if (key == "breed") {
			act->iparam4 = 1;
		} else if (key == "resource") {
			act->sparam1 = value;
		} else if (key == "space") {
			act->iparam3 = 1;
		} else if (key == "avoid") {
			act->iparam5 = Map_Object_Descr::get_attribute_id(value);
		} else
			throw wexception
				("Bad findspace predicate %s:%s", key.c_str(), value.c_str());
	}

	if (act->iparam1 <= 0)
		throw wexception("findspace: must specify radius");
	if (act->iparam2 < 0)
		throw wexception("findspace: must specify size");
	m_workarea_info[act->iparam1].insert(" findspace");
}

/**
 * walk \<where\>
 *
 * Walk to a previously selected destination. where can be one of:
 * object  walk to a previously found and selected object
 * coords  walk to a previously found and selected field/coordinate
 * object-or-coords  walk to a previously found and selected object if
 *         present; otherwise to previously found and selected coordinate
 *
 * iparam1 = walkXXX
 */
void WorkerProgram::parse_walk
	(Worker_Descr                   *,
	 Worker::Action                 * act,
	 Parser                         *,
	 const std::vector<std::string> & cmd)
{
	if (cmd.size() != 2)
		throw wexception("Usage: walk <where>");

	act->function = &Worker::run_walk;

	if (cmd[1] == "object")
		act->iparam1 = Worker::Action::walkObject;
	else if (cmd[1] == "coords")
		act->iparam1 = Worker::Action::walkCoords;
	else if (cmd[1] == "object-or-coords")
		act->iparam1 = Worker::Action::walkObject | Worker::Action::walkCoords;
	else
		throw wexception("Bad walk destination '%s'", cmd[1].c_str());
}

/**
 * animation \<name\> \<duration\>
 *
 * Play the given animation for the given amount of time.
 *
 * iparam1 = anim id
 * iparam2 = duration
 *
 */
void WorkerProgram::parse_animation
	(Worker_Descr                   * descr,
	 Worker::Action                 * act,
	 Parser                         * parser,
	 const std::vector<std::string> & cmd)
{
	char * endp;

	if (cmd.size() != 3)
		throw wexception("Usage: animation <name> <time>");

	act->function = &Worker::run_animation;

	if (!descr->is_animation_known(cmd[1].c_str())) {
		// dynamically allocate animations here
		descr->add_animation
			(cmd[1].c_str(),
			 (g_gr->animations().load(parser->directory,
			  	 parser->prof->get_safe_section(cmd[1].c_str()))));
	}
	act->iparam1 = descr->get_animation(cmd[1].c_str());

	act->iparam2 = strtol(cmd[2].c_str(), &endp, 0);
	if (*endp)
		throw wexception("Bad duration '%s'", cmd[2].c_str());

	if (act->iparam2 <= 0)
		throw wexception("animation duration must be positive");
}


/**
 * Return home, drop any item we're carrying onto our building's flag.
 *
 * iparam1 = 0: don't drop item on flag, 1: do drop item on flag
 */
void WorkerProgram::parse_return
	(Worker_Descr                   *,
	 Worker::Action                 * act,
	 Parser                         *,
	 const std::vector<std::string> &)
{
	act->function = &Worker::run_return;
	act->iparam1 = 1; // drop any item on our owner's flag
}


/**
 * object \<command\>
 *
 * Cause the currently selected object to execute the given program.
 *
 * sparam1 = object command name
 */
void WorkerProgram::parse_object
	(Worker_Descr                   *,
	 Worker::Action                 * act,
	 Parser                         *,
	 const std::vector<std::string> & cmd)
{
	if (cmd.size() != 2)
		throw wexception("Usage: object <program name>");

	act->function = &Worker::run_object;
	act->sparam1 = cmd[1];
}


/**
 * plant \<immmovable type\> \<immovable type\> ... [unless object]
 *
 * Plant one of the given immovables on the current position.
 * Decision is made with inclusion of the terrain affinity.
 *
 * sparamv  list of object names
 * iparam1  one of plantXXX
 */
void WorkerProgram::parse_plant
	(Worker_Descr                   *,
	 Worker::Action                 * act,
	 Parser                         *,
	 const std::vector<std::string> & cmd)
{
	if (cmd.size() < 2)
		throw wexception("Usage: plant <immovable type> <immovable type> ... [unless object]");

	act->function = &Worker::run_plant;
	act->iparam1 = Worker::Action::plantAlways;
	for (uint32_t i = 1; i < cmd.size(); ++i) {
		if (i >= 2 && cmd[i] == "unless") {
			++i;
			if (i >= cmd.size())
				throw game_data_error("plant: something expected after unless");
			if (cmd[i] == "object")
				act->iparam1 = Worker::Action::plantUnlessObject;
			else
				throw game_data_error("plant: 'unless %s' not understood", cmd[i].c_str());

			continue;
		}
		act->sparamv.push_back(cmd[i]);
	}
}


/**
 * Plants a bob (critter usually, maybe also worker later on). The immovable
 * type must have been selected by a previous command (i.e. setbobdescription).
 */
void WorkerProgram::parse_create_bob
	(Worker_Descr                   *,
	 Worker::Action                 * act,
	 Parser                         *,
	 const std::vector<std::string> &)
{
	act->function = &Worker::run_create_bob;
}


/**
 * Simply remove the currently selected object - make no fuss about it.
 */
void WorkerProgram::parse_removeobject
	(Worker_Descr                   *,
	 Worker::Action                 * act,
	 Parser                         *,
	 const std::vector<std::string> &)
{
	act->function = &Worker::run_removeobject;
}


/**
 * geologist \<repeat #\> \<radius\> \<subcommand\>
 *
 * Walk around the starting point randomly within a certain radius,
 * and execute the subcommand for some of the fields.
 *
 * iparam1 = maximum repeat #
 * iparam2 = radius
 * sparam1 = subcommand
 */
void WorkerProgram::parse_geologist
	(Worker_Descr                   *,
	 Worker::Action                 * act,
	 Parser                         *,
	 const std::vector<std::string> & cmd)
{
	char * endp;

	if (cmd.size() != 4)
		throw wexception("Usage: geologist <repeat #> <radius> <subcommand>");

	act->function = &Worker::run_geologist;

	act->iparam1 = strtol(cmd[1].c_str(), &endp, 0);
	if (*endp)
		throw wexception("Bad repeat count '%s'", cmd[1].c_str());

	act->iparam2 = strtol(cmd[2].c_str(), &endp, 0);
	if (*endp)
		throw wexception("Bad radius '%s'", cmd[2].c_str());

	act->sparam1 = cmd[3];
}


/**
 * Check resources at the current position, and plant a marker object
 * when possible.
 */
void WorkerProgram::parse_geologist_find
	(Worker_Descr                   *,
	 Worker::Action                 * act,
	 Parser                         *,
	 const std::vector<std::string> & cmd)
{
	if (cmd.size() != 1)
		throw wexception("Usage: geologist-find");

	act->function = &Worker::run_geologist_find;
}

/**
 * scout \<radius\> \<time\>
 *
 * Sends the scout out to run around scouting the area
 *
 * iparam1 = radius
 * iparam2 = time
 */
void WorkerProgram::parse_scout
	(Worker_Descr                   *,
	 Worker::Action                 * act,
	 Parser                         *,
	 const std::vector<std::string> & cmd)
{
	if (cmd.size() != 3)
		throw wexception("Usage: scout <radius> <time>");

	act->iparam1 = atoi(cmd[1].c_str());
	act->iparam2 = atoi(cmd[2].c_str());
	act->function = &Worker::run_scout;
}

void WorkerProgram::parse_playFX
	(Worker_Descr                   *,
	 Worker::Action                 * act,
	 Parser                         * parser,
	 const std::vector<std::string> & cmd)
{
	if (cmd.size() < 2 || cmd.size() > 3)
		throw wexception("Usage: playFX <fx_name> [priority]");

	act->sparam1 = parser->directory + "/" + cmd[1];

	g_sound_handler.load_fx_if_needed(parser->directory, cmd[1], act->sparam1);

	act->function = &Worker::run_playFX;
	act->iparam1 =
		cmd.size() == 2 ?
		64 : //  50% chance to play, only one instance at a time
		atoi(cmd[2].c_str());
}

/**
 * construct
 *
 * Give the currently held item of the worker to the \ref objvar1 immovable
 * for construction. This is used in ship building.
 */
void WorkerProgram::parse_construct
	(Worker_Descr                   *,
	 Worker::Action                 * act,
	 Parser                         *,
	 const std::vector<std::string> & cmd)
{
	if (cmd.size() != 1)
		throw wexception("Usage: construct");

	act->function = &Worker::run_construct;
}


}<|MERGE_RESOLUTION|>--- conflicted
+++ resolved
@@ -17,23 +17,15 @@
  *
  */
 
-<<<<<<< HEAD
-=======
 #include "worker_program.h"
 
->>>>>>> f11124e0
 #include "findnode.h"
 #include "game_data_error.h"
 #include "graphic/graphic.h"
 #include "helper.h"
 #include "profile/profile.h"
-<<<<<<< HEAD
-=======
 #include "sound/sound_handler.h"
->>>>>>> f11124e0
 #include "tribe.h"
-
-#include "worker_program.h"
 
 namespace Widelands {
 
