--- conflicted
+++ resolved
@@ -448,15 +448,8 @@
 		// dynamically allocate animations here
 		descr->add_animation
 			(cmd[1].c_str(),
-<<<<<<< HEAD
 			 (g_gr->animations().load(parser->directory,
 			  	 parser->prof->get_safe_section(cmd[1].c_str()))));
-=======
-			 (g_anim.get
-			  	(parser->directory.c_str(),
-			  	 parser->prof->get_safe_section(cmd[1].c_str()),
-			  	 nullptr)));
->>>>>>> 78949ad3
 	}
 	act->iparam1 = descr->get_animation(cmd[1].c_str());
 
