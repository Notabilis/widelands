--- conflicted
+++ resolved
@@ -184,15 +184,11 @@
 	int32_t  get_size    () const override;
 	bool get_passable() const override;
 
-<<<<<<< HEAD
 	//Return the animation ID that is used for the building in UI items
 	//(the building UI, messages, etc..)
 	virtual uint32_t get_ui_anim() const {return descr().get_ui_anim();}
 
-	virtual Flag & base_flag() override;
-=======
 	Flag & base_flag() override;
->>>>>>> 1e51db2d
 	virtual uint32_t get_playercaps() const;
 
 	virtual Coords get_position() const {return m_position;}
