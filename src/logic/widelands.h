--- conflicted
+++ resolved
@@ -59,18 +59,10 @@
 
 using Serial = uint32_t; /// Serial number for MapObject.
 
-<<<<<<< HEAD
-using WareIndex = uint8_t;
-using BuildingIndex = uint8_t;
-using Direction = uint8_t;
-constexpr uint8_t INVALID_INDEX = std::numeric_limits<uint8_t>::max();
-constexpr WareIndex kInvalidWare = INVALID_INDEX - 1;
-=======
 using Direction = uint8_t;
 constexpr uint8_t INVALID_INDEX = std::numeric_limits<uint8_t>::max();
 constexpr DescriptionIndex kInvalidWare = INVALID_INDEX - 1;
 constexpr DescriptionIndex kNoResource = INVALID_INDEX - 1;
->>>>>>> 326c66e9
 
 struct SoldierStrength {
 	uint8_t hp, attack, defense, evade;
