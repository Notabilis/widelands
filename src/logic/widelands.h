/*
 * Copyright (C) 2007-2019 by the Widelands Development Team
 *
 * This program is free software; you can redistribute it and/or
 * modify it under the terms of the GNU General Public License
 * as published by the Free Software Foundation; either version 2
 * of the License, or (at your option) any later version.
 *
 * This program is distributed in the hope that it will be useful,
 * but WITHOUT ANY WARRANTY; without even the implied warranty of
 * MERCHANTABILITY or FITNESS FOR A PARTICULAR PURPOSE.  See the
 * GNU General Public License for more details.
 *
 * You should have received a copy of the GNU General Public License
 * along with this program; if not, write to the Free Software
 * Foundation, Inc., 51 Franklin Street, Fifth Floor, Boston, MA  02110-1301, USA.
 *
 */

#ifndef WL_LOGIC_WIDELANDS_H
#define WL_LOGIC_WIDELANDS_H

#include <cassert>
#include <cstddef>
#include <limits>
#include <vector>

#include <stdint.h>

#include "base/macros.h"

namespace Widelands {

//  Type definitions for the game logic.
using MilitaryInfluence = uint16_t;

/// 5 bits used, so 0 .. 31
/// Data type must match kMaxPlayers in graphics/playercolor.h
using PlayerNumber = uint8_t;
inline PlayerNumber neutral() {
	return 0;
}
#define iterate_player_numbers(p, nr_players)                                                      \
	for (Widelands::PlayerNumber p = 1; p < nr_players + 1; ++p)

/**
 * Every player has a team number. Team number 0 is special,
 * indicating that the player is not part of any team.
 *
 * Players having the same positive team number are allied.
 */
using TeamNumber = uint8_t;

/** This is used as index for wares, workers, terrain and other Descriptions.
 *
 * So we can have at most 254 types of these,
 * as some are predefined as invalid by the declarations below.
 *
 * A DescriptionMaintainer can be used to lookup the actual item.
 * See TerrainDescription, WareDescr, WorkerDescr
 * EditorCategory, BuildingDescr, ImmovableDescr, ShipDescr, TribeDescr
 * and others.
 */
using DescriptionIndex = uint8_t;

constexpr DescriptionIndex INVALID_INDEX = std::numeric_limits<uint8_t>::max();
constexpr DescriptionIndex kInvalidWare = INVALID_INDEX - 1;
constexpr DescriptionIndex kNoResource = INVALID_INDEX - 1;

using ResourceAmount = uint8_t;  /// 4 bits used, so 0 .. 15.

using Quantity = uint32_t;  // e.g. the number of a type of ware in a warehouse.

using Vision = uint16_t;

using Time = int32_t;  // TODO(unknown): should be unsigned
inline Time never() {
	return 0xffffffff;
}

using Duration = uint32_t;
inline Duration endless() {
	return 0xffffffff;
}

using Serial = uint32_t;  /// Serial number for MapObject.
constexpr Serial kInvalidSerial = std::numeric_limits<uint32_t>::max();

using Direction = uint8_t;

<<<<<<< HEAD
=======
struct SoldierStrength {
	uint8_t health, attack, defense, evade;
	bool operator==(const SoldierStrength& other) const {
		return health == other.health && attack == other.attack && defense == other.defense &&
		       evade == other.evade;
	}
	bool operator<(const SoldierStrength& other) const {
		return health < other.health ||
		       (health == other.health &&
		        (attack < other.attack ||
		         (attack == other.attack &&
		          (defense < other.defense || (defense == other.defense && evade < other.evade)))));
	}
};

// For suggested teams info during map preload
using SuggestedTeam = std::vector<PlayerNumber>;  // Players in a team
// Recommended teams to play against each other
using SuggestedTeamLineup = std::vector<SuggestedTeam>;

>>>>>>> 4ad78820
}  // namespace Widelands

#endif  // end of include guard: WL_LOGIC_WIDELANDS_H<|MERGE_RESOLUTION|>--- conflicted
+++ resolved
@@ -88,8 +88,6 @@
 
 using Direction = uint8_t;
 
-<<<<<<< HEAD
-=======
 struct SoldierStrength {
 	uint8_t health, attack, defense, evade;
 	bool operator==(const SoldierStrength& other) const {
@@ -110,7 +108,6 @@
 // Recommended teams to play against each other
 using SuggestedTeamLineup = std::vector<SuggestedTeam>;
 
->>>>>>> 4ad78820
 }  // namespace Widelands
 
 #endif  // end of include guard: WL_LOGIC_WIDELANDS_H