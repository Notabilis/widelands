--- conflicted
+++ resolved
@@ -161,19 +161,8 @@
  */
 std::string SaveHandler::create_file_name(const std::string& dir, const std::string& filename) const
 {
-<<<<<<< HEAD
-	// ok, first check if the extension matches (ignoring case)
-	if (!boost::iends_with(filename, WLGF_SUFFIX))
-		filename += WLGF_SUFFIX;
-
-	// Now append directory name
+	// Append directory name
 	std::string complete_filename = dir + g_fs->file_separator() + filename;
-=======
-	// Append directory name
-	std::string complete_filename = dir;
-	complete_filename += "/";
-	complete_filename += filename;
->>>>>>> f96961bd
 
 	// Now check if the extension matches (ignoring case)
 	if (!boost::iends_with(filename, WLGF_SUFFIX)) {
