/*
 * Copyright (C) 2006-2019 by the Widelands Development Team
 *
 * This program is free software; you can redistribute it and/or
 * modify it under the terms of the GNU General Public License
 * as published by the Free Software Foundation; either version 2
 * of the License, or (at your option) any later version.
 *
 * This program is distributed in the hope that it will be useful,
 * but WITHOUT ANY WARRANTY; without even the implied warranty of
 * MERCHANTABILITY or FITNESS FOR A PARTICULAR PURPOSE.  See the
 * GNU General Public License for more details.
 *
 * You should have received a copy of the GNU General Public License
 * along with this program; if not, write to the Free Software
 * Foundation, Inc., 675 Mass Ave, Cambridge, MA 02139, USA.
 *
 */

#include "logic/map_objects/world/terrain_description.h"

#include <memory>

#include <boost/format.hpp>

#include "base/i18n.h"
#include "graphic/animation.h"
#include "graphic/graphic.h"
#include "graphic/texture.h"
#include "logic/game_data_error.h"
#include "logic/map_objects/world/editor_category.h"
#include "logic/map_objects/world/world.h"
#include "scripting/lua_table.h"

namespace Widelands {

namespace {

// Parse a terrain type from the giving string.
TerrainDescription::Is terrain_type_from_string(const std::string& type) {
	if (type == "arable") {
		return TerrainDescription::Is::kArable;
	}
	if (type == "walkable") {
		return TerrainDescription::Is::kWalkable;
	}
	if (type == "water") {
		return static_cast<TerrainDescription::Is>(TerrainDescription::Is::kWater |
		                                           TerrainDescription::Is::kUnwalkable);
	}
	if (type == "unreachable") {
		return static_cast<TerrainDescription::Is>(TerrainDescription::Is::kUnreachable |
		                                           TerrainDescription::Is::kUnwalkable);
	}
	if (type == "mineable") {
		return TerrainDescription::Is::kMineable;
	}
	if (type == "unwalkable") {
		return TerrainDescription::Is::kUnwalkable;
	}
	throw LuaError((boost::format("Invalid terrain \"is\" value '%s'") % type).str());
}

}  // namespace

TerrainDescription::Type::Type(TerrainDescription::Is init_is) : is(init_is) {
	switch (is) {
	case Is::kArable:
		/** TRANSLATORS: This is a terrain type tooltip in the editor */
		descname = _("arable");
		icon = g_gr->images().get("images/wui/editor/terrain_arable.png");
		break;
	case Is::kWalkable:
		/** TRANSLATORS: This is a terrain type tooltip in the editor */
		descname = _("walkable");
		icon = g_gr->images().get("images/wui/editor/terrain_walkable.png");
		break;
	case Is::kWater:
		/** TRANSLATORS: This is a terrain type tooltip in the editor */
		descname = _("navigable");
		icon = g_gr->images().get("images/wui/editor/terrain_water.png");
		break;
	case Is::kUnreachable:
		/** TRANSLATORS: This is a terrain type tooltip in the editor */
		descname = _("unreachable");
		icon = g_gr->images().get("images/wui/editor/terrain_unreachable.png");
		break;
	case Is::kMineable:
		/** TRANSLATORS: This is a terrain type tooltip in the editor */
		descname = _("mineable");
		icon = g_gr->images().get("images/wui/editor/terrain_mineable.png");
		break;
	case Is::kUnwalkable:
		/** TRANSLATORS: This is a terrain type tooltip in the editor */
		descname = _("unwalkable");
		icon = g_gr->images().get("images/wui/editor/terrain_unwalkable.png");
		break;
	}
}

TerrainDescription::TerrainDescription(const LuaTable& table, const Widelands::World& world)
   : name_(table.get_string("name")),
     descname_(table.get_string("descname")),
     is_(terrain_type_from_string(table.get_string("is"))),
     default_resource_index_(world.get_resource(table.get_string("default_resource").c_str())),
     default_resource_amount_(table.get_int("default_resource_amount")),
     dither_layer_(table.get_int("dither_layer")),
     temperature_(table.get_int("temperature")),
     fertility_(table.get_int("fertility")),
     humidity_(table.get_int("humidity")) {

	if (table.has_key("tooltips")) {
		custom_tooltips_ = table.get_table("tooltips")->array_entries<std::string>();
	}

	if (table.has_key("enhancement")) {
<<<<<<< HEAD
		const std::string e = table.get_string("enhancement");
		if (e == name_) {
			throw GameDataError("%s: a terrain cannot be enhanced to itself", name_.c_str());
		}
		enhancement_ = world.terrains().get_index(e);
		if (enhancement_ == INVALID_INDEX) {
			throw GameDataError("%s: unknown enhancement terrain: %s", name_.c_str(), e.c_str());
		}
	} else {
		enhancement_ = INVALID_INDEX;
=======
		enhancement_ = table.get_string("enhancement");
		if (enhancement_ == name_) {
			throw GameDataError("%s: a terrain cannot be enhanced to itself", name_.c_str());
		}
		// Other invalid terrains will be detected in World::postload
	} else {
		enhancement_ = "";
>>>>>>> 33c5056a
	}

	if (!(0 < fertility_ && fertility_ < 1000)) {
		throw GameDataError("%s: fertility is not in (0, 1000).", name_.c_str());
	}
	if (!(0 < humidity_ && humidity_ < 1000)) {
		throw GameDataError("%s: humidity is not in (0, 1000).", name_.c_str());
	}
	if (temperature_ < 0) {
		throw GameDataError("%s: temperature is not possible.", name_.c_str());
	}

	texture_paths_ = table.get_table("textures")->array_entries<std::string>();
	frame_length_ = FRAME_LENGTH;
	if (texture_paths_.empty()) {
		throw GameDataError("Terrain %s has no images.", name_.c_str());
	} else if (texture_paths_.size() == 1) {
		if (table.has_key("fps")) {
			throw GameDataError("Terrain %s with one images must not have fps.", name_.c_str());
		}
	} else {
		frame_length_ = 1000 / get_positive_int(table, "fps");
	}

	for (const std::string& resource :
	     table.get_table("valid_resources")->array_entries<std::string>()) {
		valid_resources_.push_back(world.safe_resource_index(resource.c_str()));
	}

	if (default_resource_amount_ > 0 && !is_resource_valid(default_resource_index_)) {
		throw GameDataError("Default resource is not in valid resources.\n");
	}

	int editor_category_index =
	   world.editor_terrain_categories().get_index(table.get_string("editor_category"));
	if (editor_category_index == Widelands::INVALID_INDEX) {
		throw GameDataError(
		   "Unknown editor_category: %s\n", table.get_string("editor_category").c_str());
	}
	editor_category_ = world.editor_terrain_categories().get_mutable(editor_category_index);
}

TerrainDescription::~TerrainDescription() {
}

const Image& TerrainDescription::get_texture(uint32_t gametime) const {
	return *textures_.at((gametime / frame_length_) % textures_.size());
}

void TerrainDescription::add_texture(const Image* texture) {
	if (texture->width() != kTextureSideLength || texture->height() != kTextureSideLength) {
		throw wexception("Tried to add a texture with wrong size.");
	}
	textures_.emplace_back(texture);
}

const std::vector<std::string>& TerrainDescription::texture_paths() const {
	return texture_paths_;
}

TerrainDescription::Is TerrainDescription::get_is() const {
	return is_;
}

const std::vector<TerrainDescription::Type> TerrainDescription::get_types() const {
	std::vector<TerrainDescription::Type> terrain_types;

	if (is_ == Widelands::TerrainDescription::Is::kArable) {
		terrain_types.push_back(TerrainDescription::Type(TerrainDescription::Is::kArable));
	}
	if (is_ & Widelands::TerrainDescription::Is::kWalkable) {
		terrain_types.push_back(TerrainDescription::Type(TerrainDescription::Is::kWalkable));
	}
	if (is_ & Widelands::TerrainDescription::Is::kWater) {
		terrain_types.push_back(TerrainDescription::Type(TerrainDescription::Is::kWater));
	}
	if (is_ & Widelands::TerrainDescription::Is::kUnreachable) {
		terrain_types.push_back(TerrainDescription::Type(TerrainDescription::Is::kUnreachable));
	}
	if (is_ & Widelands::TerrainDescription::Is::kMineable) {
		terrain_types.push_back(TerrainDescription::Type(TerrainDescription::Is::kMineable));
	}
	if (is_ & Widelands::TerrainDescription::Is::kUnwalkable) {
		terrain_types.push_back(TerrainDescription::Type(TerrainDescription::Is::kUnwalkable));
	}
	return terrain_types;
}

const std::string& TerrainDescription::name() const {
	return name_;
}

const std::string& TerrainDescription::descname() const {
	return descname_;
}

const EditorCategory* TerrainDescription::editor_category() const {
	return editor_category_;
}

DescriptionIndex TerrainDescription::get_valid_resource(DescriptionIndex index) const {
	return valid_resources_[index];
}

size_t TerrainDescription::get_num_valid_resources() const {
	return valid_resources_.size();
}

std::vector<DescriptionIndex> TerrainDescription::valid_resources() const {
	return valid_resources_;
}

bool TerrainDescription::is_resource_valid(const DescriptionIndex res) const {
	for (const DescriptionIndex resource_index : valid_resources_) {
		if (resource_index == res) {
			return true;
		}
	}
	return false;
}

DescriptionIndex TerrainDescription::get_default_resource() const {
	return default_resource_index_;
}

ResourceAmount TerrainDescription::get_default_resource_amount() const {
	return default_resource_amount_;
}

int TerrainDescription::dither_layer() const {
	return dither_layer_;
}

int TerrainDescription::temperature() const {
	return temperature_;
}

int TerrainDescription::humidity() const {
	return humidity_;
}

int TerrainDescription::fertility() const {
	return fertility_;
}

<<<<<<< HEAD
DescriptionIndex TerrainDescription::enhancement() const {
=======
const std::string& TerrainDescription::enhancement() const {
>>>>>>> 33c5056a
	return enhancement_;
}

void TerrainDescription::set_minimap_color(const RGBColor& color) {
	for (int i = -128; i < 128; i++) {
		const int shade = 128 + i;
		int new_r = std::min<int>((color.r * shade) >> 7, 255);
		int new_g = std::min<int>((color.g * shade) >> 7, 255);
		int new_b = std::min<int>((color.b * shade) >> 7, 255);
		minimap_colors_[shade] = RGBColor(new_r, new_g, new_b);
	}
}

const RGBColor& TerrainDescription::get_minimap_color(int shade) {
	assert(-128 <= shade && shade <= 127);
	return minimap_colors_[128 + shade];
}

}  // namespace Widelands<|MERGE_RESOLUTION|>--- conflicted
+++ resolved
@@ -114,18 +114,6 @@
 	}
 
 	if (table.has_key("enhancement")) {
-<<<<<<< HEAD
-		const std::string e = table.get_string("enhancement");
-		if (e == name_) {
-			throw GameDataError("%s: a terrain cannot be enhanced to itself", name_.c_str());
-		}
-		enhancement_ = world.terrains().get_index(e);
-		if (enhancement_ == INVALID_INDEX) {
-			throw GameDataError("%s: unknown enhancement terrain: %s", name_.c_str(), e.c_str());
-		}
-	} else {
-		enhancement_ = INVALID_INDEX;
-=======
 		enhancement_ = table.get_string("enhancement");
 		if (enhancement_ == name_) {
 			throw GameDataError("%s: a terrain cannot be enhanced to itself", name_.c_str());
@@ -133,7 +121,6 @@
 		// Other invalid terrains will be detected in World::postload
 	} else {
 		enhancement_ = "";
->>>>>>> 33c5056a
 	}
 
 	if (!(0 < fertility_ && fertility_ < 1000)) {
@@ -279,11 +266,7 @@
 	return fertility_;
 }
 
-<<<<<<< HEAD
-DescriptionIndex TerrainDescription::enhancement() const {
-=======
 const std::string& TerrainDescription::enhancement() const {
->>>>>>> 33c5056a
 	return enhancement_;
 }
 
