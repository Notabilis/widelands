/*
 * Copyright (C) 2002-2016 by the Widelands Development Team
 *
 * This program is free software; you can redistribute it and/or
 * modify it under the terms of the GNU General Public License
 * as published by the Free Software Foundation; either version 2
 * of the License, or (at your option) any later version.
 *
 * This program is distributed in the hope that it will be useful,
 * but WITHOUT ANY WARRANTY; without even the implied warranty of
 * MERCHANTABILITY or FITNESS FOR A PARTICULAR PURPOSE.  See the
 * GNU General Public License for more details.
 *
 * You should have received a copy of the GNU General Public License
 * along with this program; if not, write to the Free Software
 * Foundation, Inc., 51 Franklin Street, Fifth Floor, Boston, MA  02110-1301, USA.
 *
 */

#ifndef WL_LOGIC_MAP_OBJECTS_IMMOVABLE_H
#define WL_LOGIC_MAP_OBJECTS_IMMOVABLE_H

#include <memory>
#include <unordered_map>

#include "base/macros.h"
#include "graphic/animation.h"
#include "logic/map_objects/buildcost.h"
#include "logic/map_objects/draw_text.h"
#include "logic/map_objects/map_object.h"
#include "logic/widelands_geometry.h"
#include "notifications/note_ids.h"
#include "notifications/notifications.h"

class LuaTable;
class TribesLegacyLookupTable;
class WorldLegacyLookupTable;

namespace Widelands {

class Economy;
class Map;
class TerrainAffinity;
class Tribes;
class WareInstance;
class Worker;
class World;
struct Flag;
struct PlayerImmovable;
class TribeDescr;

struct NoteImmovable {
	CAN_BE_SENT_AS_NOTE(NoteId::Immovable)

	PlayerImmovable* pi;

	enum class Ownership { LOST, GAINED };
	Ownership ownership;

	NoteImmovable(PlayerImmovable* const init_pi, Ownership const init_ownership)
	   : pi(init_pi), ownership(init_ownership) {
	}
};

/**
 * BaseImmovable is the base for all non-moving objects (immovables such as
 * trees, buildings, flags, roads).
 *
 * The Immovable's size influences building capabilities around it.
 * If size is NONE, the immovable can simply be removed by placing something on
 * it (this is usually true for decorations).
 *
 * For more information, see the Map::recalc_* functions.
 */
struct BaseImmovable : public MapObject {
	enum Size {
		NONE = 0,  ///< not robust (i.e. removable by building something over it)
		SMALL,     ///< small building or robust map element, including trees
		MEDIUM,    ///< medium size building
		BIG        ///< big building
	};

	BaseImmovable(const MapObjectDescr&);

	virtual int32_t get_size() const = 0;
	virtual bool get_passable() const = 0;

	using PositionList = std::vector<Coords>;
	/**
	 * Return all coordinates occupied by this Immovable. We gurantee that the
	 * list always contains one entry and the first one is the main position
	 * if one can be chosen as main.
	 */
	virtual PositionList get_positions(const EditorGameBase&) const = 0;

	// Draw this immovable onto 'dst' choosing the frame appropriate for
	// 'gametime'. 'draw_text' decides if census and statistics are written too.
	// The 'coords_to_draw' are passed one to give objects that occupy multiple
	// fields a way to only draw themselves once. The 'point_on_dst' determines
	// the point for the hotspot of the animation and 'scale' determines how big
	// the immovable will be plotted.
	virtual void draw(uint32_t gametime,
	          DrawText draw_text,
	          const Vector2f& point_on_dst,
				 float scale,
	          RenderTarget* dst) = 0;

	static int32_t string_to_size(const std::string& size);
	static std::string size_to_string(int32_t size);

protected:
	void set_position(EditorGameBase&, const Coords&);
	void unset_position(EditorGameBase&, const Coords&);
};

class Immovable;
struct ImmovableProgram;
struct ImmovableAction;
struct ImmovableActionData;

/**
 * Immovable represents a standard immovable such as trees or rocks.
 */
class ImmovableDescr : public MapObjectDescr {
public:
	using Programs = std::map<std::string, ImmovableProgram*>;

	/// World immovable
	ImmovableDescr(const std::string& init_descname, const LuaTable&, const World& world);
	/// Tribes immovable
	ImmovableDescr(const std::string& init_descname, const LuaTable&, const Tribes& tribes);
	~ImmovableDescr() override;

	int32_t get_size() const {
		return size_;
	}
	ImmovableProgram const* get_program(const std::string&) const;

	Immovable& create(EditorGameBase&, const Coords&) const;

	MapObjectDescr::OwnerType owner_type() const {
		return owner_type_;
	}

	const Buildcost& buildcost() const {
		return buildcost_;
	}

	// Returns the editor category, or nullptr if the immovable has no editor category
	// (e.g. Tribe immovables never have one).
	const EditorCategory* editor_category() const;

	// A basic localized name for the immovable, used by trees
	const std::string& species() const {
		return species_;
	}

	// Every immovable that can 'grow' needs to have terrain affinity defined,
	// all others do not. Returns true if this one has it defined.
	bool has_terrain_affinity() const;

	// Returns the terrain affinity. If !has_terrain_affinity() this will return
	// an undefined value.
	const TerrainAffinity& terrain_affinity() const;

protected:
	int32_t size_;
	Programs programs_;

	/// Whether this ImmovableDescr belongs to a tribe or the world
	const MapObjectDescr::OwnerType owner_type_;

	/// Buildcost for externally constructible immovables (for ship construction)
	/// \see ActConstruction
	Buildcost buildcost_;

	std::string species_;

private:
	// Common constructor functions for tribes and world.
	ImmovableDescr(const std::string& init_descname,
	               const LuaTable&,
	               MapObjectDescr::OwnerType type);

	// Adds a default program if none was defined.
	void make_sure_default_program_is_there();

	EditorCategory* editor_category_;  // not owned.
	std::unique_ptr<TerrainAffinity> terrain_affinity_;
	DISALLOW_COPY_AND_ASSIGN(ImmovableDescr);
};

class Immovable : public BaseImmovable {
	friend class ImmovableDescr;
	friend struct ImmovableProgram;
	friend class Map;

	MO_DESCR(ImmovableDescr)

public:
	Immovable(const ImmovableDescr&);
	~Immovable();

<<<<<<< HEAD
	/// If this immovable was created by a building, this can be set in order to display information
	/// about it. If this is a player immovable, you will need to set the owner first.
	void set_antecedent(const BuildingDescr& building);

	Player* get_owner() const {
		return owner_;
	}
	void set_owner(Player* player);
=======
	void set_owner(Player*);
>>>>>>> 59ef0c6c

	Coords get_position() const {
		return position_;
	}
	PositionList get_positions(const EditorGameBase&) const override;

	int32_t get_size() const override;
	bool get_passable() const override;
	void start_animation(const EditorGameBase&, uint32_t anim);

	void program_step(Game& game, uint32_t const delay = 1) {
		if (delay)
			program_step_ = schedule_act(game, delay);
		increment_program_pointer();
	}

	void init(EditorGameBase&) override;
	void cleanup(EditorGameBase&) override;
	void act(Game&, uint32_t data) override;
	void draw(uint32_t gametime,
	          DrawText draw_text,
	          const Vector2f& point_on_dst,
	          float scale,
	          RenderTarget* dst) override;

	void switch_program(Game& game, const std::string& programname);
	bool construct_ware(Game& game, DescriptionIndex index);
	bool construct_remaining_buildcost(Game& game, Buildcost* buildcost);

	void set_action_data(ImmovableActionData* data);
	template <typename T> T* get_action_data() {
		if (!action_data_)
			return nullptr;
		if (T* data = dynamic_cast<T*>(action_data_.get()))
			return data;
		set_action_data(nullptr);
		return nullptr;
	}

protected:
<<<<<<< HEAD
	// The building type that created this immovable, if any.
	const BuildingDescr* antecedent_;

	Player* owner_;
=======
>>>>>>> 59ef0c6c
	Coords position_;

	uint32_t anim_;
	int32_t animstart_;

	const ImmovableProgram* program_;
	uint32_t program_ptr_;  ///< index of next instruction to execute

/* GCC 4.0 has problems with friend declarations: It doesn't allow
 * substructures of friend classes private access but we rely on this behaviour
 * for ImmovableProgram::ActConstruction. As a dirty workaround, we make the
 * following variables public for this versions but keep the protected for
 * other GCC versions.
 * See the related bug lp:688832.
 */
#if (__GNUC__ == 4) && (__GNUC_MINOR__ == 0)
public:
	uint32_t anim_construction_total_;
	uint32_t anim_construction_done_;
	uint32_t program_step_;

protected:
#else
	uint32_t anim_construction_total_;
	uint32_t anim_construction_done_;
	uint32_t program_step_;  ///< time of next step
#endif

	/**
	 * Private persistent data for the currently active program action.
	 *
	 * \warning Use get_action_data to access this.
	 */
	std::unique_ptr<ImmovableActionData> action_data_;

	// Load/save support
protected:
	struct Loader : public BaseImmovable::Loader {
		void load(FileRead&, uint8_t packet_version);
		void load_pointers() override;
		void load_finish() override;
	};

public:
	// TODO(unknown): Remove as soon as we fully support the new system
	bool has_new_save_support() override {
		return true;
	}

	void save(EditorGameBase&, MapObjectSaver&, FileWrite&) override;
	static MapObject::Loader* load(EditorGameBase&,
	                               MapObjectLoader&,
	                               FileRead&,
	                               const WorldLegacyLookupTable& world_lookup_table,
	                               const TribesLegacyLookupTable& tribes_lookup_table);

private:
	void increment_program_pointer();
	void draw_construction(uint32_t gametime,
	                       DrawText draw_text,
	                       const Vector2f& point_on_dst,
	                       float scale,
	                       RenderTarget* dst);
};

/**
 * PlayerImmovable is an immovable owned by a player that belongs to an economy:
 * building, flag or road
 *
 * A PlayerImmovable can also house a number of workers, which are automatically
 * turned into fugitives when the immovable is destroyed, and their economy is
 * also adjusted automatically.
 */
struct PlayerImmovable : public BaseImmovable {
	PlayerImmovable(const MapObjectDescr&);
	virtual ~PlayerImmovable();

	Player* get_owner() const {
		return owner_;
	}
	Player& owner() const {
		return *owner_;
	}
	Economy* get_economy() const {
		return economy_;
	}
	Economy& economy() const {
		return *economy_;
	}

	virtual Flag& base_flag() = 0;

	virtual void set_economy(Economy*);

	virtual void add_worker(Worker&);
	virtual void remove_worker(Worker&);

	using Workers = std::vector<Worker*>;

	/**
	 * \return a list of workers that are currently located at this
	 * immovable. This is not the same as the list of production
	 * workers returned by \ref ProductionSite::get_production_workers
	 */
	const Workers& get_workers() const {
		return workers_;
	}

	void log_general_info(const EditorGameBase&) override;

	/**
	 * These functions are called when a ware or worker arrives at
	 * this immovable as the destination of a transfer that does not
	 * have an associated request.
	 *
	 * At the time of this writing, this happens only for warehouses.
	 *
	 * \note This is independent of the \ref add_worker / \ref remove_worker
	 * functionality, which has to do with setting up locations.
	 */
	/*@{*/
	virtual void receive_ware(Game&, DescriptionIndex ware);
	virtual void receive_worker(Game&, Worker& worker);
	/*@}*/

	void set_owner(Player*);

protected:
	void init(EditorGameBase&) override;
	void cleanup(EditorGameBase&) override;

private:
	Economy* economy_;

	Workers workers_;

	// load/save support
protected:
	struct Loader : BaseImmovable::Loader {
		Loader();

		void load(FileRead&);
	};

public:
	void save(EditorGameBase&, MapObjectSaver&, FileWrite&) override;
};
}

#endif  // end of include guard: WL_LOGIC_MAP_OBJECTS_IMMOVABLE_H<|MERGE_RESOLUTION|>--- conflicted
+++ resolved
@@ -201,18 +201,11 @@
 	Immovable(const ImmovableDescr&);
 	~Immovable();
 
-<<<<<<< HEAD
 	/// If this immovable was created by a building, this can be set in order to display information
 	/// about it. If this is a player immovable, you will need to set the owner first.
 	void set_antecedent(const BuildingDescr& building);
 
-	Player* get_owner() const {
-		return owner_;
-	}
 	void set_owner(Player* player);
-=======
-	void set_owner(Player*);
->>>>>>> 59ef0c6c
 
 	Coords get_position() const {
 		return position_;
@@ -253,13 +246,9 @@
 	}
 
 protected:
-<<<<<<< HEAD
 	// The building type that created this immovable, if any.
 	const BuildingDescr* antecedent_;
 
-	Player* owner_;
-=======
->>>>>>> 59ef0c6c
 	Coords position_;
 
 	uint32_t anim_;
