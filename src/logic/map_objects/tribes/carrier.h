/*
 * Copyright (C) 2002-2019 by the Widelands Development Team
 *
 * This program is free software; you can redistribute it and/or
 * modify it under the terms of the GNU General Public License
 * as published by the Free Software Foundation; either version 2
 * of the License, or (at your option) any later version.
 *
 * This program is distributed in the hope that it will be useful,
 * but WITHOUT ANY WARRANTY; without even the implied warranty of
 * MERCHANTABILITY or FITNESS FOR A PARTICULAR PURPOSE.  See the
 * GNU General Public License for more details.
 *
 * You should have received a copy of the GNU General Public License
 * along with this program; if not, write to the Free Software
 * Foundation, Inc., 51 Franklin Street, Fifth Floor, Boston, MA  02110-1301, USA.
 *
 */

#ifndef WL_LOGIC_MAP_OBJECTS_TRIBES_CARRIER_H
#define WL_LOGIC_MAP_OBJECTS_TRIBES_CARRIER_H

#include "base/macros.h"
#include "logic/map_objects/tribes/worker.h"

namespace Widelands {

class CarrierDescr : public WorkerDescr {
public:
<<<<<<< HEAD
	CarrierDescr(const std::string& init_descname,
	             const LuaTable& table,
	             const EditorGameBase& egbase,
	             MapObjectType t = MapObjectType::CARRIER);
=======
	CarrierDescr(const std::string& init_descname, const LuaTable& table, const Tribes& tribes);
>>>>>>> f52897e9
	~CarrierDescr() override {
	}

protected:
	Bob& create_object() const override;

private:
	DISALLOW_COPY_AND_ASSIGN(CarrierDescr);
};

/**
 * Carrier is a worker who is employed by a Road.
 */
struct Carrier : public Worker {
	friend struct MapBobdataPacket;

	MO_DESCR(CarrierDescr)

	explicit Carrier(const CarrierDescr& carrier_descr)
	   : Worker(carrier_descr), promised_pickup_to_(NOONE) {
	}
	~Carrier() override {
	}

	bool notify_ware(Game&, int32_t flag);

	void start_task_road(Game&);
	void update_task_road(Game&);
	void start_task_transport(Game&, int32_t fromflag);
	bool start_task_walktoflag(Game&, int32_t flag, bool offset = false);

	void log_general_info(const EditorGameBase&) const override;

	static Task const taskRoad;

private:
	void find_pending_ware(Game&);
	int32_t find_closest_flag(Game&);

	// internal task stuff
	void road_update(Game&, State&);
	void road_pop(Game&, State&);
	void transport_update(Game&, State&);

	static Task const taskTransport;

	void deliver_to_building(Game&, State&);
	void pickup_from_flag(Game&, State&);
	void drop_ware(Game&, State&);
	void enter_building(Game&, State&);
	bool swap_or_wait(Game&, State&);

	/// -1: no ware acked; 0/1: acked ware for start/end flag of road
	// This should be an enum, but this clutters the code with too many casts
	static const int32_t NOONE = -1;
	static const int32_t START_FLAG = 0;
	static const int32_t END_FLAG = 1;
	int32_t promised_pickup_to_;

	// saving and loading
protected:
	struct Loader : public Worker::Loader {
	public:
		Loader();

		void load(FileRead&) override;

	protected:
		const Task* get_task(const std::string& name) override;
	};

	Loader* create_loader() override;

public:
	void do_save(EditorGameBase&, MapObjectSaver&, FileWrite&) override;
};
}  // namespace Widelands

#endif  // end of include guard: WL_LOGIC_MAP_OBJECTS_TRIBES_CARRIER_H<|MERGE_RESOLUTION|>--- conflicted
+++ resolved
@@ -27,14 +27,10 @@
 
 class CarrierDescr : public WorkerDescr {
 public:
-<<<<<<< HEAD
 	CarrierDescr(const std::string& init_descname,
 	             const LuaTable& table,
-	             const EditorGameBase& egbase,
+	             const Tribes& tribes,
 	             MapObjectType t = MapObjectType::CARRIER);
-=======
-	CarrierDescr(const std::string& init_descname, const LuaTable& table, const Tribes& tribes);
->>>>>>> f52897e9
 	~CarrierDescr() override {
 	}
 
