/*
 * Copyright (C) 2010-2017 by the Widelands Development Team
 *
 * This program is free software; you can redistribute it and/or
 * modify it under the terms of the GNU General Public License
 * as published by the Free Software Foundation; either version 2
 * of the License, or (at your option) any later version.
 *
 * This program is distributed in the hope that it will be useful,
 * but WITHOUT ANY WARRANTY; without even the implied warranty of
 * MERCHANTABILITY or FITNESS FOR A PARTICULAR PURPOSE.  See the
 * GNU General Public License for more details.
 *
 * You should have received a copy of the GNU General Public License
 * along with this program; if not, write to the Free Software
 * Foundation, Inc., 51 Franklin Street, Fifth Floor, Boston, MA  02110-1301, USA.
 *
 */

#ifndef WL_LOGIC_MAP_OBJECTS_TRIBES_SHIP_H
#define WL_LOGIC_MAP_OBJECTS_TRIBES_SHIP_H

#include <list>
#include <memory>

#include "base/macros.h"
#include "economy/shippingitem.h"
#include "graphic/diranimations.h"
#include "logic/map_objects/bob.h"

namespace Widelands {

class Economy;
struct Fleet;
class PortDock;

// This can't be part of the Ship class because of forward declaration in game.h
enum class IslandExploreDirection {
	kCounterClockwise = 0,  // This comes first for savegame compatibility (used to be = 0)
	kClockwise = 1,
	kNotSet
};

struct NoteShip {
	CAN_BE_SENT_AS_NOTE(NoteId::Ship)

	Ship* ship;

	enum class Action { kStateChanged, kDestinationChanged, kWaitingForCommand, kLost, kGained };
	Action action;

	NoteShip(Ship* const init_ship, const Action& init_action)
		: ship(init_ship), action(init_action) {
	}
};

<<<<<<< HEAD
=======
struct NoteShipWindow {
	CAN_BE_SENT_AS_NOTE(NoteId::ShipWindow)

	Serial serial;

	enum class Action { kRefresh, kClose, kNoPortLeft };
	const Action action;

	NoteShipWindow(Serial init_serial, const Action& init_action)
	   : serial(init_serial), action(init_action) {
	}
};
>>>>>>> b163332b

class ShipDescr : public BobDescr {
public:
	ShipDescr(const std::string& init_descname, const LuaTable& t);
	~ShipDescr() override {
	}

	Bob& create_object() const override;

	uint32_t movecaps() const override;
	const DirAnimations& get_sail_anims() const {
		return sail_anims_;
	}

	Quantity get_capacity() const {
		return capacity_;
	}

private:
	DirAnimations sail_anims_;
	Quantity capacity_;
	DISALLOW_COPY_AND_ASSIGN(ShipDescr);
};

/**
 * Ships belong to a player and to an economy. The usually are in a (unique)
 * fleet for a player, but only if they are on standard duty. Exploration ships
 * are an economy of their own and are not part of a Fleet.
 */
struct Ship : Bob {
	MO_DESCR(ShipDescr)

	Ship(const ShipDescr& descr);
	virtual ~Ship();

	// Returns the fleet the ship is a part of.
	Fleet* get_fleet() const;

	// Returns the current destination or nullptr if there is no current
	// destination.
	PortDock* get_destination(EditorGameBase& egbase) const;

	// Returns the last visited portdock of this ship or nullptr if there is none or
	// the last visited was removed.
	PortDock* get_lastdock(EditorGameBase& egbase) const;

	Economy* get_economy() const {
		return economy_;
	}
	void set_economy(Game&, Economy* e);
	void set_destination(Game&, PortDock&);

	void init_auto_task(Game&) override;

	bool init(EditorGameBase&) override;
	void cleanup(EditorGameBase&) override;

	void start_task_ship(Game&);
	void start_task_movetodock(Game&, PortDock&);
	void start_task_expedition(Game&);

	uint32_t calculate_sea_route(Game& game, PortDock& pd, Path* finalpath = nullptr) const;

	void log_general_info(const EditorGameBase&) override;

	uint32_t get_nritems() const {
		return items_.size();
	}
	const ShippingItem& get_item(uint32_t idx) const {
		return items_[idx];
	}

	void withdraw_items(Game& game, PortDock& pd, std::vector<ShippingItem>& items);
	void add_item(Game&, const ShippingItem& item);

	// A ship with task expedition can be in four states: kExpeditionWaiting, kExpeditionScouting,
	// kExpeditionPortspaceFound or kExpeditionColonizing in the first states, the owning player of
	// this ship
	// can give direction change commands to change the direction of the moving ship / send the ship
	// in a
	// direction. Once the ship is on its way, it is in kExpeditionScouting state. In the backend, a
	// click
	// on a direction begins to the movement into that direction until a coast is reached or the user
	// cancels the direction through a direction change.
	//
	// The kExpeditionWaiting state means, that an event happend and thus the ship stopped and waits
	// for a
	// new command by the owner. An event leading to a kExpeditionWaiting state can be:
	// * expedition is ready to start
	// * new island appeared in vision range (only outer ring of vision range has to be checked due
	// to the
	//   always ongoing movement).
	// * island was completely surrounded
	//
	// The kExpeditionPortspaceFound state means, that a port build space was found.
	//
	enum class ShipStates : uint8_t {
		kTransport = 0,
		kExpeditionWaiting = 1,
		kExpeditionScouting = 2,
		kExpeditionPortspaceFound = 3,
		kExpeditionColonizing = 4,
		kSinkRequest = 8,
		kSinkAnimation = 9
	};

	/// \returns the current state the ship is in
	ShipStates get_ship_state() const {
		return ship_state_;
	}

	/// \returns the current name of ship
	const std::string& get_shipname() const {
		return shipname_;
	}

	/// \returns whether the ship is currently on an expedition
	bool state_is_expedition() const {
		return (ship_state_ == ShipStates::kExpeditionScouting ||
		        ship_state_ == ShipStates::kExpeditionWaiting ||
		        ship_state_ == ShipStates::kExpeditionPortspaceFound ||
		        ship_state_ == ShipStates::kExpeditionColonizing);
	}
	/// \returns whether the ship is in transport mode
	bool state_is_transport() const {
		return (ship_state_ == ShipStates::kTransport);
	}
	/// \returns whether a sink request for the ship is currently valid
	bool state_is_sinkable() const {
		return (ship_state_ != ShipStates::kSinkRequest &&
		        ship_state_ != ShipStates::kSinkAnimation &&
		        ship_state_ != ShipStates::kExpeditionColonizing);
	}

	/// \returns (in expedition mode only!) whether the next field in direction \arg dir is swimmable
	bool exp_dir_swimmable(Direction dir) const {
		if (!expedition_)
			return false;
		return expedition_->swimmable[dir - 1];
	}

	// whether the ship's expedition is in state "island-exploration" (circular movement)
	bool is_exploring_island() {
		return expedition_->island_exploration;
	}

	/// \returns whether the expedition ship is close to the coast
	bool exp_close_to_coast() const {
		if (!expedition_)
			return false;
		for (uint8_t dir = FIRST_DIRECTION; dir <= LAST_DIRECTION; ++dir)
			if (!expedition_->swimmable[dir - 1])
				return true;
		return false;
	}

	/// \returns (in expedition mode only!) the list of currently seen port build spaces
	const std::vector<Coords>& exp_port_spaces() const {
		return expedition_->seen_port_buildspaces;
	}

	void exp_scouting_direction(Game&, WalkingDir);
	void exp_construct_port(Game&, const Coords&);
	void exp_explore_island(Game&, IslandExploreDirection);

	// Returns integer of direction, or WalkingDir::IDLE if query invalid
	// Intended for LUA scripting
	WalkingDir get_scouting_direction() const;

	// Returns integer of direction, or IslandExploreDirection::kNotSet
	// if query invalid
	// Intended for LUA scripting
	IslandExploreDirection get_island_explore_direction() const;

	void exp_cancel(Game&);
	void sink_ship(Game&);

protected:
	void draw(const EditorGameBase&,
	          const TextToDraw& draw_text,
	          const Vector2f& field_on_dst,
	          float scale,
	          RenderTarget* dst) const override;

private:
	friend struct Fleet;

	void wakeup_neighbours(Game&);

	static const Task taskShip;

	void ship_update(Game&, State&);
	void ship_wakeup(Game&);

	bool ship_update_transport(Game&, State&);
	void ship_update_expedition(Game&, State&);
	void ship_update_idle(Game&, State&);
	/// Set the ship's state to 'state' and if the ship state has changed, publish a notification.
	void set_ship_state_and_notify(ShipStates state, NoteShip::Action action);

	bool init_fleet(EditorGameBase&);
	void set_fleet(Fleet* fleet);

	void send_message(Game& game,
	                  const std::string& title,
	                  const std::string& heading,
	                  const std::string& description,
	                  const std::string& picture);

	Fleet* fleet_;
	Economy* economy_;
	OPtr<PortDock> lastdock_;
	OPtr<PortDock> destination_;
	std::vector<ShippingItem> items_;
	ShipStates ship_state_;
	std::string shipname_;

	struct Expedition {
		std::vector<Coords> seen_port_buildspaces;
		bool swimmable[LAST_DIRECTION];
		bool island_exploration;
		WalkingDir scouting_direction;
		Coords exploration_start;
		IslandExploreDirection island_explore_direction;
		std::unique_ptr<Economy> economy;
	};
	std::unique_ptr<Expedition> expedition_;

	// saving and loading
protected:
	struct Loader : Bob::Loader {
		Loader();

		const Task* get_task(const std::string& name) override;

		void load(FileRead& fr);
		void load_pointers() override;
		void load_finish() override;

	private:
		uint32_t lastdock_;
		uint32_t destination_;
		ShipStates ship_state_;
		std::string shipname_;
		std::unique_ptr<Expedition> expedition_;
		std::vector<ShippingItem::Loader> items_;
	};

public:
	void save(EditorGameBase&, MapObjectSaver&, FileWrite&) override;

	static MapObject::Loader* load(EditorGameBase&, MapObjectLoader&, FileRead&);
};

}  // namespace Widelands

#endif  // end of include guard: WL_LOGIC_MAP_OBJECTS_TRIBES_SHIP_H<|MERGE_RESOLUTION|>--- conflicted
+++ resolved
@@ -46,29 +46,13 @@
 
 	Ship* ship;
 
-	enum class Action { kStateChanged, kDestinationChanged, kWaitingForCommand, kLost, kGained };
+	enum class Action { kStateChanged, kDestinationChanged, kWaitingForCommand, kNoPortLeft, kLost, kGained };
 	Action action;
 
 	NoteShip(Ship* const init_ship, const Action& init_action)
 		: ship(init_ship), action(init_action) {
 	}
 };
-
-<<<<<<< HEAD
-=======
-struct NoteShipWindow {
-	CAN_BE_SENT_AS_NOTE(NoteId::ShipWindow)
-
-	Serial serial;
-
-	enum class Action { kRefresh, kClose, kNoPortLeft };
-	const Action action;
-
-	NoteShipWindow(Serial init_serial, const Action& init_action)
-	   : serial(init_serial), action(init_action) {
-	}
-};
->>>>>>> b163332b
 
 class ShipDescr : public BobDescr {
 public:
