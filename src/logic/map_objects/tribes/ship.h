--- conflicted
+++ resolved
@@ -105,13 +105,8 @@
 	Economy* get_economy(WareWorker type) const {
 		return type == wwWARE ? ware_economy_ : worker_economy_;
 	}
-<<<<<<< HEAD
 	void set_economy(Game&, Economy* e, WareWorker type);
-	void set_destination(Game&, PortDock&);
-=======
-	void set_economy(Game&, Economy* e);
 	void set_destination(PortDock*);
->>>>>>> 06025cad
 
 	void init_auto_task(Game&) override;
 
