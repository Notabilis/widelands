--- conflicted
+++ resolved
@@ -87,17 +87,11 @@
 		return DISMANTLESITE_STEP_TIME;
 	}
 
-<<<<<<< HEAD
-	void draw(const EditorGameBase&, RenderTarget&, const FCoords&, const Point&) override;
-=======
-	void create_options_window(InteractiveGameBase&, UI::Window*& registry) override;
-
 	void draw(uint32_t gametime,
 	          DrawText draw_text,
 	          const Vector2f& point_on_dst,
 				 float scale,
 	          RenderTarget* dst) override;
->>>>>>> 80291fe2
 };
 }
 
