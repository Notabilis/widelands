/*
 * Copyright (C) 2002-2019 by the Widelands Development Team
 *
 * This program is free software; you can redistribute it and/or
 * modify it under the terms of the GNU General Public License
 * as published by the Free Software Foundation; either version 2
 * of the License, or (at your option) any later version.
 *
 * This program is distributed in the hope that it will be useful,
 * but WITHOUT ANY WARRANTY; without even the implied warranty of
 * MERCHANTABILITY or FITNESS FOR A PARTICULAR PURPOSE.  See the
 * GNU General Public License for more details.
 *
 * You should have received a copy of the GNU General Public License
 * along with this program; if not, write to the Free Software
 * Foundation, Inc., 51 Franklin Street, Fifth Floor, Boston, MA  02110-1301, USA.
 *
 */

#ifndef WL_LOGIC_MAP_OBJECTS_TRIBES_DISMANTLESITE_H
#define WL_LOGIC_MAP_OBJECTS_TRIBES_DISMANTLESITE_H

#include "base/macros.h"
#include "logic/map_objects/tribes/building.h"
#include "logic/map_objects/tribes/partially_finished_building.h"
#include "logic/player.h"
#include "scripting/lua_table.h"

namespace Widelands {

class Building;

/*
DismantleSite
-------------
The dismantlesite is a way to get some resources back when destroying buildings.
It has a builder as worker and will show the idle image of the original
building which gets smaller and smaller.

Every tribe has exactly one DismantleSite_Descr.
The DismantleSite_Descr's idling animation is remaining graphic that is shown under
the destructed building.
*/
class DismantleSite;

class DismantleSiteDescr : public BuildingDescr {
public:
	DismantleSiteDescr(const std::string& init_descname,
	                   const LuaTable& t,
	                   const EditorGameBase& egbase);
	~DismantleSiteDescr() override {
	}

	Building& create_object() const override;

	FxId creation_fx() const;

private:
	const FxId creation_fx_;

	DISALLOW_COPY_AND_ASSIGN(DismantleSiteDescr);
};

class DismantleSite : public PartiallyFinishedBuilding {
	friend class MapBuildingdataPacket;

	static const uint32_t DISMANTLESITE_STEP_TIME = 45000;

	MO_DESCR(DismantleSiteDescr)

public:
	explicit DismantleSite(const DismantleSiteDescr& descr);
	explicit DismantleSite(const DismantleSiteDescr& descr,
	                       EditorGameBase&,
	                       const Coords&,
	                       Player*,
	                       bool,
	                       Building::FormerBuildings& former_buildings);

	bool burn_on_destroy() override;
	bool init(EditorGameBase&) override;

	bool get_building_work(Game&, Worker&, bool success) override;

	static const Buildcost count_returned_wares(Building* building);

protected:
	void update_statistics_string(std::string*) override;

	uint32_t build_step_time() const override {
		return DISMANTLESITE_STEP_TIME;
	}

	void draw(uint32_t gametime,
	          TextToDraw draw_text,
	          const Vector2f& point_on_dst,
<<<<<<< HEAD
			  const Widelands::Coords& coords,
=======
	          const Widelands::Coords& coords,
>>>>>>> 22e40e0f
	          float scale,
	          RenderTarget* dst) override;
};
}  // namespace Widelands

#endif  // end of include guard: WL_LOGIC_MAP_OBJECTS_TRIBES_DISMANTLESITE_H<|MERGE_RESOLUTION|>--- conflicted
+++ resolved
@@ -94,11 +94,7 @@
 	void draw(uint32_t gametime,
 	          TextToDraw draw_text,
 	          const Vector2f& point_on_dst,
-<<<<<<< HEAD
-			  const Widelands::Coords& coords,
-=======
 	          const Widelands::Coords& coords,
->>>>>>> 22e40e0f
 	          float scale,
 	          RenderTarget* dst) override;
 };
