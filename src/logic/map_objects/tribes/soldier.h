--- conflicted
+++ resolved
@@ -211,11 +211,7 @@
 	void draw(const EditorGameBase&,
 	          const TextToDraw& draw_text,
 	          const Vector2f& point_on_dst,
-<<<<<<< HEAD
-			  const Widelands::Coords& coords,
-=======
 	          const Widelands::Coords& coords,
->>>>>>> 22e40e0f
 	          float scale,
 	          RenderTarget* dst) const override;
 
