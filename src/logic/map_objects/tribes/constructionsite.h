--- conflicted
+++ resolved
@@ -126,7 +126,6 @@
 	bool fetch_from_flag(Game&) override;
 	bool get_building_work(Game&, Worker&, bool success) override;
 
-<<<<<<< HEAD
 	void add_additional_ware(DescriptionIndex);
 	void add_additional_worker(Game&, Worker&);
 	const std::map<DescriptionIndex, uint8_t>& get_additional_wares() const {
@@ -135,14 +134,13 @@
 	const std::vector<Worker*>& get_additional_workers() const {
 		return additional_workers_;
 	}
-=======
+
 	BuildingSettings* get_settings() const {
 		return settings_.get();
 	}
 	void apply_settings(const BuildingSettings&);
 
 	void enhance(Game&);
->>>>>>> c3b6f5f5
 
 protected:
 	void update_statistics_string(std::string* statistics_string) override;
@@ -166,13 +164,11 @@
 	bool builder_idle_;                 // used to determine whether the builder is idle
 	ConstructionsiteInformation info_;  // asked for by player point of view for the gameview
 
-<<<<<<< HEAD
 	std::map<DescriptionIndex, uint8_t> additional_wares_;
 	std::vector<Worker*> additional_workers_;
-=======
+
 	std::unique_ptr<BuildingSettings> settings_;
 	void init_settings();
->>>>>>> c3b6f5f5
 };
 }  // namespace Widelands
 
