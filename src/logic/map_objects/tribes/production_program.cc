--- conflicted
+++ resolved
@@ -847,37 +847,6 @@
 		}
 	}
 
-<<<<<<< HEAD
-=======
-	// Same for workers
-	for (size_t i = 0; i < workerqueues.size(); ++i) {
-		DescriptionIndex const worker_type = workerqueues[i]->get_index();
-		uint8_t nr_available = workerqueues[i]->get_filled();
-		consumption_quantities_workers[i] = 0;
-
-		for (Groups::iterator it = l_groups.begin(); it != l_groups.end();) {
-			found = false;
-			for (auto worker_it = it->first.begin(); worker_it != it->first.end(); worker_it++) {
-				if (worker_it->first == worker_type && worker_it->second == wwWORKER) {
-					found = true;
-					if (it->second <= nr_available) {
-						consumption_quantities_workers[i] += it->second;
-						nr_available -= it->second;
-						it = l_groups.erase(it);
-					} else {
-						consumption_quantities_workers[i] += nr_available;
-						it->second -= nr_available;
-						++it;
-					}
-					break;
-				}
-			}
-			if (!found)
-				++it;
-		}
-	}
-
->>>>>>> 563f3aa7
 	// "Did not start working because .... is/are missing"
 	if (uint8_t const nr_missing_groups = l_groups.size()) {
 		const TribeDescr& tribe = ps.owner().tribe();
@@ -935,7 +904,6 @@
 		ps.set_production_result(result_string);
 		return ps.program_end(game, Failed);
 	} else {  //  we fulfilled all consumption requirements
-<<<<<<< HEAD
 		for (size_t i = 0; i < inputqueues.size(); ++i) {
 			if (uint8_t const q = consumption_quantities[i]) {
 				assert(q <= inputqueues[i]->get_filled());
@@ -945,21 +913,6 @@
 				if (inputqueues[i]->get_type() == wwWARE) {
 					ps.owner().ware_consumed(inputqueues[i]->get_index(), q);
 				}
-=======
-		for (size_t i = 0; i < warequeues.size(); ++i) {
-			if (uint8_t const q = consumption_quantities_wares[i]) {
-				assert(q <= warequeues[i]->get_filled());
-				warequeues[i]->set_filled(warequeues[i]->get_filled() - q);
-
-				// Update consumption statistics
-				ps.owner().ware_consumed(warequeues[i]->get_index(), q);
-			}
-		}
-		for (size_t i = 0; i < workerqueues.size(); ++i) {
-			if (uint8_t const q = consumption_quantities_workers[i]) {
-				assert(q <= workerqueues[i]->get_filled());
-				workerqueues[i]->set_filled(workerqueues[i]->get_filled() - q);
->>>>>>> 563f3aa7
 			}
 		}
 		return ps.program_step(game);
