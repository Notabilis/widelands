/*
 * Copyright (C) 2002-2004, 2006-2013 by the Widelands Development Team
 *
 * This program is free software; you can redistribute it and/or
 * modify it under the terms of the GNU General Public License
 * as published by the Free Software Foundation; either version 2
 * of the License, or (at your option) any later version.
 *
 * This program is distributed in the hope that it will be useful,
 * but WITHOUT ANY WARRANTY; without even the implied warranty of
 * MERCHANTABILITY or FITNESS FOR A PARTICULAR PURPOSE.  See the
 * GNU General Public License for more details.
 *
 * You should have received a copy of the GNU General Public License
 * along with this program; if not, write to the Free Software
 * Foundation, Inc., 51 Franklin Street, Fifth Floor, Boston, MA  02110-1301, USA.
 *
 */

#include "logic/map_objects/tribes/production_program.h"

#include <memory>
#include <sstream>

#include <boost/algorithm/string.hpp>
#include <boost/format.hpp>

#include "base/i18n.h"
#include "base/macros.h"
#include "base/wexception.h"
#include "config.h"
#include "economy/economy.h"
#include "economy/flag.h"
#include "economy/wares_queue.h"
#include "economy/workers_queue.h"
#include "graphic/graphic.h"
#include "helper.h"
#include "io/filesystem/layered_filesystem.h"
#include "logic/findimmovable.h"
#include "logic/findnode.h"
#include "logic/game.h"
#include "logic/game_data_error.h"
#include "logic/map_objects/checkstep.h"
#include "logic/map_objects/tribes/productionsite.h"
#include "logic/map_objects/tribes/soldier.h"
#include "logic/map_objects/tribes/soldiercontrol.h"
#include "logic/map_objects/tribes/trainingsite.h"
#include "logic/map_objects/tribes/tribe_descr.h"
#include "logic/map_objects/tribes/worker_program.h"
#include "logic/map_objects/world/resource_description.h"
#include "logic/map_objects/world/world.h"
#include "logic/mapregion.h"
#include "logic/message_queue.h"
#include "logic/player.h"
#include "sound/sound_handler.h"

#warning TODO(Notabilis): Check the modified code in this file before merging to trunk

namespace Widelands {

namespace {

/// Matches the string that candidate points to against the string that
/// template points to. Stops at when reaching a null character or the
/// character terminator. If a match is found, candidate is moved beyond the
/// matched part.
///
/// example:
///    char const * candidate = "return   75";
///    bool const result = match(candidate, "return");
/// now candidate points to "   75" and result is true
bool match(char*& candidate, const char* pattern) {
	for (char* p = candidate;; ++p, ++pattern)
		if (!*pattern) {
			candidate = p;
			return true;
		} else if (*p != *pattern)
			break;
	return false;
}

/// Skips a sequence of consecutive characters with the value c, starting at p.
/// Throws WException if no characters were skipped.
void force_skip(char*& p, char const c = ' ') {
	char* t = p;
	while (*t == c)
		++t;
	if (p < t)
		p = t;
	else
		throw wexception("expected '%c' but found \"%s\"", c, p);
}

/// Skips a sequence of consecutive characters with the value c, starting at p.
/// Returns whether any characters were skipped.
bool skip(char*& p, char const c = ' ') {
	char* t = p;
	while (*t == c)
		++t;
	if (p < t) {
		p = t;
		return true;
	} else
		return false;
}

/// Combines match and force_skip.
///
/// example:
///    char const * candidate = "return   75";
///    bool const result = match_force_skip(candidate, "return");
/// now candidate points to "75" and result is true
///
/// example:
///   char const * candidate = "return75";
///    bool const result = match_force_skip(candidate, "return");
/// throws WException
bool match_force_skip(char*& candidate, const char* pattern) {
	for (char* p = candidate;; ++p, ++pattern)
		if (!*pattern) {
			force_skip(p);
			candidate = p;
			return true;
		} else if (*p != *pattern)
			return false;

	NEVER_HERE();
}

ProductionProgram::ActReturn::Condition* create_economy_condition(char*& parameters,
                                                                  const Tribes& tribes) {
	try {
		if (match_force_skip(parameters, "needs"))
			try {
				bool reached_end;
				char const* const type_name = next_word(parameters, reached_end);
				const DescriptionIndex& wareindex = tribes.ware_index(type_name);
				if (tribes.ware_exists(wareindex)) {
					for (int i = 0; i < static_cast<int>(tribes.nrtribes()); ++i) {
						const TribeDescr& tribe_descr = *tribes.get_tribe_descr(i);
						if (tribe_descr.has_ware(wareindex)) {
							tribes.set_ware_type_has_demand_check(wareindex, tribe_descr.name());
						}
					}
					return new ProductionProgram::ActReturn::EconomyNeedsWare(wareindex);
				} else if (tribes.worker_exists(tribes.worker_index(type_name))) {
					const DescriptionIndex& workerindex = tribes.worker_index(type_name);
					for (int i = 0; i < static_cast<int>(tribes.nrtribes()); ++i) {
						const TribeDescr* tribe_descr = tribes.get_tribe_descr(i);
						if (tribe_descr->has_worker(workerindex)) {
							tribes.set_worker_type_has_demand_check(workerindex);
						}
					}
					return new ProductionProgram::ActReturn::EconomyNeedsWorker(workerindex);
				} else
					throw GameDataError(
					   "expected %s but found \"%s\"", "ware type or worker type", type_name);
			} catch (const WException& e) {
				throw GameDataError("needs: %s", e.what());
			}
		else
			throw GameDataError("expected %s but found \"%s\"", "\"needs\"", parameters);
	} catch (const WException& e) {
		throw GameDataError("economy: %s", e.what());
	}
}

ProductionProgram::ActReturn::Condition*
create_site_condition(char*& parameters, const ProductionSiteDescr& descr, const Tribes& tribes) {
	try {
		if (match_force_skip(parameters, "has"))
			return new ProductionProgram::ActReturn::SiteHas(parameters, descr, tribes);
		else
			throw GameDataError("expected %s but found \"%s\"", "\"has\"", parameters);
	} catch (const WException& e) {
		throw GameDataError("site: %s", e.what());
	}
}

ProductionProgram::ActReturn::Condition* create_workers_condition(char*& parameters) {
	try {
		if (match(parameters, "need experience"))
			return new ProductionProgram::ActReturn::WorkersNeedExperience;
		else
			throw GameDataError("expected %s but found \"%s\"", "\"need experience\"", parameters);
	} catch (const WException& e) {
		throw GameDataError("workers: %s", e.what());
	}
}

}  // namespace

ProductionProgram::Action::~Action() {
}

bool ProductionProgram::Action::get_building_work(Game&, ProductionSite&, Worker&) const {
	return false;
}

void ProductionProgram::Action::building_work_failed(Game&, ProductionSite&, Worker&) const {
}

<<<<<<< HEAD
void ProductionProgram::parse_ware_type_group
	(char * & parameters,
	 WareTypeGroup& group,
	 const Tribes& tribes,
	 const BillOfMaterials& inputs,
	 const BillOfMaterials& input_workers)
{
	std::set<std::pair<DescriptionIndex, WareWorker>>::iterator last_insert_pos = group.first.end();
	uint8_t count     = 1;
=======
void ProductionProgram::parse_ware_type_group(char*& parameters,
                                              WareTypeGroup& group,
                                              const Tribes& tribes,
                                              const BillOfMaterials& inputs) {
	std::set<DescriptionIndex>::iterator last_insert_pos = group.first.end();
	uint8_t count = 1;
>>>>>>> f02ea309
	uint8_t count_max = 0;
	for (;;) {
		char const* ware = parameters;
		while (*parameters && *parameters != ',' && *parameters != ':' && *parameters != ' ')
			++parameters;
		char const terminator = *parameters;
		*parameters = '\0';

<<<<<<< HEAD
        WareWorker type = wwWARE;

        // Try as ware
		DescriptionIndex ware_index = tribes.ware_index(ware);
		if (tribes.ware_exists(ware_index)) {
            for (BillOfMaterials::const_iterator input_it = inputs.begin();
                input_it != inputs.end(); ++input_it) {
                if (input_it == inputs.end()) {
                    throw GameDataError
                        (
                         "%s is not declared as an input (\"%s=<count>\" was not "
                         "found in the [inputs] section)",
                         ware, ware);
                }
                else if (input_it->first == ware_index) {
                    count_max += input_it->second;
                    break;
                }
            }
        } else {
            ware_index = tribes.worker_index(ware);
            if (tribes.worker_exists(ware_index)) {
                // It is a worker
                type = wwWORKER;
                for (BillOfMaterials::const_iterator input_it = input_workers.begin();
                    input_it != input_workers.end(); ++input_it) {
                    if (input_it == input_workers.end()) {
                        throw GameDataError
                            (
                             "%s is not declared as an input (\"%s=<count>\" was not "
                             "found in the [inputs] section)",
                             ware, ware);
                    }
                    else if (input_it->first == ware_index) {
                        count_max += input_it->second;
                        break;
                    }
                }
            } else {
                throw GameDataError("Unknown ware or worker type \"%s\"", ware);
            }
        }

		if (group.first.size() && ware_index <= group.first.begin()->first)
			throw GameDataError
				(
				 "wrong order of ware types within group: ware type %s appears "
				 "after ware type %s (fix order!)",
				 ware,
				 tribes.get_ware_descr(group.first.begin()->first)->name().c_str());
		last_insert_pos = group.first.insert(last_insert_pos, std::make_pair(ware_index, type));
=======
		DescriptionIndex const ware_index = tribes.safe_ware_index(ware);

		for (BillOfMaterials::const_iterator input_it = inputs.begin(); input_it != inputs.end();
		     ++input_it) {
			if (input_it == inputs.end()) {
				throw GameDataError("%s is not declared as an input (\"%s=<count>\" was not "
				                    "found in the [inputs] section)",
				                    ware, ware);
			} else if (input_it->first == ware_index) {
				count_max += input_it->second;
				break;
			}
		}

		if (group.first.size() && ware_index <= *group.first.begin())
			throw GameDataError("wrong order of ware types within group: ware type %s appears "
			                    "after ware type %s (fix order!)",
			                    ware, tribes.get_ware_descr(*group.first.begin())->name().c_str());
		last_insert_pos = group.first.insert(last_insert_pos, ware_index);
>>>>>>> f02ea309
		*parameters = terminator;
		switch (terminator) {
		case ':': {
			++parameters;
			char* endp;
			unsigned long long int const value = strtoull(parameters, &endp, 0);
			count = value;
			if ((*endp && *endp != ' ') || value < 1 || count != value)
				throw GameDataError("expected %s but found \"%s\"", "count", parameters);
			parameters = endp;
			if (count_max < count)
				throw GameDataError("group count is %u but (total) input storage capacity of "
				                    "the specified ware type(s) is only %u, so the group can "
				                    "never be fulfilled by the site",
				                    count, count_max);
			//  fallthrough
		}
		/* no break */
		case '\0':
		case ' ':
			group.second = count;
			return;
		case ',':
			++parameters;
			break;
		default:
			// scan for terminator should ensure that this cannot happen
			NEVER_HERE();
		}
	}
}

ProductionProgram::ActReturn::Condition::~Condition() {
}

ProductionProgram::ActReturn::Negation::~Negation() {
	delete operand;
}
bool ProductionProgram::ActReturn::Negation::evaluate(const ProductionSite& ps) const {
	return !operand->evaluate(ps);
}

// Just a dummy to satisfy the superclass interface. Returns an empty string.
std::string ProductionProgram::ActReturn::Negation::description(const Tribes&) const {
	return "";
}

// Just a dummy to satisfy the superclass interface. Returns an empty string.
std::string ProductionProgram::ActReturn::Negation::description_negation(const Tribes&) const {
	return "";
}

bool ProductionProgram::ActReturn::EconomyNeedsWare::evaluate(const ProductionSite& ps) const {
	return ps.get_economy()->needs_ware(ware_type);
}
std::string
ProductionProgram::ActReturn::EconomyNeedsWare::description(const Tribes& tribes) const {
	/** TRANSLATORS: e.g. Completed/Skipped/Did not start ... because the economy needs the ware
	 * ‘%s’*/
	std::string result = (boost::format(_("the economy needs the ware ‘%s’")) %
	                      tribes.get_ware_descr(ware_type)->descname())
	                        .str();
	return result;
}
std::string
ProductionProgram::ActReturn::EconomyNeedsWare::description_negation(const Tribes& tribes) const {
	/** TRANSLATORS: e.g. Completed/Skipped/Did not start ... because the economy doesn’t need the
	 * ware ‘%s’*/
	std::string result = (boost::format(_("the economy doesn’t need the ware ‘%s’")) %
	                      tribes.get_ware_descr(ware_type)->descname())
	                        .str();
	return result;
}

bool ProductionProgram::ActReturn::EconomyNeedsWorker::evaluate(const ProductionSite& ps) const {
	return ps.get_economy()->needs_worker(worker_type);
}
std::string
ProductionProgram::ActReturn::EconomyNeedsWorker::description(const Tribes& tribes) const {
	/** TRANSLATORS: e.g. Completed/Skipped/Did not start ... because the economy needs the worker
	 * ‘%s’*/
	std::string result = (boost::format(_("the economy needs the worker ‘%s’")) %
	                      tribes.get_worker_descr(worker_type)->descname())
	                        .str();
	return result;
}

std::string
ProductionProgram::ActReturn::EconomyNeedsWorker::description_negation(const Tribes& tribes) const {
	/** TRANSLATORS: e.g. Completed/Skipped/Did not start ...*/
	/** TRANSLATORS:      ... because the economy doesn’t need the worker ‘%s’*/
	std::string result = (boost::format(_("the economy doesn’t need the worker ‘%s’")) %
	                      tribes.get_worker_descr(worker_type)->descname())
	                        .str();
	return result;
}

ProductionProgram::ActReturn::SiteHas::SiteHas(char*& parameters,
                                               const ProductionSiteDescr& descr,
                                               const Tribes& tribes) {
	try {
<<<<<<< HEAD
		parse_ware_type_group(parameters, group, tribes, descr.inputs(), descr.input_workers());
	} catch (const WException & e) {
		throw GameDataError
			("has ware_type1[,ware_type2[,...]][:N]: %s", e.what());
=======
		parse_ware_type_group(parameters, group, tribes, descr.inputs());
	} catch (const WException& e) {
		throw GameDataError("has ware_type1[,ware_type2[,...]][:N]: %s", e.what());
>>>>>>> f02ea309
	}
}
bool ProductionProgram::ActReturn::SiteHas::evaluate(const ProductionSite& ps) const {
	uint8_t count = group.second;
<<<<<<< HEAD
	for (WaresQueue * ip_queue : ps.warequeues()) {
        for (auto it = group.first.begin(); it != group.first.end(); it++) {
            if (it->first == ip_queue->get_ware() && it->second == wwWARE) {
                uint8_t const filled = ip_queue->get_filled();
                if (count <= filled)
                    return true;
                count -= filled;
                break;
            }
=======
	for (WaresQueue* ip_queue : ps.warequeues()) {
		if (group.first.count(ip_queue->get_ware())) {
			uint8_t const filled = ip_queue->get_filled();
			if (count <= filled)
				return true;
			count -= filled;
>>>>>>> f02ea309
		}
	}
	return false;
}

std::string ProductionProgram::ActReturn::SiteHas::description(const Tribes& tribes) const {
	std::vector<std::string> condition_list;
	for (const auto& entry : group.first) {
        if (entry.second == wwWARE)
            condition_list.push_back(tribes.get_ware_descr(entry.first)->descname());
        else
            condition_list.push_back(tribes.get_worker_descr(entry.first)->descname());
	}
	std::string condition = i18n::localize_list(condition_list, i18n::ConcatenateWith::AND);
	if (1 < group.second) {
		/** TRANSLATORS: This is an item in a list of wares, e.g. "3x water": */
		/** TRANSLATORS:    %1$i = "3" */
		/** TRANSLATORS:    %2$s = "water" */
		condition =
		   (boost::format(_("%1$ix %2$s")) % static_cast<unsigned int>(group.second) % condition)
		      .str();
	}

	/** TRANSLATORS: %s is a list of wares*/
	std::string result =
	   (boost::format(_("the building has the following wares: %s")) % condition).str();
	return result;
}

std::string
ProductionProgram::ActReturn::SiteHas::description_negation(const Tribes& tribes) const {
	std::vector<std::string> condition_list;

	for (const auto& entry : group.first) {
        if (entry.second == wwWARE)
            condition_list.push_back(tribes.get_ware_descr(entry.first)->descname());
        else
            condition_list.push_back(tribes.get_worker_descr(entry.first)->descname());
	}
	std::string condition = i18n::localize_list(condition_list, i18n::ConcatenateWith::AND);
	if (1 < group.second) {
		/** TRANSLATORS: This is an item in a list of wares, e.g. "3x water": */
		/** TRANSLATORS:    %1$i = "3" */
		/** TRANSLATORS:    %2$s = "water" */
		condition =
		   (boost::format(_("%1$ix %2$s")) % static_cast<unsigned int>(group.second) % condition)
		      .str();
	}

	/** TRANSLATORS: %s is a list of wares*/
	std::string result =
	   (boost::format(_("the building doesn’t have the following wares: %s")) % condition).str();
	return result;
}

bool ProductionProgram::ActReturn::WorkersNeedExperience::evaluate(const ProductionSite& ps) const {
	ProductionSite::WorkingPosition const* const wp = ps.working_positions_;
	for (uint32_t i = ps.descr().nr_working_positions(); i;)
		if (wp[--i].worker->needs_experience())
			return true;
	return false;
}
std::string ProductionProgram::ActReturn::WorkersNeedExperience::description(const Tribes&) const {
	/** TRANSLATORS: 'Completed/Skipped/Did not start ... because a worker needs experience'. */
	return _("a worker needs experience");
}

std::string
ProductionProgram::ActReturn::WorkersNeedExperience::description_negation(const Tribes&) const {
	/** TRANSLATORS: 'Completed/Skipped/Did not start ... because the workers need no experience'. */
	return _("the workers need no experience");
}

ProductionProgram::ActReturn::Condition* ProductionProgram::ActReturn::create_condition(
   char*& parameters, const ProductionSiteDescr& descr, const Tribes& tribes) {
	try {
		if (match_force_skip(parameters, "not"))
			return new ActReturn::Negation(parameters, descr, tribes);
		else if (match_force_skip(parameters, "economy"))
			return create_economy_condition(parameters, tribes);
		else if (match_force_skip(parameters, "site"))
			return create_site_condition(parameters, descr, tribes);
		else if (match_force_skip(parameters, "workers"))
			return create_workers_condition(parameters);
		else
			throw GameDataError(
			   "expected %s but found \"%s\"", "{\"not\"|\"economy\"|\"workers\"}", parameters);
	} catch (const WException& e) {
		throw GameDataError("invalid condition: %s", e.what());
	}
}

ProductionProgram::ActReturn::ActReturn(char* parameters,
                                        const ProductionSiteDescr& descr,
                                        const Tribes& tribes) {
	try {
		if (match(parameters, "failed"))
			result_ = Failed;
		else if (match(parameters, "completed"))
			result_ = Completed;
		else if (match(parameters, "skipped"))
			result_ = Skipped;
		else
			throw GameDataError(
			   "expected %s but found \"%s\"", "{\"failed\"|\"completed\"|\"skipped\"}", parameters);

		if (skip(parameters)) {
			if (match_force_skip(parameters, "when")) {
				is_when_ = true;
				for (;;) {
					conditions_.push_back(create_condition(parameters, descr, tribes));
					if (*parameters) {
						skip(parameters);
						if (!match_force_skip(parameters, "and"))
							throw GameDataError("expected \"%s\" or end of input", "and");
					} else
						break;
				}
			} else if (match_force_skip(parameters, "unless")) {
				is_when_ = false;
				for (;;) {
					if (!*parameters)
						throw GameDataError("expected condition at end of input");
					conditions_.push_back(create_condition(parameters, descr, tribes));
					if (*parameters) {
						skip(parameters);
						if (!match_force_skip(parameters, "or"))
							throw GameDataError("expected \"%s\" or end of input", "or");
					} else
						break;
				}
			} else
				throw GameDataError(
				   "expected %s but found \"%s\"", "{\"when\"|\"unless\"}", parameters);
		} else if (*parameters)
			throw GameDataError("expected %s but found \"%s\"", ("space or end of input"), parameters);
		else
			is_when_ = true;

	} catch (const WException& e) {
		throw GameDataError("return: %s", e.what());
	}
}

ProductionProgram::ActReturn::~ActReturn() {
	for (Condition* condition : conditions_) {
		delete condition;
	}
}

void ProductionProgram::ActReturn::execute(Game& game, ProductionSite& ps) const {
	if (!conditions_.empty()) {
		std::vector<std::string> condition_list;
		if (is_when_) {  //  'when a and b and ...' (all conditions must be true)
			for (const Condition* condition : conditions_) {
				if (!condition->evaluate(ps)) {   //  A condition is false,
					return ps.program_step(game);  //  continue program.
				}
				condition_list.push_back(condition->description(game.tribes()));
			}
		} else {  //  "unless a or b or ..." (all conditions must be false)
			for (const Condition* condition : conditions_) {
				if (condition->evaluate(ps)) {    //  A condition is true,
					return ps.program_step(game);  //  continue program.
				}
				condition_list.push_back(condition->description_negation(game.tribes()));
			}
		}
		std::string condition_string =
		   i18n::localize_list(condition_list, i18n::ConcatenateWith::AND);

		std::string result_string = "";
		if (result_ == Failed) {
			/** TRANSLATORS: "Did not start working because the economy needs the ware ‘%s’" */
			result_string = (boost::format(_("Did not start %1$s because %2$s")) %
			                 ps.top_state().program->descname() % condition_string)
			                   .str();
		} else if (result_ == Completed) {
			/** TRANSLATORS: "Completed working because the economy needs the ware ‘%s’" */
			result_string = (boost::format(_("Completed %1$s because %2$s")) %
			                 ps.top_state().program->descname() % condition_string)
			                   .str();
		} else {
			/** TRANSLATORS: "Skipped working because the economy needs the ware ‘%s’" */
			result_string = (boost::format(_("Skipped %1$s because %2$s")) %
			                 ps.top_state().program->descname() % condition_string)
			                   .str();
		}
		ps.set_production_result(result_string);
	}
	return ps.program_end(game, result_);
}

ProductionProgram::ActCall::ActCall(char* parameters, const ProductionSiteDescr& descr) {
	//  Initialize with default handling methods.
	handling_methods_[Failed - 1] = Continue;
	handling_methods_[Completed - 1] = Continue;
	handling_methods_[Skipped - 1] = Continue;

	try {
		bool reached_end;
		{
			char const* const program_name = next_word(parameters, reached_end);
			const ProductionSiteDescr::Programs& programs = descr.programs();
			ProductionSiteDescr::Programs::const_iterator const it = programs.find(program_name);
			if (it == programs.end())
				throw GameDataError("the program \"%s\" has not (yet) been declared in %s "
				                    "(wrong declaration order?)",
				                    program_name, descr.descname().c_str());
			program_ = it->second.get();
		}

		//  Override with specified handling methods.
		while (!reached_end) {
			skip(parameters);
			match_force_skip(parameters, "on");
			log("found \"on \": parameters = \"%s\"\n", parameters);

			ProgramResult result_to_set_method_for;
			if (match_force_skip(parameters, "failure")) {
				if (handling_methods_[Failed - 1] != Continue)
					throw GameDataError("%s handling method already defined", "failure");
				result_to_set_method_for = Failed;
			} else if (match_force_skip(parameters, "completion")) {
				if (handling_methods_[Completed - 1] != Continue)
					throw GameDataError("%s handling method already defined", "completion");
				result_to_set_method_for = Completed;
			} else if (match_force_skip(parameters, "skip")) {
				if (handling_methods_[Skipped - 1] != Continue)
					throw GameDataError("%s handling method already defined", "skip");
				result_to_set_method_for = Skipped;
			} else
				throw GameDataError(
				   "expected %s but found \"%s\"", "{\"failure\"|\"completion\"|\"skip\"}", parameters);

			ProgramResultHandlingMethod handling_method;
			if (match(parameters, "fail"))
				handling_method = Fail;
			else if (match(parameters, "complete"))
				handling_method = Complete;
			else if (match(parameters, "skip"))
				handling_method = Skip;
			else if (match(parameters, "repeat"))
				handling_method = Repeat;
			else
				throw GameDataError("expected %s but found \"%s\"",
				                    "{\"fail\"|\"complete\"|\"skip\"|\"repeat\"}", parameters);
			handling_methods_[result_to_set_method_for - 1] = handling_method;
			reached_end = !*parameters;
			log("read handling method for result %u: %u, parameters = \"%s\", "
			    "reached_end = %u\n",
			    result_to_set_method_for, handling_method, parameters, reached_end);
		}
	} catch (const WException& e) {
		throw GameDataError("call: %s", e.what());
	}
}

void ProductionProgram::ActCall::execute(Game& game, ProductionSite& ps) const {
	ProgramResult const program_result = static_cast<ProgramResult>(ps.top_state().phase);

	if (program_result == None) {  //  The program has not yet been called.
		return ps.program_start(game, program_->name());
	}

	switch (handling_methods_[program_result - 1]) {
	case Fail:
	case Complete:
	case Skip:
		return ps.program_end(game, None);
	case Continue:
		return ps.program_step(game);
	case Repeat:
		ps.top_state().phase = None;
		ps.program_timer_ = true;
		ps.program_time_ = ps.schedule_act(game, 10);
		break;
	}
}

ProductionProgram::ActWorker::ActWorker(char* parameters,
                                        const std::string& production_program_name,
                                        ProductionSiteDescr* descr,
                                        const Tribes& tribes) {
	try {
		program_ = parameters;

		//  Quote form "void ProductionSite::program_act(Game &)":
		//  "Always main worker is doing stuff"
		const WorkerDescr& main_worker_descr =
		   *tribes.get_worker_descr(descr->working_positions()[0].first);

		//  This will fail unless the main worker has a program with the given
		//  name, so it also validates the parameter.
		const WorkareaInfo& worker_workarea_info =
		   main_worker_descr.get_program(program_)->get_workarea_info();

		for (const auto& area_info : worker_workarea_info) {
			std::set<std::string>& building_radius_infos = descr->workarea_info_[area_info.first];

			for (const std::string& worker_descname : area_info.second) {
				std::string description = descr->descname();
				description += ' ';
				description += production_program_name;
				description += " worker ";
				description += main_worker_descr.name();
				description += worker_descname;
				building_radius_infos.insert(description);
			}
		}
	} catch (const WException& e) {
		throw GameDataError("worker: %s", e.what());
	}
}

void ProductionProgram::ActWorker::execute(Game& game, ProductionSite& ps) const {
	// Always main worker is doing stuff
	ps.working_positions_[0].worker->update_task_buildingwork(game);
}

bool ProductionProgram::ActWorker::get_building_work(Game& game,
                                                     ProductionSite& psite,
                                                     Worker& worker) const {
	ProductionSite::State& state = psite.top_state();
	if (state.phase == 0) {
		worker.start_task_program(game, program());
		++state.phase;
		return true;
	} else {
		psite.program_step(game);
		return false;
	}
}

void ProductionProgram::ActWorker::building_work_failed(Game& game,
                                                        ProductionSite& psite,
                                                        Worker&) const {
	psite.program_end(game, Failed);
}

ProductionProgram::ActSleep::ActSleep(char* parameters) {
	try {
		if (*parameters) {
			char* endp;
			long long int const value = strtoll(parameters, &endp, 0);
			duration_ = value;
			if (*endp || value <= 0 || duration_ != value)
				throw GameDataError("expected %s but found \"%s\"", "duration in ms", parameters);
		} else
			duration_ = 0;  //  Get duration from the result of a previous action.
	} catch (const WException& e) {
		throw GameDataError("sleep: %s", e.what());
	}
}

void ProductionProgram::ActSleep::execute(Game& game, ProductionSite& ps) const {
	return ps.program_step(game, duration_ ? duration_ : ps.top_state().phase);
}

ProductionProgram::ActCheckMap::ActCheckMap(char* parameters) {
	try {
		if (*parameters) {
			if (!strcmp(parameters, "seafaring"))
				feature_ = SEAFARING;
			else
				throw GameDataError("Unknown parameter \"%s\"", parameters);
		} else
			throw GameDataError("No parameter given!");
	} catch (const WException& e) {
		throw GameDataError("sleep: %s", e.what());
	}
}

void ProductionProgram::ActCheckMap::execute(Game& game, ProductionSite& ps) const {
	switch (feature_) {
	case SEAFARING: {
		if (game.map().get_port_spaces().size() > 1)
			return ps.program_step(game, 0);
		else {
			ps.set_production_result(_("No use for ships on this map!"));
			return ps.program_end(game, Failed);
		}
	}
	default:
		NEVER_HERE();
	}
}

ProductionProgram::ActAnimate::ActAnimate(char* parameters, ProductionSiteDescr* descr) {
	try {
		bool reached_end;
		char* const animation_name = next_word(parameters, reached_end);
		if (!strcmp(animation_name, "idle"))
			throw GameDataError("idle animation is default; calling is not allowed");
		if (descr->is_animation_known(animation_name))
			id_ = descr->get_animation(animation_name);
		else {
			throw GameDataError("Unknown animation '%s'", animation_name);
		}
		if (!reached_end) {  //  The next parameter is the duration.
			char* endp;
			long long int const value = strtoll(parameters, &endp, 0);
			duration_ = value;
			if (*endp || value <= 0 || duration_ != value)
				throw GameDataError("expected %s but found \"%s\"", "duration in ms", parameters);
		} else
			duration_ = 0;  //  Get duration from the result of a previous action.
	} catch (const WException& e) {
		throw GameDataError("animate: %s", e.what());
	}
}

void ProductionProgram::ActAnimate::execute(Game& game, ProductionSite& ps) const {
	ps.start_animation(game, id_);
	return ps.program_step(game, duration_ ? duration_ : ps.top_state().phase);
}

ProductionProgram::ActConsume::ActConsume(char* parameters,
                                          const ProductionSiteDescr& descr,
                                          const Tribes& tribes) {
	try {
		for (;;) {
			consumed_wares_.resize(consumed_wares_.size() + 1);
<<<<<<< HEAD
			parse_ware_type_group
				(parameters, *consumed_wares_.rbegin(), tribes, descr.inputs(), descr.input_workers());
=======
			parse_ware_type_group(parameters, *consumed_wares_.rbegin(), tribes, descr.inputs());
>>>>>>> f02ea309
			if (!*parameters)
				break;
			force_skip(parameters);
		}
		if (consumed_wares_.empty()) {
			throw GameDataError("expected ware_type1[,ware_type2[,...]][:N] ...");
		}
	} catch (const WException& e) {
		throw GameDataError("consume: %s", e.what());
	}
}

<<<<<<< HEAD
void ProductionProgram::ActConsume::execute
	(Game & game, ProductionSite & ps) const
{
	std::vector<WaresQueue *> const warequeues = ps.warequeues();
	std::vector<WorkersQueue *> const workerqueues = ps.workerqueues();
	std::vector<uint8_t> consumption_quantities_wares(warequeues.size(), 0);
	std::vector<uint8_t> consumption_quantities_workers(workerqueues.size(), 0);
=======
void ProductionProgram::ActConsume::execute(Game& game, ProductionSite& ps) const {
	std::vector<WaresQueue*> const warequeues = ps.warequeues();
	size_t const nr_warequeues = warequeues.size();
	std::vector<uint8_t> consumption_quantities(nr_warequeues, 0);
>>>>>>> f02ea309

	Groups l_groups = consumed_wares_;  //  make a copy for local modification

	//  Iterate over all input queues and see how much we should consume from
	//  each of them.
	bool found;
	for (size_t i = 0; i < warequeues.size(); ++i) {
		DescriptionIndex const ware_type = warequeues[i]->get_ware();
		uint8_t nr_available = warequeues[i]->get_filled();
		consumption_quantities_wares[i] = 0;

		//  Iterate over all consume groups and see if they want us to consume
		//  any thing from the currently considered input queue.
<<<<<<< HEAD
		for (Groups::iterator it = l_groups.begin(); it != l_groups.end();) {
			found = false;
			for (auto it2 = it->first.begin(); it2 != it->first.end(); it2++) {
				if (it2->first == ware_type && it2->second == wwWARE) {
					found = true;
					if (it->second <= nr_available) {
						//  There are enough wares of the currently considered type
						//  to fulfill the requirements of the current group. We can
						//  therefore erase the group.
						consumption_quantities_wares[i] += it->second;
						nr_available              -= it->second;
						it = l_groups.erase(it);
						//  No increment here, erase moved next element to the position
						//  pointed to by it.
					} else {
						consumption_quantities_wares[i] += nr_available;
						it->second                -= nr_available;
						++it; //  Now check if the next group includes this ware type.
					}
					break;
=======
		for (Groups::iterator it = l_groups.begin(); it != l_groups.end();)
			if (it->first.count(ware_type)) {
				if (it->second <= nr_available) {
					//  There are enough wares of the currently considered type
					//  to fulfill the requirements of the current group. We can
					//  therefore erase the group.
					consumption_quantities[i] += it->second;
					nr_available -= it->second;
					it = l_groups.erase(it);
					//  No increment here, erase moved next element to the position
					//  pointed to by it.
				} else {
					consumption_quantities[i] += nr_available;
					it->second -= nr_available;
					++it;  //  Now check if the next group includes this ware type.
>>>>>>> f02ea309
				}
			}
			// group does not request ware
			if (!found)
				++it;
		}
	}

    // Same for workers
	for (size_t i = 0; i < workerqueues.size(); ++i) {
		DescriptionIndex const worker_type = workerqueues[i]->get_worker();
		uint8_t nr_available = workerqueues[i]->workers().size();
		consumption_quantities_workers[i] = 0;

		for (Groups::iterator it = l_groups.begin(); it != l_groups.end();) {
			found = false;
			for (auto it2 = it->first.begin(); it2 != it->first.end(); it2++) {
				if (it2->first == worker_type && it2->second == wwWORKER) {
					found = true;
					if (it->second <= nr_available) {
						consumption_quantities_workers[i] += it->second;
						nr_available              -= it->second;
						it = l_groups.erase(it);
					} else {
						consumption_quantities_workers[i] += nr_available;
						it->second                -= nr_available;
						++it;
					}
					break;
				}
			}
			if (!found)
				++it;
		}
	}

	// "Did not start working because .... is/are missing"
	if (uint8_t const nr_missing_groups = l_groups.size()) {
		const TribeDescr& tribe = ps.owner().tribe();

		std::vector<std::string> group_list;
		for (const auto& group : l_groups) {
			assert(group.first.size());

			std::vector<std::string> ware_list;
			for (const auto& entry : group.first) {
			if (entry.second == wwWARE)
				ware_list.push_back(tribe.get_ware_descr(entry.first)->descname());
			else
				ware_list.push_back(tribe.get_worker_descr(entry.first)->descname());
			}
			std::string ware_string = i18n::localize_list(ware_list, i18n::ConcatenateWith::OR);

			uint8_t const count = group.second;
			if (1 < count) {
				ware_string =
				   /** TRANSLATORS: e.g. 'Did not start working because 3x water and 3x wheat are
				      missing' */
				   /** TRANSLATORS: For this example, this is what's in the place holders: */
				   /** TRANSLATORS:    %1$i = "3" */
				   /** TRANSLATORS:    %2$s = "water" */
				   (boost::format(_("%1$ix %2$s")) % static_cast<unsigned int>(count) % ware_string)
				      .str();
			}
			group_list.push_back(ware_string);
		}

		const std::string is_missing_string =
		   /** TRANSLATORS: e.g. 'Did not start working because 3x water and 3x wheat are missing' */
		   /** TRANSLATORS: e.g. 'Did not start working because fish, meat or pitta bread is missing'
		      */
		   (boost::format(ngettext("%s is missing", "%s are missing", nr_missing_groups)) %
		    i18n::localize_list(group_list, i18n::ConcatenateWith::AND))
		      .str();

		std::string result_string =
		   /** TRANSLATORS: e.g. 'Did not start working because 3x water and 3x wheat are missing' */
		   /** TRANSLATORS: For this example, this is what's in the place holders: */
		   /** TRANSLATORS:    %1$s = "working" */
		   /** TRANSLATORS:    %2$s = "3x water and 3x wheat are missing" */
		   /** TRANSLATORS: This appears in the hover text on buildings. Please test these in
		      context*/
		   /** TRANSLATORS: on a development build if you can, and let us know if there are any issues
		      */
		   /** TRANSLATORS: we need to address for your language. */
		   (boost::format(_("Did not start %1$s because %2$s")) % ps.top_state().program->descname() %
		    is_missing_string)
		      .str();

		ps.set_production_result(result_string);
		return ps.program_end(game, Failed);
<<<<<<< HEAD
	} else { //  we fulfilled all consumption requirements
		for (size_t i = 0; i < warequeues.size(); ++i)
			if (uint8_t const q = consumption_quantities_wares[i]) {
=======
	} else {  //  we fulfilled all consumption requirements
		for (size_t i = 0; i < nr_warequeues; ++i)
			if (uint8_t const q = consumption_quantities[i]) {
>>>>>>> f02ea309
				assert(q <= warequeues[i]->get_filled());
				warequeues[i]->set_filled(warequeues[i]->get_filled() - q);

				// Update consumption statistic
				ps.owner().ware_consumed(warequeues[i]->get_ware(), q);
			}
		for (size_t i = 0; i < workerqueues.size(); ++i)
			if (uint8_t const q = consumption_quantities_workers[i]) {
				assert(q <= workerqueues[i]->workers().size());
				workerqueues[i]->remove_workers(q);
			}
		return ps.program_step(game);
	}
}

ProductionProgram::ActProduce::ActProduce(char* parameters,
                                          const ProductionSiteDescr& descr,
                                          const Tribes& tribes) {
	try {
		for (bool more = true; more; ++parameters) {
			produced_wares_.resize(produced_wares_.size() + 1);
			WareAmount& item = *produced_wares_.rbegin();
			skip(parameters);
			char const* ware = parameters;
			for (;; ++parameters) {
				switch (*parameters) {
				default:
					break;
				case '\0':
				case ' ':
					item.second = 1;
					goto item_end;
				case ':': {
					*parameters = '\0';
					++parameters;
					char* endp;
					unsigned long long int const value = strtoull(parameters, &endp, 0);
					item.second = value;
					if ((*endp && *endp != ' ') || value < 1 || item.second != value)
						throw GameDataError("expected %s but found \"%s\"", "count", parameters);
					parameters = endp;
					goto item_end;
				}
				}
			}
		item_end:
			more = *parameters != '\0';
			*parameters = '\0';
			if (!descr.is_output_ware_type(item.first = tribes.safe_ware_index(ware)))
				throw GameDataError("%s is not declared as an output (\"%s\" was not "
				                    "found in the \"outputs\" table)",
				                    ware, ware);
		}
	} catch (const WException& e) {
		throw GameDataError("produce: %s", e.what());
	}
}

void ProductionProgram::ActProduce::execute(Game& game, ProductionSite& ps) const {
	assert(ps.produced_wares_.empty());
	ps.produced_wares_ = produced_wares_;
	ps.working_positions_[0].worker->update_task_buildingwork(game);

	const TribeDescr& tribe = ps.owner().tribe();
	assert(produced_wares_.size());

	std::vector<std::string> ware_descnames;
	uint8_t count = 0;
	for (const auto& item_pair : produced_wares_) {
		count += item_pair.second;
		std::string ware_descname = tribe.get_ware_descr(item_pair.first)->descname();
		if (1 < item_pair.second || 1 < produced_wares_.size()) {
			/** TRANSLATORS: This is an item in a list of wares, e.g. "Produced 2x Coal": */
			/** TRANSLATORS:    %%1$i = "2" */
			/** TRANSLATORS:    %2$s = "Coal" */
			ware_descname = (boost::format(_("%1$ix %2$s")) %
			                 static_cast<unsigned int>(item_pair.second) % ware_descname)
			                   .str();
		}
		ware_descnames.push_back(ware_descname);
	}
	std::string ware_list = i18n::localize_list(ware_descnames, i18n::ConcatenateWith::AND);

	const std::string result_string =
	   /** TRANSLATORS: %s is a list of wares. String is fetched according to total amount of
	      wares. */
	   (boost::format(ngettext("Produced %s", "Produced %s", count)) % ware_list).str();
	ps.set_production_result(result_string);
}

bool ProductionProgram::ActProduce::get_building_work(Game& game,
                                                      ProductionSite& psite,
                                                      Worker& /* worker */) const {
	// We reach this point once all wares have been carried outside the building
	psite.program_step(game);
	return false;
}

ProductionProgram::ActRecruit::ActRecruit(char* parameters,
                                          const ProductionSiteDescr& descr,
                                          const Tribes& tribes) {
	try {
		for (bool more = true; more; ++parameters) {
			recruited_workers_.resize(recruited_workers_.size() + 1);
			WareAmount& item = *recruited_workers_.rbegin();
			skip(parameters);
			char const* worker = parameters;
			for (;; ++parameters) {
				switch (*parameters) {
				default:
					break;
				case '\0':
				case ' ':
					item.second = 1;
					goto item_end;
				case ':': {
					*parameters = '\0';
					++parameters;
					char* endp;
					unsigned long long int const value = strtoull(parameters, &endp, 0);
					item.second = value;
					if ((*endp && *endp != ' ') || value < 1 || item.second != value)
						throw GameDataError("expected %s but found \"%s\"", "count", parameters);
					parameters = endp;
					goto item_end;
				}
				}
			}
		item_end:
			more = *parameters != '\0';
			*parameters = '\0';
			if (!descr.is_output_worker_type(item.first = tribes.safe_worker_index(worker)))
				throw GameDataError("%s is not declared as an output (\"%s\" was not "
				                    "found in the \"outputs\" table)",
				                    worker, worker);
		}
	} catch (const WException& e) {
		throw GameDataError("recruit: %s", e.what());
	}
}

void ProductionProgram::ActRecruit::execute(Game& game, ProductionSite& ps) const {
	assert(ps.recruited_workers_.empty());
	ps.recruited_workers_ = recruited_workers_;
	ps.working_positions_[0].worker->update_task_buildingwork(game);

	const TribeDescr& tribe = ps.owner().tribe();
	assert(recruited_workers_.size());
	std::vector<std::string> worker_descnames;
	uint8_t count = 0;
	for (const auto& item_pair : recruited_workers_) {
		count += item_pair.second;
		std::string worker_descname = tribe.get_worker_descr(item_pair.first)->descname();
		if (1 < item_pair.second || 1 < recruited_workers_.size()) {
			/** TRANSLATORS: This is an item in a list of workers, e.g. "Recruited 2x Ox": */
			/** TRANSLATORS:    %1$i = "2" */
			/** TRANSLATORS:    %2$s = "Ox" */
			worker_descname = (boost::format(_("%1$ix %2$s")) %
			                   static_cast<unsigned int>(item_pair.second) % worker_descname)
			                     .str();
		}
		worker_descnames.push_back(worker_descname);
	}
	std::string unit_string = i18n::localize_list(worker_descnames, i18n::ConcatenateWith::AND);

	const std::string result_string =
	   /** TRANSLATORS: %s is a list of workers. String is fetched according to total amount of
	      workers. */
	   (boost::format(ngettext("Recruited %s", "Recruited %s", count)) % unit_string).str();
	ps.set_production_result(result_string);
}

bool ProductionProgram::ActRecruit::get_building_work(Game& game,
                                                      ProductionSite& psite,
                                                      Worker& /* worker */) const {
	// We reach this point once all recruits have been guided outside the building
	psite.program_step(game);
	return false;
}

ProductionProgram::ActMine::ActMine(char* parameters,
                                    const World& world,
                                    const std::string& production_program_name,
                                    ProductionSiteDescr* descr) {
	try {
		bool reached_end;
		resource_ = world.safe_resource_index(next_word(parameters, reached_end));

		{
			char* endp;
			unsigned long long int const value = strtoull(parameters, &endp, 0);
			distance_ = value;
			if (*endp != ' ' || distance_ != value)
				throw GameDataError("expected %s but found \"%s\"", "distance", parameters);
			parameters = endp;
		}

		{
			char* endp;
			unsigned long long int const value = strtoull(parameters, &endp, 0);
			max_ = value;
			if (*endp != ' ' || value < 1 || 100 < value)
				throw GameDataError("expected %s but found \"%s\"", "percentage", parameters);
			parameters = endp;
		}

		{
			char* endp;
			unsigned long long int const value = strtoull(parameters, &endp, 0);
			chance_ = value;
			if (*endp != ' ' || value < 1 || 100 < value)
				throw GameDataError("expected %s but found \"%s\"", "percentage", parameters);
			parameters = endp;
		}
		{
			char* endp;
			unsigned long long int const value = strtoull(parameters, &endp, 0);
			training_ = value;
			if (*endp || value < 1 || 100 < value)
				throw GameDataError("expected %s but found \"%s\"", "percentage", parameters);
		}
		std::string description =
		   (boost::format("%1$s %2$s mine %3$s") % descr->descname() % production_program_name %
		    world.get_resource(resource_)->descname())
		      .str();

		descr->workarea_info_[distance_].insert(description);
	} catch (const WException& e) {
		throw GameDataError("mine: %s", e.what());
	}
}

void ProductionProgram::ActMine::execute(Game& game, ProductionSite& ps) const {
	Map& map = game.map();

	//  select one of the nodes randomly
	uint32_t totalres = 0;
	uint32_t totalchance = 0;
	uint32_t totalstart = 0;

	{
		MapRegion<Area<FCoords>> mr(
		   map, Area<FCoords>(map.get_fcoords(ps.get_position()), distance_));
		do {
			DescriptionIndex fres = mr.location().field->get_resources();
			ResourceAmount amount = mr.location().field->get_resources_amount();
			ResourceAmount start_amount = mr.location().field->get_initial_res_amount();

			if (fres != resource_) {
				amount = 0;
				start_amount = 0;
			}

			totalres += amount;
			totalstart += start_amount;
			totalchance += 8 * amount;

			//  Add penalty for fields that are running out
			if (amount == 0)
				// we already know it's completely empty, so punish is less
				totalchance += 1;
			else if (amount <= 2)
				totalchance += 6;
			else if (amount <= 4)
				totalchance += 4;
			else if (amount <= 6)
				totalchance += 2;
		} while (mr.advance(map));
	}

	//  how much is digged
	int32_t digged_percentage = 100;
	if (totalstart)
		digged_percentage = (totalstart - totalres) * 100 / totalstart;
	if (!totalres)
		digged_percentage = 100;

	if (digged_percentage < max_) {
		//  mine can produce normally
		if (totalres == 0)
			return ps.program_end(game, Failed);

		//  second pass through nodes
		assert(totalchance);
		int32_t pick = game.logic_rand() % totalchance;

		{
			MapRegion<Area<FCoords>> mr(
			   map, Area<FCoords>(map.get_fcoords(ps.get_position()), distance_));
			do {
				DescriptionIndex fres = mr.location().field->get_resources();
				ResourceAmount amount = mr.location().field->get_resources_amount();

				if (fres != resource_)
					amount = 0;

				pick -= 8 * amount;
				if (pick < 0) {
					assert(amount > 0);

					--amount;
					map.set_resources(mr.location(), amount);
					break;
				}
			} while (mr.advance(map));
		}

		if (pick >= 0) {
			return ps.program_end(game, Failed);
		}

	} else {
		//  Inform the player about an empty mine, unless
		//  there is a sufficiently high chance, that the mine
		//  will still produce enough.
		//  e.g. mines have chance=5, wells have 65
		if (chance_ <= 20) {
			ps.notify_player(game, 60);
			// and change the default animation
			ps.set_default_anim("empty");
		}

		//  Mine has reached its limits, still try to produce something but
		//  independent of sourrunding resources. Do not decrease resources
		//  further.
		if (chance_ <= game.logic_rand() % 100) {

			// Gain experience
			if (training_ >= game.logic_rand() % 100) {
				ps.train_workers(game);
			}
			return ps.program_end(game, Failed);
		}
	}

	//  done successful
	//  TODO(unknown): Should pass the time it takes to mine in the phase parameter of
	//  ProductionSite::program_step so that the following sleep/animate
	//  command knows how long it should last.
	return ps.program_step(game);
}

ProductionProgram::ActCheckSoldier::ActCheckSoldier(char* parameters) {
	//  TODO(unknown): This is currently hardcoded for "soldier", but should allow any
	//  soldier type name.
	if (!match_force_skip(parameters, "soldier"))
		throw GameDataError("expected %s but found \"%s\"", "soldier type", parameters);
	try {
		if (match_force_skip(parameters, "health"))
			attribute = TrainingAttribute::kHealth;
		else if (match_force_skip(parameters, "attack"))
			attribute = TrainingAttribute::kAttack;
		else if (match_force_skip(parameters, "defense"))
			attribute = TrainingAttribute::kDefense;
		else if (match_force_skip(parameters, "evade"))
			attribute = TrainingAttribute::kEvade;
		else
			throw GameDataError("expected %s but found \"%s\"",
			                    "{\"health\"|\"attack\"|\"defense\"|\"evade\"}", parameters);

		char* endp;
		unsigned long long int const value = strtoull(parameters, &endp, 0);
		level = value;
		if (*endp || level != value)
			throw GameDataError("expected %s but found \"%s\"", "level", parameters);
	} catch (const WException& e) {
		throw GameDataError("check_soldier: %s", e.what());
	}
}

void ProductionProgram::ActCheckSoldier::execute(Game& game, ProductionSite& ps) const {
	SoldierControl& ctrl = dynamic_cast<SoldierControl&>(ps);
	const std::vector<Soldier*> soldiers = ctrl.present_soldiers();
	if (soldiers.empty()) {
		ps.set_production_result(_("No soldier to train!"));
		return ps.program_end(game, Skipped);
	}
	ps.molog("  Checking soldier (%u) level %d)\n", static_cast<unsigned int>(attribute),
	         static_cast<unsigned int>(level));

	const std::vector<Soldier*>::const_iterator soldiers_end = soldiers.end();
	for (std::vector<Soldier*>::const_iterator it = soldiers.begin();; ++it) {
		if (it == soldiers_end) {
			ps.set_production_result(_("No soldier found for this training level!"));
			return ps.program_end(game, Skipped);
		}
		if (attribute == TrainingAttribute::kHealth) {
			if ((*it)->get_health_level() == level)
				break;
		} else if (attribute == TrainingAttribute::kAttack) {
			if ((*it)->get_attack_level() == level)
				break;
		} else if (attribute == TrainingAttribute::kDefense) {
			if ((*it)->get_defense_level() == level)
				break;
		} else if (attribute == TrainingAttribute::kEvade) {
			if ((*it)->get_evade_level() == level)
				break;
		}
	}
	ps.molog("    okay\n");  // okay, do nothing

	upcast(TrainingSite, ts, &ps);
	ts->training_attempted(attribute, level);

	ps.molog("  Check done!\n");

	return ps.program_step(game);
}

ProductionProgram::ActTrain::ActTrain(char* parameters) {
	//  TODO(unknown): This is currently hardcoded for "soldier", but should allow any
	//  soldier type name.
	if (!match_force_skip(parameters, "soldier"))
		throw GameDataError("expected %s but found \"%s\"", "soldier type", parameters);
	try {
		if (match_force_skip(parameters, "health"))
			attribute = TrainingAttribute::kHealth;
		else if (match_force_skip(parameters, "attack"))
			attribute = TrainingAttribute::kAttack;
		else if (match_force_skip(parameters, "defense"))
			attribute = TrainingAttribute::kDefense;
		else if (match_force_skip(parameters, "evade"))
			attribute = TrainingAttribute::kEvade;
		else
			throw GameDataError("expected %s but found \"%s\"",
			                    "{\"health\"|\"attack\"|\"defense\"|\"evade\"}", parameters);

		{
			char* endp;
			unsigned long long int const value = strtoull(parameters, &endp, 0);
			level = value;
			if (*endp != ' ' || level != value)
				throw GameDataError("expected %s but found \"%s\"", "level", parameters);
			parameters = endp;
		}

		{
			char* endp;
			unsigned long long int const value = strtoull(parameters, &endp, 0);
			target_level = value;
			if (*endp || target_level != value || target_level <= level)
				throw GameDataError("expected level > %u but found \"%s\"", level, parameters);
		}
	} catch (const WException& e) {
		throw GameDataError("train: %s", e.what());
	}
}

void ProductionProgram::ActTrain::execute(Game& game, ProductionSite& ps) const {
	SoldierControl& ctrl = dynamic_cast<SoldierControl&>(ps);
	const std::vector<Soldier*> soldiers = ctrl.present_soldiers();
	const std::vector<Soldier*>::const_iterator soldiers_end = soldiers.end();
	std::vector<Soldier*>::const_iterator it = soldiers.begin();

	ps.molog("  Training soldier's %u (%d to %d)", static_cast<unsigned int>(attribute),
	         static_cast<unsigned int>(level), static_cast<unsigned int>(target_level));

	for (;; ++it) {
		if (it == soldiers_end) {
			ps.set_production_result(_("No soldier found for this training level!"));
			return ps.program_end(game, Skipped);
		}
		if (attribute == TrainingAttribute::kHealth) {
			if ((*it)->get_health_level() == level)
				break;
		} else if (attribute == TrainingAttribute::kAttack) {
			if ((*it)->get_attack_level() == level)
				break;
		} else if (attribute == TrainingAttribute::kDefense) {
			if ((*it)->get_defense_level() == level)
				break;
		} else if (attribute == TrainingAttribute::kEvade) {
			if ((*it)->get_evade_level() == level)
				break;
		}
	}
	ps.molog("    okay\n");  // okay, do nothing

	try {
		if (attribute == TrainingAttribute::kHealth)
			(*it)->set_health_level(target_level);
		else if (attribute == TrainingAttribute::kAttack)
			(*it)->set_attack_level(target_level);

		else if (attribute == TrainingAttribute::kDefense)
			(*it)->set_defense_level(target_level);

		else if (attribute == TrainingAttribute::kEvade)
			(*it)->set_evade_level(target_level);

	} catch (...) {
		throw wexception("Fail training soldier!!");
	}
	ps.molog("  Training done!\n");

	upcast(TrainingSite, ts, &ps);
	ts->training_successful(attribute, level);

	return ps.program_step(game);
}

ProductionProgram::ActPlaySound::ActPlaySound(char* parameters) {
	try {
		bool reached_end;
		const std::string& filepath = next_word(parameters, reached_end);
		const std::string& filename = next_word(parameters, reached_end);
		name = filepath + g_fs->file_separator() + filename;

		if (!reached_end) {
			char* endp;
			unsigned long long int const value = strtoull(parameters, &endp, 0);
			priority = value;
			if (*endp || priority != value)
				throw GameDataError("expected %s but found \"%s\"", "priority", parameters);
		} else
			priority = 127;

		g_sound_handler.load_fx_if_needed(filepath, filename, name);
	} catch (const WException& e) {
		throw GameDataError("play_sound: %s", e.what());
	}
}

void ProductionProgram::ActPlaySound::execute(Game& game, ProductionSite& ps) const {
	g_sound_handler.play_fx(name, ps.position_, priority);
	return ps.program_step(game);
}

ProductionProgram::ActConstruct::ActConstruct(char* parameters,
                                              const std::string& production_program_name,
                                              ProductionSiteDescr* descr) {
	try {
		std::vector<std::string> params = split_string(parameters, " ");

		if (params.size() != 3)
			throw GameDataError("usage: construct object-name worker-program radius:NN");

		objectname = params[0];
		workerprogram = params[1];
		radius = boost::lexical_cast<uint32_t>(params[2]);

		std::set<std::string>& building_radius_infos = descr->workarea_info_[radius];
		std::string description = descr->name() + ' ' + production_program_name;
		description += " construct ";
		description += objectname;
		building_radius_infos.insert(description);
	} catch (const WException& e) {
		throw GameDataError("construct: %s", e.what());
	}
}

const ImmovableDescr&
ProductionProgram::ActConstruct::get_construction_descr(const Tribes& tribes) const {
	const ImmovableDescr* descr = tribes.get_immovable_descr(tribes.immovable_index(objectname));
	if (!descr)
		throw wexception("ActConstruct: immovable '%s' does not exist", objectname.c_str());

	return *descr;
}

void ProductionProgram::ActConstruct::execute(Game& game, ProductionSite& psite) const {
	ProductionSite::State& state = psite.top_state();
	const ImmovableDescr& descr = get_construction_descr(game.tribes());

	// Early check for no resources
	const Buildcost& buildcost = descr.buildcost();
	DescriptionIndex available_resource = INVALID_INDEX;

	for (Buildcost::const_iterator it = buildcost.begin(); it != buildcost.end(); ++it) {
		if (psite.waresqueue(it->first).get_filled() > 0) {
			available_resource = it->first;
			break;
		}
	}

	if (available_resource == INVALID_INDEX) {
		psite.program_end(game, Failed);
		return;
	}

	// Look for an appropriate object in the given radius
	std::vector<ImmovableFound> immovables;
	CheckStepWalkOn cstep(MOVECAPS_WALK, true);
	Area<FCoords> area(game.map().get_fcoords(psite.base_flag().get_position()), radius);
	if (game.map().find_reachable_immovables(
	       area, &immovables, cstep, FindImmovableByDescr(descr))) {
		state.objvar = immovables[0].object;

		psite.working_positions_[0].worker->update_task_buildingwork(game);
		return;
	}

	// No object found, look for a field where we can build
	std::vector<Coords> fields;
	Map& map = game.map();
	FindNodeAnd fna;
	fna.add(FindNodeShore());
	fna.add(FindNodeImmovableSize(FindNodeImmovableSize::sizeNone));
	if (map.find_reachable_fields(area, &fields, cstep, fna)) {
		// Testing received fields to get one with less immovables nearby
		Coords best_coords = fields.back();  // Just to initialize it
		uint32_t best_score = std::numeric_limits<uint32_t>::max();
		while (!fields.empty()) {
			Coords coords = fields.back();

			// Counting immovables nearby
			std::vector<ImmovableFound> found_immovables;
			const uint32_t imm_count =
			   map.find_immovables(Area<FCoords>(map.get_fcoords(coords), 2), &found_immovables);
			if (best_score > imm_count) {
				best_score = imm_count;
				best_coords = coords;
			}

			// No need to go on, it cannot be better
			if (imm_count == 0) {
				break;
			}

			fields.pop_back();
		}

		state.coord = best_coords;

		psite.working_positions_[0].worker->update_task_buildingwork(game);
		return;
	}

	psite.molog("construct: no object or buildable field\n");
	psite.program_end(game, Failed);
}

bool ProductionProgram::ActConstruct::get_building_work(Game& game,
                                                        ProductionSite& psite,
                                                        Worker& worker) const {
	ProductionSite::State& state = psite.top_state();
	if (state.phase >= 1) {
		psite.program_step(game);
		return false;
	}

	// First step: figure out which ware item to bring along
	Buildcost remaining;
	WaresQueue* wq = nullptr;

	Immovable* construction = dynamic_cast<Immovable*>(state.objvar.get(game));
	if (construction) {
		if (!construction->construct_remaining_buildcost(game, &remaining)) {
			psite.molog("construct: immovable %u not under construction", construction->serial());
			psite.program_end(game, Failed);
			return false;
		}
	} else {
		const ImmovableDescr& descr = get_construction_descr(game.tribes());
		remaining = descr.buildcost();
	}

	for (Buildcost::const_iterator it = remaining.begin(); it != remaining.end(); ++it) {
		WaresQueue& thiswq = psite.waresqueue(it->first);
		if (thiswq.get_filled() > 0) {
			wq = &thiswq;
			break;
		}
	}

	if (!wq) {
		psite.program_end(game, Failed);
		return false;
	}

	// Second step: give ware to worker
	WareInstance* ware =
	   new WareInstance(wq->get_ware(), game.tribes().get_ware_descr(wq->get_ware()));
	ware->init(game);
	worker.set_carried_ware(game, ware);
	wq->set_filled(wq->get_filled() - 1);

	// Third step: send worker on his merry way, giving the target object or coords
	worker.start_task_program(game, workerprogram);
	worker.top_state().objvar1 = construction;
	worker.top_state().coords = state.coord;

	state.phase = 1;
	return true;
}

void ProductionProgram::ActConstruct::building_work_failed(Game& game,
                                                           ProductionSite& psite,
                                                           Worker&) const {
	psite.program_end(game, Failed);
}

ProductionProgram::ProductionProgram(const std::string& init_name,
                                     const std::string& init_descname,
                                     std::unique_ptr<LuaTable> actions_table,
                                     const EditorGameBase& egbase,
                                     ProductionSiteDescr* building)
   : name_(init_name), descname_(init_descname) {

	for (const std::string& action_string : actions_table->array_entries<std::string>()) {
		std::vector<std::string> parts;
		boost::split(parts, action_string, boost::is_any_of("="));
		if (parts.size() != 2) {
			throw GameDataError(
			   "invalid line: \"%s\" in production program \"%s\" for building \"%s\"",
			   action_string.c_str(), name().c_str(), building->name().c_str());
		}
		std::unique_ptr<char[]> arguments(new char[parts[1].size() + 1]);
		strncpy(arguments.get(), parts[1].c_str(), parts[1].size() + 1);

		if (boost::iequals(parts[0], "return")) {
			actions_.push_back(std::unique_ptr<ProductionProgram::Action>(
			   new ActReturn(arguments.get(), *building, egbase.tribes())));
		} else if (boost::iequals(parts[0], "call")) {
			actions_.push_back(
			   std::unique_ptr<ProductionProgram::Action>(new ActCall(arguments.get(), *building)));
		} else if (boost::iequals(parts[0], "sleep")) {
			actions_.push_back(
			   std::unique_ptr<ProductionProgram::Action>(new ActSleep(arguments.get())));
		} else if (boost::iequals(parts[0], "animate")) {
			actions_.push_back(
			   std::unique_ptr<ProductionProgram::Action>(new ActAnimate(arguments.get(), building)));
		} else if (boost::iequals(parts[0], "consume")) {
			actions_.push_back(std::unique_ptr<ProductionProgram::Action>(
			   new ActConsume(arguments.get(), *building, egbase.tribes())));
		} else if (boost::iequals(parts[0], "produce")) {
			actions_.push_back(std::unique_ptr<ProductionProgram::Action>(
			   new ActProduce(arguments.get(), *building, egbase.tribes())));
		} else if (boost::iequals(parts[0], "recruit")) {
			actions_.push_back(std::unique_ptr<ProductionProgram::Action>(
			   new ActRecruit(arguments.get(), *building, egbase.tribes())));
		} else if (boost::iequals(parts[0], "worker")) {
			actions_.push_back(std::unique_ptr<ProductionProgram::Action>(
			   new ActWorker(arguments.get(), name(), building, egbase.tribes())));
		} else if (boost::iequals(parts[0], "mine")) {
			actions_.push_back(std::unique_ptr<ProductionProgram::Action>(
			   new ActMine(arguments.get(), egbase.world(), name(), building)));
		} else if (boost::iequals(parts[0], "check_soldier")) {
			actions_.push_back(
			   std::unique_ptr<ProductionProgram::Action>(new ActCheckSoldier(arguments.get())));
		} else if (boost::iequals(parts[0], "train")) {
			actions_.push_back(
			   std::unique_ptr<ProductionProgram::Action>(new ActTrain(arguments.get())));
		} else if (boost::iequals(parts[0], "play_sound")) {
			actions_.push_back(
			   std::unique_ptr<ProductionProgram::Action>(new ActPlaySound(arguments.get())));
		} else if (boost::iequals(parts[0], "construct")) {
			actions_.push_back(std::unique_ptr<ProductionProgram::Action>(
			   new ActConstruct(arguments.get(), name(), building)));
		} else if (boost::iequals(parts[0], "check_map")) {
			actions_.push_back(
			   std::unique_ptr<ProductionProgram::Action>(new ActCheckMap(arguments.get())));
		} else {
			throw GameDataError(
			   "unknown command type \"%s\" in production program \"%s\" for building \"%s\"",
			   arguments.get(), name().c_str(), building->name().c_str());
		}

		const ProductionProgram::Action& action = *actions_.back().get();
		for (const auto& group : action.consumed_wares()) {
			consumed_wares_.push_back(group);
		}
		// Add produced wares. If the ware already exists, increase the amount
		for (const auto& ware : action.produced_wares()) {
			if (produced_wares_.count(ware.first) == 1) {
				produced_wares_.at(ware.first) += ware.second;
			} else {
				produced_wares_.insert(ware);
			}
		}
		// Add recruited workers. If the worker already exists, increase the amount
		for (const auto& worker : action.recruited_workers()) {
			if (recruited_workers_.count(worker.first) == 1) {
				recruited_workers_.at(worker.first) += worker.second;
			} else {
				recruited_workers_.insert(worker);
			}
		}
	}
	if (actions_.empty())
		throw GameDataError("no actions in production program \"%s\" for building \"%s\"",
		                    name().c_str(), building->name().c_str());
}

const std::string& ProductionProgram::name() const {
	return name_;
}
const std::string& ProductionProgram::descname() const {
	return descname_;
}
size_t ProductionProgram::size() const {
	return actions_.size();
}

const ProductionProgram::Action& ProductionProgram::operator[](size_t const idx) const {
	return *actions_.at(idx).get();
}

const ProductionProgram::Groups& ProductionProgram::consumed_wares() const {
	return consumed_wares_;
}
const Buildcost& ProductionProgram::produced_wares() const {
	return produced_wares_;
}
const Buildcost& ProductionProgram::recruited_workers() const {
	return recruited_workers_;
}
}  // namespace Widelands<|MERGE_RESOLUTION|>--- conflicted
+++ resolved
@@ -53,8 +53,6 @@
 #include "logic/message_queue.h"
 #include "logic/player.h"
 #include "sound/sound_handler.h"
-
-#warning TODO(Notabilis): Check the modified code in this file before merging to trunk
 
 namespace Widelands {
 
@@ -200,24 +198,13 @@
 void ProductionProgram::Action::building_work_failed(Game&, ProductionSite&, Worker&) const {
 }
 
-<<<<<<< HEAD
-void ProductionProgram::parse_ware_type_group
-	(char * & parameters,
-	 WareTypeGroup& group,
-	 const Tribes& tribes,
-	 const BillOfMaterials& inputs,
-	 const BillOfMaterials& input_workers)
-{
-	std::set<std::pair<DescriptionIndex, WareWorker>>::iterator last_insert_pos = group.first.end();
-	uint8_t count     = 1;
-=======
 void ProductionProgram::parse_ware_type_group(char*& parameters,
                                               WareTypeGroup& group,
                                               const Tribes& tribes,
-                                              const BillOfMaterials& inputs) {
-	std::set<DescriptionIndex>::iterator last_insert_pos = group.first.end();
+                                              const BillOfMaterials& inputs,
+                                              const BillOfMaterials& input_workers) {
+	std::set<std::pair<DescriptionIndex, WareWorker>>::iterator last_insert_pos = group.first.end();
 	uint8_t count = 1;
->>>>>>> f02ea309
 	uint8_t count_max = 0;
 	for (;;) {
 		char const* ware = parameters;
@@ -226,7 +213,6 @@
 		char const terminator = *parameters;
 		*parameters = '\0';
 
-<<<<<<< HEAD
         WareWorker type = wwWARE;
 
         // Try as ware
@@ -236,12 +222,10 @@
                 input_it != inputs.end(); ++input_it) {
                 if (input_it == inputs.end()) {
                     throw GameDataError
-                        (
-                         "%s is not declared as an input (\"%s=<count>\" was not "
+                        ("%s is not declared as an input (\"%s=<count>\" was not "
                          "found in the [inputs] section)",
                          ware, ware);
-                }
-                else if (input_it->first == ware_index) {
+                } else if (input_it->first == ware_index) {
                     count_max += input_it->second;
                     break;
                 }
@@ -255,12 +239,10 @@
                     input_it != input_workers.end(); ++input_it) {
                     if (input_it == input_workers.end()) {
                         throw GameDataError
-                            (
-                             "%s is not declared as an input (\"%s=<count>\" was not "
+                            ("%s is not declared as an input (\"%s=<count>\" was not "
                              "found in the [inputs] section)",
                              ware, ware);
-                    }
-                    else if (input_it->first == ware_index) {
+                    } else if (input_it->first == ware_index) {
                         count_max += input_it->second;
                         break;
                     }
@@ -272,33 +254,10 @@
 
 		if (group.first.size() && ware_index <= group.first.begin()->first)
 			throw GameDataError
-				(
-				 "wrong order of ware types within group: ware type %s appears "
+				("wrong order of ware types within group: ware type %s appears "
 				 "after ware type %s (fix order!)",
-				 ware,
-				 tribes.get_ware_descr(group.first.begin()->first)->name().c_str());
+				 ware, tribes.get_ware_descr(group.first.begin()->first)->name().c_str());
 		last_insert_pos = group.first.insert(last_insert_pos, std::make_pair(ware_index, type));
-=======
-		DescriptionIndex const ware_index = tribes.safe_ware_index(ware);
-
-		for (BillOfMaterials::const_iterator input_it = inputs.begin(); input_it != inputs.end();
-		     ++input_it) {
-			if (input_it == inputs.end()) {
-				throw GameDataError("%s is not declared as an input (\"%s=<count>\" was not "
-				                    "found in the [inputs] section)",
-				                    ware, ware);
-			} else if (input_it->first == ware_index) {
-				count_max += input_it->second;
-				break;
-			}
-		}
-
-		if (group.first.size() && ware_index <= *group.first.begin())
-			throw GameDataError("wrong order of ware types within group: ware type %s appears "
-			                    "after ware type %s (fix order!)",
-			                    ware, tribes.get_ware_descr(*group.first.begin())->name().c_str());
-		last_insert_pos = group.first.insert(last_insert_pos, ware_index);
->>>>>>> f02ea309
 		*parameters = terminator;
 		switch (terminator) {
 		case ':': {
@@ -400,22 +359,14 @@
                                                const ProductionSiteDescr& descr,
                                                const Tribes& tribes) {
 	try {
-<<<<<<< HEAD
 		parse_ware_type_group(parameters, group, tribes, descr.inputs(), descr.input_workers());
-	} catch (const WException & e) {
-		throw GameDataError
-			("has ware_type1[,ware_type2[,...]][:N]: %s", e.what());
-=======
-		parse_ware_type_group(parameters, group, tribes, descr.inputs());
 	} catch (const WException& e) {
 		throw GameDataError("has ware_type1[,ware_type2[,...]][:N]: %s", e.what());
->>>>>>> f02ea309
 	}
 }
 bool ProductionProgram::ActReturn::SiteHas::evaluate(const ProductionSite& ps) const {
 	uint8_t count = group.second;
-<<<<<<< HEAD
-	for (WaresQueue * ip_queue : ps.warequeues()) {
+	for (WaresQueue* ip_queue : ps.warequeues()) {
         for (auto it = group.first.begin(); it != group.first.end(); it++) {
             if (it->first == ip_queue->get_ware() && it->second == wwWARE) {
                 uint8_t const filled = ip_queue->get_filled();
@@ -424,14 +375,6 @@
                 count -= filled;
                 break;
             }
-=======
-	for (WaresQueue* ip_queue : ps.warequeues()) {
-		if (group.first.count(ip_queue->get_ware())) {
-			uint8_t const filled = ip_queue->get_filled();
-			if (count <= filled)
-				return true;
-			count -= filled;
->>>>>>> f02ea309
 		}
 	}
 	return false;
@@ -440,10 +383,10 @@
 std::string ProductionProgram::ActReturn::SiteHas::description(const Tribes& tribes) const {
 	std::vector<std::string> condition_list;
 	for (const auto& entry : group.first) {
-        if (entry.second == wwWARE)
-            condition_list.push_back(tribes.get_ware_descr(entry.first)->descname());
-        else
-            condition_list.push_back(tribes.get_worker_descr(entry.first)->descname());
+		if (entry.second == wwWARE)
+			condition_list.push_back(tribes.get_ware_descr(entry.first)->descname());
+		else
+			condition_list.push_back(tribes.get_worker_descr(entry.first)->descname());
 	}
 	std::string condition = i18n::localize_list(condition_list, i18n::ConcatenateWith::AND);
 	if (1 < group.second) {
@@ -464,12 +407,11 @@
 std::string
 ProductionProgram::ActReturn::SiteHas::description_negation(const Tribes& tribes) const {
 	std::vector<std::string> condition_list;
-
 	for (const auto& entry : group.first) {
-        if (entry.second == wwWARE)
-            condition_list.push_back(tribes.get_ware_descr(entry.first)->descname());
-        else
-            condition_list.push_back(tribes.get_worker_descr(entry.first)->descname());
+		if (entry.second == wwWARE)
+			condition_list.push_back(tribes.get_ware_descr(entry.first)->descname());
+		else
+			condition_list.push_back(tribes.get_worker_descr(entry.first)->descname());
 	}
 	std::string condition = i18n::localize_list(condition_list, i18n::ConcatenateWith::AND);
 	if (1 < group.second) {
@@ -855,12 +797,8 @@
 	try {
 		for (;;) {
 			consumed_wares_.resize(consumed_wares_.size() + 1);
-<<<<<<< HEAD
 			parse_ware_type_group
 				(parameters, *consumed_wares_.rbegin(), tribes, descr.inputs(), descr.input_workers());
-=======
-			parse_ware_type_group(parameters, *consumed_wares_.rbegin(), tribes, descr.inputs());
->>>>>>> f02ea309
 			if (!*parameters)
 				break;
 			force_skip(parameters);
@@ -873,20 +811,11 @@
 	}
 }
 
-<<<<<<< HEAD
-void ProductionProgram::ActConsume::execute
-	(Game & game, ProductionSite & ps) const
-{
-	std::vector<WaresQueue *> const warequeues = ps.warequeues();
-	std::vector<WorkersQueue *> const workerqueues = ps.workerqueues();
+void ProductionProgram::ActConsume::execute(Game& game, ProductionSite& ps) const {
+	std::vector<WaresQueue*> const warequeues = ps.warequeues();
+	std::vector<WorkersQueue*> const workerqueues = ps.workerqueues();
 	std::vector<uint8_t> consumption_quantities_wares(warequeues.size(), 0);
 	std::vector<uint8_t> consumption_quantities_workers(workerqueues.size(), 0);
-=======
-void ProductionProgram::ActConsume::execute(Game& game, ProductionSite& ps) const {
-	std::vector<WaresQueue*> const warequeues = ps.warequeues();
-	size_t const nr_warequeues = warequeues.size();
-	std::vector<uint8_t> consumption_quantities(nr_warequeues, 0);
->>>>>>> f02ea309
 
 	Groups l_groups = consumed_wares_;  //  make a copy for local modification
 
@@ -900,7 +829,6 @@
 
 		//  Iterate over all consume groups and see if they want us to consume
 		//  any thing from the currently considered input queue.
-<<<<<<< HEAD
 		for (Groups::iterator it = l_groups.begin(); it != l_groups.end();) {
 			found = false;
 			for (auto it2 = it->first.begin(); it2 != it->first.end(); it2++) {
@@ -911,33 +839,16 @@
 						//  to fulfill the requirements of the current group. We can
 						//  therefore erase the group.
 						consumption_quantities_wares[i] += it->second;
-						nr_available              -= it->second;
+						nr_available -= it->second;
 						it = l_groups.erase(it);
 						//  No increment here, erase moved next element to the position
 						//  pointed to by it.
 					} else {
 						consumption_quantities_wares[i] += nr_available;
-						it->second                -= nr_available;
+						it->second -= nr_available;
 						++it; //  Now check if the next group includes this ware type.
 					}
 					break;
-=======
-		for (Groups::iterator it = l_groups.begin(); it != l_groups.end();)
-			if (it->first.count(ware_type)) {
-				if (it->second <= nr_available) {
-					//  There are enough wares of the currently considered type
-					//  to fulfill the requirements of the current group. We can
-					//  therefore erase the group.
-					consumption_quantities[i] += it->second;
-					nr_available -= it->second;
-					it = l_groups.erase(it);
-					//  No increment here, erase moved next element to the position
-					//  pointed to by it.
-				} else {
-					consumption_quantities[i] += nr_available;
-					it->second -= nr_available;
-					++it;  //  Now check if the next group includes this ware type.
->>>>>>> f02ea309
 				}
 			}
 			// group does not request ware
@@ -959,11 +870,11 @@
 					found = true;
 					if (it->second <= nr_available) {
 						consumption_quantities_workers[i] += it->second;
-						nr_available              -= it->second;
+						nr_available -= it->second;
 						it = l_groups.erase(it);
 					} else {
 						consumption_quantities_workers[i] += nr_available;
-						it->second                -= nr_available;
+						it->second -= nr_available;
 						++it;
 					}
 					break;
@@ -984,10 +895,10 @@
 
 			std::vector<std::string> ware_list;
 			for (const auto& entry : group.first) {
-			if (entry.second == wwWARE)
-				ware_list.push_back(tribe.get_ware_descr(entry.first)->descname());
-			else
-				ware_list.push_back(tribe.get_worker_descr(entry.first)->descname());
+				if (entry.second == wwWARE)
+					ware_list.push_back(tribe.get_ware_descr(entry.first)->descname());
+				else
+					ware_list.push_back(tribe.get_worker_descr(entry.first)->descname());
 			}
 			std::string ware_string = i18n::localize_list(ware_list, i18n::ConcatenateWith::OR);
 
@@ -1029,15 +940,9 @@
 
 		ps.set_production_result(result_string);
 		return ps.program_end(game, Failed);
-<<<<<<< HEAD
 	} else { //  we fulfilled all consumption requirements
 		for (size_t i = 0; i < warequeues.size(); ++i)
 			if (uint8_t const q = consumption_quantities_wares[i]) {
-=======
-	} else {  //  we fulfilled all consumption requirements
-		for (size_t i = 0; i < nr_warequeues; ++i)
-			if (uint8_t const q = consumption_quantities[i]) {
->>>>>>> f02ea309
 				assert(q <= warequeues[i]->get_filled());
 				warequeues[i]->set_filled(warequeues[i]->get_filled() - q);
 
