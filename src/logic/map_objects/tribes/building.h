/*
 * Copyright (C) 2002-2017 by the Widelands Development Team
 *
 * This program is free software; you can redistribute it and/or
 * modify it under the terms of the GNU General Public License
 * as published by the Free Software Foundation; either version 2
 * of the License, or (at your option) any later version.
 *
 * This program is distributed in the hope that it will be useful,
 * but WITHOUT ANY WARRANTY; without even the implied warranty of
 * MERCHANTABILITY or FITNESS FOR A PARTICULAR PURPOSE.  See the
 * GNU General Public License for more details.
 *
 * You should have received a copy of the GNU General Public License
 * along with this program; if not, write to the Free Software
 * Foundation, Inc., 51 Franklin Street, Fifth Floor, Boston, MA  02110-1301, USA.
 *
 */

#ifndef WL_LOGIC_MAP_OBJECTS_TRIBES_BUILDING_H
#define WL_LOGIC_MAP_OBJECTS_TRIBES_BUILDING_H

#include <cstring>
#include <string>
#include <vector>

#include <boost/signals2.hpp>

#include "ai/ai_hints.h"
#include "base/macros.h"
#include "logic/map_objects/buildcost.h"
#include "logic/map_objects/immovable.h"
#include "logic/map_objects/tribes/attack_target.h"
#include "logic/map_objects/tribes/bill_of_materials.h"
#include "logic/map_objects/tribes/wareworker.h"
#include "logic/map_objects/tribes/workarea_info.h"
#include "logic/message.h"
#include "logic/widelands.h"
#include "notifications/notifications.h"
#include "scripting/lua_table.h"

struct BuildingHints;
class Image;

namespace Widelands {

struct Flag;
struct Message;
class TribeDescr;
class InputQueue;

class Building;

#define LOW_PRIORITY 2
#define DEFAULT_PRIORITY 4
#define HIGH_PRIORITY 8

/*
 * Common to all buildings!
 */
class BuildingDescr : public MapObjectDescr {
public:
	using FormerBuildings = std::vector<DescriptionIndex>;

	BuildingDescr(const std::string& init_descname,
	              MapObjectType type,
	              const LuaTable& t,
	              const EditorGameBase& egbase);
	~BuildingDescr() override {
	}

	bool is_buildable() const {
		return buildable_;
	}
	bool is_destructible() const {
		return destructible_;
	}
	bool is_enhanced() const {
		return enhanced_building_;
	}

	/**
	 * The build cost for direct construction
	 */
	const Buildcost& buildcost() const {
		return buildcost_;
	}

	/**
	 * Returned wares for dismantling
	 */
	const Buildcost& returned_wares() const {
		return return_dismantle_;
	}

	/**
	 * The build cost for enhancing a previous building
	 */
	const Buildcost& enhancement_cost() const {
		return enhance_cost_;
	}

	/**
	 * The returned wares for a enhaced building
	 */
	const Buildcost& returned_wares_enhanced() const {
		return return_enhanced_;
	}

	std::string helptext_script() const {
		return helptext_script_;
	}
	int32_t get_size() const {
		return size_;
	}
	bool get_ismine() const {
		return mine_;
	}
	bool get_isport() const {
		return port_;
	}
	bool needs_seafaring() const {
		return needs_seafaring_;
	}

	// Returns the enhancement this building can become or
	// INVALID_INDEX if it cannot be enhanced.
	const DescriptionIndex& enhancement() const {
		return enhancement_;
	}
	// Returns the building from which this building can be enhanced or
	// INVALID_INDEX if it cannot be built as an enhanced building.
	const DescriptionIndex& enhanced_from() const {
		return enhanced_from_;
	}
	void set_enhanced_from(const DescriptionIndex& index) {
		enhanced_from_ = index;
	}

	/// Create a building of this type in the game. Calls init, which does
	/// different things for different types of buildings (such as conquering
	/// land and requesting things). Therefore this must not be used to allocate
	/// a building during savegame loading. (It would cause many bugs.)
	///
	/// Does not perform any sanity checks.
	/// If former_buildings is not empty this is an enhancing.
	Building& create(EditorGameBase&,
	                 Player&,
	                 Coords,
	                 bool construct,
	                 bool loading = false,
	                 FormerBuildings former_buildings = FormerBuildings()) const;

	virtual uint32_t get_conquers() const;
	virtual uint32_t vision_range() const;

	WorkareaInfo workarea_info_;

<<<<<<< HEAD
	virtual int32_t suitability(const Map&, const FCoords&) const;
	const BuildingHints& hints() const;
	void set_hints_trainingsites_max_percent(int percent);
=======
	bool suitability(const Map&, const FCoords&) const;
	const BuildingHints& hints() const {
		return hints_;
	}
>>>>>>> bd4775fc

protected:
	virtual Building& create_object() const = 0;
	Building& create_constructionsite() const;

private:
	const EditorGameBase& egbase_;
	bool buildable_;     // the player can build this himself
	bool destructible_;  // the player can destruct this himself
	Buildcost buildcost_;
	Buildcost return_dismantle_;   // Returned wares on dismantle
	Buildcost enhance_cost_;       // cost for enhancing
	Buildcost return_enhanced_;    // Returned ware for dismantling an enhanced building
	std::string helptext_script_;  // The path and filename to the building's helptext script
	int32_t size_;                 // size of the building
	bool mine_;
	bool port_;
	bool needs_seafaring_;  // This building should only be built on seafaring maps.
	DescriptionIndex enhancement_;
	DescriptionIndex
	   enhanced_from_;        // The building this building was enhanced from, or INVALID_INDEX
	bool enhanced_building_;  // if it is one, it is bulldozable
	BuildingHints hints_;     // hints (knowledge) for computer players

	// for migration, 0 is the default, meaning get_conquers() + 4
	uint32_t vision_range_;
	DISALLOW_COPY_AND_ASSIGN(BuildingDescr);
};

struct NoteBuilding {
	CAN_BE_SENT_AS_NOTE(NoteId::Building)

	Serial serial;

	enum class Action { kChanged, kDeleted, kStartWarp, kFinishWarp, kWorkersChanged };
	const Action action;

	NoteBuilding(Serial init_serial, const Action& init_action)
	   : serial(init_serial), action(init_action) {
	}
};

class Building : public PlayerImmovable {
	friend class BuildingDescr;
	friend class MapBuildingdataPacket;

	MO_DESCR(BuildingDescr)

public:
	// Player capabilities: which commands can a player issue for this building?
	enum {
		PCap_Bulldoze = 1,         // can bulldoze/remove this buildings
		PCap_Dismantle = 1 << 1,   // can dismantle this buildings
		PCap_Enhancable = 1 << 2,  // can be enhanced to something
	};

	using FormerBuildings = std::vector<DescriptionIndex>;

public:
	enum class InfoStringFormat { kCensus, kStatistics, kTooltip };

	Building(const BuildingDescr&);

	void load_finish(EditorGameBase&) override;

	int32_t get_size() const override;
	bool get_passable() const override;

	Flag& base_flag() override;
	virtual uint32_t get_playercaps() const;

	virtual Coords get_position() const {
		return position_;
	}
	PositionList get_positions(const EditorGameBase&) const override;

	std::string info_string(const InfoStringFormat& format);

	// Return the overlay string that is displayed on the map view when enabled
	// by the player.
	const std::string& update_and_get_statistics_string() {
		update_statistics_string(&statistics_string_);
		return statistics_string_;
	}

	/// \returns the queue for the matching ware or worker type or \throws WException.
	virtual InputQueue& inputqueue(DescriptionIndex, WareWorker);

	virtual bool burn_on_destroy();
	void destroy(EditorGameBase&) override;

	virtual bool fetch_from_flag(Game&);
	virtual bool get_building_work(Game&, Worker&, bool success);

	bool leave_check_and_wait(Game&, Worker&);
	void leave_skip(Game&, Worker&);

	// Get/Set the priority for this waretype for this building. 'type' defines
	// if this is for a worker or a ware, 'index' is the type of worker or ware.
	// If 'adjust' is false, the three possible states HIGH_PRIORITY,
	// DEFAULT_PRIORITY and LOW_PRIORITY are returned, otherwise numerical
	// values adjusted to the preciousness of the ware in general are returned.
	virtual int32_t get_priority(WareWorker type, DescriptionIndex, bool adjust = true) const;
	void set_priority(int32_t type, DescriptionIndex ware_index, int32_t new_priority);

	void collect_priorities(std::map<int32_t, std::map<DescriptionIndex, int32_t>>& p) const;

	/**
	 * The former buildings vector keeps track of all former buildings
	 * that have been enhanced up to the current one. The current building
	 * index will be in the last position. For construction sites, it is
	 * empty except enhancements. For a dismantle site, the last item will
	 * be the one being dismantled.
	 */
	const FormerBuildings get_former_buildings() {
		return old_buildings_;
	}

	void log_general_info(const EditorGameBase&) override;

	//  Use on training sites only.
	virtual void change_train_priority(uint32_t, int32_t) {
	}
	virtual void switch_train_mode() {
	}

	///  Stores the PlayerNumber of the player who has defeated this building.
	void set_defeating_player(PlayerNumber const player_number) {
		defeating_player_ = player_number;
	}

	void add_worker(Worker&) override;
	void remove_worker(Worker&) override;

	// Returns the AttackTarget object associated with this building. If the
	// building can never be attacked (for example productionsites) this will be
	// nullptr.
	const AttackTarget* attack_target() const {
		return attack_target_;
	}

	void send_message(Game& game,
	                  const Message::Type msgtype,
	                  const std::string& title,
	                  const std::string& icon_filename,
	                  const std::string& heading,
	                  const std::string& description,
	                  bool link_to_building_lifetime = true,
	                  uint32_t throttle_time = 0,
	                  uint32_t throttle_radius = 0);

protected:
	// Updates 'statistics_string' with the string that should be displayed for
	// this building right now. Overwritten by child classes.
	virtual void update_statistics_string(std::string*) {
	}

	void start_animation(EditorGameBase&, uint32_t anim);

	bool init(EditorGameBase&) override;
	void cleanup(EditorGameBase&) override;
	void act(Game&, uint32_t data) override;

	void draw(uint32_t gametime,
	          TextToDraw draw_text,
	          const Vector2f& point_on_dst,
	          float scale,
	          RenderTarget* dst) override;
	void
	draw_info(TextToDraw draw_text, const Vector2f& point_on_dst, float scale, RenderTarget* dst);

	void set_seeing(bool see);
	void set_attack_target(AttackTarget* new_attack_target);

	Coords position_;
	Flag* flag_;

	uint32_t anim_;
	int32_t animstart_;

	using LeaveQueue = std::vector<OPtr<Worker>>;
	LeaveQueue leave_queue_;     //  FIFO queue of workers leaving the building
	uint32_t leave_time_;        //  when to wake the next one from leave queue
	ObjectPointer leave_allow_;  //  worker that is allowed to leave now

	//  The player who has defeated this building.
	PlayerNumber defeating_player_;

	int32_t priority_;  // base priority
	std::map<DescriptionIndex, int32_t> ware_priorities_;

	/// Whether we see our vision_range area based on workers in the building
	bool seeing_;

	// The former buildings names, with the current one in last position.
	FormerBuildings old_buildings_;

private:
	std::string statistics_string_;
	AttackTarget* attack_target_;  // owned by the base classes, set by 'set_attack_target'.
};
}

#endif  // end of include guard: WL_LOGIC_MAP_OBJECTS_TRIBES_BUILDING_H<|MERGE_RESOLUTION|>--- conflicted
+++ resolved
@@ -156,16 +156,9 @@
 
 	WorkareaInfo workarea_info_;
 
-<<<<<<< HEAD
 	virtual int32_t suitability(const Map&, const FCoords&) const;
 	const BuildingHints& hints() const;
 	void set_hints_trainingsites_max_percent(int percent);
-=======
-	bool suitability(const Map&, const FCoords&) const;
-	const BuildingHints& hints() const {
-		return hints_;
-	}
->>>>>>> bd4775fc
 
 protected:
 	virtual Building& create_object() const = 0;
