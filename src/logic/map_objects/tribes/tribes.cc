--- conflicted
+++ resolved
@@ -115,18 +115,14 @@
 	   table, *this));
 }
 
-<<<<<<< HEAD
-void Tribes::add_ferry_type(const LuaTable& table, const EditorGameBase& egbase) {
+void Tribes::add_ferry_type(const LuaTable& table) {
 	i18n::Textdomain td("tribes");
 	workers_->add(new FerryDescr(
 	   pgettext_expr(table.get_string("msgctxt").c_str(), table.get_string("descname").c_str()),
-	   table, egbase));
-}
-
-void Tribes::add_soldier_type(const LuaTable& table, const EditorGameBase& egbase) {
-=======
+	   table, *this));
+}
+
 void Tribes::add_soldier_type(const LuaTable& table) {
->>>>>>> f52897e9
 	i18n::Textdomain td("tribes");
 	workers_->add(new SoldierDescr(
 	   pgettext_expr(table.get_string("msgctxt").c_str(), table.get_string("descname").c_str()),
