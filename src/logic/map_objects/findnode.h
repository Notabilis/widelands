--- conflicted
+++ resolved
@@ -130,11 +130,7 @@
 		sizeBig,
 		sizeMine,  //  can build a mine on this field
 		sizePort,  //  can build a port on this field
-<<<<<<< HEAD
-		sizeSwim,  //  swimming things can be on this field
-=======
 		sizeSwim   // coast
->>>>>>> 7d4649c1
 	};
 
 	explicit FindNodeSize(Size init_size) : size(init_size) {
