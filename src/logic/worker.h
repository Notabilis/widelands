--- conflicted
+++ resolved
@@ -251,9 +251,7 @@
 	Economy          * m_economy;      ///< economy this worker is registered in
 	OPtr<WareInstance>    m_carried_item; ///< item we are carrying
 	IdleWorkerSupply * m_supply;   ///< supply while gowarehouse and not transfer
-<<<<<<< HEAD
 	Transfer * m_transfer; ///< where we are currently being sent
-	int32_t                m_needed_exp;   ///< experience for next level
 	int32_t                m_current_exp;  ///< current experience
 
 	// saving and loading
@@ -283,9 +281,6 @@
 
 	static Map_Object::Loader * load
 		(Editor_Game_Base &, Map_Map_Object_Loader &, FileRead &);
-=======
-	int32_t m_current_exp;  ///< current experience
->>>>>>> b36ed57e
 };
 
 }
