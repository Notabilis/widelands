--- conflicted
+++ resolved
@@ -91,10 +91,6 @@
 	upcast(LuaGameInterface, lgi, &egbase.lua());
 	assert(lgi);  // If this is not true, this is not a game.
 
-<<<<<<< HEAD
-	lgi->write_coroutine(fw, cr_.get());
-=======
 	lgi->write_coroutine(fw, *cr_);
->>>>>>> 359b567e
 }
 }