/*
 * Copyright (C) 2004, 2007-2011, 2013 by the Widelands Development Team
 *
 * This program is free software; you can redistribute it and/or
 * modify it under the terms of the GNU General Public License
 * as published by the Free Software Foundation; either version 2
 * of the License, or (at your option) any later version.
 *
 * This program is distributed in the hope that it will be useful,
 * but WITHOUT ANY WARRANTY; without even the implied warranty of
 * MERCHANTABILITY or FITNESS FOR A PARTICULAR PURPOSE.  See the
 * GNU General Public License for more details.
 *
 * You should have received a copy of the GNU General Public License
 * along with this program; if not, write to the Free Software
 * Foundation, Inc., 51 Franklin Street, Fifth Floor, Boston, MA  02110-1301, USA.
 *
 */

#include "logic/playercommand.h"

#include "base/log.h"
#include "base/macros.h"
#include "base/wexception.h"
#include "economy/economy.h"
#include "economy/wares_queue.h"
#include "io/fileread.h"
#include "io/filewrite.h"
#include "io/streamwrite.h"
#include "logic/game.h"
#include "logic/instances.h"
#include "logic/militarysite.h"
#include "logic/player.h"
#include "logic/ship.h"
#include "logic/soldier.h"
#include "logic/tribe.h"
#include "logic/widelands_geometry_io.h"
#include "map_io/map_object_loader.h"
#include "map_io/map_object_saver.h"

namespace Widelands {

namespace {

// Returns the serial number of the object with the given "object_index" as
// registered by the mol. If object_index is zero (because the object that was
// saved to the file did no longer exist on saving) zero will be returned. That
// means that get_object will always return nullptr and all upcasts will fail -
// so the commands will never do anything when executed.
template<typename T>
Serial get_object_serial_or_zero(uint32_t object_index, MapObjectLoader& mol) {
	if (!object_index)
		return 0;
	return mol.get<T>(object_index).serial();
}

}  // namespace

// NOTE keep numbers of existing entries as they are to ensure backward compatible savegame loading
enum {
	PLCMD_UNUSED                           = 0,
	PLCMD_BULLDOZE                         = 1,
	PLCMD_BUILD                            = 2,
	PLCMD_BUILDFLAG                        = 3,
	PLCMD_BUILDROAD                        = 4,
	PLCMD_FLAGACTION                       = 5,
	PLCMD_STARTSTOPBUILDING                = 6,
	PLCMD_ENHANCEBUILDING                  = 7,
	PLCMD_CHANGETRAININGOPTIONS            = 8,
	PLCMD_DROPSOLDIER                      = 9,
	PLCMD_CHANGESOLDIERCAPACITY            = 10,
	PLCMD_ENEMYFLAGACTION                  = 11,
	PLCMD_SETWAREPRIORITY                  = 12,
	PLCMD_SETWARETARGETQUANTITY            = 13,
	PLCMD_RESETWARETARGETQUANTITY          = 14,
	PLCMD_SETWORKERTARGETQUANTITY          = 15,
	PLCMD_RESETWORKERTARGETQUANTITY        = 16,
	// Used to be PLCMD_CHANGEMILITARYCONFIG
	PLCMD_MESSAGESETSTATUSREAD             = 18,
	PLCMD_MESSAGESETSTATUSARCHIVED         = 19,
	PLCMD_SETSTOCKPOLICY                   = 20,
	PLCMD_SETWAREMAXFILL                   = 21,
	PLCMD_DISMANTLEBUILDING                = 22,
	PLCMD_EVICTWORKER                      = 23,
	PLCMD_MILITARYSITESETSOLDIERPREFERENCE = 24,
	PLCMD_SHIP_EXPEDITION                  = 25,
	PLCMD_SHIP_SCOUT                       = 26,
	PLCMD_SHIP_EXPLORE                     = 27,
	PLCMD_SHIP_CONSTRUCT                   = 28,
	PLCMD_SHIP_SINK                        = 29,
	PLCMD_SHIP_CANCELEXPEDITION            = 30
};

/*** class PlayerCommand ***/

PlayerCommand::PlayerCommand (const int32_t time, const PlayerNumber s)
	: GameLogicCommand (time), m_sender(s), m_cmdserial(0)
{}

PlayerCommand * PlayerCommand::deserialize (StreamRead & des)
{
	switch (des.unsigned_8()) {
	case PLCMD_BULLDOZE:                  return new CmdBulldoze                 (des);
	case PLCMD_BUILD:                     return new CmdBuild                    (des);
	case PLCMD_BUILDFLAG:                 return new CmdBuildFlag                (des);
	case PLCMD_BUILDROAD:                 return new CmdBuildRoad                (des);
	case PLCMD_FLAGACTION:                return new CmdFlagAction               (des);
	case PLCMD_STARTSTOPBUILDING:         return new CmdStartStopBuilding        (des);
	case PLCMD_SHIP_EXPEDITION:           return new CmdStartOrCancelExpedition  (des);
	case PLCMD_SHIP_SCOUT:                return new CmdShipScoutDirection       (des);
	case PLCMD_SHIP_EXPLORE:              return new CmdShipExploreIsland        (des);
	case PLCMD_SHIP_CONSTRUCT:            return new CmdShipConstructPort        (des);
	case PLCMD_SHIP_SINK:                 return new CmdShipSink                 (des);
	case PLCMD_SHIP_CANCELEXPEDITION:     return new CmdShipCancelExpedition     (des);
	case PLCMD_ENHANCEBUILDING:           return new CmdEnhanceBuilding          (des);
	case PLCMD_CHANGETRAININGOPTIONS:     return new CmdChangeTrainingOptions    (des);
	case PLCMD_DROPSOLDIER:               return new CmdDropSoldier              (des);
	case PLCMD_CHANGESOLDIERCAPACITY:     return new CmdChangeSoldierCapacity    (des);
	case PLCMD_ENEMYFLAGACTION:           return new CmdEnemyFlagAction          (des);
	case PLCMD_SETWAREPRIORITY:           return new CmdSetWarePriority          (des);
	case PLCMD_SETWARETARGETQUANTITY:     return new CmdSetWareTargetQuantity    (des);
	case PLCMD_RESETWARETARGETQUANTITY:   return new CmdResetWareTargetQuantity  (des);
	case PLCMD_SETWORKERTARGETQUANTITY:   return new CmdSetWorkerTargetQuantity  (des);
	case PLCMD_RESETWORKERTARGETQUANTITY: return new CmdResetWorkerTargetQuantity(des);
	case PLCMD_MESSAGESETSTATUSREAD:      return new CmdMessageSetStatusRead     (des);
	case PLCMD_MESSAGESETSTATUSARCHIVED:  return new CmdMessageSetStatusArchived (des);
	case PLCMD_SETSTOCKPOLICY:            return new CmdSetStockPolicy           (des);
	case PLCMD_SETWAREMAXFILL:            return new CmdSetWareMaxFill           (des);
	case PLCMD_DISMANTLEBUILDING:         return new CmdDismantleBuilding        (des);
	case PLCMD_EVICTWORKER:               return new CmdEvictWorker              (des);
	case PLCMD_MILITARYSITESETSOLDIERPREFERENCE: return new CmdMilitarySiteSetSoldierPreference(des);
	default:
		throw wexception
			("PlayerCommand::deserialize(): Invalid command id encountered");
	}
}

/**
 * Write this player command to a file. Call this from base classes
 */
constexpr uint16_t kCurrentPacketVersionPlayerCommand = 2;

void PlayerCommand::write
	(FileWrite & fw, EditorGameBase & egbase, MapObjectSaver & mos)
{
	// First, write version
	fw.unsigned_16(kCurrentPacketVersionPlayerCommand);

	GameLogicCommand::write(fw, egbase, mos);
	// Now sender
	fw.unsigned_8  (sender   ());
	fw.unsigned_32 (cmdserial());
}

void PlayerCommand::read
	(FileRead & fr, EditorGameBase & egbase, MapObjectLoader & mol)
{
	try {
		const uint16_t packet_version = fr.unsigned_16();
		if (packet_version == kCurrentPacketVersionPlayerCommand) {
			GameLogicCommand::read(fr, egbase, mol);
			m_sender    = fr.unsigned_8 ();
			if (!egbase.get_player(m_sender))
				throw GameDataError("player %u does not exist", m_sender);
			m_cmdserial = fr.unsigned_32();
		} else {
			throw UnhandledVersionError(packet_version, kCurrentPacketVersionPlayerCommand);
		}
	} catch (const WException & e) {
		throw GameDataError("player command: %s", e.what());
	}
}

/*** class Cmd_Bulldoze ***/

CmdBulldoze::CmdBulldoze (StreamRead & des) :
	PlayerCommand (0, des.unsigned_8()),
	serial        (des.unsigned_32()),
	recurse       (des.unsigned_8())
{}

void CmdBulldoze::execute (Game & game)
{
	if (upcast(PlayerImmovable, pimm, game.objects().get_object(serial)))
		game.player(sender()).bulldoze(*pimm, recurse);
}

void CmdBulldoze::serialize (StreamWrite & ser)
{
	ser.unsigned_8 (PLCMD_BULLDOZE);
	ser.unsigned_8 (sender());
	ser.unsigned_32(serial);
	ser.unsigned_8 (recurse);
}

constexpr uint16_t kCurrentPacketVersionCmdBulldoze = 2;

void CmdBulldoze::read
	(FileRead & fr, EditorGameBase & egbase, MapObjectLoader & mol)
{
	try {
		const uint16_t packet_version = fr.unsigned_16();
		if (packet_version == kCurrentPacketVersionCmdBulldoze) {
			PlayerCommand::read(fr, egbase, mol);
			serial = get_object_serial_or_zero<PlayerImmovable>(fr.unsigned_32(), mol);
			recurse = 2 <= packet_version ? fr.unsigned_8() : false;
		} else {
			throw UnhandledVersionError(packet_version, kCurrentPacketVersionCmdBulldoze);
		}
	} catch (const WException & e) {
		throw GameDataError("bulldoze: %s", e.what());
	}
}
void CmdBulldoze::write
	(FileWrite & fw, EditorGameBase & egbase, MapObjectSaver & mos)
{
	// First, write version
	fw.unsigned_16(kCurrentPacketVersionCmdBulldoze);
	// Write base classes
	PlayerCommand::write(fw, egbase, mos);
	// Now serial
	fw.unsigned_32(mos.get_object_file_index_or_zero(egbase.objects().get_object(serial)));
	fw.unsigned_8(recurse);
}

/*** class Cmd_Build ***/

CmdBuild::CmdBuild (StreamRead & des) :
PlayerCommand (0, des.unsigned_8())
{
	bi = des.signed_16();
	coords = read_coords_32(&des);
}

void CmdBuild::execute (Game & game)
{
	// Empty former vector since its a new csite.
	Building::FormerBuildings former_buildings;
	game.player(sender()).build(coords, bi, true, former_buildings);
}

void CmdBuild::serialize (StreamWrite & ser) {
	ser.unsigned_8 (PLCMD_BUILD);
	ser.unsigned_8 (sender());
	ser.signed_16  (bi);
	write_coords_32  (&ser, coords);
}

constexpr uint16_t kCurrentPacketVersionCmdBuild = 1;

void CmdBuild::read
	(FileRead & fr, EditorGameBase & egbase, MapObjectLoader & mol)
{
	try {
		const uint16_t packet_version = fr.unsigned_16();
		if (packet_version == kCurrentPacketVersionCmdBuild) {
			PlayerCommand::read(fr, egbase, mol);
			bi = fr.unsigned_16();
			coords = read_coords_32(&fr, egbase.map().extent());
		} else {
			throw UnhandledVersionError(packet_version, kCurrentPacketVersionCmdBuild);
		}

	} catch (const WException & e) {
		throw GameDataError("build: %s", e.what());
	}
}

void CmdBuild::write
	(FileWrite & fw, EditorGameBase & egbase, MapObjectSaver & mos)
{
	// First, write version
	fw.unsigned_16(kCurrentPacketVersionCmdBuild);
	// Write base classes
	PlayerCommand::write(fw, egbase, mos);
	fw.unsigned_16(bi);
	write_coords_32  (&fw, coords);
}


/*** class Cmd_BuildFlag ***/

CmdBuildFlag::CmdBuildFlag (StreamRead & des) :
PlayerCommand (0, des.unsigned_8())
{
	coords = read_coords_32(&des);
}

void CmdBuildFlag::execute (Game & game)
{
	game.player(sender()).build_flag(coords);
}

void CmdBuildFlag::serialize (StreamWrite & ser)
{
	ser.unsigned_8 (PLCMD_BUILDFLAG);
	ser.unsigned_8 (sender());
	write_coords_32  (&ser, coords);
}

constexpr uint16_t kCurrentPacketVersionCmdBuildFlag = 1;

void CmdBuildFlag::read
	(FileRead & fr, EditorGameBase & egbase, MapObjectLoader & mol)
{
	try {
		const uint16_t packet_version = fr.unsigned_16();
		if (packet_version == kCurrentPacketVersionCmdBuildFlag) {
			PlayerCommand::read(fr, egbase, mol);
			coords = read_coords_32(&fr, egbase.map().extent());
		} else {
			throw UnhandledVersionError(packet_version, kCurrentPacketVersionCmdBuildFlag);
		}
	} catch (const WException & e) {
		throw GameDataError("build flag: %s", e.what());
	}
}
void CmdBuildFlag::write
	(FileWrite & fw, EditorGameBase & egbase, MapObjectSaver & mos)
{
	// First, write version
	fw.unsigned_16(kCurrentPacketVersionCmdBuildFlag);
	// Write base classes
	PlayerCommand::write(fw, egbase, mos);
	write_coords_32  (&fw, coords);
}

/*** class Cmd_BuildRoad ***/

CmdBuildRoad::CmdBuildRoad (int32_t t, int32_t p, Path & pa) :
PlayerCommand(t, p),
path         (&pa),
start        (pa.get_start()),
nsteps       (pa.get_nsteps()),
steps        (nullptr)
{}

CmdBuildRoad::CmdBuildRoad (StreamRead & des) :
PlayerCommand (0, des.unsigned_8())
{
	start = read_coords_32(&des);
	nsteps = des.unsigned_16();

	// we cannot completely deserialize the path here because we don't have a Map
	path = nullptr;
	steps = new char[nsteps];

	for (Path::StepVector::size_type i = 0; i < nsteps; ++i)
		steps[i] = des.unsigned_8();
}

CmdBuildRoad::~CmdBuildRoad ()
{
	delete path;

	delete[] steps;
}

void CmdBuildRoad::execute (Game & game)
{
	if (path == nullptr) {
		assert (steps);

		path = new Path(start);
		for (Path::StepVector::size_type i = 0; i < nsteps; ++i)
			path->append (game.map(), steps[i]);
	}

	game.player(sender()).build_road(*path);
}

void CmdBuildRoad::serialize (StreamWrite & ser)
{
	ser.unsigned_8 (PLCMD_BUILDROAD);
	ser.unsigned_8 (sender());
	write_coords_32  (&ser, start);
	ser.unsigned_16(nsteps);

	assert (path || steps);

	for (Path::StepVector::size_type i = 0; i < nsteps; ++i)
		ser.unsigned_8(path ? (*path)[i] : steps[i]);
}

constexpr uint16_t kCurrentPacketVersionCmdBuildRoad = 1;

void CmdBuildRoad::read
	(FileRead & fr, EditorGameBase & egbase, MapObjectLoader & mol)
{
	try {
		const uint16_t packet_version = fr.unsigned_16();
		if (packet_version == kCurrentPacketVersionCmdBuildRoad) {
			PlayerCommand::read(fr, egbase, mol);
			start = read_coords_32(&fr, egbase.map().extent());
			nsteps = fr.unsigned_16();
			path = nullptr;
			steps = new char[nsteps];
			for (Path::StepVector::size_type i = 0; i < nsteps; ++i)
			steps[i] = fr.unsigned_8();
		} else {
			throw UnhandledVersionError(packet_version, kCurrentPacketVersionCmdBuildRoad);
		}
	} catch (const WException & e) {
		throw GameDataError("build road: %s", e.what());
	}
}
void CmdBuildRoad::write
	(FileWrite & fw, EditorGameBase & egbase, MapObjectSaver & mos)
{
	// First, write version
	fw.unsigned_16(kCurrentPacketVersionCmdBuildRoad);
	// Write base classes
	PlayerCommand::write(fw, egbase, mos);
	write_coords_32  (&fw, start);
	fw.unsigned_16(nsteps);
	for (Path::StepVector::size_type i = 0; i < nsteps; ++i)
		fw.unsigned_8(path ? (*path)[i] : steps[i]);
}


/*** Cmd_FlagAction ***/
CmdFlagAction::CmdFlagAction (StreamRead & des) :
PlayerCommand (0, des.unsigned_8())
{
	des         .unsigned_8 ();
	serial = des.unsigned_32();
}

void CmdFlagAction::execute (Game & game)
{
	Player & player = game.player(sender());
	if (upcast(Flag, flag, game.objects().get_object(serial)))
		if (&flag->owner() == &player)
			player.flagaction (*flag);
}

void CmdFlagAction::serialize (StreamWrite & ser)
{
	ser.unsigned_8 (PLCMD_FLAGACTION);
	ser.unsigned_8 (sender());
	ser.unsigned_8 (0);
	ser.unsigned_32(serial);
}

constexpr uint16_t kCurrentPacketVersionCmdFlagAction = 1;

void CmdFlagAction::read
	(FileRead & fr, EditorGameBase & egbase, MapObjectLoader & mol)
{
	try {
		const uint16_t packet_version = fr.unsigned_16();
		if (packet_version == kCurrentPacketVersionCmdFlagAction) {
			PlayerCommand::read(fr, egbase, mol);
			fr                             .unsigned_8 ();
			serial = get_object_serial_or_zero<Flag>(fr.unsigned_32(), mol);
		} else {
			throw UnhandledVersionError(packet_version, kCurrentPacketVersionCmdFlagAction);
		}
	} catch (const WException & e) {
		throw GameDataError("flag action: %s", e.what());
	}
}
void CmdFlagAction::write
	(FileWrite & fw, EditorGameBase & egbase, MapObjectSaver & mos)
{
	// First, write version
	fw.unsigned_16(kCurrentPacketVersionCmdFlagAction);
	// Write base classes
	PlayerCommand::write(fw, egbase, mos);
	// Now action
	fw.unsigned_8 (0);

	// Now serial
	fw.unsigned_32(mos.get_object_file_index_or_zero(egbase.objects().get_object(serial)));
}

/*** Cmd_StartStopBuilding ***/

CmdStartStopBuilding::CmdStartStopBuilding (StreamRead & des) :
PlayerCommand (0, des.unsigned_8())
{
	serial = des.unsigned_32();
}

void CmdStartStopBuilding::execute (Game & game)
{
	if (upcast(Building, building, game.objects().get_object(serial)))
		game.player(sender()).start_stop_building(*building);
}

void CmdStartStopBuilding::serialize (StreamWrite & ser)
{
	ser.unsigned_8 (PLCMD_STARTSTOPBUILDING);
	ser.unsigned_8 (sender());
	ser.unsigned_32(serial);
}

constexpr uint16_t kCurrentPacketVersionCmdStartStopBuilding = 1;

void CmdStartStopBuilding::read
	(FileRead & fr, EditorGameBase & egbase, MapObjectLoader & mol)
{
	try {
		const uint16_t packet_version = fr.unsigned_16();
		if (packet_version == kCurrentPacketVersionCmdStartStopBuilding) {
			PlayerCommand::read(fr, egbase, mol);
			serial = get_object_serial_or_zero<Building>(fr.unsigned_32(), mol);
		} else {
			throw UnhandledVersionError(packet_version, kCurrentPacketVersionCmdStartStopBuilding);
		}
	} catch (const WException & e) {
		throw GameDataError("start/stop building: %s", e.what());
	}
}
void CmdStartStopBuilding::write
	(FileWrite & fw, EditorGameBase & egbase, MapObjectSaver & mos)
{
	// First, write version
	fw.unsigned_16(kCurrentPacketVersionCmdStartStopBuilding);
	// Write base classes
	PlayerCommand::write(fw, egbase, mos);

	// Now serial
	fw.unsigned_32(mos.get_object_file_index_or_zero(egbase.objects().get_object(serial)));
}


CmdMilitarySiteSetSoldierPreference::CmdMilitarySiteSetSoldierPreference (StreamRead & des) :
PlayerCommand (0, des.unsigned_8())
{
	serial = des.unsigned_32();
	preference = des.unsigned_8();
}

void CmdMilitarySiteSetSoldierPreference::serialize (StreamWrite & ser)
{
	ser.unsigned_8 (PLCMD_MILITARYSITESETSOLDIERPREFERENCE);
	ser.unsigned_8 (sender());
	ser.unsigned_32(serial);
	ser.unsigned_8 (preference);
}

void CmdMilitarySiteSetSoldierPreference::execute (Game & game)
{
	if (upcast(MilitarySite, building, game.objects().get_object(serial)))
		game.player(sender()).military_site_set_soldier_preference(*building, preference);

}

constexpr uint16_t kCurrentPacketVersionSoldierPreference = 1;

void CmdMilitarySiteSetSoldierPreference::write
	(FileWrite & fw, EditorGameBase & egbase, MapObjectSaver & mos)
{
	// First, write version
	fw.unsigned_16(kCurrentPacketVersionSoldierPreference);
	// Write base classes
	PlayerCommand::write(fw, egbase, mos);

	fw.unsigned_8(preference);

	// Now serial.
	fw.unsigned_32(mos.get_object_file_index_or_zero(egbase.objects().get_object(serial)));
}

void CmdMilitarySiteSetSoldierPreference::read
	(FileRead & fr, EditorGameBase & egbase, MapObjectLoader & mol)
{
	try
	{
		const uint16_t packet_version = fr.unsigned_16();
		if (packet_version == kCurrentPacketVersionSoldierPreference) {
			PlayerCommand::read(fr, egbase, mol);
			preference = fr.unsigned_8();
			serial = get_object_serial_or_zero<MilitarySite>(fr.unsigned_32(), mol);
		} else {
			throw UnhandledVersionError(packet_version, kCurrentPacketVersionSoldierPreference);
		}
	} catch (const WException & e) {
		throw GameDataError("start/stop building: %s", e.what());
	}
}


/*** Cmd_StartOrCancelExpedition ***/

CmdStartOrCancelExpedition::CmdStartOrCancelExpedition (StreamRead & des) :
PlayerCommand (0, des.unsigned_8())
{
	serial = des.unsigned_32();
}

void CmdStartOrCancelExpedition::execute (Game & game)
{
	if (upcast(Warehouse, warehouse, game.objects().get_object(serial)))
		game.player(sender()).start_or_cancel_expedition(*warehouse);
}

void CmdStartOrCancelExpedition::serialize (StreamWrite & ser)
{
	ser.unsigned_8 (PLCMD_SHIP_EXPEDITION);
	ser.unsigned_8 (sender());
	ser.unsigned_32(serial);
}

constexpr uint16_t kCurrentPacketVersionExpedition = 1;

void CmdStartOrCancelExpedition::read
	(FileRead & fr, EditorGameBase & egbase, MapObjectLoader & mol)
{
	try {
		uint16_t const packet_version = fr.unsigned_16();
		if (packet_version == kCurrentPacketVersionExpedition) {
			PlayerCommand::read(fr, egbase, mol);
			serial = get_object_serial_or_zero<Warehouse>(fr.unsigned_32(), mol);
		} else {
			throw UnhandledVersionError(packet_version, kCurrentPacketVersionExpedition);
		}
	} catch (const WException & e) {
		throw GameDataError("start/stop building: %s", e.what());
	}
}
void CmdStartOrCancelExpedition::write
	(FileWrite & fw, EditorGameBase & egbase, MapObjectSaver & mos)
{
	// First, write version
	fw.unsigned_16(kCurrentPacketVersionExpedition);
	// Write base classes
	PlayerCommand::write(fw, egbase, mos);

	// Now serial
	fw.unsigned_32(mos.get_object_file_index_or_zero(egbase.objects().get_object(serial)));
}


/*** Cmd_EnhanceBuilding ***/

CmdEnhanceBuilding::CmdEnhanceBuilding (StreamRead & des) :
PlayerCommand (0, des.unsigned_8())
{
	serial = des.unsigned_32();
	bi = des.unsigned_16();
}

void CmdEnhanceBuilding::execute (Game & game)
{
	if (upcast(Building, building, game.objects().get_object(serial)))
		game.player(sender()).enhance_building(building, bi);
}

void CmdEnhanceBuilding::serialize (StreamWrite & ser)
{
	ser.unsigned_8 (PLCMD_ENHANCEBUILDING);
	ser.unsigned_8 (sender());
	ser.unsigned_32(serial);
	ser.unsigned_16(bi);
}

constexpr uint16_t kCurrentPacketVersionCmdEnhanceBuilding = 1;

void CmdEnhanceBuilding::read
	(FileRead & fr, EditorGameBase & egbase, MapObjectLoader & mol)
{
	try {
		const uint16_t packet_version = fr.unsigned_16();
		if (packet_version == kCurrentPacketVersionCmdEnhanceBuilding) {
			PlayerCommand::read(fr, egbase, mol);
			serial = get_object_serial_or_zero<Building>(fr.unsigned_32(), mol);
			bi = fr.unsigned_16();
		} else {
			throw UnhandledVersionError(packet_version, kCurrentPacketVersionCmdEnhanceBuilding);
		}
	} catch (const WException & e) {
		throw GameDataError("enhance building: %s", e.what());
	}
}
void CmdEnhanceBuilding::write
	(FileWrite & fw, EditorGameBase & egbase, MapObjectSaver & mos)
{
	// First, write version
	fw.unsigned_16(kCurrentPacketVersionCmdEnhanceBuilding);
	// Write base classes
	PlayerCommand::write(fw, egbase, mos);

	// Now serial
	fw.unsigned_32(mos.get_object_file_index_or_zero(egbase.objects().get_object(serial)));

	// Now id
	fw.unsigned_16(bi);
}


/*** Cmd_DismantleBuilding ***/
CmdDismantleBuilding::CmdDismantleBuilding (StreamRead & des) :
	PlayerCommand (0, des.unsigned_8())
{
	serial = des.unsigned_32();
}

void CmdDismantleBuilding::execute (Game & game)
{
	if (upcast(Building, building, game.objects().get_object(serial)))
		game.player(sender()).dismantle_building(building);
}

void CmdDismantleBuilding::serialize (StreamWrite & ser)
{
	ser.unsigned_8 (PLCMD_DISMANTLEBUILDING);
	ser.unsigned_8 (sender());
	ser.unsigned_32(serial);
}

constexpr uint16_t kCurrentPacketVersionDismantleBuilding = 1;

void CmdDismantleBuilding::read
	(FileRead & fr, EditorGameBase & egbase, MapObjectLoader & mol)
{
	try {
		const uint16_t packet_version = fr.unsigned_16();
		if (packet_version == kCurrentPacketVersionDismantleBuilding) {
			PlayerCommand::read(fr, egbase, mol);
			serial = get_object_serial_or_zero<Building>(fr.unsigned_32(), mol);
		} else {
			throw UnhandledVersionError(packet_version, kCurrentPacketVersionDismantleBuilding);
		}
	} catch (const WException & e) {
		throw GameDataError("dismantle building: %s", e.what());
	}
}
void CmdDismantleBuilding::write
	(FileWrite & fw, EditorGameBase & egbase, MapObjectSaver & mos)
{
	// First, write version
	fw.unsigned_16(kCurrentPacketVersionDismantleBuilding);
	// Write base classes
	PlayerCommand::write(fw, egbase, mos);

	// Now serial
	fw.unsigned_32(mos.get_object_file_index_or_zero(egbase.objects().get_object(serial)));
}

/*** Cmd_EvictWorker ***/
CmdEvictWorker::CmdEvictWorker (StreamRead& des) :
	PlayerCommand (0, des.unsigned_8())
{
	serial = des.unsigned_32();
}

void CmdEvictWorker::execute (Game & game)
{
	upcast(Worker, worker, game.objects().get_object(serial));
	if (worker && worker->owner().player_number() == sender()) {
		worker->evict(game);
	}
}

void CmdEvictWorker::serialize (StreamWrite & ser)
{
	ser.unsigned_8 (PLCMD_EVICTWORKER);
	ser.unsigned_8 (sender());
	ser.unsigned_32(serial);
}

constexpr uint16_t kCurrentPacketVersionCmdEvictWorker = 1;

void CmdEvictWorker::read
	(FileRead & fr, EditorGameBase & egbase, MapObjectLoader & mol)
{
	try {
		const uint16_t packet_version = fr.unsigned_16();
		if (packet_version == kCurrentPacketVersionCmdEvictWorker) {
			PlayerCommand::read(fr, egbase, mol);
			serial = get_object_serial_or_zero<Worker>(fr.unsigned_32(), mol);
		} else {
			throw UnhandledVersionError(packet_version, kCurrentPacketVersionCmdEvictWorker);
		}
	} catch (const WException & e) {
		throw GameDataError("evict worker: %s", e.what());
	}
}
void CmdEvictWorker::write
	(FileWrite & fw, EditorGameBase & egbase, MapObjectSaver & mos)
{
	// First, write version
	fw.unsigned_16(kCurrentPacketVersionCmdEvictWorker);
	// Write base classes
	PlayerCommand::write(fw, egbase, mos);

	// Now serial
	fw.unsigned_32(mos.get_object_file_index_or_zero(egbase.objects().get_object(serial)));
}


/*** Cmd_ShipScoutDirection ***/
CmdShipScoutDirection::CmdShipScoutDirection (StreamRead& des) :
	PlayerCommand (0, des.unsigned_8())
{
	serial = des.unsigned_32();
	dir    = static_cast<WalkingDir>(des.unsigned_8());
}

void CmdShipScoutDirection::execute (Game & game)
{
	upcast(Ship, ship, game.objects().get_object(serial));
	if (ship && ship->get_owner()->player_number() == sender()) {
		if (!(ship->get_ship_state() == Widelands::Ship::EXP_WAITING ||
			ship->get_ship_state() == Widelands::Ship::EXP_FOUNDPORTSPACE ||
			ship->get_ship_state() == Widelands::Ship::EXP_SCOUTING)) {
			log (" %1d:ship on %3dx%3d received scout command but not in "
				"EXP_WAITING or PORTSPACE_FOUND or EXP_SCOUTING status "
				"(expedition: %s), ignoring...\n",
				ship->get_owner()->player_number(),
				ship->get_position().x,
				ship->get_position().y,
				(ship->state_is_expedition())?"Y":"N");
			return;
		}
		ship->exp_scouting_direction(game, dir);
	}
}

void CmdShipScoutDirection::serialize (StreamWrite & ser)
{
	ser.unsigned_8 (PLCMD_SHIP_SCOUT);
	ser.unsigned_8 (sender());
	ser.unsigned_32(serial);
	ser.unsigned_8 (static_cast<uint8_t>(dir));
}

constexpr uint16_t kCurrentPacketVersionShipScoutDirection = 1;

void CmdShipScoutDirection::read
	(FileRead & fr, EditorGameBase & egbase, MapObjectLoader & mol)
{
	try {
		const uint16_t packet_version = fr.unsigned_16();
		if (packet_version == kCurrentPacketVersionShipScoutDirection) {
			PlayerCommand::read(fr, egbase, mol);
			serial = get_object_serial_or_zero<Ship>(fr.unsigned_32(), mol);
			// direction
<<<<<<< HEAD
			dir = fr.unsigned_8();
		} else {
			throw UnhandledVersionError(packet_version, kCurrentPacketVersionShipScoutDirection);
		}
=======
			dir = static_cast<WalkingDir>(fr.unsigned_8());
		} else
			throw GameDataError("unknown/unhandled version %u", packet_version);
>>>>>>> 87e46fa4
	} catch (const WException & e) {
		throw GameDataError("Ship scout: %s", e.what());
	}
}
void CmdShipScoutDirection::write
	(FileWrite & fw, EditorGameBase & egbase, MapObjectSaver & mos)
{
	// First, write version
	fw.unsigned_16(kCurrentPacketVersionShipScoutDirection);
	// Write base classes
	PlayerCommand::write(fw, egbase, mos);

	// Now serial
	fw.unsigned_32(mos.get_object_file_index_or_zero(egbase.objects().get_object(serial)));

	// direction
	fw.unsigned_8(static_cast<uint8_t>(dir));
}


/*** Cmd_ShipConstructPort ***/
CmdShipConstructPort::CmdShipConstructPort (StreamRead& des) :
	PlayerCommand (0, des.unsigned_8())
{
	serial = des.unsigned_32();
	coords = read_coords_32(&des);
}

void CmdShipConstructPort::execute (Game & game)
{
	upcast(Ship, ship, game.objects().get_object(serial));
	if (ship && ship->get_owner()->player_number() == sender()) {
		if (ship->get_ship_state() != Widelands::Ship::EXP_FOUNDPORTSPACE) {
			log (" %1d:ship on %3dx%3d received build port command but "
			"not in PORTSPACE_FOUND status (expedition: %s), ignoring...\n",
				ship->get_owner()->player_number(),
				ship->get_position().x,
				ship->get_position().y,
				(ship->state_is_expedition())?"Y":"N");
			return;
		}
		ship->exp_construct_port(game, coords);
	}
}

void CmdShipConstructPort::serialize (StreamWrite & ser)
{
	ser.unsigned_8 (PLCMD_SHIP_CONSTRUCT);
	ser.unsigned_8 (sender());
	ser.unsigned_32(serial);
	write_coords_32  (&ser, coords);
}

constexpr uint16_t kCurrentPacketVersionShipConstructPort = 1;

void CmdShipConstructPort::read
	(FileRead & fr, EditorGameBase & egbase, MapObjectLoader & mol)
{
	try {
		const uint16_t packet_version = fr.unsigned_16();
		if (packet_version == kCurrentPacketVersionShipConstructPort) {
			PlayerCommand::read(fr, egbase, mol);
			serial = get_object_serial_or_zero<Ship>(fr.unsigned_32(), mol);
			// Coords
			coords = read_coords_32(&fr);
		} else {
			throw UnhandledVersionError(packet_version, kCurrentPacketVersionShipConstructPort);
		}
	} catch (const WException & e) {
		throw GameDataError("Ship construct port: %s", e.what());
	}
}
void CmdShipConstructPort::write
	(FileWrite & fw, EditorGameBase & egbase, MapObjectSaver & mos)
{
	// First, write version
	fw.unsigned_16(kCurrentPacketVersionShipConstructPort);
	// Write base classes
	PlayerCommand::write(fw, egbase, mos);

	// Now serial
	fw.unsigned_32(mos.get_object_file_index_or_zero(egbase.objects().get_object(serial)));

	// Coords
	write_coords_32(&fw, coords);
}


/*** Cmd_ShipExploreIsland ***/
CmdShipExploreIsland::CmdShipExploreIsland (StreamRead& des) :
	PlayerCommand (0, des.unsigned_8())
{
	serial = des.unsigned_32();
	island_explore_direction = static_cast<IslandExploreDirection>(des.unsigned_8());
}

void CmdShipExploreIsland::execute (Game & game)
{
	upcast(Ship, ship, game.objects().get_object(serial));
	if (ship && ship->get_owner()->player_number() == sender()) {
		if (!(ship->get_ship_state() == Widelands::Ship::EXP_WAITING ||
			ship->get_ship_state() == Widelands::Ship::EXP_FOUNDPORTSPACE ||
			ship->get_ship_state() == Widelands::Ship::EXP_SCOUTING)) {
			log (" %1d:ship on %3dx%3d received explore island command "
			"but not in EXP_WAITING or PORTSPACE_FOUND or EXP_SCOUTING "
			"status (expedition: %s), ignoring...\n",
				ship->get_owner()->player_number(),
				ship->get_position().x,
				ship->get_position().y,
				(ship->state_is_expedition())?"Y":"N");
			return;
		}
		ship->exp_explore_island(game, island_explore_direction);
	}
}

void CmdShipExploreIsland::serialize (StreamWrite & ser)
{
	ser.unsigned_8 (PLCMD_SHIP_EXPLORE);
	ser.unsigned_8 (sender());
	ser.unsigned_32(serial);
	ser.unsigned_8 (static_cast<uint8_t>(island_explore_direction));
}

constexpr uint16_t kCurrentPacketVersionShipExploreIsland = 1;

void CmdShipExploreIsland::read
	(FileRead & fr, EditorGameBase & egbase, MapObjectLoader & mol)
{
	try {
		const uint16_t packet_version = fr.unsigned_16();
		if (packet_version == kCurrentPacketVersionShipExploreIsland) {
			PlayerCommand::read(fr, egbase, mol);
			serial = get_object_serial_or_zero<Ship>(fr.unsigned_32(), mol);
<<<<<<< HEAD
			clockwise = fr.unsigned_8() == 1;
		} else {
			throw UnhandledVersionError(packet_version, kCurrentPacketVersionShipExploreIsland);
		}
=======
			island_explore_direction = static_cast<IslandExploreDirection>(fr.unsigned_8());
		} else
			throw GameDataError("unknown/unhandled version %u", packet_version);
>>>>>>> 87e46fa4
	} catch (const WException & e) {
		throw GameDataError("Ship explore: %s", e.what());
	}
}
void CmdShipExploreIsland::write
	(FileWrite & fw, EditorGameBase & egbase, MapObjectSaver & mos)
{
	// First, write version
	fw.unsigned_16(kCurrentPacketVersionShipExploreIsland);
	// Write base classes
	PlayerCommand::write(fw, egbase, mos);

	// Now serial
	fw.unsigned_32(mos.get_object_file_index_or_zero(egbase.objects().get_object(serial)));

	// Direction of exploration
	fw.unsigned_8(static_cast<uint8_t>(island_explore_direction));
}


/*** Cmd_ShipSink ***/
CmdShipSink::CmdShipSink (StreamRead& des) :
	PlayerCommand (0, des.unsigned_8())
{
	serial = des.unsigned_32();
}

void CmdShipSink::execute (Game & game)
{
	upcast(Ship, ship, game.objects().get_object(serial));
	if (ship && ship->get_owner()->player_number() == sender()) {
		ship->sink_ship(game);
	}
}

void CmdShipSink::serialize (StreamWrite & ser)
{
	ser.unsigned_8 (PLCMD_SHIP_SINK);
	ser.unsigned_8 (sender());
	ser.unsigned_32(serial);
}

constexpr uint16_t kCurrentPacketVersionCmdShipSink = 1;

void CmdShipSink::read
	(FileRead & fr, EditorGameBase & egbase, MapObjectLoader & mol)
{
	try {
		const uint16_t packet_version = fr.unsigned_16();
		if (packet_version == kCurrentPacketVersionCmdShipSink) {
			PlayerCommand::read(fr, egbase, mol);
			serial = get_object_serial_or_zero<Ship>(fr.unsigned_32(), mol);
		} else {
			throw UnhandledVersionError(packet_version, kCurrentPacketVersionCmdShipSink);
		}
	} catch (const WException & e) {
		throw GameDataError("Ship explore: %s", e.what());
	}
}
void CmdShipSink::write
	(FileWrite & fw, EditorGameBase & egbase, MapObjectSaver & mos)
{
	// First, write version
	fw.unsigned_16(kCurrentPacketVersionCmdShipSink);
	// Write base classes
	PlayerCommand::write(fw, egbase, mos);

	// Now serial
	fw.unsigned_32(mos.get_object_file_index_or_zero(egbase.objects().get_object(serial)));
}


/*** Cmd_ShipCancelExpedition ***/
CmdShipCancelExpedition::CmdShipCancelExpedition (StreamRead& des) :
	PlayerCommand (0, des.unsigned_8())
{
	serial = des.unsigned_32();
}

void CmdShipCancelExpedition::execute (Game & game)
{
	upcast(Ship, ship, game.objects().get_object(serial));
	if (ship && ship->get_owner()->player_number() == sender()) {
		ship->exp_cancel(game);
	}
}

void CmdShipCancelExpedition::serialize (StreamWrite & ser)
{
	ser.unsigned_8 (PLCMD_SHIP_CANCELEXPEDITION);
	ser.unsigned_8 (sender());
	ser.unsigned_32(serial);
}

constexpr uint16_t kCurrentPacketVersionShipCancelExpedition = 1;

void CmdShipCancelExpedition::read
	(FileRead & fr, EditorGameBase & egbase, MapObjectLoader & mol)
{
	try {
		const uint16_t packet_version = fr.unsigned_16();
		if (packet_version == kCurrentPacketVersionShipCancelExpedition) {
			PlayerCommand::read(fr, egbase, mol);
			serial = get_object_serial_or_zero<Ship>(fr.unsigned_32(), mol);
		} else {
			throw UnhandledVersionError(packet_version, kCurrentPacketVersionShipCancelExpedition);
		}
	} catch (const WException & e) {
		throw GameDataError("Ship explore: %s", e.what());
	}
}
void CmdShipCancelExpedition::write
	(FileWrite & fw, EditorGameBase & egbase, MapObjectSaver & mos)
{
	// First, write version
	fw.unsigned_16(kCurrentPacketVersionShipCancelExpedition);
	// Write base classes
	PlayerCommand::write(fw, egbase, mos);

	// Now serial
	fw.unsigned_32(mos.get_object_file_index_or_zero(egbase.objects().get_object(serial)));
}


/*** class Cmd_SetWarePriority ***/
CmdSetWarePriority::CmdSetWarePriority
	(const int32_t _duetime, const PlayerNumber _sender,
	 PlayerImmovable & imm,
	 const int32_t type, const WareIndex index, const int32_t priority)
	:
	PlayerCommand(_duetime, _sender),
	m_serial     (imm.serial()),
	m_type       (type),
	m_index      (index),
	m_priority   (priority)
{}

void CmdSetWarePriority::execute(Game & game)
{
	upcast(Building, psite, game.objects().get_object(m_serial));

	if (!psite)
		return;
	if (psite->owner().player_number() != sender())
		return;

	psite->set_priority(m_type, m_index, m_priority);
}

constexpr uint16_t kCurrentPacketVersionCmdSetWarePriority = 1;

void CmdSetWarePriority::write
	(FileWrite & fw, EditorGameBase & egbase, MapObjectSaver & mos)
{
	fw.unsigned_16(kCurrentPacketVersionCmdSetWarePriority);

	PlayerCommand::write(fw, egbase, mos);

	fw.unsigned_32(mos.get_object_file_index_or_zero(egbase.objects().get_object(m_serial)));
	fw.unsigned_8(m_type);
	fw.signed_32(m_index);
	fw.signed_32(m_priority);
}

void CmdSetWarePriority::read
	(FileRead & fr, EditorGameBase & egbase, MapObjectLoader & mol)
{
	try {
		const uint16_t packet_version = fr.unsigned_16();
		if (packet_version == kCurrentPacketVersionCmdSetWarePriority) {
			PlayerCommand::read(fr, egbase, mol);
			m_serial = get_object_serial_or_zero<Building>(fr.unsigned_32(), mol);
			m_type = fr.unsigned_8();
			m_index = fr.signed_32();
			m_priority = fr.signed_32();
		} else {
			throw UnhandledVersionError(packet_version, kCurrentPacketVersionCmdSetWarePriority);
		}

	} catch (const WException & e) {
		throw GameDataError("set ware priority: %s", e.what());
	}
}

CmdSetWarePriority::CmdSetWarePriority(StreamRead & des) :
	PlayerCommand(0, des.unsigned_8()),
	m_serial     (des.unsigned_32()),
	m_type       (des.unsigned_8()),
	m_index      (des.signed_32()),
	m_priority   (des.signed_32())
{}

void CmdSetWarePriority::serialize(StreamWrite & ser)
{
	ser.unsigned_8(PLCMD_SETWAREPRIORITY);
	ser.unsigned_8(sender());
	ser.unsigned_32(m_serial);
	ser.unsigned_8(m_type);
	ser.signed_32(m_index);
	ser.signed_32(m_priority);
}

/*** class Cmd_SetWareMaxFill ***/
CmdSetWareMaxFill::CmdSetWareMaxFill
	(const int32_t _duetime, const PlayerNumber _sender,
	 PlayerImmovable & imm,
	 const WareIndex index, const uint32_t max_fill)
	:
	PlayerCommand(_duetime, _sender),
	m_serial     (imm.serial()),
	m_index      (index),
	m_max_fill   (max_fill)
{}

void CmdSetWareMaxFill::execute(Game & game)
{
	upcast(Building, b, game.objects().get_object(m_serial));

	if (!b)
		return;
	if (b->owner().player_number() != sender())
		return;

	b->waresqueue(m_index).set_max_fill(m_max_fill);
}

constexpr uint16_t kCurrentPacketVersionCmdSetWareMaxFill = 1;

void CmdSetWareMaxFill::write
	(FileWrite & fw, EditorGameBase & egbase, MapObjectSaver & mos)
{
	fw.unsigned_16(kCurrentPacketVersionCmdSetWareMaxFill);

	PlayerCommand::write(fw, egbase, mos);

	fw.unsigned_32(mos.get_object_file_index_or_zero(egbase.objects().get_object(m_serial)));
	fw.signed_32(m_index);
	fw.unsigned_32(m_max_fill);
}

void CmdSetWareMaxFill::read
	(FileRead & fr, EditorGameBase & egbase, MapObjectLoader & mol)
{
	try {
		const uint16_t packet_version = fr.unsigned_16();
		if (packet_version == kCurrentPacketVersionCmdSetWareMaxFill) {
			PlayerCommand::read(fr, egbase, mol);
			m_serial = get_object_serial_or_zero<Building>(fr.unsigned_32(), mol);
			m_index = fr.signed_32();
			m_max_fill = fr.unsigned_32();
		} else {
			throw UnhandledVersionError(packet_version, kCurrentPacketVersionCmdSetWareMaxFill);
		}
	} catch (const WException & e) {
		throw GameDataError("set ware max fill: %s", e.what());
	}
}

CmdSetWareMaxFill::CmdSetWareMaxFill(StreamRead & des) :
	PlayerCommand(0, des.unsigned_8()),
	m_serial     (des.unsigned_32()),
	m_index      (des.signed_32()),
	m_max_fill(des.unsigned_32())
{}

void CmdSetWareMaxFill::serialize(StreamWrite & ser)
{
	ser.unsigned_8(PLCMD_SETWAREMAXFILL);
	ser.unsigned_8(sender());
	ser.unsigned_32(m_serial);
	ser.signed_32(m_index);
	ser.unsigned_32(m_max_fill);
}


CmdChangeTargetQuantity::CmdChangeTargetQuantity
	(const int32_t _duetime, const PlayerNumber _sender,
	 const uint32_t _economy, const WareIndex _ware_type)
	:
	PlayerCommand(_duetime, _sender),
	m_economy (_economy), m_ware_type(_ware_type)
{}

void CmdChangeTargetQuantity::write
	(FileWrite & fw, EditorGameBase & egbase, MapObjectSaver & mos)
{
	PlayerCommand::write(fw, egbase, mos);
	fw.unsigned_32(economy());
	fw.c_string
		(egbase.player(sender()).tribe().get_ware_descr(ware_type())->name());
}

void CmdChangeTargetQuantity::read
	(FileRead & fr, EditorGameBase & egbase, MapObjectLoader & mol)
{
	try {
		PlayerCommand::read(fr, egbase, mol);
		m_economy   = fr.unsigned_32();
		m_ware_type =
			egbase.player(sender()).tribe().ware_index(fr.c_string());
	} catch (const WException & e) {
		throw GameDataError("change target quantity: %s", e.what());
	}
}

CmdChangeTargetQuantity::CmdChangeTargetQuantity(StreamRead & des)
	:
	PlayerCommand(0, des.unsigned_8()),
	m_economy    (des.unsigned_32()),
	m_ware_type  (des.unsigned_8())
{}

void CmdChangeTargetQuantity::serialize(StreamWrite & ser)
{
	ser.unsigned_8 (sender());
	ser.unsigned_32(economy());
	ser.unsigned_8 (ware_type());
}


CmdSetWareTargetQuantity::CmdSetWareTargetQuantity
	(const int32_t _duetime, const PlayerNumber _sender,
	 const uint32_t _economy,
	 const WareIndex _ware_type,
	 const uint32_t _permanent)
	:
	CmdChangeTargetQuantity(_duetime, _sender, _economy, _ware_type),
	m_permanent(_permanent)
{}

void CmdSetWareTargetQuantity::execute(Game & game)
{
	Player & player = game.player(sender());
	if
		(economy  () < player.get_nr_economies() &&
		 ware_type() < player.tribe().get_nrwares())
		player.get_economy_by_number(economy())->set_ware_target_quantity
			(ware_type(),  m_permanent, duetime());
}

constexpr uint16_t kCurrentPacketVersionSetWareTargetQuantity = 2;

void CmdSetWareTargetQuantity::write
	(FileWrite & fw, EditorGameBase & egbase, MapObjectSaver & mos)
{
	fw.unsigned_16(kCurrentPacketVersionSetWareTargetQuantity);
	CmdChangeTargetQuantity::write(fw, egbase, mos);
	fw.unsigned_32(m_permanent);
}

void CmdSetWareTargetQuantity::read
	(FileRead & fr, EditorGameBase & egbase, MapObjectLoader & mol)
{
	try {
		const uint16_t packet_version = fr.unsigned_16();
		// Supporting older versions for map loading
		// NOCOM(#codereview): this should also not be needed. Only savegames contain commands, maps never do.
		if (1 <= packet_version && packet_version  <= kCurrentPacketVersionSetWareTargetQuantity) {
			CmdChangeTargetQuantity::read(fr, egbase, mol);
			m_permanent = fr.unsigned_32();
		} else {
			throw UnhandledVersionError(packet_version, kCurrentPacketVersionSetWareTargetQuantity);
		}
	} catch (const WException & e) {
		throw GameDataError("set ware target quantity: %s", e.what());
	}
}

CmdSetWareTargetQuantity::CmdSetWareTargetQuantity(StreamRead & des)
	:
	CmdChangeTargetQuantity(des),
	m_permanent             (des.unsigned_32())
{
	if (cmdserial() == 1) des.unsigned_32();
}

void CmdSetWareTargetQuantity::serialize(StreamWrite & ser)
{
	ser.unsigned_8 (PLCMD_SETWARETARGETQUANTITY);
	CmdChangeTargetQuantity::serialize(ser);
	ser.unsigned_32(m_permanent);
}


CmdResetWareTargetQuantity::CmdResetWareTargetQuantity
	(const int32_t _duetime, const PlayerNumber _sender,
	 const uint32_t _economy,
	 const WareIndex _ware_type)
	:
	CmdChangeTargetQuantity(_duetime, _sender, _economy, _ware_type)
{}

void CmdResetWareTargetQuantity::execute(Game & game)
{
	Player & player = game.player(sender());
	const TribeDescr & tribe = player.tribe();
	if
		(economy  () < player.get_nr_economies() &&
		 ware_type() < tribe.get_nrwares())
	{
		const int32_t count =
			tribe.get_ware_descr(ware_type())->default_target_quantity();
		player.get_economy_by_number(economy())->set_ware_target_quantity
			(ware_type(),  count, duetime());
	}
}

constexpr uint16_t kCurrentPacketVersionResetWareTargetQuantity = 1;

void CmdResetWareTargetQuantity::write
	(FileWrite & fw, EditorGameBase & egbase, MapObjectSaver & mos)
{
	fw.unsigned_16(kCurrentPacketVersionResetWareTargetQuantity);
	CmdChangeTargetQuantity::write(fw, egbase, mos);
}

void CmdResetWareTargetQuantity::read
	(FileRead & fr, EditorGameBase & egbase, MapObjectLoader & mol)
{
	try {
		const uint16_t packet_version = fr.unsigned_16();
		if (packet_version == kCurrentPacketVersionResetWareTargetQuantity) {
			CmdChangeTargetQuantity::read(fr, egbase, mol);
		} else {
			throw UnhandledVersionError(packet_version, kCurrentPacketVersionResetWareTargetQuantity);
		}
	} catch (const WException & e) {
		throw GameDataError("reset target quantity: %s", e.what());
	}
}

CmdResetWareTargetQuantity::CmdResetWareTargetQuantity(StreamRead & des)
	: CmdChangeTargetQuantity(des)
{}

void CmdResetWareTargetQuantity::serialize(StreamWrite & ser)
{
	ser.unsigned_8 (PLCMD_RESETWARETARGETQUANTITY);
	CmdChangeTargetQuantity::serialize(ser);
}


CmdSetWorkerTargetQuantity::CmdSetWorkerTargetQuantity
	(const int32_t _duetime, const PlayerNumber _sender,
	 const uint32_t _economy,
	 const WareIndex _ware_type,
	 const uint32_t _permanent)
	:
	CmdChangeTargetQuantity(_duetime, _sender, _economy, _ware_type),
	m_permanent(_permanent)
{}

void CmdSetWorkerTargetQuantity::execute(Game & game)
{
	Player & player = game.player(sender());
	if
		(economy  () < player.get_nr_economies() &&
		 ware_type() < player.tribe().get_nrwares())
		player.get_economy_by_number(economy())->set_worker_target_quantity
			(ware_type(),  m_permanent, duetime());
}

constexpr uint16_t kCurrentPacketVersionSetWorkerTargetQuantity = 2;

void CmdSetWorkerTargetQuantity::write
	(FileWrite & fw, EditorGameBase & egbase, MapObjectSaver & mos)
{
	fw.unsigned_16(kCurrentPacketVersionSetWorkerTargetQuantity);
	CmdChangeTargetQuantity::write(fw, egbase, mos);
	fw.unsigned_32(m_permanent);
}

void CmdSetWorkerTargetQuantity::read
	(FileRead & fr, EditorGameBase & egbase, MapObjectLoader & mol)
{
	try {
		const uint16_t packet_version = fr.unsigned_16();
		// Supporting older versions for map loading
		if (1 <= packet_version && packet_version  <= kCurrentPacketVersionSetWorkerTargetQuantity) {
			CmdChangeTargetQuantity::read(fr, egbase, mol);
			m_permanent = fr.unsigned_32();
		} else {
			throw UnhandledVersionError(packet_version, kCurrentPacketVersionSetWorkerTargetQuantity);
		}
	} catch (const WException & e) {
		throw GameDataError("set worker target quantity: %s", e.what());
	}
}

CmdSetWorkerTargetQuantity::CmdSetWorkerTargetQuantity(StreamRead & des)
	:
	CmdChangeTargetQuantity(des),
	m_permanent             (des.unsigned_32())
{
	if (cmdserial() == 1) des.unsigned_32();
}

void CmdSetWorkerTargetQuantity::serialize(StreamWrite & ser)
{
	ser.unsigned_8 (PLCMD_SETWORKERTARGETQUANTITY);
	CmdChangeTargetQuantity::serialize(ser);
	ser.unsigned_32(m_permanent);
}


CmdResetWorkerTargetQuantity::CmdResetWorkerTargetQuantity
	(const int32_t _duetime, const PlayerNumber _sender,
	 const uint32_t _economy,
	 const WareIndex _ware_type)
	:
	CmdChangeTargetQuantity(_duetime, _sender, _economy, _ware_type)
{}

void CmdResetWorkerTargetQuantity::execute(Game & game)
{
	Player & player = game.player(sender());
	const TribeDescr & tribe = player.tribe();
	if
		(economy  () < player.get_nr_economies() &&
		 ware_type() < tribe.get_nrwares())
	{
		const int32_t count =
			tribe.get_ware_descr(ware_type())->default_target_quantity();
		player.get_economy_by_number(economy())->set_worker_target_quantity
			(ware_type(),  count, duetime());
	}
}

constexpr uint16_t kCurrentPacketVersionResetWorkerTargetQuantity = 1;

void CmdResetWorkerTargetQuantity::write
	(FileWrite & fw, EditorGameBase & egbase, MapObjectSaver & mos)
{
	fw.unsigned_16(kCurrentPacketVersionResetWorkerTargetQuantity);
	CmdChangeTargetQuantity::write(fw, egbase, mos);
}

void CmdResetWorkerTargetQuantity::read
	(FileRead & fr, EditorGameBase & egbase, MapObjectLoader & mol)
{
	try {
		const uint16_t packet_version = fr.unsigned_16();
		if (packet_version == kCurrentPacketVersionResetWorkerTargetQuantity) {
			CmdChangeTargetQuantity::read(fr, egbase, mol);
		} else {
			throw UnhandledVersionError(packet_version, kCurrentPacketVersionResetWorkerTargetQuantity);
		}
	} catch (const WException & e) {
		throw GameDataError("reset worker target quantity: %s", e.what());
	}
}

CmdResetWorkerTargetQuantity::CmdResetWorkerTargetQuantity(StreamRead & des)
	: CmdChangeTargetQuantity(des)
{}

void CmdResetWorkerTargetQuantity::serialize(StreamWrite & ser)
{
	ser.unsigned_8 (PLCMD_RESETWORKERTARGETQUANTITY);
	CmdChangeTargetQuantity::serialize(ser);
}


/*** class Cmd_ChangeTrainingOptions ***/
CmdChangeTrainingOptions::CmdChangeTrainingOptions(StreamRead & des)
:
PlayerCommand (0, des.unsigned_8())
{
	serial    = des.unsigned_32();  //  Serial of the building
	attribute = des.unsigned_16();  //  Attribute to modify
	value     = des.unsigned_16();  //  New vale
}

void CmdChangeTrainingOptions::execute (Game & game)
{
	if (upcast(TrainingSite, trainingsite, game.objects().get_object(serial)))
		game.player(sender()).change_training_options
			(*trainingsite, attribute, value);
}

void CmdChangeTrainingOptions::serialize (StreamWrite & ser) {
	ser.unsigned_8 (PLCMD_CHANGETRAININGOPTIONS);
	ser.unsigned_8 (sender());
	ser.unsigned_32(serial);
	ser.unsigned_16(attribute);
	ser.unsigned_16(value);
}

constexpr uint16_t kCurrentPacketVersionChangeTrainingOptions = 1;

void CmdChangeTrainingOptions::read
	(FileRead & fr, EditorGameBase & egbase, MapObjectLoader & mol)
{
	try {
		const uint16_t packet_version = fr.unsigned_16();
		if (packet_version == kCurrentPacketVersionChangeTrainingOptions) {
			PlayerCommand::read(fr, egbase, mol);
			serial = get_object_serial_or_zero<TrainingSite>(fr.unsigned_32(), mol);
			attribute = fr.unsigned_16();
			value     = fr.unsigned_16();
		} else {
			throw UnhandledVersionError(packet_version, kCurrentPacketVersionChangeTrainingOptions);
		}
	} catch (const WException & e) {
		throw GameDataError("change training options: %s", e.what());
	}
}

void CmdChangeTrainingOptions::write
	(FileWrite & fw, EditorGameBase & egbase, MapObjectSaver & mos)
{
	// First, write version
	fw.unsigned_16(kCurrentPacketVersionChangeTrainingOptions);
	// Write base classes
	PlayerCommand::write(fw, egbase, mos);

	// Now serial
	fw.unsigned_32(mos.get_object_file_index_or_zero(egbase.objects().get_object(serial)));

	fw.unsigned_16(attribute);
	fw.unsigned_16(value);
}

/*** class Cmd_DropSoldier ***/

CmdDropSoldier::CmdDropSoldier(StreamRead & des) :
PlayerCommand (0, des.unsigned_8())
{
	serial  = des.unsigned_32(); //  Serial of the building
	soldier = des.unsigned_32(); //  Serial of soldier
}

void CmdDropSoldier::execute (Game & game)
{
	if (upcast(PlayerImmovable, player_imm, game.objects().get_object(serial)))
		if (upcast(Soldier, s, game.objects().get_object(soldier)))
			game.player(sender()).drop_soldier(*player_imm, *s);
}

void CmdDropSoldier::serialize (StreamWrite & ser)
{
	ser.unsigned_8 (PLCMD_DROPSOLDIER);
	ser.unsigned_8 (sender());
	ser.unsigned_32(serial);
	ser.unsigned_32(soldier);
}

constexpr uint16_t kCurrentPacketVersionCmdDropSoldier = 1;

void CmdDropSoldier::read
	(FileRead & fr, EditorGameBase & egbase, MapObjectLoader & mol)
{
	try {
		const uint16_t packet_version = fr.unsigned_16();
		if (packet_version == kCurrentPacketVersionCmdDropSoldier) {
			PlayerCommand::read(fr, egbase, mol);
			serial = get_object_serial_or_zero<PlayerImmovable>(fr.unsigned_32(), mol);
			soldier = get_object_serial_or_zero<Soldier>(fr.unsigned_32(), mol);
		} else {
			throw UnhandledVersionError(packet_version, kCurrentPacketVersionCmdDropSoldier);
		}
	} catch (const WException & e) {
		throw GameDataError("drop soldier: %s", e.what());
	}
}

void CmdDropSoldier::write
	(FileWrite & fw, EditorGameBase & egbase, MapObjectSaver & mos)
{
	// First, write version
	fw.unsigned_16(kCurrentPacketVersionCmdDropSoldier);
	// Write base classes
	PlayerCommand::write(fw, egbase, mos);

	//  site serial
	fw.unsigned_32(mos.get_object_file_index_or_zero(egbase.objects().get_object(serial)));

	//  soldier serial
	fw.unsigned_32(mos.get_object_file_index_or_zero(egbase.objects().get_object(soldier)));
}

/*** Cmd_ChangeSoldierCapacity ***/

CmdChangeSoldierCapacity::CmdChangeSoldierCapacity(StreamRead & des)
:
PlayerCommand (0, des.unsigned_8())
{
	serial = des.unsigned_32();
	val    = des.signed_16();
}

void CmdChangeSoldierCapacity::execute (Game & game)
{
	if (upcast(Building, building, game.objects().get_object(serial)))
		if (&building->owner() == game.get_player(sender()))
			if (upcast(SoldierControl, ctrl, building))
				ctrl->changeSoldierCapacity(val);
}

void CmdChangeSoldierCapacity::serialize (StreamWrite & ser)
{
	ser.unsigned_8 (PLCMD_CHANGESOLDIERCAPACITY);
	ser.unsigned_8 (sender());
	ser.unsigned_32(serial);
	ser.signed_16(val);
}

constexpr uint16_t kCurrentPacketVersionChangeSoldierCapacity = 1;

void CmdChangeSoldierCapacity::read
	(FileRead & fr, EditorGameBase & egbase, MapObjectLoader & mol)
{
	try {
		const uint16_t packet_version = fr.unsigned_16();
		if (packet_version == kCurrentPacketVersionChangeSoldierCapacity) {
			PlayerCommand::read(fr, egbase, mol);
			serial = get_object_serial_or_zero<Building>(fr.unsigned_32(), mol);
			val = fr.signed_16();
		} else {
			throw UnhandledVersionError(packet_version, kCurrentPacketVersionChangeSoldierCapacity);
		}
	} catch (const WException & e) {
		throw GameDataError("change soldier capacity: %s", e.what());
	}
}

void CmdChangeSoldierCapacity::write
	(FileWrite & fw, EditorGameBase & egbase, MapObjectSaver & mos)
{
	// First, write version
	fw.unsigned_16(kCurrentPacketVersionChangeSoldierCapacity);
	// Write base classes
	PlayerCommand::write(fw, egbase, mos);

	// Now serial
	fw.unsigned_32(mos.get_object_file_index_or_zero(egbase.objects().get_object(serial)));

	// Now capacity
	fw.signed_16(val);

}

/*** Cmd_EnemyFlagAction ***/

CmdEnemyFlagAction::CmdEnemyFlagAction (StreamRead & des) :
PlayerCommand (0, des.unsigned_8())
{
	des.unsigned_8();
	serial = des.unsigned_32();
	des.unsigned_8();
	number = des.unsigned_8();
}

void CmdEnemyFlagAction::execute (Game & game)
{
	Player & player = game.player(sender());

	if (upcast(Flag, flag, game.objects().get_object(serial))) {
		log
			("Cmd_EnemyFlagAction::execute player(%u): flag->owner(%d) "
			 "number=%u\n",
			 player.player_number(), flag->owner().player_number(), number);

		if (const Building * const building = flag->get_building()) {
			if
				(player.is_hostile(flag->owner())
				 &&
				 1
				 <
				 player.vision
				 	(Map::get_index
				 	 	(building->get_position(), game.map().get_width())))
				player.enemyflagaction (*flag, sender(), number);
			else
				log
					("Cmd_EnemyFlagAction::execute: ERROR: wrong player target not "
					 "seen or not hostile.\n");
		}
	}
}

void CmdEnemyFlagAction::serialize (StreamWrite & ser) {
	ser.unsigned_8 (PLCMD_ENEMYFLAGACTION);
	ser.unsigned_8 (sender());
	ser.unsigned_8 (1);
	ser.unsigned_32(serial);
	ser.unsigned_8 (sender());
	ser.unsigned_8 (number);
}

constexpr uint16_t kCurrentPacketVersionCmdEnemyFlagAction = 3;

void CmdEnemyFlagAction::read
	(FileRead & fr, EditorGameBase & egbase, MapObjectLoader & mol)
{
	try {
		const uint16_t packet_version = fr.unsigned_16();
		if (packet_version == kCurrentPacketVersionCmdEnemyFlagAction) {
			PlayerCommand::read(fr, egbase, mol);
			fr           .unsigned_8 ();
			serial = get_object_serial_or_zero<Flag>(fr.unsigned_32(), mol);
			fr           .unsigned_8 ();
			number   = fr.unsigned_8 ();
		} else {
			throw UnhandledVersionError(packet_version, kCurrentPacketVersionCmdEnemyFlagAction);
		}
	} catch (const WException & e) {
		throw GameDataError("enemy flag action: %s", e.what());
	}
}

void CmdEnemyFlagAction::write
	(FileWrite & fw, EditorGameBase & egbase, MapObjectSaver & mos)
{
	// First, write version
	fw.unsigned_16(kCurrentPacketVersionCmdEnemyFlagAction);
	// Write base classes
	PlayerCommand::write(fw, egbase, mos);
	// Now action
	fw.unsigned_8 (0);

	// Now serial
	fw.unsigned_32(mos.get_object_file_index_or_zero(egbase.objects().get_object(serial)));

	// Now param
	fw.unsigned_8 (sender());
	fw.unsigned_8 (number);
}

/*** struct PlayerMessageCommand ***/

PlayerMessageCommand::PlayerMessageCommand(StreamRead & des) :
PlayerCommand (0, des.unsigned_8()), m_message_id(des.unsigned_32())
{}

constexpr uint16_t kCurrentPacketVersionPlayerMessageCommand = 1;

void PlayerMessageCommand::read
	(FileRead & fr, EditorGameBase & egbase, MapObjectLoader & mol)
{
	try {
		const uint16_t packet_version = fr.unsigned_16();
		if (packet_version == kCurrentPacketVersionPlayerMessageCommand) {
			PlayerCommand::read(fr, egbase, mol);
			m_message_id = MessageId(fr.unsigned_32());
			if (!m_message_id)
				throw GameDataError
					("(player %u): message id is null", sender());
		} else {
			throw UnhandledVersionError(packet_version, kCurrentPacketVersionPlayerMessageCommand);
		}
	} catch (const WException & e) {
		throw GameDataError("player message: %s", e.what());
	}
}

void PlayerMessageCommand::write
	(FileWrite & fw, EditorGameBase & egbase, MapObjectSaver & mos)
{
	fw.unsigned_16(kCurrentPacketVersionPlayerMessageCommand);
	PlayerCommand::write(fw, egbase, mos);
	fw.unsigned_32(mos.message_savers[sender() - 1][message_id()].value());
}


/*** struct Cmd_MessageSetStatusRead ***/

void CmdMessageSetStatusRead::execute (Game & game)
{
	game.player(sender()).messages().set_message_status
		(message_id(), Message::Status::kRead);
}

void CmdMessageSetStatusRead::serialize (StreamWrite & ser)
{
	ser.unsigned_8 (PLCMD_MESSAGESETSTATUSREAD);
	ser.unsigned_8 (sender());
	ser.unsigned_32(message_id().value());
}


/*** struct Cmd_MessageSetStatusArchived ***/

void CmdMessageSetStatusArchived::execute (Game & game)
{
	game.player(sender()).messages().set_message_status
		(message_id(), Message::Status::kArchived);
}

void CmdMessageSetStatusArchived::serialize (StreamWrite & ser)
{
	ser.unsigned_8 (PLCMD_MESSAGESETSTATUSARCHIVED);
	ser.unsigned_8 (sender());
	ser.unsigned_32(message_id().value());
}

/*** struct Cmd_SetStockPolicy ***/
CmdSetStockPolicy::CmdSetStockPolicy
	(int32_t time, PlayerNumber p,
	 Warehouse & wh, bool isworker, WareIndex ware,
	 Warehouse::StockPolicy policy)
: PlayerCommand(time, p)
{
	m_warehouse = wh.serial();
	m_isworker = isworker;
	m_ware = ware;
	m_policy = policy;
}

CmdSetStockPolicy::CmdSetStockPolicy()
: PlayerCommand(), m_warehouse(0), m_isworker(false), m_policy()
{
}

uint8_t CmdSetStockPolicy::id() const
{
	return QUEUE_CMD_SETSTOCKPOLICY;
}

void CmdSetStockPolicy::execute(Game & game)
{
	// Sanitize data that could have come from the network
	if (Player * plr = game.get_player(sender())) {
		if (upcast(Warehouse, warehouse, game.objects().get_object(m_warehouse)))
		{
			if (&warehouse->owner() != plr) {
				log
					("Cmd_SetStockPolicy: sender %u, but warehouse owner %u\n",
					 sender(), warehouse->owner().player_number());
				return;
			}

			switch (m_policy) {
			case Warehouse::SP_Normal:
			case Warehouse::SP_Prefer:
			case Warehouse::SP_DontStock:
			case Warehouse::SP_Remove:
				break;
			default:
				log
					("Cmd_SetStockPolicy: sender %u, bad policy %u\n",
					 sender(), m_policy);
				return;
			}

			const TribeDescr & tribe = warehouse->descr().tribe();
			if (m_isworker) {
				if (!(m_ware < tribe.get_nrworkers())) {
					log
						("Cmd_SetStockPolicy: sender %u, worker %u out of bounds\n",
						 sender(), m_ware);
					return;
				}
				warehouse->set_worker_policy(m_ware, m_policy);
			} else {
				if (!(m_ware < tribe.get_nrwares())) {
					log
						("Cmd_SetStockPolicy: sender %u, ware %u out of bounds\n",
						 sender(), m_ware);
					return;
				}
				warehouse->set_ware_policy(m_ware, m_policy);
			}
		}
	}
}

CmdSetStockPolicy::CmdSetStockPolicy(StreamRead & des)
	: PlayerCommand(0, des.unsigned_8())
{
	m_warehouse = des.unsigned_32();
	m_isworker = des.unsigned_8();
	m_ware = WareIndex(des.unsigned_8());
	m_policy = static_cast<Warehouse::StockPolicy>(des.unsigned_8());
}

void CmdSetStockPolicy::serialize(StreamWrite & ser)
{
	ser.unsigned_8(PLCMD_SETSTOCKPOLICY);
	ser.unsigned_8(sender());
	ser.unsigned_32(m_warehouse);
	ser.unsigned_8(m_isworker);
	ser.unsigned_8(m_ware);
	ser.unsigned_8(m_policy);
}

constexpr uint8_t kCurrentPacketVersionCmdSetStockPolicy = 1;

void CmdSetStockPolicy::read
	(FileRead & fr, EditorGameBase & egbase, MapObjectLoader & mol)
{
	try {
		uint8_t packet_version = fr.unsigned_8();
		if (packet_version == kCurrentPacketVersionCmdSetStockPolicy) {
			PlayerCommand::read(fr, egbase, mol);
			m_warehouse = fr.unsigned_32();
			m_isworker = fr.unsigned_8();
			m_ware = WareIndex(fr.unsigned_8());
			m_policy = static_cast<Warehouse::StockPolicy>(fr.unsigned_8());
		} else {
			throw UnhandledVersionError(packet_version, kCurrentPacketVersionCmdSetStockPolicy);
		}
	} catch (const std::exception & e) {
		throw GameDataError("Cmd_SetStockPolicy: %s", e.what());
	}
}

void CmdSetStockPolicy::write
	(FileWrite & fw, EditorGameBase & egbase, MapObjectSaver & mos)
{
	fw.unsigned_8(kCurrentPacketVersionCmdSetStockPolicy);
	PlayerCommand::write(fw, egbase, mos);
	fw.unsigned_32(m_warehouse);
	fw.unsigned_8(m_isworker);
	fw.unsigned_8(m_ware);
	fw.unsigned_8(m_policy);
}

}<|MERGE_RESOLUTION|>--- conflicted
+++ resolved
@@ -838,16 +838,10 @@
 			PlayerCommand::read(fr, egbase, mol);
 			serial = get_object_serial_or_zero<Ship>(fr.unsigned_32(), mol);
 			// direction
-<<<<<<< HEAD
-			dir = fr.unsigned_8();
+			dir = static_cast<WalkingDir>(fr.unsigned_8());
 		} else {
 			throw UnhandledVersionError(packet_version, kCurrentPacketVersionShipScoutDirection);
 		}
-=======
-			dir = static_cast<WalkingDir>(fr.unsigned_8());
-		} else
-			throw GameDataError("unknown/unhandled version %u", packet_version);
->>>>>>> 87e46fa4
 	} catch (const WException & e) {
 		throw GameDataError("Ship scout: %s", e.what());
 	}
@@ -982,16 +976,10 @@
 		if (packet_version == kCurrentPacketVersionShipExploreIsland) {
 			PlayerCommand::read(fr, egbase, mol);
 			serial = get_object_serial_or_zero<Ship>(fr.unsigned_32(), mol);
-<<<<<<< HEAD
-			clockwise = fr.unsigned_8() == 1;
+			island_explore_direction = static_cast<IslandExploreDirection>(fr.unsigned_8());
 		} else {
 			throw UnhandledVersionError(packet_version, kCurrentPacketVersionShipExploreIsland);
 		}
-=======
-			island_explore_direction = static_cast<IslandExploreDirection>(fr.unsigned_8());
-		} else
-			throw GameDataError("unknown/unhandled version %u", packet_version);
->>>>>>> 87e46fa4
 	} catch (const WException & e) {
 		throw GameDataError("Ship explore: %s", e.what());
 	}
