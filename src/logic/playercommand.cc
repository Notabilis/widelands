/*
 * Copyright (C) 2004, 2007-2011, 2013 by the Widelands Development Team
 *
 * This program is free software; you can redistribute it and/or
 * modify it under the terms of the GNU General Public License
 * as published by the Free Software Foundation; either version 2
 * of the License, or (at your option) any later version.
 *
 * This program is distributed in the hope that it will be useful,
 * but WITHOUT ANY WARRANTY; without even the implied warranty of
 * MERCHANTABILITY or FITNESS FOR A PARTICULAR PURPOSE.  See the
 * GNU General Public License for more details.
 *
 * You should have received a copy of the GNU General Public License
 * along with this program; if not, write to the Free Software
 * Foundation, Inc., 51 Franklin Street, Fifth Floor, Boston, MA  02110-1301, USA.
 *
 */

#include "log.h"
#include "upcast.h"
#include "wexception.h"

#include "economy/economy.h"
#include "economy/wares_queue.h"
#include "io/streamwrite.h"
#include "map_io/widelands_map_map_object_loader.h"
#include "map_io/widelands_map_map_object_saver.h"

#include "game.h"
#include "instances.h"
#include "player.h"
#include "soldier.h"
#include "tribe.h"
#include "widelands_fileread.h"
#include "widelands_filewrite.h"

#include "playercommand.h"

namespace Widelands {

enum {
	PLCMD_UNUSED = 0,
	PLCMD_BULLDOZE,
	PLCMD_BUILD,
	PLCMD_BUILDFLAG,
	PLCMD_BUILDROAD,
	PLCMD_FLAGACTION,
	PLCMD_STARTSTOPBUILDING,
	PLCMD_ENHANCEBUILDING,
	PLCMD_CHANGETRAININGOPTIONS,
	PLCMD_DROPSOLDIER,
	PLCMD_CHANGESOLDIERCAPACITY,
	PLCMD_ENEMYFLAGACTION,
	PLCMD_SETWAREPRIORITY,
	PLCMD_SETWARETARGETQUANTITY,
	PLCMD_RESETWARETARGETQUANTITY,
	PLCMD_SETWORKERTARGETQUANTITY,
	PLCMD_RESETWORKERTARGETQUANTITY,
	PLCMD_CHANGEMILITARYCONFIG,
	PLCMD_MESSAGESETSTATUSREAD,
	PLCMD_MESSAGESETSTATUSARCHIVED,
	PLCMD_SETSTOCKPOLICY,
	PLCMD_SETWAREMAXFILL,
	PLCMD_DISMANTLEBUILDING,
<<<<<<< HEAD
	PLCMD_EXPEDITION
=======
	PLCMD_EVICTWORKER,
>>>>>>> a247006d
};

/*** class PlayerCommand ***/

PlayerCommand::PlayerCommand (const int32_t time, const Player_Number s)
	: GameLogicCommand (time), m_sender(s), m_cmdserial(0)
{}

PlayerCommand * PlayerCommand::deserialize (StreamRead & des)
{
	switch (des.Unsigned8()) {
	case PLCMD_BULLDOZE:              return new Cmd_Bulldoze                  (des);
	case PLCMD_BUILD:                 return new Cmd_Build                     (des);
	case PLCMD_BUILDFLAG:             return new Cmd_BuildFlag                 (des);
	case PLCMD_BUILDROAD:             return new Cmd_BuildRoad                 (des);
	case PLCMD_FLAGACTION:            return new Cmd_FlagAction                (des);
	case PLCMD_STARTSTOPBUILDING:     return new Cmd_StartStopBuilding         (des);
	case PLCMD_EXPEDITION:            return new Cmd_Start_or_Cancel_Expedition(des);
	case PLCMD_ENHANCEBUILDING:       return new Cmd_EnhanceBuilding           (des);
	case PLCMD_CHANGETRAININGOPTIONS: return new Cmd_ChangeTrainingOptions     (des);
	case PLCMD_DROPSOLDIER:           return new Cmd_DropSoldier               (des);
	case PLCMD_CHANGESOLDIERCAPACITY: return new Cmd_ChangeSoldierCapacity     (des);
	case PLCMD_ENEMYFLAGACTION:       return new Cmd_EnemyFlagAction           (des);
	case PLCMD_SETWAREPRIORITY:       return new Cmd_SetWarePriority           (des);
	case PLCMD_SETWARETARGETQUANTITY:
		return new Cmd_SetWareTargetQuantity    (des);
	case PLCMD_RESETWARETARGETQUANTITY:
		return new Cmd_ResetWareTargetQuantity  (des);
	case PLCMD_SETWORKERTARGETQUANTITY:
		return new Cmd_SetWorkerTargetQuantity  (des);
	case PLCMD_RESETWORKERTARGETQUANTITY:
		return new Cmd_ResetWorkerTargetQuantity(des);
	case PLCMD_CHANGEMILITARYCONFIG:  return new Cmd_ChangeMilitaryConfig (des);
	case PLCMD_MESSAGESETSTATUSREAD:  return new Cmd_MessageSetStatusRead (des);
	case PLCMD_MESSAGESETSTATUSARCHIVED:
		return new Cmd_MessageSetStatusArchived (des);
	case PLCMD_SETSTOCKPOLICY: return new Cmd_SetStockPolicy(des);
	case PLCMD_SETWAREMAXFILL: return new Cmd_SetWareMaxFill(des);
	case PLCMD_DISMANTLEBUILDING: return new Cmd_DismantleBuilding(des);
	case PLCMD_EVICTWORKER: return new Cmd_EvictWorker(des);
	default:
		throw wexception
			("PlayerCommand::deserialize(): Invalid command id encountered");
	}
}

/**
 * Write this player command to a file. Call this from base classes
 */
#define PLAYER_COMMAND_VERSION 2
void PlayerCommand::Write
	(FileWrite & fw, Editor_Game_Base & egbase, Map_Map_Object_Saver & mos)
{
	// First, write version
	fw.Unsigned16(PLAYER_COMMAND_VERSION);

	GameLogicCommand::Write(fw, egbase, mos);
	// Now sender
	fw.Unsigned8  (sender   ());
	fw.Unsigned32 (cmdserial());
}

void PlayerCommand::Read
	(FileRead & fr, Editor_Game_Base & egbase, Map_Map_Object_Loader & mol)
{
	try {
		const uint16_t packet_version = fr.Unsigned16();
		if (2 <= packet_version and packet_version <= PLAYER_COMMAND_VERSION) {
			GameLogicCommand::Read(fr, egbase, mol);
			m_sender    = fr.Unsigned8 ();
			if (not egbase.get_player(m_sender))
				throw game_data_error(_("player %u does not exist"), m_sender);
			m_cmdserial = fr.Unsigned32();
		} else
			throw game_data_error
				(_("unknown/unhandled version %u"), packet_version);
	} catch (const _wexception & e) {
		throw game_data_error(_("player command: %s"), e.what());
	}
}

/*** class Cmd_Bulldoze ***/

Cmd_Bulldoze::Cmd_Bulldoze (StreamRead & des) :
	PlayerCommand (0, des.Unsigned8()),
	serial        (des.Unsigned32()),
	recurse       (des.Unsigned8())
{}

void Cmd_Bulldoze::execute (Game & game)
{
	if (upcast(PlayerImmovable, pimm, game.objects().get_object(serial)))
		game.player(sender()).bulldoze(*pimm, recurse);
}

void Cmd_Bulldoze::serialize (StreamWrite & ser)
{
	ser.Unsigned8 (PLCMD_BULLDOZE);
	ser.Unsigned8 (sender());
	ser.Unsigned32(serial);
	ser.Unsigned8 (recurse);
}
#define PLAYER_CMD_BULLDOZE_VERSION 2
void Cmd_Bulldoze::Read
	(FileRead & fr, Editor_Game_Base & egbase, Map_Map_Object_Loader & mol)
{
	try {
		const uint16_t packet_version = fr.Unsigned16();
		if
			(1 <= packet_version and
			 packet_version <= PLAYER_CMD_BULLDOZE_VERSION)
		{
			PlayerCommand::Read(fr, egbase, mol);
			const Serial pimm_serial = fr.Unsigned32();
			try {
				serial = mol.get<PlayerImmovable>(pimm_serial).serial();
				recurse = 2 <= packet_version ? fr.Unsigned8() : false;
			} catch (const _wexception & e) {
				throw game_data_error
					(_("player immovable %u: %s"), pimm_serial, e.what());
			}
		} else
			throw game_data_error
				(_("unknown/unhandled version %u"), packet_version);
	} catch (const _wexception & e) {
		throw game_data_error(_("bulldoze: %s"), e.what());
	}
}
void Cmd_Bulldoze::Write
	(FileWrite & fw, Editor_Game_Base & egbase, Map_Map_Object_Saver & mos)
{
	// First, write version
	fw.Unsigned16(PLAYER_CMD_BULLDOZE_VERSION);
	// Write base classes
	PlayerCommand::Write(fw, egbase, mos);
	// Now serial
	const Map_Object * obj = egbase.objects().get_object(serial);
	fw.Unsigned32(obj ? mos.get_object_file_index(*obj) : 0);
	fw.Unsigned8(recurse);
}

/*** class Cmd_Build ***/

Cmd_Build::Cmd_Build (StreamRead & des) :
PlayerCommand (0, des.Unsigned8())
{
	bi = Building_Index(static_cast<Building_Index::value_t>(des.Signed16()));
	coords = des.Coords32  ();
}

void Cmd_Build::execute (Game & game)
{
	game.player(sender()).build(coords, bi);
}

void Cmd_Build::serialize (StreamWrite & ser) {
	ser.Unsigned8 (PLCMD_BUILD);
	ser.Unsigned8 (sender());
	ser.Signed16  (bi.value());
	ser.Coords32  (coords);
}
#define PLAYER_CMD_BUILD_VERSION 1
void Cmd_Build::Read
	(FileRead & fr, Editor_Game_Base & egbase, Map_Map_Object_Loader & mol)
{
	try {
		const uint16_t packet_version = fr.Unsigned16();
		if (packet_version == PLAYER_CMD_BUILD_VERSION) {
			PlayerCommand::Read(fr, egbase, mol);
			bi     =
				Building_Index
					(static_cast<Building_Index::value_t>(fr.Unsigned16()));
			coords = fr.Coords32  (egbase.map().extent());
		} else
			throw game_data_error
				(_("unknown/unhandled version %u"), packet_version);
	} catch (const _wexception & e) {
		throw game_data_error(_("build: %s"), e.what());
	}
}

void Cmd_Build::Write
	(FileWrite & fw, Editor_Game_Base & egbase, Map_Map_Object_Saver & mos)
{
	// First, write version
	fw.Unsigned16(PLAYER_CMD_BUILD_VERSION);
	// Write base classes
	PlayerCommand::Write(fw, egbase, mos);
	fw.Unsigned16(bi.value());
	fw.Coords32  (coords);
}


/*** class Cmd_BuildFlag ***/

Cmd_BuildFlag::Cmd_BuildFlag (StreamRead & des) :
PlayerCommand (0, des.Unsigned8())
{
	coords = des.Coords32  ();
}

void Cmd_BuildFlag::execute (Game & game)
{
	game.player(sender()).build_flag(coords);
}

void Cmd_BuildFlag::serialize (StreamWrite & ser)
{
	ser.Unsigned8 (PLCMD_BUILDFLAG);
	ser.Unsigned8 (sender());
	ser.Coords32  (coords);
}
#define PLAYER_CMD_BUILDFLAG_VERSION 1
void Cmd_BuildFlag::Read
	(FileRead & fr, Editor_Game_Base & egbase, Map_Map_Object_Loader & mol)
{
	try {
		const uint16_t packet_version = fr.Unsigned16();
		if (packet_version == PLAYER_CMD_BUILDFLAG_VERSION) {
			PlayerCommand::Read(fr, egbase, mol);
			coords = fr.Coords32(egbase.map().extent());
		} else
			throw game_data_error
				(_("unknown/unhandled version %u"), packet_version);
	} catch (const _wexception & e) {
		throw game_data_error(_("build flag: %s"), e.what());
	}
}
void Cmd_BuildFlag::Write
	(FileWrite & fw, Editor_Game_Base & egbase, Map_Map_Object_Saver & mos)
{
	// First, write version
	fw.Unsigned16(PLAYER_CMD_BUILDFLAG_VERSION);
	// Write base classes
	PlayerCommand::Write(fw, egbase, mos);
	fw.Coords32  (coords);
}

/*** class Cmd_BuildRoad ***/

Cmd_BuildRoad::Cmd_BuildRoad (int32_t t, int32_t p, Path & pa) :
PlayerCommand(t, p),
path         (&pa),
start        (pa.get_start()),
nsteps       (pa.get_nsteps()),
steps        (0)
{}

Cmd_BuildRoad::Cmd_BuildRoad (StreamRead & des) :
PlayerCommand (0, des.Unsigned8())
{
	start  = des.Coords32  ();
	nsteps = des.Unsigned16();

	// we cannot completely deserialize the path here because we don't have a Map
	path = 0;
	steps = new char[nsteps];

	for (Path::Step_Vector::size_type i = 0; i < nsteps; ++i)
		steps[i] = des.Unsigned8();
}

Cmd_BuildRoad::~Cmd_BuildRoad ()
{
	delete path;

	delete[] steps;
}

void Cmd_BuildRoad::execute (Game & game)
{
	if (path == 0) {
		assert (steps);

		path = new Path(start);
		for (Path::Step_Vector::size_type i = 0; i < nsteps; ++i)
			path->append (game.map(), steps[i]);
	}

	game.player(sender()).build_road(*path);
}

void Cmd_BuildRoad::serialize (StreamWrite & ser)
{
	ser.Unsigned8 (PLCMD_BUILDROAD);
	ser.Unsigned8 (sender());
	ser.Coords32  (start);
	ser.Unsigned16(nsteps);

	assert (path || steps);

	for (Path::Step_Vector::size_type i = 0; i < nsteps; ++i)
		ser.Unsigned8(path ? (*path)[i] : steps[i]);
}
#define PLAYER_CMD_BUILDROAD_VERSION 1
void Cmd_BuildRoad::Read
	(FileRead & fr, Editor_Game_Base & egbase, Map_Map_Object_Loader & mol)
{
	try {
		const uint16_t packet_version = fr.Unsigned16();
		if (packet_version == PLAYER_CMD_BUILDROAD_VERSION) {
			PlayerCommand::Read(fr, egbase, mol);
			start  = fr.Coords32  (egbase.map().extent());
			nsteps = fr.Unsigned16();
			path = 0;
			steps = new char[nsteps];
			for (Path::Step_Vector::size_type i = 0; i < nsteps; ++i)
			steps[i] = fr.Unsigned8();
		} else
			throw game_data_error
				(_("unknown/unhandled version %u"), packet_version);
	} catch (const _wexception & e) {
		throw game_data_error(_("build road: %s"), e.what());
	}
}
void Cmd_BuildRoad::Write
	(FileWrite & fw, Editor_Game_Base & egbase, Map_Map_Object_Saver & mos)
{
	// First, write version
	fw.Unsigned16(PLAYER_CMD_BUILDROAD_VERSION);
	// Write base classes
	PlayerCommand::Write(fw, egbase, mos);
	fw.Coords32  (start);
	fw.Unsigned16(nsteps);
	for (Path::Step_Vector::size_type i = 0; i < nsteps; ++i)
		fw.Unsigned8(path ? (*path)[i] : steps[i]);
}


/*** Cmd_FlagAction ***/
Cmd_FlagAction::Cmd_FlagAction (StreamRead & des) :
PlayerCommand (0, des.Unsigned8())
{
	des         .Unsigned8 ();
	serial = des.Unsigned32();
}

void Cmd_FlagAction::execute (Game & game)
{
	Player & player = game.player(sender());
	if (upcast(Flag, flag, game.objects().get_object(serial)))
		if (&flag->owner() == &player)
			player.flagaction (*flag);
}

void Cmd_FlagAction::serialize (StreamWrite & ser)
{
	ser.Unsigned8 (PLCMD_FLAGACTION);
	ser.Unsigned8 (sender());
	ser.Unsigned8 (0);
	ser.Unsigned32(serial);
}

#define PLAYER_CMD_FLAGACTION_VERSION 1
void Cmd_FlagAction::Read
	(FileRead & fr, Editor_Game_Base & egbase, Map_Map_Object_Loader & mol)
{
	try {
		const uint16_t packet_version = fr.Unsigned16();
		if (packet_version == PLAYER_CMD_FLAGACTION_VERSION) {
			PlayerCommand::Read(fr, egbase, mol);
			fr                             .Unsigned8 ();
			const uint32_t flag_serial = fr.Unsigned32();
			try {
				serial = mol.get<Map_Object>(flag_serial).serial();
			} catch (const _wexception & e) {
				throw game_data_error(_("flag %u: %s"), flag_serial, e.what());
			}
		} else
			throw game_data_error
				(_("unknown/unhandled version %u"), packet_version);
	} catch (const _wexception & e) {
		throw game_data_error(_("flag action: %s"), e.what());
	}
}
void Cmd_FlagAction::Write
	(FileWrite & fw, Editor_Game_Base & egbase, Map_Map_Object_Saver & mos)
{
	// First, write version
	fw.Unsigned16(PLAYER_CMD_FLAGACTION_VERSION);
	// Write base classes
	PlayerCommand::Write(fw, egbase, mos);
	// Now action
	fw.Unsigned8 (0);

	// Now serial
	const Map_Object & obj = *egbase.objects().get_object(serial);
	fw.Unsigned32(mos.get_object_file_index(obj));
}

/*** Cmd_StartStopBuilding ***/

Cmd_StartStopBuilding::Cmd_StartStopBuilding (StreamRead & des) :
PlayerCommand (0, des.Unsigned8())
{
	serial = des.Unsigned32();
}

void Cmd_StartStopBuilding::execute (Game & game)
{
	if (upcast(Building, building, game.objects().get_object(serial)))
		game.player(sender()).start_stop_building(*building);
}

void Cmd_StartStopBuilding::serialize (StreamWrite & ser)
{
	ser.Unsigned8 (PLCMD_STARTSTOPBUILDING);
	ser.Unsigned8 (sender());
	ser.Unsigned32(serial);
}
#define PLAYER_CMD_STOPBUILDING_VERSION 1
void Cmd_StartStopBuilding::Read
	(FileRead & fr, Editor_Game_Base & egbase, Map_Map_Object_Loader & mol)
{
	try {
		const uint16_t packet_version = fr.Unsigned16();
		if (packet_version == PLAYER_CMD_STOPBUILDING_VERSION) {
			PlayerCommand::Read(fr, egbase, mol);
			const uint32_t building_serial = fr.Unsigned32();
			try {
				serial = mol.get<Map_Object>(building_serial).serial();
			} catch (const _wexception & e) {
				throw game_data_error
					(_("building %u: %s"), building_serial, e.what());
			}
		} else
			throw game_data_error
				(_("unknown/unhandled version %u"), packet_version);
	} catch (const _wexception & e) {
		throw game_data_error(_("start/stop building: %s"), e.what());
	}
}
void Cmd_StartStopBuilding::Write
	(FileWrite & fw, Editor_Game_Base & egbase, Map_Map_Object_Saver & mos)
{
	// First, write version
	fw.Unsigned16(PLAYER_CMD_STOPBUILDING_VERSION);
	// Write base classes
	PlayerCommand::Write(fw, egbase, mos);

	// Now serial
	const Map_Object & obj = *egbase.objects().get_object(serial);
	fw.Unsigned32(mos.get_object_file_index(obj));
}

/*** Cmd_Start_or_Cancel_Expedition ***/

Cmd_Start_or_Cancel_Expedition::Cmd_Start_or_Cancel_Expedition (StreamRead & des) :
PlayerCommand (0, des.Unsigned8())
{
	serial = des.Unsigned32();
}

void Cmd_Start_or_Cancel_Expedition::execute (Game & game)
{
	if (upcast(Warehouse, warehouse, game.objects().get_object(serial)))
		game.player(sender()).start_or_cancel_expedition(*warehouse);
}

void Cmd_Start_or_Cancel_Expedition::serialize (StreamWrite & ser)
{
	ser.Unsigned8 (PLCMD_EXPEDITION);
	ser.Unsigned8 (sender());
	ser.Unsigned32(serial);
}
#define PLAYER_CMD_EXPEDITION_VERSION 1
void Cmd_Start_or_Cancel_Expedition::Read
	(FileRead & fr, Editor_Game_Base & egbase, Map_Map_Object_Loader & mol)
{
	try {
		uint16_t const packet_version = fr.Unsigned16();
		if (packet_version == PLAYER_CMD_EXPEDITION_VERSION) {
			PlayerCommand::Read(fr, egbase, mol);
			uint32_t const building_serial = fr.Unsigned32();
			try {
				serial = mol.get<Map_Object>(building_serial).serial();
			} catch (_wexception const & e) {
				throw game_data_error
					(_("building %u: %s"), building_serial, e.what());
			}
		} else
			throw game_data_error
				(_("unknown/unhandled version %u"), packet_version);
	} catch (_wexception const & e) {
		throw game_data_error(_("start/stop building: %s"), e.what());
	}
}
void Cmd_Start_or_Cancel_Expedition::Write
	(FileWrite & fw, Editor_Game_Base & egbase, Map_Map_Object_Saver & mos)
{
	// First, write version
	fw.Unsigned16(PLAYER_CMD_EXPEDITION_VERSION);
	// Write base classes
	PlayerCommand::Write(fw, egbase, mos);

	// Now serial
	Map_Object const & obj = *egbase.objects().get_object(serial);
	fw.Unsigned32(mos.get_object_file_index(obj));
}


/*** Cmd_EnhanceBuilding ***/

Cmd_EnhanceBuilding::Cmd_EnhanceBuilding (StreamRead & des) :
PlayerCommand (0, des.Unsigned8())
{
	serial = des.Unsigned32();
	bi = Building_Index(static_cast<Building_Index::value_t>(des.Unsigned16()));
}

void Cmd_EnhanceBuilding::execute (Game & game)
{
	if (upcast(Building, building, game.objects().get_object(serial)))
		game.player(sender()).enhance_building(building, bi);
}

void Cmd_EnhanceBuilding::serialize (StreamWrite & ser)
{
	ser.Unsigned8 (PLCMD_ENHANCEBUILDING);
	ser.Unsigned8 (sender());
	ser.Unsigned32(serial);
	ser.Unsigned16(bi.value());
}
#define PLAYER_CMD_ENHANCEBUILDING_VERSION 1
void Cmd_EnhanceBuilding::Read
	(FileRead & fr, Editor_Game_Base & egbase, Map_Map_Object_Loader & mol)
{
	try {
		const uint16_t packet_version = fr.Unsigned16();
		if (packet_version == PLAYER_CMD_ENHANCEBUILDING_VERSION) {
			PlayerCommand::Read(fr, egbase, mol);
			const uint32_t building_serial = fr.Unsigned32();
			try {
				serial = mol.get<Map_Object>(building_serial).serial();
			} catch (const _wexception & e) {
				throw game_data_error
					(_("building %u: %s"), building_serial, e.what());
			}
			bi =
				Building_Index
					(static_cast<Building_Index::value_t>(fr.Unsigned16()));
		} else
			throw game_data_error
				(_("unknown/unhandled version %u"), packet_version);
	} catch (const _wexception & e) {
		throw game_data_error(_("enhance building: %s"), e.what());
	}
}
void Cmd_EnhanceBuilding::Write
	(FileWrite & fw, Editor_Game_Base & egbase, Map_Map_Object_Saver & mos)
{
	// First, write version
	fw.Unsigned16(PLAYER_CMD_ENHANCEBUILDING_VERSION);
	// Write base classes
	PlayerCommand::Write(fw, egbase, mos);

	// Now serial
	const Map_Object & obj = *egbase.objects().get_object(serial);
	fw.Unsigned32(mos.get_object_file_index(obj));

	// Now id
	fw.Unsigned16(bi.value());
}


/*** Cmd_DismantleBuilding ***/
Cmd_DismantleBuilding::Cmd_DismantleBuilding (StreamRead & des) :
	PlayerCommand (0, des.Unsigned8())
{
	serial = des.Unsigned32();
}

void Cmd_DismantleBuilding::execute (Game & game)
{
	if (upcast(Building, building, game.objects().get_object(serial)))
		game.player(sender()).dismantle_building(building);
}

void Cmd_DismantleBuilding::serialize (StreamWrite & ser)
{
	ser.Unsigned8 (PLCMD_DISMANTLEBUILDING);
	ser.Unsigned8 (sender());
	ser.Unsigned32(serial);
}
#define PLAYER_CMD_DISMANTLEBUILDING_VERSION 1
void Cmd_DismantleBuilding::Read
	(FileRead & fr, Editor_Game_Base & egbase, Map_Map_Object_Loader & mol)
{
	try {
		const uint16_t packet_version = fr.Unsigned16();
		if (packet_version == PLAYER_CMD_DISMANTLEBUILDING_VERSION) {
			PlayerCommand::Read(fr, egbase, mol);
			const uint32_t building_serial = fr.Unsigned32();
			try {
				serial = mol.get<Map_Object>(building_serial).serial();
			} catch (const _wexception & e) {
				throw game_data_error
					("building %u: %s", building_serial, e.what());
			}
		} else
			throw game_data_error
				("unknown/unhandled version %u", packet_version);
	} catch (const _wexception & e) {
		throw game_data_error("dismantle building: %s", e.what());
	}
}
void Cmd_DismantleBuilding::Write
	(FileWrite & fw, Editor_Game_Base & egbase, Map_Map_Object_Saver & mos)
{
	// First, write version
	fw.Unsigned16(PLAYER_CMD_DISMANTLEBUILDING_VERSION);
	// Write base classes
	PlayerCommand::Write(fw, egbase, mos);

	// Now serial
	const Map_Object & obj = *egbase.objects().get_object(serial);
	fw.Unsigned32(mos.get_object_file_index(obj));
}

/*** Cmd_EvictWorker ***/
Cmd_EvictWorker::Cmd_EvictWorker (StreamRead& des) :
	PlayerCommand (0, des.Unsigned8())
{
	serial = des.Unsigned32();
}

void Cmd_EvictWorker::execute (Game & game)
{
	upcast(Worker, worker, game.objects().get_object(serial));
	if (worker && worker->owner().player_number() == sender()) {
		worker->reset_tasks(game);
		worker->start_task_gowarehouse(game);
	}
}

void Cmd_EvictWorker::serialize (StreamWrite & ser)
{
	ser.Unsigned8 (PLCMD_EVICTWORKER);
	ser.Unsigned8 (sender());
	ser.Unsigned32(serial);
}
#define PLAYER_CMD_EVICTWORKER_VERSION 1
void Cmd_EvictWorker::Read
	(FileRead & fr, Editor_Game_Base & egbase, Map_Map_Object_Loader & mol)
{
	try {
		const uint16_t packet_version = fr.Unsigned16();
		if (packet_version == PLAYER_CMD_EVICTWORKER_VERSION) {
			PlayerCommand::Read(fr, egbase, mol);
			const uint32_t worker_serial = fr.Unsigned32();
			try {
				serial = mol.get<Map_Object>(worker_serial).serial();
			} catch (const _wexception & e) {
				throw game_data_error
					("worker %u: %s", worker_serial, e.what());
			}
		} else
			throw game_data_error
				("unknown/unhandled version %u", packet_version);
	} catch (const _wexception & e) {
		throw game_data_error("evict worker: %s", e.what());
	}
}
void Cmd_EvictWorker::Write
	(FileWrite & fw, Editor_Game_Base & egbase, Map_Map_Object_Saver & mos)
{
	// First, write version
	fw.Unsigned16(PLAYER_CMD_EVICTWORKER_VERSION);
	// Write base classes
	PlayerCommand::Write(fw, egbase, mos);

	// Now serial
	const Map_Object & obj = *egbase.objects().get_object(serial);
	fw.Unsigned32(mos.get_object_file_index(obj));
}

/*** class Cmd_SetWarePriority ***/
Cmd_SetWarePriority::Cmd_SetWarePriority
	(const int32_t _duetime, const Player_Number _sender,
	 PlayerImmovable & imm,
	 const int32_t type, const Ware_Index index, const int32_t priority)
	:
	PlayerCommand(_duetime, _sender),
	m_serial     (imm.serial()),
	m_type       (type),
	m_index      (index),
	m_priority   (priority)
{}

void Cmd_SetWarePriority::execute(Game & game)
{
	upcast(Building, psite, game.objects().get_object(m_serial));

	if (!psite)
		return;
	if (psite->owner().player_number() != sender())
		return;

	psite->set_priority(m_type, m_index, m_priority);
}

#define PLAYER_CMD_SETWAREPRIORITY_VERSION 1

void Cmd_SetWarePriority::Write
	(FileWrite & fw, Editor_Game_Base & egbase, Map_Map_Object_Saver & mos)
{
	fw.Unsigned16(PLAYER_CMD_SETWAREPRIORITY_VERSION);

	PlayerCommand::Write(fw, egbase, mos);

	const Map_Object & obj = *egbase.objects().get_object(m_serial);
	fw.Unsigned32(mos.get_object_file_index(obj));
	fw.Unsigned8(m_type);
	fw.Signed32(m_index.value());
	fw.Signed32(m_priority);
}

void Cmd_SetWarePriority::Read
	(FileRead & fr, Editor_Game_Base & egbase, Map_Map_Object_Loader & mol)
{
	try {
		const uint16_t packet_version = fr.Unsigned16();
		if (packet_version == PLAYER_CMD_SETWAREPRIORITY_VERSION) {
			PlayerCommand::Read(fr, egbase, mol);
			const uint32_t serial = fr.Unsigned32();
			try {
				m_serial = mol.get<Map_Object>(serial).serial();
			} catch (const _wexception & e) {
				throw game_data_error(_("site %u: %s"), serial, e.what());
			}

			m_type = fr.Unsigned8();
			m_index = Ware_Index(static_cast<Ware_Index::value_t>(fr.Signed32()));
			m_priority = fr.Signed32();
		} else
			throw game_data_error
				(_("unknown/unhandled version %u"), packet_version);
	} catch (const _wexception & e) {
		throw game_data_error(_("set ware priority: %s"), e.what());
	}
}

Cmd_SetWarePriority::Cmd_SetWarePriority(StreamRead & des) :
	PlayerCommand(0, des.Unsigned8()),
	m_serial     (des.Unsigned32()),
	m_type       (des.Unsigned8()),
	m_index      (Ware_Index(static_cast<Ware_Index::value_t>(des.Signed32()))),
	m_priority   (des.Signed32())
{}

void Cmd_SetWarePriority::serialize(StreamWrite & ser)
{
	ser.Unsigned8(PLCMD_SETWAREPRIORITY);
	ser.Unsigned8(sender());
	ser.Unsigned32(m_serial);
	ser.Unsigned8(m_type);
	ser.Signed32(m_index.value());
	ser.Signed32(m_priority);
}

/*** class Cmd_SetWareMaxFill ***/
Cmd_SetWareMaxFill::Cmd_SetWareMaxFill
	(const int32_t _duetime, const Player_Number _sender,
	 PlayerImmovable & imm,
	 const Ware_Index index, const uint32_t max_fill)
	:
	PlayerCommand(_duetime, _sender),
	m_serial     (imm.serial()),
	m_index      (index),
	m_max_fill   (max_fill)
{}

void Cmd_SetWareMaxFill::execute(Game & game)
{
	upcast(Building, b, game.objects().get_object(m_serial));

	if (!b)
		return;
	if (b->owner().player_number() != sender())
		return;

	b->waresqueue(m_index).set_max_fill(m_max_fill);
}

#define PLAYER_CMD_SETWAREMAXFILL_SIZE_VERSION 1

void Cmd_SetWareMaxFill::Write
	(FileWrite & fw, Editor_Game_Base & egbase, Map_Map_Object_Saver & mos)
{
	fw.Unsigned16(PLAYER_CMD_SETWAREMAXFILL_SIZE_VERSION);

	PlayerCommand::Write(fw, egbase, mos);

	const Map_Object & obj = *egbase.objects().get_object(m_serial);
	fw.Unsigned32(mos.get_object_file_index(obj));
	fw.Signed32(m_index.value());
	fw.Unsigned32(m_max_fill);
}

void Cmd_SetWareMaxFill::Read
	(FileRead & fr, Editor_Game_Base & egbase, Map_Map_Object_Loader & mol)
{
	try {
		const uint16_t packet_version = fr.Unsigned16();
		if (packet_version == PLAYER_CMD_SETWAREMAXFILL_SIZE_VERSION) {
			PlayerCommand::Read(fr, egbase, mol);
			const uint32_t serial = fr.Unsigned32();
			try {
				m_serial = mol.get<Map_Object>(serial).serial();
			} catch (const _wexception & e) {
				throw game_data_error("site %u: %s", serial, e.what());
			}

			m_index = Ware_Index(static_cast<Ware_Index::value_t>(fr.Signed32()));
			m_max_fill = fr.Unsigned32();
		} else
			throw game_data_error
				("unknown/unhandled version %u", packet_version);
	} catch (const _wexception & e) {
		throw game_data_error("set ware max fill: %s", e.what());
	}
}

Cmd_SetWareMaxFill::Cmd_SetWareMaxFill(StreamRead & des) :
	PlayerCommand(0, des.Unsigned8()),
	m_serial     (des.Unsigned32()),
	m_index      (Ware_Index(static_cast<Ware_Index::value_t>(des.Signed32()))),
	m_max_fill(des.Unsigned32())
{}

void Cmd_SetWareMaxFill::serialize(StreamWrite & ser)
{
	ser.Unsigned8(PLCMD_SETWAREMAXFILL);
	ser.Unsigned8(sender());
	ser.Unsigned32(m_serial);
	ser.Signed32(m_index.value());
	ser.Unsigned32(m_max_fill);
}


Cmd_ChangeTargetQuantity::Cmd_ChangeTargetQuantity
	(const int32_t _duetime, const Player_Number _sender,
	 const uint32_t _economy, const Ware_Index _ware_type)
	:
	PlayerCommand(_duetime, _sender),
	m_economy (_economy), m_ware_type(_ware_type)
{}

void Cmd_ChangeTargetQuantity::Write
	(FileWrite & fw, Editor_Game_Base & egbase, Map_Map_Object_Saver & mos)
{
	PlayerCommand::Write(fw, egbase, mos);
	fw.Unsigned32(economy());
	fw.CString
		(egbase.player(sender()).tribe().get_ware_descr(ware_type())->name());
}

void Cmd_ChangeTargetQuantity::Read
	(FileRead & fr, Editor_Game_Base & egbase, Map_Map_Object_Loader & mol)
{
	try {
		PlayerCommand::Read(fr, egbase, mol);
		m_economy   = fr.Unsigned32();
		m_ware_type =
			egbase.player(sender()).tribe().ware_index(fr.CString());
	} catch (const _wexception & e) {
		throw game_data_error(_("change target quantity: %s"), e.what());
	}
}

Cmd_ChangeTargetQuantity::Cmd_ChangeTargetQuantity(StreamRead & des)
	:
	PlayerCommand(0, des.Unsigned8()),
	m_economy    (des.Unsigned32()),
	m_ware_type  (des.Unsigned8())
{}

void Cmd_ChangeTargetQuantity::serialize(StreamWrite & ser)
{
	ser.Unsigned8 (sender());
	ser.Unsigned32(economy());
	ser.Unsigned8 (ware_type().value());
}


Cmd_SetWareTargetQuantity::Cmd_SetWareTargetQuantity
	(const int32_t _duetime, const Player_Number _sender,
	 const uint32_t _economy,
	 const Ware_Index _ware_type,
	 const uint32_t _permanent)
	:
	Cmd_ChangeTargetQuantity(_duetime, _sender, _economy, _ware_type),
	m_permanent(_permanent)
{}

void Cmd_SetWareTargetQuantity::execute(Game & game)
{
	Player & player = game.player(sender());
	if
		(economy  () < player.get_nr_economies() and
		 ware_type() < player.tribe().get_nrwares())
		player.get_economy_by_number(economy())->set_ware_target_quantity
			(ware_type(),  m_permanent, duetime());
}

#define PLAYER_CMD_SETWARETARGETQUANTITY_VERSION 2

void Cmd_SetWareTargetQuantity::Write
	(FileWrite & fw, Editor_Game_Base & egbase, Map_Map_Object_Saver & mos)
{
	fw.Unsigned16(PLAYER_CMD_SETWARETARGETQUANTITY_VERSION);
	Cmd_ChangeTargetQuantity::Write(fw, egbase, mos);
	fw.Unsigned32(m_permanent);
}

void Cmd_SetWareTargetQuantity::Read
	(FileRead & fr, Editor_Game_Base & egbase, Map_Map_Object_Loader & mol)
{
	try {
		const uint16_t packet_version = fr.Unsigned16();
		if (packet_version <= PLAYER_CMD_SETWARETARGETQUANTITY_VERSION) {
			Cmd_ChangeTargetQuantity::Read(fr, egbase, mol);
			m_permanent = fr.Unsigned32();
			if (packet_version == 1)
				fr.Unsigned32();
		} else
			throw game_data_error
				(_("unknown/unhandled version %u"), packet_version);
	} catch (const _wexception & e) {
		throw game_data_error(_("set ware target quantity: %s"), e.what());
	}
}

Cmd_SetWareTargetQuantity::Cmd_SetWareTargetQuantity(StreamRead & des)
	:
	Cmd_ChangeTargetQuantity(des),
	m_permanent             (des.Unsigned32())
{
	if (cmdserial() == 1) des.Unsigned32();
}

void Cmd_SetWareTargetQuantity::serialize(StreamWrite & ser)
{
	ser.Unsigned8 (PLCMD_SETWARETARGETQUANTITY);
	Cmd_ChangeTargetQuantity::serialize(ser);
	ser.Unsigned32(m_permanent);
}


Cmd_ResetWareTargetQuantity::Cmd_ResetWareTargetQuantity
	(const int32_t _duetime, const Player_Number _sender,
	 const uint32_t _economy,
	 const Ware_Index _ware_type)
	:
	Cmd_ChangeTargetQuantity(_duetime, _sender, _economy, _ware_type)
{}

void Cmd_ResetWareTargetQuantity::execute(Game & game)
{
	Player & player = game.player(sender());
	const Tribe_Descr & tribe = player.tribe();
	if
		(economy  () < player.get_nr_economies() and
		 ware_type() < tribe.get_nrwares())
	{
		const int32_t count =
			tribe.get_ware_descr(ware_type())->default_target_quantity();
		player.get_economy_by_number(economy())->set_ware_target_quantity
			(ware_type(),  count, 0);
	}
}

#define PLAYER_CMD_RESETWARETARGETQUANTITY_VERSION 1

void Cmd_ResetWareTargetQuantity::Write
	(FileWrite & fw, Editor_Game_Base & egbase, Map_Map_Object_Saver & mos)
{
	fw.Unsigned16(PLAYER_CMD_RESETWARETARGETQUANTITY_VERSION);
	Cmd_ChangeTargetQuantity::Write(fw, egbase, mos);
}

void Cmd_ResetWareTargetQuantity::Read
	(FileRead & fr, Editor_Game_Base & egbase, Map_Map_Object_Loader & mol)
{
	try {
		const uint16_t packet_version = fr.Unsigned16();
		if (packet_version == PLAYER_CMD_RESETWARETARGETQUANTITY_VERSION)
			Cmd_ChangeTargetQuantity::Read(fr, egbase, mol);
		else
			throw game_data_error
				(_("unknown/unhandled version %u"), packet_version);
	} catch (const _wexception & e) {
		throw game_data_error("reset target quantity: %s", e.what());
	}
}

Cmd_ResetWareTargetQuantity::Cmd_ResetWareTargetQuantity(StreamRead & des)
	: Cmd_ChangeTargetQuantity(des)
{}

void Cmd_ResetWareTargetQuantity::serialize(StreamWrite & ser)
{
	ser.Unsigned8 (PLCMD_RESETWARETARGETQUANTITY);
	Cmd_ChangeTargetQuantity::serialize(ser);
}


Cmd_SetWorkerTargetQuantity::Cmd_SetWorkerTargetQuantity
	(const int32_t _duetime, const Player_Number _sender,
	 const uint32_t _economy,
	 const Ware_Index _ware_type,
	 const uint32_t _permanent)
	:
	Cmd_ChangeTargetQuantity(_duetime, _sender, _economy, _ware_type),
	m_permanent(_permanent)
{}

void Cmd_SetWorkerTargetQuantity::execute(Game & game)
{
	Player & player = game.player(sender());
	if
		(economy  () < player.get_nr_economies() and
		 ware_type() < player.tribe().get_nrwares())
		player.get_economy_by_number(economy())->set_worker_target_quantity
			(ware_type(),  m_permanent, duetime());
}

#define PLAYER_CMD_SETWORKERTARGETQUANTITY_VERSION 2

void Cmd_SetWorkerTargetQuantity::Write
	(FileWrite & fw, Editor_Game_Base & egbase, Map_Map_Object_Saver & mos)
{
	fw.Unsigned16(PLAYER_CMD_SETWORKERTARGETQUANTITY_VERSION);
	Cmd_ChangeTargetQuantity::Write(fw, egbase, mos);
	fw.Unsigned32(m_permanent);
}

void Cmd_SetWorkerTargetQuantity::Read
	(FileRead & fr, Editor_Game_Base & egbase, Map_Map_Object_Loader & mol)
{
	try {
		const uint16_t packet_version = fr.Unsigned16();
		if (packet_version <= PLAYER_CMD_SETWORKERTARGETQUANTITY_VERSION) {
			Cmd_ChangeTargetQuantity::Read(fr, egbase, mol);
			m_permanent = fr.Unsigned32();
			if (packet_version == 1)
				fr.Unsigned32();
		} else
			throw game_data_error
				(_("unknown/unhandled version %u"), packet_version);
	} catch (const _wexception & e) {
		throw game_data_error(_("set worker target quantity: %s"), e.what());
	}
}

Cmd_SetWorkerTargetQuantity::Cmd_SetWorkerTargetQuantity(StreamRead & des)
	:
	Cmd_ChangeTargetQuantity(des),
	m_permanent             (des.Unsigned32())
{
	if (cmdserial() == 1) des.Unsigned32();
}

void Cmd_SetWorkerTargetQuantity::serialize(StreamWrite & ser)
{
	ser.Unsigned8 (PLCMD_SETWORKERTARGETQUANTITY);
	Cmd_ChangeTargetQuantity::serialize(ser);
	ser.Unsigned32(m_permanent);
}


Cmd_ResetWorkerTargetQuantity::Cmd_ResetWorkerTargetQuantity
	(const int32_t _duetime, const Player_Number _sender,
	 const uint32_t _economy,
	 const Ware_Index _ware_type)
	:
	Cmd_ChangeTargetQuantity(_duetime, _sender, _economy, _ware_type)
{}

void Cmd_ResetWorkerTargetQuantity::execute(Game & game)
{
	Player & player = game.player(sender());
	const Tribe_Descr & tribe = player.tribe();
	if
		(economy  () < player.get_nr_economies() and
		 ware_type() < tribe.get_nrwares())
	{
		const int32_t count =
			tribe.get_ware_descr(ware_type())->default_target_quantity();
		player.get_economy_by_number(economy())->set_worker_target_quantity
			(ware_type(),  count, 0);
	}
}

#define PLAYER_CMD_RESETWORKERTARGETQUANTITY_VERSION 1

void Cmd_ResetWorkerTargetQuantity::Write
	(FileWrite & fw, Editor_Game_Base & egbase, Map_Map_Object_Saver & mos)
{
	fw.Unsigned16(PLAYER_CMD_RESETWORKERTARGETQUANTITY_VERSION);
	Cmd_ChangeTargetQuantity::Write(fw, egbase, mos);
}

void Cmd_ResetWorkerTargetQuantity::Read
	(FileRead & fr, Editor_Game_Base & egbase, Map_Map_Object_Loader & mol)
{
	try {
		const uint16_t packet_version = fr.Unsigned16();
		if (packet_version == PLAYER_CMD_RESETWORKERTARGETQUANTITY_VERSION) {
			Cmd_ChangeTargetQuantity::Read(fr, egbase, mol);
		} else
			throw game_data_error
				(_("unknown/unhandled version %u"), packet_version);
	} catch (const _wexception & e) {
		throw game_data_error("reset worker target quantity: %s", e.what());
	}
}

Cmd_ResetWorkerTargetQuantity::Cmd_ResetWorkerTargetQuantity(StreamRead & des)
	: Cmd_ChangeTargetQuantity(des)
{}

void Cmd_ResetWorkerTargetQuantity::serialize(StreamWrite & ser)
{
	ser.Unsigned8 (PLCMD_RESETWORKERTARGETQUANTITY);
	Cmd_ChangeTargetQuantity::serialize(ser);
}


/*** class Cmd_ChangeTrainingOptions ***/
Cmd_ChangeTrainingOptions::Cmd_ChangeTrainingOptions(StreamRead & des)
:
PlayerCommand (0, des.Unsigned8())
{
	serial    = des.Unsigned32();  //  Serial of the building
	attribute = des.Unsigned16();  //  Attribute to modify
	value     = des.Unsigned16();  //  New vale
}

void Cmd_ChangeTrainingOptions::execute (Game & game)
{
	if (upcast(TrainingSite, trainingsite, game.objects().get_object(serial)))
		game.player(sender()).change_training_options
			(*trainingsite, attribute, value);
}

void Cmd_ChangeTrainingOptions::serialize (StreamWrite & ser) {
	ser.Unsigned8 (PLCMD_CHANGETRAININGOPTIONS);
	ser.Unsigned8 (sender());
	ser.Unsigned32(serial);
	ser.Unsigned16(attribute);
	ser.Unsigned16(value);
}


#define PLAYER_CMD_CHANGETRAININGOPTIONS_VERSION 1
void Cmd_ChangeTrainingOptions::Read
	(FileRead & fr, Editor_Game_Base & egbase, Map_Map_Object_Loader & mol)
{
	try {
		const uint16_t packet_version = fr.Unsigned16();
		if (packet_version == PLAYER_CMD_CHANGETRAININGOPTIONS_VERSION) {
			PlayerCommand::Read(fr, egbase, mol);
			const uint32_t trainingsite_serial = fr.Unsigned32();
			try {
				serial    = mol.get<Map_Object>(trainingsite_serial).serial();
			} catch (const _wexception & e) {
				throw game_data_error
					("trainingsite %u: %s", trainingsite_serial, e.what());
			}
			attribute = fr.Unsigned16();
			value     = fr.Unsigned16();
		} else
			throw game_data_error
				(_("unknown/unhandled version %u"), packet_version);
	} catch (const _wexception & e) {
		throw game_data_error(_("change training options: %s"), e.what());
	}
}

void Cmd_ChangeTrainingOptions::Write
	(FileWrite & fw, Editor_Game_Base & egbase, Map_Map_Object_Saver & mos)
{
	// First, write version
	fw.Unsigned16(PLAYER_CMD_CHANGETRAININGOPTIONS_VERSION);
	// Write base classes
	PlayerCommand::Write(fw, egbase, mos);

	// Now serial
	const Map_Object & obj = *egbase.objects().get_object(serial);
	fw.Unsigned32(mos.get_object_file_index(obj));

	fw.Unsigned16(attribute);
	fw.Unsigned16(value);
}

/*** class Cmd_DropSoldier ***/

Cmd_DropSoldier::Cmd_DropSoldier(StreamRead & des) :
PlayerCommand (0, des.Unsigned8())
{
	serial  = des.Unsigned32(); //  Serial of the building
	soldier = des.Unsigned32(); //  Serial of soldier
}

void Cmd_DropSoldier::execute (Game & game)
{
	if (upcast(PlayerImmovable, player_imm, game.objects().get_object(serial)))
		if (upcast(Soldier, s, game.objects().get_object(soldier)))
			game.player(sender()).drop_soldier(*player_imm, *s);
}

void Cmd_DropSoldier::serialize (StreamWrite & ser)
{
	ser.Unsigned8 (PLCMD_DROPSOLDIER);
	ser.Unsigned8 (sender());
	ser.Unsigned32(serial);
	ser.Unsigned32(soldier);
}

#define PLAYER_CMD_DROPSOLDIER_VERSION 1
void Cmd_DropSoldier::Read
	(FileRead & fr, Editor_Game_Base & egbase, Map_Map_Object_Loader & mol)
{
	try {
		const uint16_t packet_version = fr.Unsigned16();
		if (packet_version == PLAYER_CMD_DROPSOLDIER_VERSION) {
			PlayerCommand::Read(fr, egbase, mol);
			const uint32_t site_serial = fr.Unsigned32();
			try {
				serial  = mol.get<PlayerImmovable>(site_serial).serial();
			} catch (const _wexception & e) {
				throw game_data_error
					(_("site %u: %s"),    site_serial, e.what());
			}
			const uint32_t soldier_serial = fr.Unsigned32();
			try {
				soldier = mol.get<Soldier>        (soldier_serial).serial();
			} catch (const _wexception & e) {
				throw game_data_error
					(_("soldier %u: %s"), soldier_serial, e.what());
			}
		} else
			throw game_data_error
				(_("unknown/unhandled version %u"), packet_version);
	} catch (const _wexception & e) {
		throw game_data_error(_("drop soldier: %s"), e.what());
	}
}

void Cmd_DropSoldier::Write
	(FileWrite & fw, Editor_Game_Base & egbase, Map_Map_Object_Saver & mos)
{
	// First, write version
	fw.Unsigned16(PLAYER_CMD_DROPSOLDIER_VERSION);
	// Write base classes
	PlayerCommand::Write(fw, egbase, mos);

	{ //  site serial
		const Map_Object & obj = *egbase.objects().get_object(serial);
		assert(mos.is_object_known(obj));
		fw.Unsigned32(mos.get_object_file_index(obj));
	}

	{ //  soldier serial
		const Map_Object & obj = *egbase.objects().get_object(soldier);
		assert(mos.is_object_known(obj));
		fw.Unsigned32(mos.get_object_file_index(obj));
	}

}

/*** Cmd_ChangeSoldierCapacity ***/

Cmd_ChangeSoldierCapacity::Cmd_ChangeSoldierCapacity(StreamRead & des)
:
PlayerCommand (0, des.Unsigned8())
{
	serial = des.Unsigned32();
	val    = des.Signed16();
}

void Cmd_ChangeSoldierCapacity::execute (Game & game)
{
	if (upcast(Building, building, game.objects().get_object(serial)))
		if (&building->owner() == game.get_player(sender()))
			if (upcast(SoldierControl, ctrl, building))
				ctrl->changeSoldierCapacity(val);
}

void Cmd_ChangeSoldierCapacity::serialize (StreamWrite & ser)
{
	ser.Unsigned8 (PLCMD_CHANGESOLDIERCAPACITY);
	ser.Unsigned8 (sender());
	ser.Unsigned32(serial);
	ser.Signed16(val);
}

#define PLAYER_CMD_CHANGESOLDIERCAPACITY_VERSION 1
void Cmd_ChangeSoldierCapacity::Read
	(FileRead & fr, Editor_Game_Base & egbase, Map_Map_Object_Loader & mol)
{
	try {
		const uint16_t packet_version = fr.Unsigned16();
		if (packet_version == PLAYER_CMD_CHANGESOLDIERCAPACITY_VERSION) {
			PlayerCommand::Read(fr, egbase, mol);
			const uint32_t militarysite_serial = fr.Unsigned32();
			try {
				serial = mol.get<Map_Object>(militarysite_serial).serial();
			} catch (const _wexception & e) {
				throw game_data_error
					(_("site %u: %s"), militarysite_serial, e.what());
			}
			val = fr.Signed16();
		} else
			throw game_data_error
				(_("unknown/unhandled version %u"), packet_version);
	} catch (const _wexception & e) {
		throw game_data_error(_("change soldier capacity: %s"), e.what());
	}
}

void Cmd_ChangeSoldierCapacity::Write
	(FileWrite & fw, Editor_Game_Base & egbase, Map_Map_Object_Saver & mos)
{
	// First, write version
	fw.Unsigned16(PLAYER_CMD_CHANGESOLDIERCAPACITY_VERSION);
	// Write base classes
	PlayerCommand::Write(fw, egbase, mos);

	// Now serial
	const Map_Object & obj = *egbase.objects().get_object(serial);
	fw.Unsigned32(mos.get_object_file_index(obj));

	// Now capacity
	fw.Signed16(val);

}

/*** Cmd_EnemyFlagAction ***/

Cmd_EnemyFlagAction::Cmd_EnemyFlagAction (StreamRead & des) :
PlayerCommand (0, des.Unsigned8())
{
	des         .Unsigned8 ();
	serial   = des.Unsigned32();
	des         .Unsigned8 ();
	number   = des.Unsigned8 ();
	retreat  = des.Unsigned8 ();
}

void Cmd_EnemyFlagAction::execute (Game & game)
{
	Player & player = game.player(sender());

	if (upcast(Flag, flag, game.objects().get_object(serial))) {
		log
			("Cmd_EnemyFlagAction::execute player(%u): flag->owner(%d) "
			 "number=%u\n",
			 player.player_number(), flag->owner().player_number(), number);

		if (const Building * const building = flag->get_building()) {
			if
				(player.is_hostile(flag->owner())
				 and
				 1
				 <
				 player.vision
				 	(Map::get_index
				 	 	(building->get_position(), game.map().get_width())))
				player.enemyflagaction (*flag, sender(), number, retreat);
			else
				log
					("Cmd_EnemyFlagAction::execute: ERROR: wrong player target not "
					 "seen or not hostile.\n");
		} else
			log("Cmd_EnemyFlagAction::execute: ERROR: flag has no building\n");
	} else
		log
			("Cmd_EnemyFlagAction::execute: ERROR: no flag with serial %u\n",
			 serial);
}

void Cmd_EnemyFlagAction::serialize (StreamWrite & ser) {
	ser.Unsigned8 (PLCMD_ENEMYFLAGACTION);
	ser.Unsigned8 (sender());
	ser.Unsigned8 (1);
	ser.Unsigned32(serial);
	ser.Unsigned8 (sender());
	ser.Unsigned8 (number);
	ser.Unsigned8 (retreat);
}
/// Version 2 and 3 are fully compatible: version 2 soldiers will never retreat
/// but do not crash game.
#define PLAYER_CMD_ENEMYFLAGACTION_VERSION 3
void Cmd_EnemyFlagAction::Read
	(FileRead & fr, Editor_Game_Base & egbase, Map_Map_Object_Loader & mol)
{
	try {
		const uint16_t packet_version = fr.Unsigned16();
		if (packet_version == PLAYER_CMD_ENEMYFLAGACTION_VERSION) {
			PlayerCommand::Read(fr, egbase, mol);
			fr           .Unsigned8 ();
			const uint32_t flag_serial = fr.Unsigned32();
			try {
				serial = flag_serial ? mol.get<Map_Object>(flag_serial).serial() : 0;
			} catch (const _wexception & e) {
				throw game_data_error("flag %u: %s", flag_serial, e.what());
			}
			fr           .Unsigned8 ();
			number   = fr.Unsigned8 ();
			retreat  = fr.Unsigned8 ();
		} else
			throw game_data_error
				(_("unknown/unhandled version %u"), packet_version);
	} catch (const _wexception & e) {
		throw game_data_error("enemy flag action: %s", e.what());
	}
}

void Cmd_EnemyFlagAction::Write
	(FileWrite & fw, Editor_Game_Base & egbase, Map_Map_Object_Saver & mos)
{
	// First, write version
	fw.Unsigned16(PLAYER_CMD_ENEMYFLAGACTION_VERSION);
	// Write base classes
	PlayerCommand::Write(fw, egbase, mos);
	// Now action
	fw.Unsigned8 (0);

	// Now serial
	const Map_Object * obj = egbase.objects().get_object(serial);
	fw.Unsigned32(mos.get_object_file_index_or_zero(obj));

	// Now param
	fw.Unsigned8 (sender());
	fw.Unsigned8 (number);
	fw.Unsigned8 (retreat);
}

/*** Cmd_ChangeMilitaryConfig ***/

Cmd_ChangeMilitaryConfig::Cmd_ChangeMilitaryConfig(StreamRead & des)
:
PlayerCommand (0, des.Unsigned8())
{
	retreat = des.Unsigned8();
	/// Read reserved data
	des.Unsigned8();
	des.Unsigned8();
}

void Cmd_ChangeMilitaryConfig::execute (Game & game)
{
	game.get_player(sender())->set_retreat_percentage(retreat);
}

void Cmd_ChangeMilitaryConfig::serialize (StreamWrite & ser)
{
	ser.Unsigned8 (PLCMD_CHANGEMILITARYCONFIG);
	ser.Unsigned8 (sender());
	ser.Unsigned8 (retreat);
	/// Serialize reserved data
	ser.Unsigned8 (0);
	ser.Unsigned8 (0);
}

#define PLAYER_CMD_CHANGEMILITARYCONFIG_VERSION 1
void Cmd_ChangeMilitaryConfig::Read
	(FileRead & fr, Editor_Game_Base & egbase, Map_Map_Object_Loader & mol)
{
	try {
		const uint16_t packet_version = fr.Unsigned16();
		if (packet_version == PLAYER_CMD_CHANGEMILITARYCONFIG_VERSION) {
			PlayerCommand::Read(fr, egbase, mol);
			Player * plr = egbase.get_player(sender());
			assert(plr);
			retreat = fr.Unsigned8();
			if
				(retreat < plr->tribe().get_military_data().get_min_retreat()
				 or
				 retreat > plr->tribe().get_military_data().get_max_retreat())
				throw game_data_error
					(_("retreat: value out of range. Received %u expected %u-%u"),
					 retreat,
					 plr->tribe().get_military_data().get_min_retreat(),
					 plr->tribe().get_military_data().get_max_retreat());
			/// Read reserved data
			fr.Unsigned8();
			fr.Unsigned8();
		} else
			throw game_data_error
				(_("unknown/unhandled version %u"), packet_version);
	} catch (const _wexception & e) {
		throw game_data_error(_("change military config: %s"), e.what());
	}
}

void Cmd_ChangeMilitaryConfig::Write
	(FileWrite & fw, Editor_Game_Base & egbase, Map_Map_Object_Saver & mos)
{
	// First, write version
	fw.Unsigned16(PLAYER_CMD_CHANGEMILITARYCONFIG_VERSION);
	// Write base classes
	PlayerCommand::Write(fw, egbase, mos);

	// Now retreat
	fw.Unsigned8(retreat);

	// Reserved for future versions
	fw.Unsigned8(0);
	fw.Unsigned8(0);

}


/*** struct PlayerMessageCommand ***/

PlayerMessageCommand::PlayerMessageCommand(StreamRead & des) :
PlayerCommand (0, des.Unsigned8()), m_message_id(des.Unsigned32())
{}

#define PLAYER_MESSAGE_CMD_VERSION 1
void PlayerMessageCommand::Read
	(FileRead & fr, Editor_Game_Base & egbase, Map_Map_Object_Loader & mol)
{
	try {
		const uint16_t packet_version = fr.Unsigned16();
		if (packet_version == PLAYER_MESSAGE_CMD_VERSION) {
			PlayerCommand::Read(fr, egbase, mol);
			m_message_id = Message_Id(fr.Unsigned32());
			if (not m_message_id)
				throw game_data_error
					(_("(player %u): message id is null"), sender());
		} else
			throw game_data_error
				(_("unknown/unhandled version %u"), packet_version);
	} catch (const _wexception & e) {
		throw game_data_error(_("player message: %s"), e.what());
	}
}

void PlayerMessageCommand::Write
	(FileWrite & fw, Editor_Game_Base & egbase, Map_Map_Object_Saver & mos)
{
	fw.Unsigned16(PLAYER_MESSAGE_CMD_VERSION);
	PlayerCommand::Write(fw, egbase, mos);
	fw.Unsigned32(mos.message_savers[sender() - 1][message_id()].value());
}


/*** struct Cmd_MessageSetStatusRead ***/

void Cmd_MessageSetStatusRead::execute (Game & game)
{
	game.player(sender()).messages().set_message_status
		(message_id(), Message::Read);
}

void Cmd_MessageSetStatusRead::serialize (StreamWrite & ser)
{
	ser.Unsigned8 (PLCMD_MESSAGESETSTATUSREAD);
	ser.Unsigned8 (sender());
	ser.Unsigned32(message_id().value());
}


/*** struct Cmd_MessageSetStatusArchived ***/

void Cmd_MessageSetStatusArchived::execute (Game & game)
{
	game.player(sender()).messages().set_message_status
		(message_id(), Message::Archived);
}

void Cmd_MessageSetStatusArchived::serialize (StreamWrite & ser)
{
	ser.Unsigned8 (PLCMD_MESSAGESETSTATUSARCHIVED);
	ser.Unsigned8 (sender());
	ser.Unsigned32(message_id().value());
}

/*** struct Cmd_SetStockPolicy ***/
Cmd_SetStockPolicy::Cmd_SetStockPolicy
	(int32_t time, Player_Number p,
	 Warehouse & wh, bool isworker, Ware_Index ware,
	 Warehouse::StockPolicy policy)
: PlayerCommand(time, p)
{
	m_warehouse = wh.serial();
	m_isworker = isworker;
	m_ware = ware;
	m_policy = policy;
}

Cmd_SetStockPolicy::Cmd_SetStockPolicy()
: PlayerCommand(), m_warehouse(0), m_isworker(false), m_policy()
{
}

uint8_t Cmd_SetStockPolicy::id() const
{
	return QUEUE_CMD_SETSTOCKPOLICY;
}

void Cmd_SetStockPolicy::execute(Game & game)
{
	// Sanitize data that could have come from the network
	if (Player * plr = game.get_player(sender())) {
		if (upcast(Warehouse, warehouse, game.objects().get_object(m_warehouse)))
		{
			if (&warehouse->owner() != plr) {
				log
					("Cmd_SetStockPolicy: sender %u, but warehouse owner %u\n",
					 sender(), warehouse->owner().player_number());
				return;
			}

			switch (m_policy) {
			case Warehouse::SP_Normal:
			case Warehouse::SP_Prefer:
			case Warehouse::SP_DontStock:
			case Warehouse::SP_Remove:
				break;
			default:
				log
					("Cmd_SetStockPolicy: sender %u, bad policy %u\n",
					 sender(), m_policy);
				return;
			}

			const Tribe_Descr & tribe = warehouse->tribe();
			if (m_isworker) {
				if (!(m_ware < tribe.get_nrworkers())) {
					log
						("Cmd_SetStockPolicy: sender %u, worker %u out of bounds\n",
						 sender(), m_ware.value());
					return;
				}
				warehouse->set_worker_policy(m_ware, m_policy);
			} else {
				if (!(m_ware < tribe.get_nrwares())) {
					log
						("Cmd_SetStockPolicy: sender %u, ware %u out of bounds\n",
						 sender(), m_ware.value());
					return;
				}
				warehouse->set_ware_policy(m_ware, m_policy);
			}
		}
	}
}

Cmd_SetStockPolicy::Cmd_SetStockPolicy(StreamRead & des)
	: PlayerCommand(0, des.Unsigned8())
{
	m_warehouse = des.Unsigned32();
	m_isworker = des.Unsigned8();
	m_ware = Ware_Index(des.Unsigned8());
	m_policy = static_cast<Warehouse::StockPolicy>(des.Unsigned8());
}

void Cmd_SetStockPolicy::serialize(StreamWrite & ser)
{
	ser.Unsigned8(PLCMD_SETSTOCKPOLICY);
	ser.Unsigned8(sender());
	ser.Unsigned32(m_warehouse);
	ser.Unsigned8(m_isworker);
	ser.Unsigned8(m_ware.value());
	ser.Unsigned8(m_policy);
}

#define PLAYER_CMD_SETSTOCKPOLICY_VERSION 1
void Cmd_SetStockPolicy::Read
	(FileRead & fr, Editor_Game_Base & egbase, Map_Map_Object_Loader & mol)
{
	try {
		uint8_t version = fr.Unsigned8();
		if (version != PLAYER_CMD_SETSTOCKPOLICY_VERSION)
			throw game_data_error("unknown/unhandled version %u", version);
		PlayerCommand::Read(fr, egbase, mol);
		m_warehouse = fr.Unsigned32();
		m_isworker = fr.Unsigned8();
		m_ware = Ware_Index(fr.Unsigned8());
		m_policy = static_cast<Warehouse::StockPolicy>(fr.Unsigned8());
	} catch (const std::exception & e) {
		throw game_data_error("Cmd_SetStockPolicy: %s", e.what());
	}
}

void Cmd_SetStockPolicy::Write
	(FileWrite & fw, Editor_Game_Base & egbase, Map_Map_Object_Saver & mos)
{
	fw.Unsigned8(PLAYER_CMD_SETSTOCKPOLICY_VERSION);
	PlayerCommand::Write(fw, egbase, mos);
	fw.Unsigned32(m_warehouse);
	fw.Unsigned8(m_isworker);
	fw.Unsigned8(m_ware.value());
	fw.Unsigned8(m_policy);
}

}<|MERGE_RESOLUTION|>--- conflicted
+++ resolved
@@ -63,11 +63,8 @@
 	PLCMD_SETSTOCKPOLICY,
 	PLCMD_SETWAREMAXFILL,
 	PLCMD_DISMANTLEBUILDING,
-<<<<<<< HEAD
+	PLCMD_EVICTWORKER,
 	PLCMD_EXPEDITION
-=======
-	PLCMD_EVICTWORKER,
->>>>>>> a247006d
 };
 
 /*** class PlayerCommand ***/
@@ -509,7 +506,7 @@
 	PlayerCommand::Write(fw, egbase, mos);
 
 	// Now serial
-	const Map_Object & obj = *egbase.objects().get_object(serial);
+	Map_Object const & obj = *egbase.objects().get_object(serial);
 	fw.Unsigned32(mos.get_object_file_index(obj));
 }
 
@@ -564,7 +561,7 @@
 	PlayerCommand::Write(fw, egbase, mos);
 
 	// Now serial
-	Map_Object const & obj = *egbase.objects().get_object(serial);
+	const Map_Object & obj = *egbase.objects().get_object(serial);
 	fw.Unsigned32(mos.get_object_file_index(obj));
 }
 
