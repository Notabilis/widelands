/*
 * Copyright (C) 2002-2019 by the Widelands Development Team
 *
 * This program is free software; you can redistribute it and/or
 * modify it under the terms of the GNU General Public License
 * as published by the Free Software Foundation; either version 2
 * of the License, or (at your option) any later version.
 *
 * This program is distributed in the hope that it will be useful,
 * but WITHOUT ANY WARRANTY; without even the implied warranty of
 * MERCHANTABILITY or FITNESS FOR A PARTICULAR PURPOSE.  See the
 * GNU General Public License for more details.
 *
 * You should have received a copy of the GNU General Public License
 * along with this program; if not, write to the Free Software
 * Foundation, Inc., 51 Franklin Street, Fifth Floor, Boston, MA  02110-1301, USA.
 *
 */

#include "logic/game.h"

#include <cstring>
#include <limits>
#include <memory>
#include <string>

#include <boost/format.hpp>
#ifndef _WIN32
#include <SDL.h>     // for a dirty hack.
#include <unistd.h>  // for usleep
#else
#include <windows.h>
#endif

#include "base/i18n.h"
#include "base/log.h"
#include "base/macros.h"
#include "base/time_string.h"
#include "base/warning.h"
#include "build_info.h"
#include "economy/economy.h"
#include "game_io/game_loader.h"
#include "game_io/game_preload_packet.h"
#include "io/fileread.h"
#include "io/filesystem/layered_filesystem.h"
#include "io/filewrite.h"
#include "logic/cmd_calculate_statistics.h"
#include "logic/cmd_luacoroutine.h"
#include "logic/cmd_luascript.h"
#include "logic/filesystem_constants.h"
#include "logic/game_settings.h"
#include "logic/map_objects/tribes/carrier.h"
#include "logic/map_objects/tribes/market.h"
#include "logic/map_objects/tribes/militarysite.h"
#include "logic/map_objects/tribes/ship.h"
#include "logic/map_objects/tribes/soldier.h"
#include "logic/map_objects/tribes/trainingsite.h"
#include "logic/map_objects/tribes/tribe_descr.h"
#include "logic/player.h"
#include "logic/playercommand.h"
#include "logic/replay.h"
#include "logic/single_player_game_controller.h"
#include "map_io/widelands_map_loader.h"
#include "scripting/logic.h"
#include "scripting/lua_table.h"
#include "sound/sound_handler.h"
#include "ui_basic/progresswindow.h"
#include "wui/game_tips.h"
#include "wui/interactive_player.h"

namespace Widelands {

/// Define this to get lots of debugging output concerned with syncs
// #define SYNC_DEBUG

Game::SyncWrapper::~SyncWrapper() {
	if (dump_ != nullptr) {
		if (!syncstreamsave_)
			try {
				g_fs->fs_unlink(dumpfname_);
			} catch (const FileError& e) {
				// not really a problem if deletion fails, but we'll log it
				log("Deleting synchstream file %s failed: %s\n", dumpfname_.c_str(), e.what());
			}
	}
}

void Game::SyncWrapper::start_dump(const std::string& fname) {
	dumpfname_ = fname + kSyncstreamExtension;
	dump_.reset(g_fs->open_stream_write(dumpfname_));
	current_excerpt_id_ = 0;
	excerpts_buffer_[current_excerpt_id_].clear();
}

void Game::SyncWrapper::data(void const* const sync_data, size_t const size) {
#ifdef SYNC_DEBUG
	uint32_t time = game_.get_gametime();
	log("[sync:%08u t=%6u]", counter_, time);
	for (size_t i = 0; i < size; ++i)
		log(" %02x", (static_cast<uint8_t const*>(sync_data))[i]);
	log("\n");
#endif

	if (dump_ != nullptr && static_cast<int32_t>(counter_ - next_diskspacecheck_) >= 0) {
		next_diskspacecheck_ = counter_ + 16 * 1024 * 1024;

		if (g_fs->disk_space() < kMinimumDiskSpace) {
			log("Stop writing to syncstream file: disk is getting full.\n");
			dump_.reset();
		}
	}

	if (dump_ != nullptr) {
		try {
			dump_->data(sync_data, size);
		} catch (const WException&) {
			log("Writing to syncstream file %s failed. Stop synctream dump.\n", dumpfname_.c_str());
			dump_.reset();
		}
		assert(current_excerpt_id_ < kExcerptSize);
		excerpts_buffer_[current_excerpt_id_].append(static_cast<const char*>(sync_data), size);
	}

	target_.data(sync_data, size);
	counter_ += size;
}

Game::Game()
   : EditorGameBase(new LuaGameInterface(this)),
     forester_cache_(),
     syncwrapper_(*this, synchash_),
     ctrl_(nullptr),
     writereplay_(true),
     writesyncstream_(false),
     ai_training_mode_(false),
     auto_speed_(false),
     state_(gs_notrunning),
     cmdqueue_(*this),
     /** TRANSLATORS: Win condition for this game has not been set. */
     win_condition_displayname_(_("Not set")),
     replay_(false) {
	Economy::initialize_serial();
}

Game::~Game() {
}

void Game::sync_reset() {
	syncwrapper_.counter_ = 0;

	synchash_.reset();
	log("[sync] Reset\n");
}

/**
 * \return a pointer to the \ref InteractivePlayer if any.
 * \note This function may return 0 (in particular, it will return 0 during
 * playback or if player is spectator)
 */
InteractivePlayer* Game::get_ipl() {
	return dynamic_cast<InteractivePlayer*>(get_ibase());
}

void Game::set_game_controller(GameController* const ctrl) {
	ctrl_ = ctrl;
}

void Game::set_ai_training_mode(const bool mode) {
	ai_training_mode_ = mode;
}

void Game::set_auto_speed(const bool mode) {
	auto_speed_ = mode;
}

GameController* Game::game_controller() {
	return ctrl_;
}

void Game::set_write_replay(bool const wr) {
	//  we want to allow for the possibility to stop writing our replay
	//  this is to ensure we do not crash because of diskspace
	//  still this is only possibe to go from true->false
	//  still probally should not do this with an assert but with better checks
	assert(state_ == gs_notrunning || !wr);

	writereplay_ = wr;
}

void Game::set_write_syncstream(bool const wr) {
	assert(state_ == gs_notrunning);

	writesyncstream_ = wr;
}

/**
 * Set whether the syncstream dump should be copied to a permanent location
 * at the end of the game.
 */
void Game::save_syncstream(bool const save) {
	syncwrapper_.syncstreamsave_ = save;
}

bool Game::run_splayer_scenario_direct(const std::string& mapname,
                                       const std::string& script_to_run) {
	// Replays can't handle scenarios
	set_write_replay(false);

	std::unique_ptr<MapLoader> maploader(mutable_map()->get_correct_loader(mapname));
	if (!maploader)
		throw wexception("could not load \"%s\"", mapname.c_str());
	UI::ProgressWindow loader_ui;

	loader_ui.step(_("Preloading map"));
	maploader->preload_map(true);
	std::string const background = map().get_background();
	if (!background.empty()) {
		loader_ui.set_background(background);
	}
	loader_ui.step(_("Loading world"));
	world();
	loader_ui.step(_("Loading tribes"));
	tribes();

	// If the scenario has custrom tribe entites, load them.
	const std::string custom_tribe_script = mapname + "/scripting/tribes/init.lua";
	if (g_fs->file_exists(custom_tribe_script)) {
		lua().run_script(custom_tribe_script);
	}

	// We have to create the players here.
	loader_ui.step(_("Creating players"));
	PlayerNumber const nr_players = map().get_nrplayers();
	iterate_player_numbers(p, nr_players) {
		// If tribe name is empty, pick a random tribe
		std::string tribe = map().get_scenario_player_tribe(p);
		if (tribe.empty()) {
			log("Setting random tribe for Player %d\n", static_cast<unsigned int>(p));
			const DescriptionIndex random = std::rand() % tribes().nrtribes();
			tribe = tribes().get_tribe_descr(random)->name();
		}
		add_player(p, 0, tribe, map().get_scenario_player_name(p));
		get_player(p)->set_ai(map().get_scenario_player_ai(p));
	}
	win_condition_displayname_ = "Scenario";

	set_ibase(new InteractivePlayer(*this, g_options.pull_section("global"), 1, false));

	loader_ui.step(_("Loading map…"));
	maploader->load_map_complete(*this, Widelands::MapLoader::LoadType::kScenario);
	maploader.reset();

	set_game_controller(new SinglePlayerGameController(*this, true, 1));
	try {
		bool const result = run(&loader_ui, NewSPScenario, script_to_run, false, "single_player");
		delete ctrl_;
		ctrl_ = nullptr;
		return result;
	} catch (...) {
		delete ctrl_;
		ctrl_ = nullptr;
		throw;
	}
}

/**
 * Initialize the game based on the given settings.
 *
 */
void Game::init_newgame(UI::ProgressWindow* loader_ui, const GameSettings& settings) {
	assert(loader_ui != nullptr);

	loader_ui->step(_("Preloading map"));

	std::unique_ptr<MapLoader> maploader(mutable_map()->get_correct_loader(settings.mapfilename));
	assert(maploader != nullptr);
	maploader->preload_map(settings.scenario);

	loader_ui->step(_("Loading world"));
	world();

	loader_ui->step(_("Loading tribes"));
	tribes();

	std::string const background = map().get_background();
	if (!background.empty()) {
		loader_ui->set_background(background);
	}
	loader_ui->step(_("Creating players"));

	std::vector<PlayerSettings> shared;
	std::vector<uint8_t> shared_num;
	for (uint32_t i = 0; i < settings.players.size(); ++i) {
		const PlayerSettings& playersettings = settings.players[i];

		if (playersettings.state == PlayerSettings::State::kClosed ||
		    playersettings.state == PlayerSettings::State::kOpen)
			continue;
		else if (playersettings.state == PlayerSettings::State::kShared) {
			shared.push_back(playersettings);
			shared_num.push_back(i + 1);
			continue;
		}

		add_player(i + 1, playersettings.initialization_index, playersettings.tribe,
		           playersettings.name, playersettings.team);
		get_player(i + 1)->set_ai(playersettings.ai);
	}

	// Add shared in starting positions
	for (uint8_t n = 0; n < shared.size(); ++n) {
		// This player's starting position is used in another (shared) kingdom
		get_player(shared.at(n).shared_in)
		   ->add_further_starting_position(shared_num.at(n), shared.at(n).initialization_index);
	}

	loader_ui->step(_("Loading map…"));
	maploader->load_map_complete(*this, settings.scenario ?
	                                       Widelands::MapLoader::LoadType::kScenario :
	                                       Widelands::MapLoader::LoadType::kGame);

	// Check for win_conditions
	if (!settings.scenario) {
		loader_ui->step(_("Initializing game…"));
		if (settings.peaceful) {
			for (uint32_t i = 1; i < settings.players.size(); ++i) {
				if (Player* p1 = get_player(i)) {
					for (uint32_t j = i + 1; j <= settings.players.size(); ++j) {
						if (Player* p2 = get_player(j)) {
							p1->set_attack_forbidden(j, true);
							p2->set_attack_forbidden(i, true);
						}
					}
				}
			}
		}

		std::unique_ptr<LuaTable> table(lua().run_script(settings.win_condition_script));
		table->do_not_warn_about_unaccessed_keys();
		win_condition_displayname_ = table->get_string("name");
		if (table->has_key<std::string>("init")) {
			std::unique_ptr<LuaCoroutine> cr = table->get_coroutine("init");
			cr->resume();
		}
		std::unique_ptr<LuaCoroutine> cr = table->get_coroutine("func");
		enqueue_command(new CmdLuaCoroutine(get_gametime() + 100, std::move(cr)));
	} else {
		win_condition_displayname_ = "Scenario";
	}
}

/**
 * Initialize the savegame based on the given settings.
 * At return the game is at the same state like a map loaded with Game::init()
 * Only difference is, that players are already initialized.
 * run<Returncode>() takes care about this difference.
 */
void Game::init_savegame(UI::ProgressWindow* loader_ui, const GameSettings& settings) {
	assert(loader_ui != nullptr);

	loader_ui->step(_("Preloading map"));

	try {
		GameLoader gl(settings.mapfilename, *this);
		Widelands::GamePreloadPacket gpdp;
		gl.preload_game(gpdp);
		win_condition_displayname_ = gpdp.get_win_condition();
		if (win_condition_displayname_ == "Scenario") {
			// Replays can't handle scenarios
			set_write_replay(false);
		}
		std::string background(gpdp.get_background());
		loader_ui->set_background(background);
		loader_ui->step(_("Loading…"));
		gl.load_game(settings.multiplayer);
		// Players might have selected a different AI type
		for (uint8_t i = 0; i < settings.players.size(); ++i) {
			const PlayerSettings& playersettings = settings.players[i];
			if (playersettings.state == PlayerSettings::State::kComputer) {
				get_player(i + 1)->set_ai(playersettings.ai);
			}
		}
	} catch (...) {
		throw;
	}
}

bool Game::run_load_game(const std::string& filename, const std::string& script_to_run) {
	UI::ProgressWindow loader_ui;
	std::vector<std::string> tipstext;
	tipstext.push_back("general_game");
	tipstext.push_back("singleplayer");
	GameTips tips(loader_ui, tipstext);
	int8_t player_nr;

	loader_ui.step(_("Preloading map"));

	{
		GameLoader gl(filename, *this);

		Widelands::GamePreloadPacket gpdp;
		gl.preload_game(gpdp);
		std::string background(gpdp.get_background());
		win_condition_displayname_ = gpdp.get_win_condition();
		if (win_condition_displayname_ == "Scenario") {
			// Replays can't handle scenarios
			set_write_replay(false);
		}
		loader_ui.set_background(background);
		player_nr = gpdp.get_player_nr();
		set_ibase(new InteractivePlayer(*this, g_options.pull_section("global"), player_nr, false));

		loader_ui.step(_("Loading…"));
		gl.load_game();
	}

	// Store the filename for further saves
	save_handler().set_current_filename(filename);

	set_game_controller(new SinglePlayerGameController(*this, true, player_nr));
	try {
		bool const result = run(&loader_ui, Loaded, script_to_run, false, "single_player");
		delete ctrl_;
		ctrl_ = nullptr;
		return result;
	} catch (...) {
		delete ctrl_;
		ctrl_ = nullptr;
		throw;
	}
}

/**
 * Called for every game after loading (from a savegame or just from a map
 * during single/multiplayer/scenario).
 *
 * Ensure that players and player controllers are setup properly (in particular
 * AI and the \ref InteractivePlayer if any).
 */
void Game::postload() {
	EditorGameBase::postload();
	get_ibase()->postload();
}

/**
 * This runs a game, including game creation phase.
 *
 * The setup and loading of a game happens (or rather: will happen) in three
 * stages.
 * 1.  First of all, the host (or single player) configures the game. During
 *     this time, only short descriptions of the game data (such as map
 *     headers)are loaded to minimize loading times.
 * 2a. Once the game is about to start and the configuration screen is finished,
 *     all logic data (map, tribe information, building information) is loaded
 *     during postload.
 * 2b. If a game is created, initial player positions are set. This step is
 *     skipped when a game is loaded.
 * 3.  After this has happened, the game graphics are loaded.
 *
 * \return true if a game actually took place, false otherwise
 */
bool Game::run(UI::ProgressWindow* loader_ui,
               StartGameType const start_game_type,
               const std::string& script_to_run,
               bool replay,
               const std::string& prefix_for_replays) {
	assert(loader_ui != nullptr);

	replay_ = replay;
	postload();

	if (start_game_type != Loaded) {
		PlayerNumber const nr_players = map().get_nrplayers();
		if (start_game_type == NewNonScenario) {
			if (loader_ui) {
				loader_ui->step(_("Creating player infrastructure"));
			}
			iterate_players_existing(p, nr_players, *this, plr) {
				plr->create_default_infrastructure();
			}
		} else {
			// Is a scenario!
			// Replays can't handle scenarios
			set_write_replay(false);
			iterate_players_existing_novar(p, nr_players, *this) {
				if (!map().get_starting_pos(p))
					throw WLWarning(_("Missing starting position"),
					                _("Widelands could not start the game, because player %u has "
					                  "no starting position.\n"
					                  "You can manually add a starting position with the Widelands "
					                  "Editor to fix this problem."),
					                static_cast<unsigned int>(p));
			}
		}

		if (get_ipl()) {
			// Scroll map to starting position for new games.
			// Loaded games are handled in GameInteractivePlayerPacket for single player, and in
			// InteractiveGameBase::start() for multiplayer.
			get_ipl()->map_view()->scroll_to_field(
			   map().get_starting_pos(get_ipl()->player_number()), MapView::Transition::Jump);
		}

		// Prepare the map, set default textures
		mutable_map()->recalc_default_resources(world());

		// Finally, set the scenario names and tribes to represent
		// the correct names of the players
		iterate_player_numbers(p, nr_players) {
			const Player* const plr = get_player(p);
			const std::string no_name;
			const std::string& player_tribe = plr ? plr->tribe().name() : no_name;
			const std::string& player_name = plr ? plr->get_name() : no_name;
			const std::string& player_ai = plr ? plr->get_ai() : no_name;
			mutable_map()->set_scenario_player_tribe(p, player_tribe);
			mutable_map()->set_scenario_player_name(p, player_name);
			mutable_map()->set_scenario_player_ai(p, player_ai);
			mutable_map()->set_scenario_player_closeable(p, false);  // player is already initialized.
		}

		// Run the init script, if the map provides one.
		if (start_game_type == NewSPScenario)
			enqueue_command(new CmdLuaScript(get_gametime(), "map:scripting/init.lua"));
		else if (start_game_type == NewMPScenario)
			enqueue_command(new CmdLuaScript(get_gametime(), "map:scripting/multiplayer_init.lua"));

		// Queue first statistics calculation
		enqueue_command(new CmdCalculateStatistics(get_gametime() + 1));
	}

	if (!script_to_run.empty() && (start_game_type == NewSPScenario || start_game_type == Loaded)) {
		enqueue_command(new CmdLuaScript(get_gametime() + 1, script_to_run));
	}

	if (writereplay_ || writesyncstream_) {
		// Derive a replay filename from the current time
		const std::string fname = kReplayDir + g_fs->file_separator() + std::string(timestring()) +
		                          std::string("_") + prefix_for_replays + kReplayExtension;
		if (writereplay_) {
			log("Starting replay writer\n");

			assert(!replaywriter_);
			replaywriter_.reset(new ReplayWriter(*this, fname));

			log("Replay writer has started\n");
		}

		if (writesyncstream_)
			syncwrapper_.start_dump(fname);
	}

	sync_reset();

	load_graphics(*loader_ui);

#ifdef _WIN32
	//  Clear the event queue before starting game because we don't want
	//  to handle events at game start that happened during loading procedure.
	SDL_Event event;
	while (SDL_PollEvent(&event))
		;
#endif

	g_sh->change_music("ingame", 1000);

	state_ = gs_running;

	get_ibase()->run<UI::Panel::Returncodes>();

	state_ = gs_ending;

	g_sh->change_music("menu", 1000);

	cleanup_objects();
	set_ibase(nullptr);

	state_ = gs_notrunning;

	return true;
}

/**
 * think() is called by the UI objects initiated during Game::run()
 * during their modal loop.
 * Depending on the current state we advance game logic and stuff,
 * running the cmd queue etc.
 */
void Game::think() {
	assert(ctrl_);

	ctrl_->think();

	if (state_ == gs_running) {
		// TODO(sirver): This is not good. Here, it depends on the speed of the
		// computer and the fps if and when the game is saved - this is very bad
		// for scenarios and even worse for the regression suite (which relies on
		// the timings of savings.
		cmdqueue().run_queue(ctrl_->get_frametime(), get_gametime_pointer());

		// check if autosave is needed
		savehandler_.think(*this);
	}
}

/**
 * Cleanup for load
 * \deprecated
 */
// TODO(unknown): Get rid of this. Prefer to delete and recreate Game-style objects
// Note that this needs fixes in the editor.
void Game::cleanup_for_load() {
	state_ = gs_notrunning;

	EditorGameBase::cleanup_for_load();

	cmdqueue().flush();

	// Statistics
	general_stats_.clear();
}

/**
 * Game logic code may write to the synchronization
 * token stream. All written data will be hashed and can be used to
 * check for network or replay desyncs.
 *
 * \return the synchronization token stream
 *
 * \note This is returned as a \ref StreamWrite object to prevent
 * the caller from messing with the checksumming process.
 */
StreamWrite& Game::syncstream() {
	return syncwrapper_;
}

/**
 * Switches to the next part of the syncstream excerpt.
 */
void Game::report_sync_request() {
	syncwrapper_.current_excerpt_id_ =
	   (syncwrapper_.current_excerpt_id_ + 1) % SyncWrapper::kExcerptSize;
	syncwrapper_.excerpts_buffer_[syncwrapper_.current_excerpt_id_].clear();
}

/**
 * Triggers writing of syncstream excerpt and adds the playernumber of the desynced player
 * to the stream.
 * Playernumber should be negative when called by network clients
 */
void Game::report_desync(int32_t playernumber) {
	if (syncwrapper_.dumpfname_.empty()) {
		log("Error: A desync occurred but no filename for the syncstream has been set.");
		return;
	}
	// Replace .wss extension of syncstream file with .wse extension for syncstream extract
	std::string filename = syncwrapper_.dumpfname_;
	assert(syncwrapper_.dumpfname_.length() > kSyncstreamExtension.length());
	filename.replace(filename.length() - kSyncstreamExtension.length(),
	                 kSyncstreamExtension.length(), kSyncstreamExcerptExtension);
	std::unique_ptr<StreamWrite> file(g_fs->open_stream_write(filename));
	assert(file != nullptr);
	// Write revision, branch and build type of this build to the file
	file->unsigned_32(build_id().length());
	file->text(build_id());
	file->unsigned_32(build_type().length());
	file->text(build_type());
	file->signed_32(playernumber);
	// Write our buffers to the file. Start with the oldest one
	const size_t i2 = (syncwrapper_.current_excerpt_id_ + 1) % SyncWrapper::kExcerptSize;
	size_t i = i2;
	do {
		file->text(syncwrapper_.excerpts_buffer_[i]);
		syncwrapper_.excerpts_buffer_[i].clear();
		i = (i + 1) % SyncWrapper::kExcerptSize;
	} while (i != i2);
	file->unsigned_8(SyncEntry::kDesync);
	file->signed_32(playernumber);
	// Restart buffers
	syncwrapper_.current_excerpt_id_ = 0;
}

/**
 * Calculate the current synchronization checksum and copy
 * it into the given array, without affecting the subsequent
 * checksumming process.
 *
 * \return the checksum
 */
Md5Checksum Game::get_sync_hash() const {
	MD5Checksum<StreamWrite> copy(synchash_);

	copy.finish_checksum();
	return copy.get_checksum();
}

/**
 * Return a random value that can be used in parallel game logic
 * simulation.
 *
 * \note Do NOT use for random events in the UI or other display code.
 */
uint32_t Game::logic_rand() {
	uint32_t const result = rng().rand();
	syncstream().unsigned_8(SyncEntry::kRandom);
	syncstream().unsigned_32(result);
	return result;
}

/**
 * All player-issued commands must enter the queue through this function.
 * It takes the appropriate action, i.e. either add to the cmd_queue or send
 * across the network.
 */
void Game::send_player_command(PlayerCommand* pc) {
	ctrl_->send_player_command(pc);
}

/**
 * Actually enqueue a command.
 *
 * \note In a network game, player commands are only allowed to enter the
 * command queue after being accepted by the networking logic via
 * \ref send_player_command, so you must never enqueue a player command
 * directly.
 */
void Game::enqueue_command(Command* const cmd) {
	if (writereplay_ && replaywriter_) {
		if (upcast(PlayerCommand, plcmd, cmd)) {
			replaywriter_->send_player_command(plcmd);
		}
	}
	cmdqueue().enqueue(cmd);
}

// we might want to make these inlines:
void Game::send_player_bulldoze(PlayerImmovable& pi, bool const recurse) {
	send_player_command(new CmdBulldoze(get_gametime(), pi.owner().player_number(), pi, recurse));
}

void Game::send_player_dismantle(PlayerImmovable& pi) {
	send_player_command(new CmdDismantleBuilding(get_gametime(), pi.owner().player_number(), pi));
}

void Game::send_player_build(int32_t const pid, const Coords& coords, DescriptionIndex const id) {
	assert(tribes().building_exists(id));
	send_player_command(new CmdBuild(get_gametime(), pid, coords, id));
}

void Game::send_player_build_flag(int32_t const pid, const Coords& coords) {
	send_player_command(new CmdBuildFlag(get_gametime(), pid, coords));
}

void Game::send_player_build_road(int32_t pid, Path& path) {
	send_player_command(new CmdBuildRoad(get_gametime(), pid, path));
}

void Game::send_player_flagaction(Flag& flag) {
	send_player_command(new CmdFlagAction(get_gametime(), flag.owner().player_number(), flag));
}

void Game::send_player_start_stop_building(Building& building) {
	send_player_command(
	   new CmdStartStopBuilding(get_gametime(), building.owner().player_number(), building));
}

void Game::send_player_militarysite_set_soldier_preference(Building& building,
                                                           SoldierPreference my_preference) {
	send_player_command(new CmdMilitarySiteSetSoldierPreference(
	   get_gametime(), building.owner().player_number(), building, my_preference));
}

void Game::send_player_start_or_cancel_expedition(Building& building) {
	send_player_command(
	   new CmdStartOrCancelExpedition(get_gametime(), building.owner().player_number(), building));
}

void Game::send_player_enhance_building(Building& building, DescriptionIndex const id) {
	assert(building.owner().tribe().has_building(id));

	send_player_command(
	   new CmdEnhanceBuilding(get_gametime(), building.owner().player_number(), building, id));
}

void Game::send_player_evict_worker(Worker& worker) {
	send_player_command(new CmdEvictWorker(get_gametime(), worker.owner().player_number(), worker));
}

void Game::send_player_set_ware_priority(PlayerImmovable& imm,
                                         int32_t const type,
                                         DescriptionIndex const index,
                                         int32_t const prio) {
	send_player_command(
	   new CmdSetWarePriority(get_gametime(), imm.owner().player_number(), imm, type, index, prio));
}

void Game::send_player_set_input_max_fill(PlayerImmovable& imm,
                                          DescriptionIndex const index,
                                          WareWorker type,
                                          uint32_t const max_fill) {
	send_player_command(new CmdSetInputMaxFill(
	   get_gametime(), imm.owner().player_number(), imm, index, type, max_fill));
}

void Game::send_player_change_training_options(TrainingSite& ts,
                                               TrainingAttribute attr,
                                               int32_t const val) {
	send_player_command(
	   new CmdChangeTrainingOptions(get_gametime(), ts.owner().player_number(), ts, attr, val));
}

void Game::send_player_drop_soldier(Building& b, int32_t const ser) {
	assert(ser != -1);
	send_player_command(new CmdDropSoldier(get_gametime(), b.owner().player_number(), b, ser));
}

void Game::send_player_change_soldier_capacity(Building& b, int32_t const val) {
	send_player_command(
	   new CmdChangeSoldierCapacity(get_gametime(), b.owner().player_number(), b, val));
}

void Game::send_player_enemyflagaction(const Flag& flag,
                                       PlayerNumber const who_attacks,
                                       const std::vector<Serial>& soldiers) {
	if (1 < player(who_attacks)
<<<<<<< HEAD
	           .vision(Map::get_index(flag.get_building()->get_position(), map().get_width())))
		send_player_command(new CmdEnemyFlagAction(get_gametime(), who_attacks, flag, num_soldiers));
=======
	           .vision(Map::get_index(flag.get_building()->get_position(), map().get_width()))) {
		send_player_command(*new CmdEnemyFlagAction(get_gametime(), who_attacks, flag, soldiers));
	}
>>>>>>> f52897e9
}

void Game::send_player_ship_scouting_direction(Ship& ship, WalkingDir direction) {
	send_player_command(new CmdShipScoutDirection(
	   get_gametime(), ship.get_owner()->player_number(), ship.serial(), direction));
}

void Game::send_player_ship_construct_port(Ship& ship, Coords coords) {
	send_player_command(new CmdShipConstructPort(
	   get_gametime(), ship.get_owner()->player_number(), ship.serial(), coords));
}

void Game::send_player_ship_explore_island(Ship& ship, IslandExploreDirection direction) {
	send_player_command(new CmdShipExploreIsland(
	   get_gametime(), ship.get_owner()->player_number(), ship.serial(), direction));
}

void Game::send_player_sink_ship(Ship& ship) {
	send_player_command(
	   new CmdShipSink(get_gametime(), ship.get_owner()->player_number(), ship.serial()));
}

void Game::send_player_cancel_expedition_ship(Ship& ship) {
	send_player_command(new CmdShipCancelExpedition(
	   get_gametime(), ship.get_owner()->player_number(), ship.serial()));
}

void Game::send_player_propose_trade(const Trade& trade) {
	auto* object = objects().get_object(trade.initiator);
	assert(object != nullptr);
	send_player_command(
	   new CmdProposeTrade(get_gametime(), object->get_owner()->player_number(), trade));
}

int Game::propose_trade(const Trade& trade) {
	// TODO(sirver,trading): Check if a trade is possible (i.e. if there is a
	// path between the two markets);
	const int id = next_trade_agreement_id_;
	++next_trade_agreement_id_;

	auto* initiator = dynamic_cast<Market*>(objects().get_object(trade.initiator));
	auto* receiver = dynamic_cast<Market*>(objects().get_object(trade.receiver));
	// This is only ever called through a PlayerCommand and that already made
	// sure that the objects still exist. Since no time has passed, they should
	// not have vanished under us.
	assert(initiator != nullptr);
	assert(receiver != nullptr);

	receiver->removed.connect([this, id](const uint32_t /* serial */) { cancel_trade(id); });
	initiator->removed.connect([this, id](const uint32_t /* serial */) { cancel_trade(id); });

	receiver->send_message(*this, Message::Type::kTradeOfferReceived, _("Trade Offer"),
	                       receiver->descr().icon_filename(), receiver->descr().descname(),
	                       _("This market has received a new trade offer."), true);
	trade_agreements_[id] = TradeAgreement{TradeAgreement::State::kProposed, trade};

	// TODO(sirver,trading): this should be done through another player_command, but I
	// want to get to the trade logic implementation now.
	accept_trade(id);
	return id;
}

void Game::accept_trade(const int trade_id) {
	auto it = trade_agreements_.find(trade_id);
	if (it == trade_agreements_.end()) {
		log("Game::accept_trade: Trade %d has vanished. Ignoring.\n", trade_id);
		return;
	}
	const Trade& trade = it->second.trade;
	auto* initiator = dynamic_cast<Market*>(objects().get_object(trade.initiator));
	auto* receiver = dynamic_cast<Market*>(objects().get_object(trade.receiver));
	if (initiator == nullptr || receiver == nullptr) {
		cancel_trade(trade_id);
		return;
	}

	initiator->new_trade(trade_id, trade.items_to_send, trade.num_batches, trade.receiver);
	receiver->new_trade(trade_id, trade.items_to_receive, trade.num_batches, trade.initiator);

	// TODO(sirver,trading): Message the users that the trade has been accepted.
}

void Game::cancel_trade(int trade_id) {
	// The trade id might be long gone - since we never disconnect from the
	// 'removed' signal of the two buildings, we might be invoked long after the
	// trade was deleted for other reasons.
	const auto it = trade_agreements_.find(trade_id);
	if (it == trade_agreements_.end()) {
		return;
	}
	const auto& trade = it->second.trade;

	auto* initiator = dynamic_cast<Market*>(objects().get_object(trade.initiator));
	if (initiator != nullptr) {
		initiator->cancel_trade(trade_id);
		// TODO(sirver,trading): Send message to owner that the trade has been canceled.
	}

	auto* receiver = dynamic_cast<Market*>(objects().get_object(trade.receiver));
	if (receiver != nullptr) {
		receiver->cancel_trade(trade_id);
		// TODO(sirver,trading): Send message to owner that the trade has been canceled.
	}
	trade_agreements_.erase(trade_id);
}

LuaGameInterface& Game::lua() {
	return static_cast<LuaGameInterface&>(EditorGameBase::lua());
}

const std::string& Game::get_win_condition_displayname() const {
	return win_condition_displayname_;
}
void Game::set_win_condition_displayname(const std::string& name) {
	win_condition_displayname_ = name;
}

/**
 * Sample global statistics for the game.
 */
void Game::sample_statistics() {
	// Update general stats
	PlayerNumber const nr_plrs = map().get_nrplayers();
	std::vector<uint32_t> land_size;
	std::vector<uint32_t> nr_buildings;
	std::vector<uint32_t> nr_casualties;
	std::vector<uint32_t> nr_kills;
	std::vector<uint32_t> nr_msites_lost;
	std::vector<uint32_t> nr_msites_defeated;
	std::vector<uint32_t> nr_civil_blds_lost;
	std::vector<uint32_t> nr_civil_blds_defeated;
	std::vector<uint32_t> miltary_strength;
	std::vector<uint32_t> nr_workers;
	std::vector<uint32_t> nr_wares;
	std::vector<uint32_t> productivity;
	std::vector<uint32_t> nr_production_sites;
	std::vector<uint32_t> custom_statistic;
	land_size.resize(nr_plrs);
	nr_buildings.resize(nr_plrs);
	nr_casualties.resize(nr_plrs);
	nr_kills.resize(nr_plrs);
	nr_msites_lost.resize(nr_plrs);
	nr_msites_defeated.resize(nr_plrs);
	nr_civil_blds_lost.resize(nr_plrs);
	nr_civil_blds_defeated.resize(nr_plrs);
	miltary_strength.resize(nr_plrs);
	nr_workers.resize(nr_plrs);
	nr_wares.resize(nr_plrs);
	productivity.resize(nr_plrs);
	nr_production_sites.resize(nr_plrs);
	custom_statistic.resize(nr_plrs);

	//  We walk the map, to gain all needed information.
	const Map& themap = map();
	Extent const extent = themap.extent();
	iterate_Map_FCoords(themap, extent, fc) {
		if (PlayerNumber const owner = fc.field->get_owned_by())
			++land_size[owner - 1];

		// Get the immovable
		if (upcast(Building, building, fc.field->get_immovable()))
			if (building->get_position() == fc) {  // only count main location
				uint8_t const player_index = building->owner().player_number() - 1;
				++nr_buildings[player_index];

				//  If it is a productionsite, add its productivity.
				if (upcast(ProductionSite, productionsite, building)) {
					++nr_production_sites[player_index];
					productivity[player_index] += productionsite->get_statistics_percent();
				}
			}

		// Now, walk the bobs
		for (Bob const* b = fc.field->get_first_bob(); b; b = b->get_next_bob())
			if (upcast(Soldier const, s, b))
				miltary_strength[s->owner().player_number() - 1] +=
				   s->get_level(TrainingAttribute::kTotal) + 1;  //  So that level 0 also counts.
	}

	//  Number of workers / wares / casualties / kills.
	iterate_players_existing(p, nr_plrs, *this, plr) {
		uint32_t wostock = 0;
		uint32_t wastock = 0;

		for (const auto& economy : plr->economies()) {
			const TribeDescr& tribe = plr->tribe();

			for (const DescriptionIndex& ware_index : tribe.wares()) {
				wastock += economy.second->stock_ware(ware_index);
			}

			for (const DescriptionIndex& worker_index : tribe.workers()) {
				if (tribe.get_worker_descr(worker_index)->type() != MapObjectType::CARRIER) {
					wostock += economy.second->stock_worker(worker_index);
				}
			}
		}
		nr_wares[p - 1] = wastock;
		nr_workers[p - 1] = wostock;
		nr_casualties[p - 1] = plr->casualties();
		nr_kills[p - 1] = plr->kills();
		nr_msites_lost[p - 1] = plr->msites_lost();
		nr_msites_defeated[p - 1] = plr->msites_defeated();
		nr_civil_blds_lost[p - 1] = plr->civil_blds_lost();
		nr_civil_blds_defeated[p - 1] = plr->civil_blds_defeated();
	}

	// Now, divide the statistics
	for (uint32_t i = 0; i < map().get_nrplayers(); ++i) {
		if (productivity[i])
			productivity[i] /= nr_production_sites[i];
	}

	// If there is a hook function defined to sample special statistics in this
	// game, call the corresponding Lua function
	std::unique_ptr<LuaTable> hook = lua().get_hook("custom_statistic");
	if (hook) {
		hook->do_not_warn_about_unaccessed_keys();
		iterate_players_existing(p, nr_plrs, *this, plr) {
			std::unique_ptr<LuaCoroutine> cr(hook->get_coroutine("calculator"));
			cr->push_arg(plr);
			cr->resume();
			custom_statistic[p - 1] = cr->pop_uint32();
		}
	}

	// Now, push this on the general statistics
	general_stats_.resize(map().get_nrplayers());
	for (uint32_t i = 0; i < map().get_nrplayers(); ++i) {
		general_stats_[i].land_size.push_back(land_size[i]);
		general_stats_[i].nr_buildings.push_back(nr_buildings[i]);
		general_stats_[i].nr_casualties.push_back(nr_casualties[i]);
		general_stats_[i].nr_kills.push_back(nr_kills[i]);
		general_stats_[i].nr_msites_lost.push_back(nr_msites_lost[i]);
		general_stats_[i].nr_msites_defeated.push_back(nr_msites_defeated[i]);
		general_stats_[i].nr_civil_blds_lost.push_back(nr_civil_blds_lost[i]);
		general_stats_[i].nr_civil_blds_defeated.push_back(nr_civil_blds_defeated[i]);
		general_stats_[i].miltary_strength.push_back(miltary_strength[i]);
		general_stats_[i].nr_workers.push_back(nr_workers[i]);
		general_stats_[i].nr_wares.push_back(nr_wares[i]);
		general_stats_[i].productivity.push_back(productivity[i]);
		general_stats_[i].custom_statistic.push_back(custom_statistic[i]);
	}

	// Calculate statistics for the players
	const PlayerNumber nr_players = map().get_nrplayers();
	iterate_players_existing(p, nr_players, *this, plr) plr->sample_statistics();
}

/**
 * Read statistics data from a file.
 *
 * \param fr file to read from
 */
void Game::read_statistics(FileRead& fr) {
	fr.unsigned_32();  // used to be last stats update time

	// Read general statistics
	uint32_t entries = fr.unsigned_16();
	const PlayerNumber nr_players = map().get_nrplayers();
	general_stats_.resize(nr_players);

	iterate_players_existing_novar(p, nr_players, *this) {
		general_stats_[p - 1].land_size.resize(entries);
		general_stats_[p - 1].nr_workers.resize(entries);
		general_stats_[p - 1].nr_buildings.resize(entries);
		general_stats_[p - 1].nr_wares.resize(entries);
		general_stats_[p - 1].productivity.resize(entries);
		general_stats_[p - 1].nr_casualties.resize(entries);
		general_stats_[p - 1].nr_kills.resize(entries);
		general_stats_[p - 1].nr_msites_lost.resize(entries);
		general_stats_[p - 1].nr_msites_defeated.resize(entries);
		general_stats_[p - 1].nr_civil_blds_lost.resize(entries);
		general_stats_[p - 1].nr_civil_blds_defeated.resize(entries);
		general_stats_[p - 1].miltary_strength.resize(entries);
		general_stats_[p - 1].custom_statistic.resize(entries);
	}

	iterate_players_existing_novar(
	   p, nr_players, *this) for (uint32_t j = 0; j < general_stats_[p - 1].land_size.size(); ++j) {
		general_stats_[p - 1].land_size[j] = fr.unsigned_32();
		general_stats_[p - 1].nr_workers[j] = fr.unsigned_32();
		general_stats_[p - 1].nr_buildings[j] = fr.unsigned_32();
		general_stats_[p - 1].nr_wares[j] = fr.unsigned_32();
		general_stats_[p - 1].productivity[j] = fr.unsigned_32();
		general_stats_[p - 1].nr_casualties[j] = fr.unsigned_32();
		general_stats_[p - 1].nr_kills[j] = fr.unsigned_32();
		general_stats_[p - 1].nr_msites_lost[j] = fr.unsigned_32();
		general_stats_[p - 1].nr_msites_defeated[j] = fr.unsigned_32();
		general_stats_[p - 1].nr_civil_blds_lost[j] = fr.unsigned_32();
		general_stats_[p - 1].nr_civil_blds_defeated[j] = fr.unsigned_32();
		general_stats_[p - 1].miltary_strength[j] = fr.unsigned_32();
		general_stats_[p - 1].custom_statistic[j] = fr.unsigned_32();
	}
}

/**
 * Write general statistics to the given file.
 */
void Game::write_statistics(FileWrite& fw) {
	fw.unsigned_32(0);  // Used to be last stats update time. No longer needed

	// General statistics
	// First, we write the size of the statistics arrays
	uint32_t entries = 0;

	const PlayerNumber nr_players = map().get_nrplayers();
	iterate_players_existing_novar(p, nr_players, *this) if (!general_stats_.empty()) {
		entries = general_stats_[p - 1].land_size.size();
		break;
	}

	fw.unsigned_16(entries);

	iterate_players_existing_novar(p, nr_players, *this) for (uint32_t j = 0; j < entries; ++j) {
		fw.unsigned_32(general_stats_[p - 1].land_size[j]);
		fw.unsigned_32(general_stats_[p - 1].nr_workers[j]);
		fw.unsigned_32(general_stats_[p - 1].nr_buildings[j]);
		fw.unsigned_32(general_stats_[p - 1].nr_wares[j]);
		fw.unsigned_32(general_stats_[p - 1].productivity[j]);
		fw.unsigned_32(general_stats_[p - 1].nr_casualties[j]);
		fw.unsigned_32(general_stats_[p - 1].nr_kills[j]);
		fw.unsigned_32(general_stats_[p - 1].nr_msites_lost[j]);
		fw.unsigned_32(general_stats_[p - 1].nr_msites_defeated[j]);
		fw.unsigned_32(general_stats_[p - 1].nr_civil_blds_lost[j]);
		fw.unsigned_32(general_stats_[p - 1].nr_civil_blds_defeated[j]);
		fw.unsigned_32(general_stats_[p - 1].miltary_strength[j]);
		fw.unsigned_32(general_stats_[p - 1].custom_statistic[j]);
	}
}
}  // namespace Widelands<|MERGE_RESOLUTION|>--- conflicted
+++ resolved
@@ -822,14 +822,8 @@
                                        PlayerNumber const who_attacks,
                                        const std::vector<Serial>& soldiers) {
 	if (1 < player(who_attacks)
-<<<<<<< HEAD
 	           .vision(Map::get_index(flag.get_building()->get_position(), map().get_width())))
-		send_player_command(new CmdEnemyFlagAction(get_gametime(), who_attacks, flag, num_soldiers));
-=======
-	           .vision(Map::get_index(flag.get_building()->get_position(), map().get_width()))) {
-		send_player_command(*new CmdEnemyFlagAction(get_gametime(), who_attacks, flag, soldiers));
-	}
->>>>>>> f52897e9
+		send_player_command(new CmdEnemyFlagAction(get_gametime(), who_attacks, flag, soldiers));
 }
 
 void Game::send_player_ship_scouting_direction(Ship& ship, WalkingDir direction) {
