--- conflicted
+++ resolved
@@ -247,11 +247,7 @@
 
 	set_game_controller(new SinglePlayerGameController(*this, true, 1));
 	try {
-<<<<<<< HEAD
-		bool const result = run(&loaderUI, NewSPScenario, script_to_run, false, "single_player");
-=======
-		bool const result = run(&loader_ui, NewSPScenario, script_to_run, false);
->>>>>>> 27452c76
+		bool const result = run(&loader_ui, NewSPScenario, script_to_run, false, "single_player");
 		delete m_ctrl;
 		m_ctrl = nullptr;
 		return result;
@@ -266,23 +262,13 @@
 /**
  * Initialize the game based on the given settings.
  *
-<<<<<<< HEAD
-=======
- * \note loader_ui can be nullptr, if this is run as dedicated server.
->>>>>>> 27452c76
  */
 void Game::init_newgame
 	(UI::ProgressWindow* loader_ui, const GameSettings& settings)
 {
-<<<<<<< HEAD
-	assert(loaderUI != nullptr);
-
-	loaderUI->step(_("Preloading map"));
-=======
-	if (loader_ui) {
-		loader_ui->step(_("Preloading map"));
-	}
->>>>>>> 27452c76
+	assert(loader_ui != nullptr);
+
+	loader_ui->step(_("Preloading map"));
 
 	assert(!get_map());
 	set_map(new Map);
@@ -292,36 +278,17 @@
 	assert(maploader != nullptr);
 	maploader->preload_map(settings.scenario);
 
-<<<<<<< HEAD
-	loaderUI->step(_("Loading world"));
+	loader_ui->step(_("Loading world"));
 	world();
 
-	loaderUI->step(_("Loading tribes"));
+	loader_ui->step(_("Loading tribes"));
 	tribes();
 
 	std::string const background = map().get_background();
 	if (!background.empty()) {
-		loaderUI->set_background(background);
-=======
-	if (loader_ui) {
-		loader_ui->step(_("Loading world"));
-	}
-	world();
-
-	if (loader_ui) {
-		loader_ui->step(_("Loading tribes"));
-	}
-	tribes();
-
-	std::string const background = map().get_background();
-	if (loader_ui) {
-		if (!background.empty()) {
-			loader_ui->set_background(background);
-		}
-		loader_ui->step(_("Creating players"));
->>>>>>> 27452c76
-	}
-	loaderUI->step(_("Configuring players"));
+		loader_ui->set_background(background);
+	}
+	loader_ui->step(_("Creating players"));
 
 	std::vector<PlayerSettings> shared;
 	std::vector<uint8_t>        shared_num;
@@ -354,12 +321,7 @@
 			->add_further_starting_position(shared_num.at(n), shared.at(n).initialization_index);
 	}
 
-<<<<<<< HEAD
-	loaderUI->step(_("Loading map"));
-=======
-	if (loader_ui)
-		loader_ui->step(_("Loading map"));
->>>>>>> 27452c76
+	loader_ui->step(_("Loading map"));
 	maploader->load_map_complete(*this,
 										  settings.scenario ?
 											  Widelands::MapLoader::LoadType::kScenario :
@@ -384,24 +346,13 @@
  * At return the game is at the same state like a map loaded with Game::init()
  * Only difference is, that players are already initialized.
  * run<Returncode>() takes care about this difference.
-<<<<<<< HEAD
-=======
- *
- * \note loader_ui can be nullptr, if this is run as dedicated server.
->>>>>>> 27452c76
  */
 void Game::init_savegame
 	(UI::ProgressWindow* loader_ui, const GameSettings& settings)
 {
-<<<<<<< HEAD
-	assert(loaderUI != nullptr);
-
-	loaderUI->step(_("Preloading map"));
-=======
-	if (loader_ui) {
-		loader_ui->step(_("Preloading map"));
-	}
->>>>>>> 27452c76
+	assert(loader_ui != nullptr);
+
+	loader_ui->step(_("Preloading map"));
 
 	assert(!get_map());
 	set_map(new Map);
@@ -410,17 +361,9 @@
 		Widelands::GamePreloadPacket gpdp;
 		gl.preload_game(gpdp);
 		m_win_condition_displayname = gpdp.get_win_condition();
-<<<<<<< HEAD
 		std::string background(gpdp.get_background());
-		loaderUI->set_background(background);
-		loaderUI->step(_("Loading..."));
-=======
-		if (loader_ui) {
-			std::string background(gpdp.get_background());
-			loader_ui->set_background(background);
-			loader_ui->step(_("Loading..."));
-		}
->>>>>>> 27452c76
+		loader_ui->set_background(background);
+		loader_ui->step(_("Loading..."));
 		gl.load_game(settings.multiplayer);
 	} catch (...) {
 		throw;
@@ -462,11 +405,7 @@
 
 	set_game_controller(new SinglePlayerGameController(*this, true, player_nr));
 	try {
-<<<<<<< HEAD
-		bool const result = run(&loaderUI, Loaded, script_to_run, false, "single_player");
-=======
-		bool const result = run(&loader_ui, Loaded, script_to_run, false);
->>>>>>> 27452c76
+		bool const result = run(&loader_ui, Loaded, script_to_run, false, "single_player");
 		delete m_ctrl;
 		m_ctrl = nullptr;
 		return result;
@@ -524,11 +463,6 @@
 				loader_ui->step(_("Creating player infrastructure"));
 			}
 			iterate_players_existing(p, nr_players, *this, plr) {
-<<<<<<< HEAD
-				step_description += ".";
-				loader_ui->step(step_description);
-=======
->>>>>>> 27452c76
 				plr->create_default_infrastructure();
 			}
 		} else {
