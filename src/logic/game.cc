--- conflicted
+++ resolved
@@ -64,20 +64,6 @@
 #include "wlapplication.h"
 #include "wui/game_tips.h"
 #include "wui/interactive_player.h"
-<<<<<<< HEAD
-#include "wui/game_summary.h"
-#include "militarysite.h"
-
-#include <cstring>
-#include <string>
-
-#ifndef _WIN32
-#include <unistd.h> // for usleep
-#else
-#include <windows.h>
-#endif
-=======
->>>>>>> 8e964980
 
 namespace Widelands {
 
