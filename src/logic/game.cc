/*
 * Copyright (C) 2002-2004, 2006-2009 by the Widelands Development Team
 *
 * This program is free software; you can redistribute it and/or
 * modify it under the terms of the GNU General Public License
 * as published by the Free Software Foundation; either version 2
 * of the License, or (at your option) any later version.
 *
 * This program is distributed in the hope that it will be useful,
 * but WITHOUT ANY WARRANTY; without even the implied warranty of
 * MERCHANTABILITY or FITNESS FOR A PARTICULAR PURPOSE.  See the
 * GNU General Public License for more details.
 *
 * You should have received a copy of the GNU General Public License
 * along with this program; if not, write to the Free Software
 * Foundation, Inc., 675 Mass Ave, Cambridge, MA 02139, USA.
 *
 */

#include <string>
#include <cstring>

#include "game.h"

#include "carrier.h"
<<<<<<< HEAD
#include "cmd_luascript.h"
=======
#include "cmd_lua.h"
#include "cmd_luacoroutine.h"
>>>>>>> a183aef0
#include "computer_player.h"
#include "economy/economy.h"
#include "findimmovable.h"
#include "game_io/game_loader.h"
#include "game_io/game_preload_data_packet.h"
#include "gamecontroller.h"
#include "gamesettings.h"
#include "graphic/graphic.h"
#include "i18n.h"
#include "io/filesystem/layered_filesystem.h"
#include "log.h"
#include "map_io/widelands_map_loader.h"
#include "network/network.h"
#include "player.h"
#include "playercommand.h"
#include "profile/profile.h"
#include "replay.h"
#include "scripting/scripting.h"
#include "soldier.h"
#include "sound/sound_handler.h"
#include "timestring.h"
#include "trainingsite.h"
#include "tribe.h"
#include "ui_basic/progresswindow.h"
#include "ui_fsmenu/launchgame.h"
#include "upcast.h"
#include "warning.h"
#include "widelands_fileread.h"
#include "widelands_filewrite.h"
#include "wlapplication.h"
#include "wui/game_tips.h"
#include "wui/interactive_player.h"

namespace Widelands {

/// Define this to get lots of debugging output concerned with syncs
//#define SYNC_DEBUG

Game::SyncWrapper::~SyncWrapper() {
	if (m_dump) {
		delete m_dump;
		m_dump = 0;

		if (!m_syncstreamsave)
			g_fs->Unlink(m_dumpfname);
	}
}

void Game::SyncWrapper::StartDump(std::string const & fname) {
	m_dumpfname = fname + ".wss";
	m_dump = g_fs->OpenStreamWrite(m_dumpfname);
}

static const unsigned long long MINIMUM_DISK_SPACE = 256 * 1024 * 1024;

void Game::SyncWrapper::Data(void const * const data, size_t const size) {
#ifdef SYNC_DEBUG
	uint32_t time = m_game.get_gametime();
	log("[sync:%08u t=%6u]", m_counter, time);
	for (size_t i = 0; i < size; ++i)
		log(" %02x", (static_cast<uint8_t const *>(data))[i]);
	log("\n");
#endif

<<<<<<< HEAD
	if
		(m_dump &&
		 static_cast<int32_t>(m_counter - m_next_diskspacecheck) >= 0)
	{
		m_next_diskspacecheck = m_counter + 16 * 1024 * 1024;
=======
	if (m_dump && static_cast<int32_t>(m_counter - m_next_diskspacecheck) >= 0) {
		m_next_diskspacecheck = m_counter + 16*1024*1024;
>>>>>>> a183aef0

		if (g_fs->DiskSpace() < MINIMUM_DISK_SPACE) {
			log("Stop writing to syncstream file: disk is getting full.\n");
			delete m_dump;
			m_dump = 0;
		}
	}

	if (m_dump) {
		try {
			m_dump->Data(data, size);
		} catch (_wexception const & e) {
			log
				("Writing to syncstream file %s failed. Stop synctream dump.\n",
				 m_dumpfname.c_str());

			delete m_dump;
			m_dump = 0;
		}
	}

	m_target.Data(data, size);
	m_counter += size;
}


Game::Game() :
	Editor_Game_Base(create_LuaGameInterface(this)),
	m_syncwrapper      (*this, m_synchash),
	m_ctrl             (0),
	m_writereplay      (true),
	m_writesyncstream  (false),
	m_state            (gs_notrunning),
	m_cmdqueue         (*this),
	m_replaywriter     (0),
	m_last_stats_update(0)
{
	g_sound_handler.m_the_game = this;
}

Game::~Game()
{
	assert(this == g_sound_handler.m_the_game);
	g_sound_handler.m_the_game = 0;
	delete m_replaywriter;
}


void Game::SyncReset() {
	m_syncwrapper.m_counter = 0;

	m_synchash.Reset();
	log("[sync] Reset\n");
}


/**
 * Returns true if cheat codes have been activated (single-player only)
 */
bool Game::get_allow_cheats()
{
	return true;
}


/**
 * \return a pointer to the \ref Interactive_Player if any.
 * \note This function may return 0 (in particular, it will return 0 during
 * playback)
 */
Interactive_Player * Game::get_ipl()
{
	return dynamic_cast<Interactive_Player *>(get_ibase());
}


void Game::set_game_controller(GameController * const ctrl)
{
	m_ctrl = ctrl;
}

GameController * Game::gameController()
{
	return m_ctrl;
}

void Game::set_write_replay(bool const wr)
{
	//  we want to allow for the possibility to stop writing our replay
	//  this is to ensure we do not crash because of diskspace
	//  still this is only possibe to go from true->false
	//  still probally should not do this with an assert but with better checks
	assert(m_state == gs_notrunning || not wr);

	m_writereplay = wr;
}

void Game::set_write_syncstream(bool const wr)
{
	assert(m_state == gs_notrunning);

	m_writesyncstream = wr;
}


/**
 * Set whether the syncstream dump should be copied to a permanent location
 * at the end of the game.
 */
void Game::save_syncstream(bool const save)
{
	m_syncwrapper.m_syncstreamsave = save;
}


bool Game::run_splayer_scenario_direct(char const * const mapname) {
	assert(!get_map());

	set_map(new Map);

	std::auto_ptr<Map_Loader> maploader(map().get_correct_loader(mapname));
	if (not maploader.get())
		throw wexception("could not load \"%s\"", mapname);
	UI::ProgressWindow loaderUI;

	// Determine text domain
	std::string td(mapname);
	uint32_t i;
	for (i = td.size(); i and td[i] != '/' and td[i] != '\\'; --i)
		 /* Do nothing */;
	td = "scenario_" + td.substr(i + 1);

	loaderUI.step (_("Preloading a map"));
	{

		i18n::Textdomain textdomain(td); // load scenario textdomain
		log("Loading the locals for scenario. file: %s.mo\n", mapname);
		maploader->preload_map(true);
	}
	std::string const background = map().get_background();
	if (background.size() > 0)
		loaderUI.set_background(background);
	else
		loaderUI.set_background(map().get_world_name());
	loaderUI.step (_("Loading a world"));
	maploader->load_world();

	// We have to create the players here.
	Player_Number const nr_players = map().get_nrplayers();
	iterate_player_numbers(p, nr_players) {
		loaderUI.stepf (_("Adding player %u"), p);
		add_player
			(p,
			 0,
			 map().get_scenario_player_tribe(p),
			 map().get_scenario_player_name (p));
		get_player(p)->setAI(map().get_scenario_player_ai(p));
	}

	set_ibase
		(new Interactive_Player
		 	(*this, g_options.pull_section("global"), 1, true, false));

	loaderUI.step (_("Loading a map"));

	// Reload campaign textdomain
	{
		i18n::Textdomain textdomain(td);
		maploader->load_map_complete(*this, true);
	}
	maploader.reset();

	set_game_controller(GameController::createSinglePlayer(*this, true, 1));
	try {
		bool const result = run(loaderUI, NewScenario);
		delete m_ctrl;
		m_ctrl = 0;
		return result;
	} catch (...) {
		delete m_ctrl;
		m_ctrl = 0;
		throw;
	}
}


/**
 * Initialize the game based on the given settings.
 */
void Game::init_newgame
	(UI::ProgressWindow & loaderUI, GameSettings const & settings)
{
	g_gr->flush(PicMod_Menu);

	loaderUI.step(_("Preloading map"));

	assert(!get_map());
	set_map(new Map);

	std::auto_ptr<Map_Loader> maploader
		(map().get_correct_loader(settings.mapfilename.c_str()));
	maploader->preload_map(settings.scenario);
	std::string const background = map().get_background();
	if (background.size() > 0)
		loaderUI.set_background(background);
	else
		loaderUI.set_background(map().get_world_name());

	loaderUI.step(_("Configuring players"));
	for (uint32_t i = 0; i < settings.players.size(); ++i) {
		PlayerSettings const & playersettings = settings.players[i];

		if
			(playersettings.state == PlayerSettings::stateClosed ||
			 playersettings.state == PlayerSettings::stateOpen)
			continue;

		add_player
			(i + 1,
			 playersettings.initialization_index,
			 playersettings.tribe,
			 playersettings.name);
		get_player(i + 1)->setAI(playersettings.ai);
	}

	loaderUI.step(_("Loading map"));
	maploader->load_map_complete(*this, settings.scenario);

	// Check for win_conditions
	LuaCoroutine * cr = lua().run_script
		(*g_fs, "scripting/win_conditions/" + settings.win_condition +
		 ".lua", "win_conditions")->get_coroutine("func");
	enqueue_command(new Cmd_LuaCoroutine(get_gametime(), cr));
}



/**
 * Initialize the savegame based on the given settings.
 * At return the game is at the same state like a map loaded with Game::init()
 * Only difference is, that players are already initialized.
 * run(loaderUI, true) takes care about this difference.
 */
void Game::init_savegame
	(UI::ProgressWindow & loaderUI, GameSettings const & settings)
{
	g_gr->flush(PicMod_Menu);

	loaderUI.step(_("Preloading map"));

	assert(!get_map());
	set_map(new Map);
	try {
		Game_Loader gl(settings.mapfilename, *this);

		Widelands::Game_Preload_Data_Packet gpdp;
		gl.preload_game(gpdp);
		std::string background(gpdp.get_background());
		loaderUI.set_background(background);

		loaderUI.step(_("Loading..."));
		gl.load_game(settings.multiplayer);
	} catch (...) {
		throw;
	}
}


/**
 * Load a game
 * Returns false if the user cancels the dialog. Otherwise returns the result
 * of running the game.
 */
bool Game::run_load_game(std::string filename) {
	UI::ProgressWindow loaderUI;
	std::vector<std::string> tipstext;
	tipstext.push_back("general_game");
	tipstext.push_back("singleplayer");
	GameTips tips (loaderUI, tipstext);
	int8_t player_nr;

	loaderUI.step(_("Preloading map"));

	// We have to create an empty map, otherwise nothing will load properly
	set_map(new Map);

	{
		Game_Loader gl(filename, *this);

		Widelands::Game_Preload_Data_Packet gpdp;
		gl.preload_game(gpdp);
		std::string background(gpdp.get_background());
		loaderUI.set_background(background);
		player_nr = gpdp.get_player_nr();

		set_ibase
			(new Interactive_Player
			 	(*this, g_options.pull_section("global"), player_nr, true, false));

		loaderUI.step(_("Loading..."));
		gl.load_game();
	}

	set_game_controller
		(GameController::createSinglePlayer(*this, true, player_nr));
	try {
		bool const result = run(loaderUI, Loaded);
		delete m_ctrl;
		m_ctrl = 0;
		return result;
	} catch (...) {
		delete m_ctrl;
		m_ctrl = 0;
		throw;
	}
}

/**
 * Called for every game after loading (from a savegame or just from a map
 * during single/multiplayer/scenario).
 *
 * Ensure that players and player controllers are setup properly (in particular
 * AI and the \ref Interactive_Player if any).
 */
void Game::postload()
{
	Editor_Game_Base::postload();

	assert(get_ibase() != 0);

	get_ibase()->postload();
}


/**
 * This runs a game, including game creation phase.
 *
 * The setup and loading of a game happens (or rather: will happen) in three
 * stages.
 * 1.  First of all, the host (or single player) configures the game. During
 *     this time, only short descriptions of the game data (such as map
 *     headers)are loaded to minimize loading times.
 * 2a. Once the game is about to start and the configuration screen is finished,
 *     all logic data (map, tribe information, building information) is loaded
 *     during postload.
 * 2b. If a game is created, initial player positions are set. This step is
 *     skipped when a game is loaded.
 * 3.  After this has happened, the game graphics are loaded.
 *
 * \return true if a game actually took place, false otherwise
 */
bool Game::run
	(UI::ProgressWindow & loader_ui, Start_Game_Type const start_game_type)
{
	postload();

	if (start_game_type != Loaded) {
		Player_Number const nr_players = map().get_nrplayers();
		if (start_game_type == NewNonScenario) {
			std::string step_description = _("Creating player infrastructure");
			iterate_players_existing(p, nr_players, *this, plr) {
				step_description += ".";
				loader_ui.step(step_description);
				plr->create_default_infrastructure();

			}
		} else
			iterate_players_existing(p, nr_players, *this, plr)
				if (not map().get_starting_pos(p))
				throw warning
					(_("Missing starting position"),
					 _
					 	("Widelands could not start the game, because player %u has "
					 	 "no starting position.\n"
					 	 "You can manually add a starting position with Widelands "
					 	 "Editor, to fix this problem."),
					 p);

		if (get_ipl())
			get_ipl()->move_view_to
				(map().get_starting_pos(get_ipl()->player_number()));

		// Prepare the map, set default textures
		map().recalc_default_resources();

		// Finally, set the scenario names and tribes to represent
		// the correct names of the players
		iterate_player_numbers(p, nr_players) {
			const Player * const plr = get_player(p);
			const std::string                                             no_name;
			const std::string &  tribe_name = plr ? plr->tribe().name() : no_name;
			const std::string & player_name = plr ? plr->    get_name() : no_name;
			const std::string & player_ai   = plr ? plr->    getAI()    : no_name;
			map().set_scenario_player_tribe(p,  tribe_name);
			map().set_scenario_player_name (p, player_name);
			map().set_scenario_player_ai   (p, player_ai);
		}

		// Run the init script, if the map provides one.
		enqueue_command(new Cmd_LuaScript(get_gametime(), "map", "init"));
	}

	if (m_writereplay) {
		log("Starting replay writer\n");

		// Derive a replay filename from the current time
		std::string fname(REPLAY_DIR);
		fname += '/';
		fname += timestring();
		if (m_ctrl) {
			fname += ' ';
			fname += m_ctrl->getGameDescription();
		}
		fname += REPLAY_SUFFIX;
		assert(not m_replaywriter);
		m_replaywriter = new ReplayWriter(*this, fname);
		if (m_writesyncstream)
			m_syncwrapper.StartDump(fname);
		log("Replay writer has started\n");
	}

	SyncReset();

	load_graphics(loader_ui);

	g_sound_handler.change_music("ingame", 1000, 0);

	m_state = gs_running;

	get_ibase()->run();

	g_sound_handler.change_music("menu", 1000, 0);

	cleanup_objects();
	delete get_ibase();
	set_ibase(0);

	g_gr->flush(PicMod_Game);
	g_anim.flush();

	m_state = gs_notrunning;

	return true;
}


/**
 * think() is called by the UI objects initiated during Game::run()
 * during their modal loop.
 * Depending on the current state we advance game logic and stuff,
 * running the cmd queue etc.
 */
void Game::think()
{
	assert(m_ctrl);

	m_ctrl->think();

	if (m_state == gs_running) {
		if
			(m_general_stats.empty()
			 or
			 get_gametime() - m_last_stats_update > STATISTICS_SAMPLE_TIME)
		{
			sample_statistics();

			const Player_Number nr_players = map().get_nrplayers();
			iterate_players_existing(p, nr_players, *this, plr)
				plr->sample_statistics();

			m_last_stats_update = get_gametime();
		}

		cmdqueue().run_queue(m_ctrl->getFrametime(), get_game_time_pointer());

		g_gr->animate_maptextures(get_gametime());

		// check if autosave is needed
		m_savehandler.think(*this, WLApplication::get()->get_time());
	}
}


/**
 * Cleanup for load
 * \deprecated
 * \todo Get rid of this. Prefer to delete and recreate Game-style objects
 * Note that this needs fixes in the editor.
 */
void Game::cleanup_for_load
	(bool const flush_graphics, bool const flush_animations)
{
	m_state = gs_notrunning;

	Editor_Game_Base::cleanup_for_load(flush_graphics, flush_animations);
	container_iterate_const(std::vector<Tribe_Descr *>, m_tribes, i)
		delete *i.current;
	m_tribes.clear();
	cmdqueue().flush();

	// Statistics
	m_last_stats_update = 0;
	m_general_stats.clear();
}


/**
 * Game logic code may write to the synchronization
 * token stream. All written data will be hashed and can be used to
 * check for network or replay desyncs.
 *
 * \return the synchronization token stream
 *
 * \note This is returned as a \ref StreamWrite object to prevent
 * the caller from messing with the checksumming process.
 */
StreamWrite & Game::syncstream()
{
	return m_syncwrapper;
}


/**
 * Calculate the current synchronization checksum and copy
 * it into the given array, without affecting the subsequent
 * checksumming process.
 *
 * \return the checksum
 */
md5_checksum Game::get_sync_hash() const
{
	MD5Checksum<StreamWrite> copy(m_synchash);

	copy.FinishChecksum();
	return copy.GetChecksum();
}


/**
 * Return a random value that can be used in parallel game logic
 * simulation.
 *
 * \note Do NOT use for random events in the UI or other display code.
 */
uint32_t Game::logic_rand()
{
	uint32_t const result = rng().rand();
	syncstream().Unsigned32(result);
	return result;
}


/**
 * All player-issued commands must enter the queue through this function.
 * It takes the appropriate action, i.e. either add to the cmd_queue or send
 * across the network.
 */
void Game::send_player_command (PlayerCommand & pc)
{
	m_ctrl->sendPlayerCommand(pc);
}


/**
 * Actually enqueue a command.
 *
 * \note In a network game, player commands are only allowed to enter the
 * command queue after being accepted by the networking logic via
 * \ref send_player_command, so you must never enqueue a player command
 * directly.
 */
void Game::enqueue_command (Command * const cmd)
{
	if (m_writereplay && m_replaywriter) {
		if (upcast(PlayerCommand, plcmd, cmd)) {
			m_replaywriter->SendPlayerCommand(plcmd);
		}
	}
	cmdqueue().enqueue(cmd);
}

// we might want to make these inlines:
void Game::send_player_bulldoze (PlayerImmovable & pi, bool const recurse)
{
	send_player_command
		(*new Cmd_Bulldoze
		 	(get_gametime(), pi.owner().player_number(), pi, recurse));
}

void Game::send_player_build
	(int32_t const pid, Coords const coords, Building_Index const id)
{
	assert(id);
	send_player_command (*new Cmd_Build(get_gametime(), pid, coords, id));
}

void Game::send_player_build_flag (int32_t const pid, Coords const coords)
{
	send_player_command (*new Cmd_BuildFlag(get_gametime(), pid, coords));
}

void Game::send_player_build_road (int32_t pid, Path & path)
{
	send_player_command (*new Cmd_BuildRoad(get_gametime(), pid, path));
}

void Game::send_player_flagaction (Flag & flag)
{
	send_player_command
		(*new Cmd_FlagAction
		 	(get_gametime(), flag.owner().player_number(), flag));
}

void Game::send_player_start_stop_building (Building & building)
{
	send_player_command
		(*new Cmd_StartStopBuilding
		 	(get_gametime(), building.owner().player_number(), building));
}

void Game::send_player_enhance_building
	(Building & building, Building_Index const id)
{
	assert(id);

	send_player_command
		(*new Cmd_EnhanceBuilding
		 	(get_gametime(), building.owner().player_number(), building, id));
}

void Game::send_player_set_ware_priority
	(PlayerImmovable &       imm,
	 int32_t           const type,
	 Ware_Index        const index,
	 int32_t           const prio)
{
	send_player_command
		(*new Cmd_SetWarePriority
		 	(get_gametime(),
		 	 imm.owner().player_number(),
		 	 imm,
		 	 type,
		 	 index,
		 	 prio));
}

void Game::send_player_change_training_options
	(TrainingSite & ts, int32_t const atr, int32_t const val)
{
	send_player_command
		(*new Cmd_ChangeTrainingOptions
		 	(get_gametime(), ts.owner().player_number(), ts, atr, val));
}

void Game::send_player_drop_soldier (Building & b, int32_t const ser)
{
	assert(ser != -1);
	send_player_command
		(*new Cmd_DropSoldier
		 	(get_gametime(), b.owner().player_number(), b, ser));
}

void Game::send_player_change_soldier_capacity
	(Building & b, int32_t const val)
{
	send_player_command
		(*new Cmd_ChangeSoldierCapacity
		 	(get_gametime(), b.owner().player_number(), b, val));
}

/////////////////////// TESTING STUFF
void Game::send_player_enemyflagaction
	(Flag  const &       flag,
	 Player_Number const who_attacks,
	 uint32_t      const num_soldiers,
	 uint8_t       const retreat)
{
	if
		(1
		 <
		 player(who_attacks).vision
		 	(Map::get_index
		 	 	(flag.get_building()->get_position(), map().get_width())))
		send_player_command
			(*new Cmd_EnemyFlagAction
			 	(get_gametime(), who_attacks, flag, num_soldiers, retreat));
}


void Game::send_player_changemilitaryconfig
	(Player_Number const pid, uint8_t const retreat)
{
	send_player_command
		(*new Cmd_ChangeMilitaryConfig(get_gametime(), pid, retreat));
}

/**
 * Sample global statistics for the game.
 */
void Game::sample_statistics()
{
	// Update general stats
	Player_Number const nr_plrs = map().get_nrplayers();
	std::vector<uint32_t> land_size;
	std::vector<uint32_t> nr_buildings;
	std::vector<uint32_t> nr_casualties;
	std::vector<uint32_t> nr_kills;
	std::vector<uint32_t> nr_msites_lost;
	std::vector<uint32_t> nr_msites_defeated;
	std::vector<uint32_t> nr_civil_blds_lost;
	std::vector<uint32_t> nr_civil_blds_defeated;
	std::vector<uint32_t> miltary_strength;
	std::vector<uint32_t> nr_workers;
	std::vector<uint32_t> nr_wares;
	std::vector<uint32_t> productivity;
	std::vector<uint32_t> nr_production_sites;
	land_size             .resize(nr_plrs);
	nr_buildings          .resize(nr_plrs);
	nr_casualties         .resize(nr_plrs);
	nr_kills              .resize(nr_plrs);
	nr_msites_lost        .resize(nr_plrs);
	nr_msites_defeated    .resize(nr_plrs);
	nr_civil_blds_lost    .resize(nr_plrs);
	nr_civil_blds_defeated.resize(nr_plrs);
	miltary_strength      .resize(nr_plrs);
	nr_workers            .resize(nr_plrs);
	nr_wares              .resize(nr_plrs);
	productivity          .resize(nr_plrs);
	nr_production_sites   .resize(nr_plrs);

	//  We walk the map, to gain all needed information.
	Map const &  themap = map();
	Extent const extent = themap.extent();
	iterate_Map_FCoords(themap, extent, fc) {
		if (Player_Number const owner = fc.field->get_owned_by())
			++land_size[owner - 1];

			// Get the immovable
		if (upcast(Building, building, fc.field->get_immovable()))
			if (building->get_position() == fc) { // only count main location
				uint8_t const player_index = building->owner().player_number() - 1;
				++nr_buildings[player_index];

				//  If it is a productionsite, add its productivity.
				if (upcast(ProductionSite, productionsite, building)) {
					++nr_production_sites[player_index];
					productivity[player_index] +=
						productionsite->get_statistics_percent();
				}
			}

			// Now, walk the bobs
		for (Bob const * b = fc.field->get_first_bob(); b; b = b->get_next_bob())
			if (upcast(Soldier const, s, b))
				miltary_strength[s->owner().player_number() - 1] +=
					s->get_level(atrTotal) + 1; //  So that level 0 also counts.
	}

	//  Number of workers / wares / casualties / kills.
	iterate_players_existing(p, nr_plrs, *this, plr) {
		uint32_t wostock = 0;
		uint32_t wastock = 0;

		for (uint32_t j = 0; j < plr->get_nr_economies(); ++j) {
			Economy * const eco = plr->get_economy_by_number(j);
			const Tribe_Descr & tribe = plr->tribe();
			Ware_Index const tribe_wares = tribe.get_nrwares();
			for
				(Ware_Index wareid = Ware_Index::First();
				 wareid < tribe_wares;
				 ++wareid)
				wastock += eco->stock_ware(wareid);
			Ware_Index const tribe_workers = tribe.get_nrworkers();
			for
				(Ware_Index workerid = Ware_Index::First();
				 workerid < tribe_workers;
				 ++workerid)
				if
					(not
					 dynamic_cast<Carrier::Descr const *>
					 	(tribe.get_worker_descr(workerid)))
					wostock += eco->stock_worker(workerid);
		}
		nr_wares  [p - 1] = wastock;
		nr_workers[p - 1] = wostock;
		nr_casualties[p - 1] = plr->casualties();
		nr_kills     [p - 1] = plr->kills     ();
		nr_msites_lost        [p - 1] = plr->msites_lost        ();
		nr_msites_defeated    [p - 1] = plr->msites_defeated    ();
		nr_civil_blds_lost    [p - 1] = plr->civil_blds_lost    ();
		nr_civil_blds_defeated[p - 1] = plr->civil_blds_defeated();
	}

	// Now, divide the statistics
	for (uint32_t i = 0; i < map().get_nrplayers(); ++i) {
		if (productivity[i])
			productivity[i] /= nr_production_sites[i];
	}

	// Now, push this on the general statistics
	m_general_stats.resize(map().get_nrplayers());
	for (uint32_t i = 0; i < map().get_nrplayers(); ++i) {
		m_general_stats[i].land_size       .push_back(land_size       [i]);
		m_general_stats[i].nr_buildings    .push_back(nr_buildings    [i]);
		m_general_stats[i].nr_casualties   .push_back(nr_casualties   [i]);
		m_general_stats[i].nr_kills        .push_back(nr_kills        [i]);
		m_general_stats[i].nr_msites_lost        .push_back
			(nr_msites_lost        [i]);
		m_general_stats[i].nr_msites_defeated    .push_back
			(nr_msites_defeated    [i]);
		m_general_stats[i].nr_civil_blds_lost    .push_back
			(nr_civil_blds_lost    [i]);
		m_general_stats[i].nr_civil_blds_defeated.push_back
			(nr_civil_blds_defeated[i]);
		m_general_stats[i].miltary_strength.push_back(miltary_strength[i]);
		m_general_stats[i].nr_workers      .push_back(nr_workers      [i]);
		m_general_stats[i].nr_wares        .push_back(nr_wares        [i]);
		m_general_stats[i].productivity    .push_back(productivity    [i]);
	}
}


/**
 * Read statistics data from a file.
 *
 * \param fr UNDOCUMENTED
 * \param version indicates the kind of statistics file, which may be
 *   0 - old style statistics (from the time when statistics were kept in
 *       Interactive_Player)
 *   1 - without casualties
 *   2 - with casualties
 *   3 - with military/civilian buildings lost/defeated
 *
 * \todo Document parameter fr
 * \todo Would it make sense to not support the old style anymore?
 */
void Game::ReadStatistics(FileRead & fr, uint32_t const version)
{
	if (version <= 3) {
		if (version >= 1) {
			m_last_stats_update = fr.Unsigned32();
		}

		// Read general statistics
		uint32_t entries = fr.Unsigned16();
		const Player_Number nr_players = map().get_nrplayers();
		m_general_stats.resize(nr_players);

		iterate_players_existing_novar(p, nr_players, *this) {
			m_general_stats[p - 1].land_size       .resize(entries);
			m_general_stats[p - 1].nr_workers      .resize(entries);
			m_general_stats[p - 1].nr_buildings    .resize(entries);
			m_general_stats[p - 1].nr_wares        .resize(entries);
			m_general_stats[p - 1].productivity    .resize(entries);
			m_general_stats[p - 1].nr_casualties   .resize(entries);
			m_general_stats[p - 1].nr_kills        .resize(entries);
			m_general_stats[p - 1].nr_msites_lost        .resize(entries);
			m_general_stats[p - 1].nr_msites_defeated    .resize(entries);
			m_general_stats[p - 1].nr_civil_blds_lost    .resize(entries);
			m_general_stats[p - 1].nr_civil_blds_defeated.resize(entries);
			m_general_stats[p - 1].miltary_strength.resize(entries);
		}

		iterate_players_existing_novar(p, nr_players, *this)
			for (uint32_t j = 0; j < m_general_stats[p - 1].land_size.size(); ++j)
			{
				m_general_stats[p - 1].land_size       [j] = fr.Unsigned32();
				m_general_stats[p - 1].nr_workers      [j] = fr.Unsigned32();
				m_general_stats[p - 1].nr_buildings    [j] = fr.Unsigned32();
				m_general_stats[p - 1].nr_wares        [j] = fr.Unsigned32();
				m_general_stats[p - 1].productivity    [j] = fr.Unsigned32();
				m_general_stats[p - 1].nr_casualties   [j] =
					version >= 2 ? fr.Unsigned32() : 0;
				m_general_stats[p - 1].nr_kills        [j] = fr.Unsigned32();
				m_general_stats[p - 1].nr_msites_lost        [j] =
					version >= 3 ? fr.Unsigned32() : 0;
				m_general_stats[p - 1].nr_msites_defeated    [j] =
					version >= 3 ? fr.Unsigned32() : 0;
				m_general_stats[p - 1].nr_civil_blds_lost    [j] =
					version >= 3 ? fr.Unsigned32() : 0;
				m_general_stats[p - 1].nr_civil_blds_defeated[j] =
					version >= 3 ? fr.Unsigned32() : 0;
				m_general_stats[p - 1].miltary_strength[j] = fr.Unsigned32();
			}
	} else
		throw wexception("Unsupported version %i", version);
}


/**
 * Write general statistics to the given file.
 */
void Game::WriteStatistics(FileWrite & fw)
{
	fw.Unsigned32(m_last_stats_update);

	// General statistics
	// First, we write the size of the statistics arrays
	uint32_t entries = 0;

	const Player_Number nr_players = map().get_nrplayers();
	iterate_players_existing_novar(p, nr_players, *this)
		if (m_general_stats.size()) {
			entries = m_general_stats[p - 1].land_size.size();
			break;
		}

	fw.Unsigned16(entries);

	iterate_players_existing_novar(p, nr_players, *this)
		for (uint32_t j = 0; j < entries; ++j) {
			fw.Unsigned32(m_general_stats[p - 1].land_size       [j]);
			fw.Unsigned32(m_general_stats[p - 1].nr_workers      [j]);
			fw.Unsigned32(m_general_stats[p - 1].nr_buildings    [j]);
			fw.Unsigned32(m_general_stats[p - 1].nr_wares        [j]);
			fw.Unsigned32(m_general_stats[p - 1].productivity    [j]);
			fw.Unsigned32(m_general_stats[p - 1].nr_casualties   [j]);
			fw.Unsigned32(m_general_stats[p - 1].nr_kills        [j]);
			fw.Unsigned32(m_general_stats[p - 1].nr_msites_lost        [j]);
			fw.Unsigned32(m_general_stats[p - 1].nr_msites_defeated    [j]);
			fw.Unsigned32(m_general_stats[p - 1].nr_civil_blds_lost    [j]);
			fw.Unsigned32(m_general_stats[p - 1].nr_civil_blds_defeated[j]);
			fw.Unsigned32(m_general_stats[p - 1].miltary_strength[j]);
		}
}

/// This unconquers an area. This is only possible, when there is a building
/// placed on this node.
void Game::unconquer_area
	(Player_Area<Area<FCoords> > player_area,
	 Player_Number         const destroying_player)
{
	assert(0 <= player_area.x);
	assert     (player_area.x < map().get_width());
	assert(0 <= player_area.y);
	assert     (player_area.y < map().get_height());
	assert(&map()[0] <= player_area.field);
	assert             (player_area.field < &map()[map().max_index()]);
	assert(0 < player_area.player_number);
	assert    (player_area.player_number <= map().get_nrplayers());

	//  Here must be a building.
	assert
		(dynamic_cast<Building const &>(*map().get_immovable(player_area))
		 .owner().player_number()
		 ==
		 player_area.player_number);

	//  step 1: unconquer area of this building
	do_conquer_area(player_area, false, destroying_player);

	//  step 5: deal with player immovables in the lost area
	//  Players are not allowed to have their immovables on their borders.
	//  Therefore the area must be enlarged before calling
	//  cleanup_playerimmovables_area, so that those new border locations are
	//  covered.
	++player_area.radius;
	player_area.player_number = destroying_player;
	cleanup_playerimmovables_area(player_area);
}

/// This conquers a given area because of a new (military) building that is set
/// there.
void Game::conquer_area(Player_Area<Area<FCoords> > player_area) {
	assert(0 <= player_area.x);
	assert     (player_area.x < map().get_width());
	assert(0 <= player_area.y);
	assert     (player_area.y < map().get_height());
	assert(&map()[0] <= player_area.field);
	assert             (player_area.field < &map()[map().max_index()]);
	assert(0 < player_area.player_number);
	assert    (player_area.player_number <= map().get_nrplayers());

	do_conquer_area(player_area, true);

	//  Players are not allowed to have their immovables on their borders.
	//  Therefore the area must be enlarged before calling
	//  cleanup_playerimmovables_area, so that those new border locations are
	//  covered.
	++player_area.radius;
	cleanup_playerimmovables_area(player_area);
}


void Game::conquer_area_no_building(Player_Area<Area<FCoords> > player_area) {
	assert(0 <= player_area.x);
	assert     (player_area.x < map().get_width());
	assert(0 <= player_area.y);
	assert     (player_area.y < map().get_height());
	Field const & first_field = map()[0];
	assert(&first_field <= player_area.field);
	assert(player_area.field < &first_field + map().max_index());
	assert(0 < player_area.player_number);
	assert    (player_area.player_number <= map().get_nrplayers());
	MapRegion<Area<FCoords> > mr(map(), player_area);
	do {
		Player_Number const owner = mr.location().field->get_owned_by();
		if (owner != player_area.player_number) {
			if (owner)
				receive(NoteField(mr.location(), LOSE));
			mr.location().field->set_owned_by(player_area.player_number);
			inform_players_about_ownership
				(mr.location().field - &first_field, player_area.player_number);
			receive (NoteField(mr.location(), GAIN));
		}
	} while (mr.advance(map()));

	//  This must reach one step beyond the conquered area to adjust the borders
	//  of neighbour players.
	++player_area.radius;
	map().recalc_for_field_area(player_area);
}


/// Conquers the given area for that player; does the actual work.
/// Additionally, it updates the visible area for that player.
// TODO: this needs a more fine grained refactoring
// for example scripts will want to (un)conquer area of non oval shape
// or give area back to the neutral player (this is very important for the Lua
// testsuite).
void Game::do_conquer_area
	(Player_Area<Area<FCoords> > player_area,
	 bool          const conquer,
	 Player_Number const preferred_player,
	 bool          const neutral_when_no_influence,
	 bool          const neutral_when_competing_influence,
	 bool          const conquer_guarded_location_by_superior_influence)
{
	assert(0 <= player_area.x);
	assert(player_area.x < map().get_width());
	assert(0 <= player_area.y);
	assert(player_area.y < map().get_height());
	Field const & first_field = map()[0];
	assert(&first_field <= player_area.field);
	assert                (player_area.field < &first_field + map().max_index());
	assert(0 < player_area.player_number);
	assert    (player_area.player_number <= map().get_nrplayers());
	assert    (preferred_player          <= map().get_nrplayers());
	assert(preferred_player != player_area.player_number);
	assert(not conquer or not preferred_player);
	Player & conquering_player = player(player_area.player_number);
	MapRegion<Area<FCoords> > mr(map(), player_area);
	do {
		Map_Index const index = mr.location().field - &first_field;
		Military_Influence const influence =
			map().calc_influence
				(mr.location(), Area<>(player_area, player_area.radius));

		Player_Number const owner = mr.location().field->get_owned_by();
		if (conquer) {
			//  adds the influence
			Military_Influence new_influence_modified =
				conquering_player.military_influence(index) += influence;
			if (owner and not conquer_guarded_location_by_superior_influence)
				new_influence_modified = 1;
			if
				(not owner
				 or
				 player(owner).military_influence(index) < new_influence_modified)
			{
				if (owner)
					receive(NoteField(mr.location(), LOSE));
				mr.location().field->set_owned_by(player_area.player_number);
				inform_players_about_ownership(index, player_area.player_number);
				receive (NoteField(mr.location(), GAIN));
			}
		} else if
			(not (conquering_player.military_influence(index) -= influence)
			 and
			 owner == player_area.player_number)
		{
			//  The player completely lost influence over the location, which he
			//  owned. Now we must see if some other player has influence and if
			//  so, transfer the ownership to that player.
			Player_Number best_player;
			if
				(preferred_player
				 and
				 player(preferred_player).military_influence(index))
				best_player = preferred_player;
			else {
				best_player =
					neutral_when_no_influence ? 0 : player_area.player_number;
				Military_Influence highest_military_influence = 0;
				Player_Number const nr_players = map().get_nrplayers();
				iterate_players_existing_const(p, nr_players, *this, plr) {
					if
						(Military_Influence const value =
						 	plr->military_influence(index))
					{
						if        (value >  highest_military_influence) {
							highest_military_influence = value;
							best_player = p;
						} else if (value == highest_military_influence) {
							Coords const c = map().get_fcoords(map()[index]);
							best_player = neutral_when_competing_influence ?
								0 : player_area.player_number;
						}
					}
				}
			}
			if (best_player != player_area.player_number) {
				receive (NoteField(mr.location(), LOSE));
				mr.location().field->set_owned_by (best_player);
				inform_players_about_ownership(index, best_player);
				if (best_player)
					receive (NoteField(mr.location(), GAIN));
			}
		}
	} while (mr.advance(map()));

	//  This must reach one step beyond the conquered area to adjust the borders
	//  of neighbour players.
	++player_area.radius;
	map().recalc_for_field_area(player_area);
}


/// Makes sure that buildings cannot exist outside their owner's territory.
void Game::cleanup_playerimmovables_area
	(Player_Area<Area<FCoords> > const area)
{
	std::vector<ImmovableFound> immovables;
	std::vector<PlayerImmovable *> burnlist;
	Map & m = map();

	//  find all immovables that need fixing
	m.find_immovables(area, &immovables, FindImmovablePlayerImmovable());

	container_iterate_const(std::vector<ImmovableFound>, immovables, i) {
		PlayerImmovable & imm =
			ref_cast<PlayerImmovable, BaseImmovable>(*i.current->object);
		if
			(not
			 m[i.current->coords].is_interior(imm.owner().player_number()))
			if
				(std::find(burnlist.begin(), burnlist.end(), &imm)
				 ==
				 burnlist.end())
				burnlist.push_back(&imm);
	}

	//  fix all immovables
	container_iterate_const(std::vector<PlayerImmovable *>, burnlist, i) {
		if (upcast(Building, building, *i.current))
			building->set_defeating_player(area.player_number);
		else if (upcast(Flag,     flag,     *i.current))
			if (Building * const flag_building = flag->get_building())
				flag_building->set_defeating_player(area.player_number);
		(*i.current)->schedule_destroy(*this);
	}
}

}<|MERGE_RESOLUTION|>--- conflicted
+++ resolved
@@ -23,12 +23,8 @@
 #include "game.h"
 
 #include "carrier.h"
-<<<<<<< HEAD
+#include "cmd_luacoroutine.h"
 #include "cmd_luascript.h"
-=======
-#include "cmd_lua.h"
-#include "cmd_luacoroutine.h"
->>>>>>> a183aef0
 #include "computer_player.h"
 #include "economy/economy.h"
 #include "findimmovable.h"
@@ -93,16 +89,11 @@
 	log("\n");
 #endif
 
-<<<<<<< HEAD
 	if
 		(m_dump &&
 		 static_cast<int32_t>(m_counter - m_next_diskspacecheck) >= 0)
 	{
 		m_next_diskspacecheck = m_counter + 16 * 1024 * 1024;
-=======
-	if (m_dump && static_cast<int32_t>(m_counter - m_next_diskspacecheck) >= 0) {
-		m_next_diskspacecheck = m_counter + 16*1024*1024;
->>>>>>> a183aef0
 
 		if (g_fs->DiskSpace() < MINIMUM_DISK_SPACE) {
 			log("Stop writing to syncstream file: disk is getting full.\n");
