--- conflicted
+++ resolved
@@ -327,12 +327,7 @@
 
 	// Check for win_conditions
 	if (!settings.scenario) {
-<<<<<<< HEAD
-		std::unique_ptr<LuaTable> table(
-		   lua().run_script(*g_fs, "scripting/win_conditions/" + settings.win_condition + ".lua"));
-=======
 		std::unique_ptr<LuaTable> table(lua().run_script(settings.win_condition_script));
->>>>>>> 1f833edf
 		m_win_condition_displayname = table->get_string("name");
 		std::unique_ptr<LuaCoroutine> cr = table->get_coroutine("func");
 		enqueue_command(new Cmd_LuaCoroutine(get_gametime() + 100, cr.release()));
@@ -1032,11 +1027,7 @@
 	std::unique_ptr<LuaTable> hook = lua().get_hook("custom_statistic");
 	if (hook) {
 		iterate_players_existing(p, nr_plrs, *this, plr) {
-<<<<<<< HEAD
 			std::unique_ptr<LuaCoroutine> cr(hook->get_coroutine("calculator"));
-=======
-			std::unique_ptr<LuaCoroutine> cr = hook->get_coroutine("calculator");
->>>>>>> 1f833edf
 			cr->push_arg(plr);
 			cr->resume(&custom_statistic[p - 1]);
 		}
