--- conflicted
+++ resolved
@@ -57,12 +57,6 @@
 #include "logic/playercommand.h"
 #include "logic/replay.h"
 #include "logic/single_player_game_controller.h"
-<<<<<<< HEAD
-#include "logic/soldier.h"
-#include "logic/trainingsite.h"
-#include "logic/tribes/tribe_descr.h"
-=======
->>>>>>> 326c66e9
 #include "map_io/widelands_map_loader.h"
 #include "network/network.h"
 #include "scripting/logic.h"
@@ -1000,19 +994,11 @@
 			Economy * const eco = plr->get_economy_by_number(j);
 			const TribeDescr & tribe = plr->tribe();
 
-<<<<<<< HEAD
-			for (const WareIndex& ware_index : tribe.wares()) {
-				wastock += eco->stock_ware(ware_index);
-			}
-
-			for (const WareIndex& worker_index : tribe.workers()) {
-=======
 			for (const DescriptionIndex& ware_index : tribe.wares()) {
 				wastock += eco->stock_ware(ware_index);
 			}
 
 			for (const DescriptionIndex& worker_index : tribe.workers()) {
->>>>>>> 326c66e9
 				if (tribe.get_worker_descr(worker_index)->type() != MapObjectType::CARRIER) {
 					wostock += eco->stock_worker(worker_index);
 				}
