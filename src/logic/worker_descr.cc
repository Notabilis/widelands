--- conflicted
+++ resolved
@@ -41,11 +41,7 @@
 	 const std::string & directory, Profile & prof, Section & global_s,
 	 const Tribe_Descr & _tribe)
 	:
-<<<<<<< HEAD
-	Bob::Descr(_name, _descname, &_tribe),
-=======
-	BobDescr(_name, _descname, directory, prof, global_s, &_tribe),
->>>>>>> a60e81b8
+	BobDescr(_name, _descname, &_tribe),
 	m_helptext(global_s.get_string("help", "")),
 	m_ware_hotspot(global_s.get_Point("ware_hotspot", Point(0, 15))),
 	m_icon_fname(directory + "/menu.png"),
