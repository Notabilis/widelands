/*
 * Copyright (C) 2002-2004, 2006-2010 by the Widelands Development Team
 *
 * This program is free software; you can redistribute it and/or
 * modify it under the terms of the GNU General Public License
 * as published by the Free Software Foundation; either version 2
 * of the License, or (at your option) any later version.
 *
 * This program is distributed in the hope that it will be useful,
 * but WITHOUT ANY WARRANTY; without even the implied warranty of
 * MERCHANTABILITY or FITNESS FOR A PARTICULAR PURPOSE.  See the
 * GNU General Public License for more details.
 *
 * You should have received a copy of the GNU General Public License
 * along with this program; if not, write to the Free Software
 * Foundation, Inc., 51 Franklin Street, Fifth Floor, Boston, MA  02110-1301, USA.
 *
 */

#ifndef IMMOVABLE_H
#define IMMOVABLE_H

#include "graphic/animation.h"
#include "logic/buildcost.h"
#include "logic/instances.h"
#include "logic/widelands_geometry.h"

class LuaTable;
class OneWorldLegacyLookupTable;
class Profile;

namespace Widelands {

class Economy;
class Map;
class WareInstance;
class Worker;
class World;
struct Flag;
struct Tribe_Descr;

/**
 * BaseImmovable is the base for all non-moving objects (immovables such as
 * trees, buildings, flags, roads).
 *
 * The Immovable's size influences building capabilities around it.
 * If size is NONE, the immovable can simply be removed by placing something on
 * it (this is usually true for decorations).
 *
 * For more information, see the Map::recalc_* functions.
 */
struct BaseImmovable : public Map_Object {
	enum Size {
		NONE = 0, ///< not robust (i.e. removable by building something over it)
		SMALL,    ///< small building or robust map element, including trees
		MEDIUM,   ///< medium size building
		BIG       ///< big building
	};

	BaseImmovable(const Map_Object_Descr &);

	virtual int32_t  get_size    () const = 0;
	virtual bool get_passable() const = 0;

	typedef std::vector<Coords> PositionList;
	/**
	 * Return all coordinates occupied by this Immovable. We gurantee that the
	 * list always contains one entry and the first one is the main position
	 * if one can be chosen as main.
	 */
	virtual PositionList get_positions
		(const Editor_Game_Base &) const = 0;
	virtual void draw
		(const Editor_Game_Base &, RenderTarget &, const FCoords&, const Point&)
		= 0;
	virtual const std::string & name() const;

protected:
	void set_position(Editor_Game_Base &, Coords);
	void unset_position(Editor_Game_Base &, Coords);
};


class Immovable;
struct ImmovableProgram;
struct ImmovableAction;
struct ImmovableActionData;

/**
 * Immovable represents a standard immovable such as trees or stones.
 */
struct Immovable_Descr : public Map_Object_Descr {
	typedef std::map<std::string, ImmovableProgram *> Programs;

	Immovable_Descr
		(char const * name, char const * descname,
		 const std::string & directory, Profile &, Section & global_s,
		 Tribe_Descr const * const);
	Immovable_Descr(const LuaTable&, const World&);

	~Immovable_Descr();

	int32_t get_size() const {return m_size;}
	ImmovableProgram const * get_program(const std::string &) const;

	Immovable & create(Editor_Game_Base &, Coords) const;

	Tribe_Descr const * get_owner_tribe() const {return m_owner_tribe;}

	/// How well the terrain around f suits an immovable of this type.
	uint32_t terrain_suitability(FCoords, const Map &) const;

	const Buildcost & buildcost() const {return m_buildcost;}

<<<<<<< HEAD
	// class type needed for Lua stuff
	std::string get_type() const {return "immovable";}
=======
	// Returns the editor category.
	const EditorCategory& editor_category() const;
>>>>>>> 65a2b6a2

protected:
	int32_t     m_size;
	Programs    m_programs;

	/// The tribe to which this Immovable_Descr belongs or 0 if it is a
	/// world immovable
	const Tribe_Descr * const m_owner_tribe;

	/// Buildcost for externally constructible immovables (for ship construction)
	/// \see ActConstruction
	Buildcost m_buildcost;

private:
	EditorCategory* editor_category_;  // not owned.

	// Adds a default program if none was defined.
	void make_sure_default_program_is_there();
};

class Immovable : public BaseImmovable {
	friend struct Immovable_Descr;
	friend struct ImmovableProgram;
	friend class Map;

	MO_DESCR(Immovable_Descr);

public:
	Immovable(const Immovable_Descr &);
	~Immovable();

	Player * get_owner() const {return m_owner;}
	void set_owner(Player * player);

	Coords get_position() const {return m_position;}
	virtual PositionList get_positions (const Editor_Game_Base &) const override;

	virtual int32_t  get_type    () const override;
	char const * type_name() const override {return "immovable";}
	virtual int32_t  get_size    () const override;
	virtual bool get_passable() const override;
	const std::string & name() const override;
	void start_animation(const Editor_Game_Base &, uint32_t anim);

	void program_step(Game & game, uint32_t const delay = 1) {
		if (delay)
			m_program_step = schedule_act(game, delay);
		increment_program_pointer();
	}

	void init(Editor_Game_Base &) override;
	void cleanup(Editor_Game_Base &) override;
	void act(Game &, uint32_t data) override;

	virtual void draw(const Editor_Game_Base &, RenderTarget &, const FCoords&, const Point&) override;

	void switch_program(Game & game, const std::string & programname);
	bool construct_ware(Game & game, Ware_Index index);
	bool construct_remaining_buildcost(Game & game, Buildcost * buildcost);

	Tribe_Descr const * get_owner_tribe() const {
		return descr().get_owner_tribe();
	}

	bool is_reserved_by_worker() const;
	void set_reserved_by_worker(bool reserve);

	void set_action_data(ImmovableActionData * data);
	template<typename T>
	T * get_action_data() {
		if (!m_action_data)
			return nullptr;
		if (T * data = dynamic_cast<T *>(m_action_data))
			return data;
		set_action_data(nullptr);
		return nullptr;
	}

protected:
	Player * m_owner;
	Coords                   m_position;

	uint32_t                     m_anim;
	int32_t                      m_animstart;

	const ImmovableProgram * m_program;
	uint32_t m_program_ptr; ///< index of next instruction to execute

/* GCC 4.0 has problems with friend declarations: It doesn't allow
 * substructures of friend classes private access but we rely on this behaviour
 * for ImmovableProgram::ActConstruction. As a dirty workaround, we make the
 * following variables public for this versions but keep the protected for
 * other GCC versions.
 * See the related bug lp:688832.
 */
#if (__GNUC__ == 4) && (__GNUC_MINOR__ == 0)
public:
	uint32_t m_anim_construction_total;
	uint32_t m_anim_construction_done;
	int32_t m_program_step;
protected:
#else
	uint32_t m_anim_construction_total;
	uint32_t m_anim_construction_done;
	int32_t m_program_step; ///< time of next step
#endif
	std::string m_construct_string;

	/**
	 * Private persistent data for the currently active program action.
	 *
	 * \warning Use get_action_data to access this.
	 */
	ImmovableActionData * m_action_data;

	/**
	 * Immovables like trees are reserved by a worker that is walking
	 * towards them, so that e.g. two lumberjacks don't attempt to
	 * work on the same tree simultaneously.
	 */
	bool m_reserved_by_worker;

	// Load/save support
protected:
	struct Loader : public BaseImmovable::Loader {
		void load(FileRead &, uint8_t version);
		virtual void load_pointers() override;
		virtual void load_finish() override;
	};

public:
	/// \todo Remove as soon as we fully support the new system
	virtual bool has_new_save_support() override {return true;}

	virtual void save(Editor_Game_Base &, Map_Map_Object_Saver &, FileWrite &) override;
	static Map_Object::Loader * load
		(Editor_Game_Base &, Map_Map_Object_Loader &, FileRead &, const OneWorldLegacyLookupTable& lookup_table);

private:
	void increment_program_pointer();

	void draw_construction
		(const Editor_Game_Base &, RenderTarget &, const Point);
};


/**
 * PlayerImmovable is an immovable owned by a player that belongs to an economy:
 * building, flag or road
 *
 * A PlayerImmovable can also house a number of workers, which are automatically
 * turned into fugitives when the immovable is destroyed, and their economy is
 * also adjusted automatically.
 */
struct PlayerImmovable : public BaseImmovable {
	PlayerImmovable(const Map_Object_Descr &);
	virtual ~PlayerImmovable();

	Player * get_owner() const {return m_owner;}
	Player & owner() const {return *m_owner;}
	Economy * get_economy() const {return m_economy;}
	Economy & economy() const {return *m_economy;}

	virtual Flag & base_flag() = 0;

	virtual void set_economy(Economy *);

	virtual void    add_worker(Worker &);
	virtual void remove_worker(Worker &);

	typedef std::vector<Worker *> Workers;

	/**
	 * \return a list of workers that are currently located at this
	 * immovable. This is not the same as the list of production
	 * workers returned by \ref ProductionSite::get_production_workers
	 */
	const Workers & get_workers() const {return m_workers;}

	virtual void log_general_info(const Editor_Game_Base &) override;

	/**
	 * These functions are called when a ware or worker arrives at
	 * this immovable as the destination of a transfer that does not
	 * have an associated request.
	 *
	 * At the time of this writing, this happens only for warehouses.
	 *
	 * \note This is independent of the \ref add_worker / \ref remove_worker
	 * functionality, which has to do with setting up locations.
	 */
	/*@{*/
	virtual void receive_ware(Game &, Ware_Index ware);
	virtual void receive_worker(Game &, Worker & worker);
	/*@}*/

	void set_owner(Player *);

protected:
	virtual void init   (Editor_Game_Base &) override;
	virtual void cleanup(Editor_Game_Base &) override;

private:
	Player              * m_owner;
	Economy             * m_economy;

	Workers   m_workers;

	// load/save support
protected:
	struct Loader : BaseImmovable::Loader {
		Loader();

		void load(FileRead &);
	};

public:
	virtual void save(Editor_Game_Base &, Map_Map_Object_Saver &, FileWrite &) override;
};

}

#endif<|MERGE_RESOLUTION|>--- conflicted
+++ resolved
@@ -112,13 +112,11 @@
 
 	const Buildcost & buildcost() const {return m_buildcost;}
 
-<<<<<<< HEAD
 	// class type needed for Lua stuff
 	std::string get_type() const {return "immovable";}
-=======
+
 	// Returns the editor category.
 	const EditorCategory& editor_category() const;
->>>>>>> 65a2b6a2
 
 protected:
 	int32_t     m_size;
