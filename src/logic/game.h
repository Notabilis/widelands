/*
 * Copyright (C) 2002-2004, 2006-2013 by the Widelands Development Team
 *
 * This program is free software; you can redistribute it and/or
 * modify it under the terms of the GNU General Public License
 * as published by the Free Software Foundation; either version 2
 * of the License, or (at your option) any later version.
 *
 * This program is distributed in the hope that it will be useful,
 * but WITHOUT ANY WARRANTY; without even the implied warranty of
 * MERCHANTABILITY or FITNESS FOR A PARTICULAR PURPOSE.  See the
 * GNU General Public License for more details.
 *
 * You should have received a copy of the GNU General Public License
 * along with this program; if not, write to the Free Software
 * Foundation, Inc., 51 Franklin Street, Fifth Floor, Boston, MA  02110-1301, USA.
 *
 */

#ifndef WL_LOGIC_GAME_H
#define WL_LOGIC_GAME_H

#include <memory>

#include "base/md5.h"
#include "io/streamwrite.h"
#include "logic/cmd_queue.h"
#include "logic/editor_game_base.h"
#include "logic/save_handler.h"
#include "random/random.h"
#include "scripting/logic.h"

namespace UI {struct ProgressWindow;}
struct ComputerPlayer;
class InteractivePlayer;
struct GameMainMenuLoadGame;
struct WLApplication;
struct GameSettings;
class GameController;

namespace Widelands {

struct Flag;
struct Path;
struct PlayerImmovable;
enum class IslandExploreDirection;
enum class ScoutingDirection;
struct Ship;
struct PlayerEndStatus;
class TrainingSite;
class MilitarySite;

#define WLGF_SUFFIX ".wgf"
#define WLGF_MAGIC      "WLgf"

/** class Game
 *
 * This class manages the entire lifetime of a game session, from creating the
 * game and setting options, selecting maps to the actual playing phase and the
 * final statistics screen(s).
 */
enum {
	gs_notrunning = 0, // game is being prepared
	gs_running,        // game was fully prepared at some point and is now in-game
	gs_ending
};

class Player;
class MapLoader;
class PlayerCommand;
class ReplayReader;
class ReplayWriter;

class Game : public EditorGameBase {
public:
	struct GeneralStats {
		std::vector< uint32_t > land_size;
		std::vector< uint32_t > nr_workers;
		std::vector< uint32_t > nr_buildings;
		std::vector< uint32_t > nr_wares;
		std::vector< uint32_t > productivity;
		std::vector< uint32_t > nr_casualties;
		std::vector< uint32_t > nr_kills;
		std::vector< uint32_t > nr_msites_lost;
		std::vector< uint32_t > nr_msites_defeated;
		std::vector< uint32_t > nr_civil_blds_lost;
		std::vector< uint32_t > nr_civil_blds_defeated;
		std::vector< uint32_t > miltary_strength;

		std::vector< uint32_t > custom_statistic;
	};
	using GeneralStatsVector = std::vector<GeneralStats>;

	friend class CmdQueue; // this class handles the commands
	friend struct GameClassPacket;
	friend struct GamePlayerInfoPacket;
	friend struct GameLoader;
	friend struct ::GameMainMenuLoadGame;
	friend struct ::WLApplication;

	Game();
	~Game();

	// life cycle
	void set_game_controller(GameController *);
	GameController * game_controller();
	void set_write_replay(bool wr);
	void set_write_syncstream(bool wr);
	void save_syncstream(bool save);
	void init_newgame (UI::ProgressWindow* loader_ui, const GameSettings&);
	void init_savegame(UI::ProgressWindow* loader_ui, const GameSettings&);
	enum StartGameType {NewSPScenario, NewNonScenario, Loaded, NewMPScenario};
<<<<<<< HEAD
	bool run(UI::ProgressWindow* loader_ui,
	         StartGameType,
	         const std::string& script_to_run,
	         bool replay,
	         const std::string& prefix_for_replays);
=======
	bool run(UI::ProgressWindow* loader_ui, StartGameType, const std::string& script_to_run, bool replay);
>>>>>>> 27452c76

	// Returns the upcasted lua interface.
	LuaGameInterface& lua() override;

	// Run a single player scenario directly via --scenario on the cmdline. Will
	// run the 'script_to_run' after any init scripts of the map.
	// Returns the result of run().
	bool run_splayer_scenario_direct(char const * mapname, const std::string& script_to_run);

	// Run a single player loaded game directly via --loadgame on the cmdline. Will
	// run the 'script_to_run' directly after the game was loaded.
	// Returns the result of run().
	bool run_load_game (std::string filename, const std::string& script_to_run);

	void postload() override;

	void think() override;

	ReplayWriter* get_replaywriter() {
		return m_replaywriter.get();
	}

	/**
	 * \return \c true if the game is completely loaded and running (or paused)
	 * or \c false otherwise.
	 */
	bool is_loaded() {return m_state == gs_running;}

	void cleanup_for_load() override;

	// in-game logic
	const CmdQueue & cmdqueue() const {return m_cmdqueue;}
	CmdQueue       & cmdqueue()       {return m_cmdqueue;}
	const RNG       & rng     () const {return m_rng;}
	RNG             & rng     ()       {return m_rng;}

	uint32_t logic_rand();

	/// Generate a random location within radius from location.
	Coords random_location(Coords location, uint8_t radius);

	void logic_rand_seed (uint32_t const seed) {rng().seed (seed);}

	StreamWrite & syncstream();
	Md5Checksum get_sync_hash() const;

	bool get_allow_cheats();

	void enqueue_command (Command * const);

	void send_player_command (Widelands::PlayerCommand &);

	void send_player_bulldoze   (PlayerImmovable &, bool recurse = false);
	void send_player_dismantle  (PlayerImmovable &);
	void send_player_build      (int32_t, Coords, DescriptionIndex);
	void send_player_build_flag (int32_t, Coords);
	void send_player_build_road (int32_t, Path &);
	void send_player_flagaction (Flag &);
	void send_player_start_stop_building (Building &);
	void send_player_militarysite_set_soldier_preference (Building &, uint8_t preference);
	void send_player_start_or_cancel_expedition    (Building &);

	void send_player_enhance_building (Building &, DescriptionIndex);
	void send_player_evict_worker (Worker &);
	void send_player_set_ware_priority
		(PlayerImmovable &, int32_t type, DescriptionIndex index, int32_t prio);
	void send_player_set_ware_max_fill
		(PlayerImmovable &, DescriptionIndex index, uint32_t);
	void send_player_change_training_options(TrainingSite &, int32_t, int32_t);
	void send_player_drop_soldier(Building &, int32_t);
	void send_player_change_soldier_capacity(Building &, int32_t);
	void send_player_enemyflagaction
		(const Flag &, PlayerNumber, uint32_t count);

	void send_player_ship_scouting_direction(Ship &, WalkingDir);
	void send_player_ship_construct_port(Ship &, Coords);
	void send_player_ship_explore_island(Ship &, IslandExploreDirection);
	void send_player_sink_ship(Ship &);
	void send_player_cancel_expedition_ship(Ship &);

	InteractivePlayer * get_ipl();

	SaveHandler & save_handler() {return m_savehandler;}

	// Statistics
	const GeneralStatsVector & get_general_statistics() const {
		return m_general_stats;
	}

	void read_statistics(FileRead &);
	void write_statistics(FileWrite &);

	void sample_statistics();

	const std::string & get_win_condition_displayname() {return m_win_condition_displayname;}

	bool is_replay() const {return m_replay;}

private:
	void sync_reset();

	MD5Checksum<StreamWrite> m_synchash;

	struct SyncWrapper : public StreamWrite {
		SyncWrapper(Game & game, StreamWrite & target) :
			m_game          (game),
			m_target        (target),
			m_counter       (0),
			m_next_diskspacecheck(0),
			m_syncstreamsave(false)
		{}

		~SyncWrapper();

		/// Start dumping the entire syncstream into a file.
		///
		/// Note that this file is deleted at the end of the game, unless
		/// \ref m_syncstreamsave has been set.
		void start_dump(const std::string & fname);

		void data(void const * data, size_t size) override;

		void flush() override {m_target.flush();}

	public:
		Game        &   m_game;
		StreamWrite &   m_target;
		uint32_t        m_counter;
		uint32_t        m_next_diskspacecheck;
		std::unique_ptr<::StreamWrite> m_dump;
		std::string     m_dumpfname;
		bool            m_syncstreamsave;
	}                    m_syncwrapper;

	GameController     * m_ctrl;

	/// Whether a replay writer should be created.
	/// Defaults to \c true, and should only be set to \c false for playing back
	/// replays.
	bool                 m_writereplay;

	/// Whether a syncsteam file should be created.
	/// Defaults to \c false, and can be set to true for network games. The file
	/// is written only if \ref m_writereplay is true too.
	bool                 m_writesyncstream;

	int32_t              m_state;

	RNG                  m_rng;

	CmdQueue            m_cmdqueue;

	SaveHandler          m_savehandler;

	std::unique_ptr<ReplayWriter> m_replaywriter;

	GeneralStatsVector m_general_stats;

	/// For save games and statistics generation
	std::string          m_win_condition_displayname;
	bool                 m_replay;
};

inline Coords Game::random_location(Coords location, uint8_t radius) {
	const uint16_t s = radius * 2 + 1;
	location.x += logic_rand() % s - radius;
	location.y += logic_rand() % s - radius;
	return location;
}

// Returns a value between [0., 1].
double logic_rand_as_double(Game* game);

}

#endif  // end of include guard: WL_LOGIC_GAME_H<|MERGE_RESOLUTION|>--- conflicted
+++ resolved
@@ -110,15 +110,12 @@
 	void init_newgame (UI::ProgressWindow* loader_ui, const GameSettings&);
 	void init_savegame(UI::ProgressWindow* loader_ui, const GameSettings&);
 	enum StartGameType {NewSPScenario, NewNonScenario, Loaded, NewMPScenario};
-<<<<<<< HEAD
+
 	bool run(UI::ProgressWindow* loader_ui,
 	         StartGameType,
 	         const std::string& script_to_run,
 	         bool replay,
 	         const std::string& prefix_for_replays);
-=======
-	bool run(UI::ProgressWindow* loader_ui, StartGameType, const std::string& script_to_run, bool replay);
->>>>>>> 27452c76
 
 	// Returns the upcasted lua interface.
 	LuaGameInterface& lua() override;
