/*
 * Copyright (C) 2002-2004, 2006-2013 by the Widelands Development Team
 *
 * This program is free software; you can redistribute it and/or
 * modify it under the terms of the GNU General Public License
 * as published by the Free Software Foundation; either version 2
 * of the License, or (at your option) any later version.
 *
 * This program is distributed in the hope that it will be useful,
 * but WITHOUT ANY WARRANTY; without even the implied warranty of
 * MERCHANTABILITY or FITNESS FOR A PARTICULAR PURPOSE.  See the
 * GNU General Public License for more details.
 *
 * You should have received a copy of the GNU General Public License
 * along with this program; if not, write to the Free Software
 * Foundation, Inc., 51 Franklin Street, Fifth Floor, Boston, MA  02110-1301, USA.
 *
 */

#ifndef GAME_H
#define GAME_H

#include "logic/cmd_queue.h"
#include "logic/editor_game_base.h"
#include "md5.h"
#include "random.h"
#include "save_handler.h"

namespace UI {struct ProgressWindow;}
struct Computer_Player;
struct Interactive_Player;
struct Game_Main_Menu_Load_Game;
struct WLApplication;
struct GameSettings;
struct GameController;

namespace Widelands {

struct Flag;
struct Path;
struct PlayerImmovable;
struct Ship;
struct PlayerEndStatus;
class TrainingSite;
class MilitarySite;

#define WLGF_SUFFIX ".wgf"
#define WLGF_MAGIC      "WLgf"

/** class Game
 *
 * This class manages the entire lifetime of a game session, from creating the
 * game and setting options, selecting maps to the actual playing phase and the
 * final statistics screen(s).
 */
enum {
	gs_notrunning = 0, // game is being prepared
	gs_running,        // game was fully prepared at some point and is now in-game
	gs_ending
};

class Player;
class Map_Loader;
class PlayerCommand;
class ReplayReader;
class ReplayWriter;

class Game : public Editor_Game_Base {
public:
	struct General_Stats {
		std::vector< uint32_t > land_size;
		std::vector< uint32_t > nr_workers;
		std::vector< uint32_t > nr_buildings;
		std::vector< uint32_t > nr_wares;
		std::vector< uint32_t > productivity;
		std::vector< uint32_t > nr_casualties;
		std::vector< uint32_t > nr_kills;
		std::vector< uint32_t > nr_msites_lost;
		std::vector< uint32_t > nr_msites_defeated;
		std::vector< uint32_t > nr_civil_blds_lost;
		std::vector< uint32_t > nr_civil_blds_defeated;
		std::vector< uint32_t > miltary_strength;

		std::vector< uint32_t > custom_statistic;
	};
	typedef std::vector<General_Stats> General_Stats_vector;

	friend class Cmd_Queue; // this class handles the commands
	friend struct Game_Game_Class_Data_Packet;
	friend struct Game_Player_Info_Data_Packet;
	friend struct Game_Loader;
	friend struct ::Game_Main_Menu_Load_Game;
	friend struct ::WLApplication;

	Game();
	~Game();

	// life cycle
	void set_game_controller(GameController *);
	GameController * gameController();
	void set_write_replay(bool wr);
	void set_write_syncstream(bool wr);
	void save_syncstream(bool save);
	void init_newgame (UI::ProgressWindow *, const GameSettings &);
	void init_savegame(UI::ProgressWindow *, const GameSettings &);
	enum Start_Game_Type {NewSPScenario, NewNonScenario, Loaded, NewMPScenario};
	bool run(UI::ProgressWindow * loader_ui, Start_Game_Type, const std::string& script_to_run, bool replay);

	// Run a single player scenario directly via --scenario on the cmdline. Will
	// run the 'script_to_run' after any init scripts of the map.
	// Returns the result of run().
	bool run_splayer_scenario_direct(char const * mapname, const std::string& script_to_run);

	// Run a single player loaded game directly via --loadgame on the cmdline. Will
	// run the 'script_to_run' directly after the game was loaded.
	// Returns the result of run().
	bool run_load_game (std::string filename, const std::string& script_to_run);

	virtual void postload() override;

	void think() override;

	ReplayWriter * get_replaywriter() {return m_replaywriter;}

	/**
	 * \return \c true if the game is completely loaded and running (or paused)
	 * or \c false otherwise.
	 */
	bool is_loaded() {return m_state == gs_running;}
	void end_dedicated_game();

<<<<<<< HEAD
	void cleanup_for_load();
=======
	void cleanup_for_load
		(const bool flush_graphics = true, const bool flush_animations = true) override;
>>>>>>> 78949ad3

	// in-game logic
	const Cmd_Queue & cmdqueue() const {return m_cmdqueue;}
	Cmd_Queue       & cmdqueue()       {return m_cmdqueue;}
	const RNG       & rng     () const {return m_rng;}
	RNG             & rng     ()       {return m_rng;}

	uint32_t logic_rand();

	/// Generate a random location within radius from location.
	Coords random_location(Coords location, uint8_t radius);

	void logic_rand_seed (uint32_t const seed) {rng().seed (seed);}

	StreamWrite & syncstream();
	md5_checksum get_sync_hash() const;

	bool get_allow_cheats();

	void enqueue_command (Command * const);

	void send_player_command (Widelands::PlayerCommand &);

	void send_player_bulldoze   (PlayerImmovable &, bool recurse = false);
	void send_player_dismantle  (PlayerImmovable &);
	void send_player_build      (int32_t, Coords, Building_Index);
	void send_player_build_flag (int32_t, Coords);
	void send_player_build_road (int32_t, Path &);
	void send_player_flagaction (Flag &);
	void send_player_start_stop_building (Building &);
	void send_player_militarysite_set_soldier_preference (Building &, uint8_t preference);
	void send_player_start_or_cancel_expedition    (Building &);

	void send_player_enhance_building (Building &, Building_Index);
	void send_player_evict_worker (Worker &);
	void send_player_set_ware_priority
		(PlayerImmovable &, int32_t type, Ware_Index index, int32_t prio);
	void send_player_set_ware_max_fill
		(PlayerImmovable &, Ware_Index index, uint32_t);
	void send_player_change_training_options(TrainingSite &, int32_t, int32_t);
	void send_player_drop_soldier(Building &, int32_t);
	void send_player_change_soldier_capacity(Building &, int32_t);
	void send_player_enemyflagaction
		(const Flag &, Player_Number, uint32_t count, uint8_t retreat);
	void send_player_changemilitaryconfig(Player_Number, uint8_t);

	void send_player_ship_scout_direction(Ship &, uint8_t);
	void send_player_ship_construct_port(Ship &, Coords);
	void send_player_ship_explore_island(Ship &, bool);
	void send_player_sink_ship(Ship &);
	void send_player_cancel_expedition_ship(Ship &);

	Interactive_Player * get_ipl();

	SaveHandler & save_handler() {return m_savehandler;}

	// Statistics
	const General_Stats_vector & get_general_statistics() const {
		return m_general_stats;
	}

	void ReadStatistics(FileRead &, uint32_t version);
	void WriteStatistics(FileWrite &);

	void sample_statistics();

	const std::string & get_win_condition_displayname() {return m_win_condition_displayname;}

	bool is_replay() const {return m_replay;};

private:
	void SyncReset();

	MD5Checksum<StreamWrite> m_synchash;

	struct SyncWrapper : public StreamWrite {
		SyncWrapper(Game & game, StreamWrite & target) :
			m_game          (game),
			m_target        (target),
			m_counter       (0),
			m_next_diskspacecheck(0),
			m_dump          (nullptr),
			m_syncstreamsave(false)
		{}

		~SyncWrapper();

		/// Start dumping the entire syncstream into a file.
		///
		/// Note that this file is deleted at the end of the game, unless
		/// \ref m_syncstreamsave has been set.
		void StartDump(const std::string & fname);

		void Data(void const * data, size_t size) override;

		void Flush() override {m_target.Flush();}

	public:
		Game        &   m_game;
		StreamWrite &   m_target;
		uint32_t        m_counter;
		uint32_t        m_next_diskspacecheck;
		::StreamWrite * m_dump;
		std::string     m_dumpfname;
		bool            m_syncstreamsave;
	}                    m_syncwrapper;

	GameController     * m_ctrl;

	/// Whether a replay writer should be created.
	/// Defaults to \c true, and should only be set to \c false for playing back
	/// replays.
	bool                 m_writereplay;

	/// Whether a syncsteam file should be created.
	/// Defaults to \c false, and can be set to true for network games. The file
	/// is written only if \ref m_writereplay is true too.
	bool                 m_writesyncstream;

	int32_t              m_state;

	RNG                  m_rng;

	Cmd_Queue            m_cmdqueue;

	SaveHandler          m_savehandler;

	ReplayReader       * m_replayreader;
	ReplayWriter       * m_replaywriter;

	General_Stats_vector m_general_stats;

	/// For save games and statistics generation
	std::string          m_win_condition_displayname;
	bool                 m_replay;
};

inline Coords Game::random_location(Coords location, uint8_t radius) {
	const uint16_t s = radius * 2 + 1;
	location.x += logic_rand() % s - radius;
	location.y += logic_rand() % s - radius;
	return location;
}

}

#endif<|MERGE_RESOLUTION|>--- conflicted
+++ resolved
@@ -129,12 +129,7 @@
 	bool is_loaded() {return m_state == gs_running;}
 	void end_dedicated_game();
 
-<<<<<<< HEAD
 	void cleanup_for_load();
-=======
-	void cleanup_for_load
-		(const bool flush_graphics = true, const bool flush_animations = true) override;
->>>>>>> 78949ad3
 
 	// in-game logic
 	const Cmd_Queue & cmdqueue() const {return m_cmdqueue;}
