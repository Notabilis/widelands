--- conflicted
+++ resolved
@@ -26,13 +26,8 @@
 #include "logic/soldiercontrol.h"
 #include "logic/wareworker.h"
 
-<<<<<<< HEAD
-struct Interactive_Player;
+class Interactive_Player;
 class Profile;
-=======
-class Interactive_Player;
-struct Profile;
->>>>>>> e517a379
 
 namespace Widelands {
 
