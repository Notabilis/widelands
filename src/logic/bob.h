--- conflicted
+++ resolved
@@ -202,13 +202,7 @@
 		Bob & create(Editor_Game_Base &, Player * owner, const Coords &) const;
 		bool is_world_bob() const {return not m_owner_tribe;}
 
-<<<<<<< HEAD
-		Tribe_Descr const * get_owner_tribe() const throw () {
-=======
-		char const * get_picture() const {return m_picture.c_str();}
-
 		Tribe_Descr const * get_owner_tribe() const {
->>>>>>> 78949ad3
 			return m_owner_tribe;
 		}
 
