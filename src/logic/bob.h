/*
 * Copyright (C) 2002-2004, 2006-2010 by the Widelands Development Team
 *
 * This program is free software; you can redistribute it and/or
 * modify it under the terms of the GNU General Public License
 * as published by the Free Software Foundation; either version 2
 * of the License, or (at your option) any later version.
 *
 * This program is distributed in the hope that it will be useful,
 * but WITHOUT ANY WARRANTY; without even the implied warranty of
 * MERCHANTABILITY or FITNESS FOR A PARTICULAR PURPOSE.  See the
 * GNU General Public License for more details.
 *
 * You should have received a copy of the GNU General Public License
 * along with this program; if not, write to the Free Software
 * Foundation, Inc., 51 Franklin Street, Fifth Floor, Boston, MA  02110-1301, USA.
 *
 */

#ifndef WL_LOGIC_BOB_H
#define WL_LOGIC_BOB_H

#include "base/macros.h"
#include "base/point.h"
#include "economy/route.h"
#include "graphic/animation.h"
#include "graphic/diranimations.h"
#include "logic/instances.h"
#include "logic/walkingdir.h"
#include "logic/widelands_geometry.h"

namespace Widelands {
class Map;
struct Route;
struct Transfer;
class TribeDescr;


/**
 * BobProgramBase is only used that
 * get_name always works
 */

struct BobProgramBase {
	virtual ~BobProgramBase() {}
	virtual std::string get_name() const = 0;
};

class Bob;

/**
 * Implement MapObjectDescr for the following \ref Bob class.
 */
class BobDescr : public MapObjectDescr {
public:
	friend struct MapBobdataPacket;

	BobDescr(const std::string& init_descname,
				const MapObjectType type,
				MapObjectDescr::OwnerType owner_type,
				const LuaTable& table);

	~BobDescr() override {}

	Bob& create(EditorGameBase&, Player* owner, const Coords&) const;

	MapObjectDescr::OwnerType get_owner_type() const {
		return owner_type_;
	}

	virtual uint32_t movecaps() const {
		return 0;
	}
	uint32_t vision_range() const;

protected:
	virtual Bob& create_object() const = 0;

private:
	const MapObjectDescr::OwnerType owner_type_;
	const uint32_t vision_range_;
	DISALLOW_COPY_AND_ASSIGN(BobDescr);
};

/**
 * Bobs are moving map objects: Animals, humans, ships...
 *
 * The name comes from original Settlers2 terminology.
 *
 * \par Bobs, Tasks and their signalling
 *
 * Bobs have a call-stack of "tasks". The top-most \ref Task is the one that is
 * currently being executed.
 *
 * Upon initialization, an object has no Task at all. A CMD_ACT will be
 * scheduled automatically. When it is executed, \ref init_auto_task() is
 * called to automatically select a fallback Task.
 *
 * However, the creator of the Bob can choose to push a specific Task
 * immediately after creating the Bob. This will override the fallback
 * behaviour. init_auto_task() is also called when the final task is popped
 * from the stack.
 *
 * All state information that a Task uses must be stored in the State structure
 * returned by get_state(). Every Task on the Task stack has its own
 * State structure, i.e. push_task() does not destroy the current Task's State.
 *
 * In order to start a new sub-task, you have to call \ref push_task(), and then
 * fill the State structure returned by get_state() with any parameters that the
 * Task may need.
 *
 * A Task is ended by \ref pop_task(). Note, however, that pop_task() can only
 * be called from a Task's update() function. If you want to interrupt the
 * current \ref Task for some reason, you should call \ref send_signal().
 * The signal semantics are explained below in more detail.
 *
 * To implement a new Task, you need to create a new Task object with an
 * update() function. This update() function is called in one of the following
 * situations:
 * \li a timeout set by \ref schedule_act() has occurred
 * \li the task has just been started via \ref push_task()
 * \li the child task has ended via \ref pop_task()
 * \li a signal has been sent via \ref send_signal()
 * It is the responsibility of the update() function to distinguish between
 * these situations as appropriate.
 *
 * One of the following things must happen during update():
 * \li Call schedule_act() to schedule the next call to update()
 * \li Call skip_act() if you really don't want to act until a signal occurs.
 * \li Call pop_task() to end the current task
 * \li Send a new signal via \ref send_signal(). Note that in this case,
 *     the update() function will be called again after some delay, and it
 *     remains the responsibility of the update() function to deal with the
 *     signal.
 * The last case is mostly useful when signals are sent from functions that
 * can be called at any time, such as \ref set_location().
 *
 * Whenever \ref send_signal() is called, any current signal is overwritten
 * by the new signal and the signal_immediate() functions of all Tasks on the
 * stack are called if available. Note that these functions are not supposed
 * to perform any actions besides bookkeeping actions that must be performed
 * in all situations (for example, one might zero some pointer in
 * signal_immediate() to avoid dangling pointers).
 *
 * Then, \ref send_signal() schedules a future call to the top-most task's
 * update() function. Often, update() functions will just call \ref pop_task()
 * and leave the signal handling to their parent tasks. To ultimately handle
 * a signal, the update() function must call \ref signal_handled().
 *
 * If a task maintains state outside of its \ref State structure, it may have
 * to do certain bookkeeping tasks whenever the task is popped from the stack.
 * To this end, a task may have a \ref Task::pop method. If this method
 * exists, it is always called just before the task is popped from the stack.
 */
class Bob : public MapObject {
public:
	friend class Map;
	friend struct MapBobdataPacket;
	friend struct MapBobPacket;

	struct State;
	using Ptr = void (Bob::*)(Game &, State &);
	using PtrSignal = void (Bob::*)(Game &, State &, const std::string &);

	/// \see struct Bob for in-depth explanation
	struct Task {
		char const * name;

		/**
		 * Called to update the current task and schedule the next
		 * actions etc.
		 *
		 * \see Bob for in-depth explanation
		 */
		Ptr update;

		/**
		 * Called by \ref send_signal() to perform bookkeeping tasks that
		 * must be performed immediately. May be zero.
		 */
		PtrSignal signal_immediate;

		/**
		 * Called by \ref pop_task() just before the task is popped from
		 * the task. Must only perform bookkeeping tasks. May be zero.
		 */
		Ptr pop;

		bool unique; /// At most 1 of this task type can be on the stack.
	};

	/**
	 * The current state of a task on the stack.
	 *
	 * If you think in terms of functions, \ref Task represents the code
	 * of a function, while \ref State represents the stackframe of an
	 * actual execution of the function.
	 *
	 * \see class Bob for in-depth explanation
	 */
	struct State {
		State(const Task * const the_task = nullptr) :
			task    (the_task),
			ivar1   (0),
			ivar2   (0),
			ivar3   (0),
			coords  (Coords::null()),
			path    (nullptr),
			route   (nullptr),
			program (nullptr)
		{}

		const Task           * task;
		int32_t                ivar1;
		int32_t                ivar2;
		union                  {int32_t ivar3; uint32_t ui32var3;};
		ObjectPointer             objvar1;
		std::string            svar1;

		Coords                 coords;
		DirAnimations          diranims;
		Path                 * path;
		Route                * route;
		const BobProgramBase * program; ///< pointer to current program
	};

	MO_DESCR(BobDescr)

	uint32_t get_current_anim() const {return m_anim;}
	int32_t get_animstart() const {return m_animstart;}

	void init(EditorGameBase &) override;
	void cleanup(EditorGameBase &) override;
	void act(Game &, uint32_t data) override;
	void schedule_destroy(Game &);
	void schedule_act(Game &, uint32_t tdelta);
	void skip_act();
	Point calc_drawpos(const EditorGameBase &, Point) const;
	void set_owner(Player *);
	Player * get_owner() const {return m_owner;}
	void set_position(EditorGameBase &, const Coords &);
	const FCoords & get_position() const {return m_position;}
	Bob * get_next_bob() const {return m_linknext;}

	/// Check whether this bob should be able to move onto the given node.
	///
	/// \param commit indicates whether this function is called from the
	///    \ref start_walk function, i.e. whether the bob will actually move
	///    onto the \p to node if this function allows it to.
	virtual bool check_node_blocked(Game &, const FCoords &, bool commit);

	virtual void draw
		(const EditorGameBase &, RenderTarget &, const Point&) const;

	// For debug
	void log_general_info(const EditorGameBase &) override;

	// default tasks
	void reset_tasks(Game &);

<<<<<<< HEAD
	// TODO(janosch): correct (?) Send a signal that may switch to some other \ref Task
=======
        // TODO(feature-Hasi50): correct (?) Send a signal that may switch to some other \ref Task
>>>>>>> 10f3600a
	void send_signal(Game &, char const *);
	void start_task_idle(Game &, uint32_t anim, int32_t timeout);

	/// This can fail (and return false). Therefore the caller must check the
	/// result and find something else for the bob to do. Otherwise there will
	/// be a "failed to act" error.
	bool start_task_movepath
		(Game                &,
		 const Coords        & dest,
		 const int32_t         persist,
		 const DirAnimations &,
		 const bool            forceonlast = false,
		 const int32_t         only_step = -1,
		 const bool            forceall = false)
		__attribute__((warn_unused_result));

	/// This can fail (and return false). Therefore the caller must check the
	/// result and find something else for the bob to do. Otherwise there will
	/// be a "failed to act" error.
	void start_task_movepath
		(Game                &,
		 const Path          &,
		 const DirAnimations &,
		 const bool            forceonlast  = false,
		 const int32_t         only_step = -1);

	bool start_task_movepath
		(Game                &,
		 const Path          &,
		 const int32_t         index,
		 const DirAnimations &,
		 const bool            forceonlast = false,
		 const int32_t         only_step = -1)
		__attribute__((warn_unused_result));

	void start_task_move(Game & game, int32_t dir, const DirAnimations &, bool);

	// higher level handling (task-based)
	State & top_state() {assert(m_stack.size()); return *m_stack.rbegin();}
	State * get_state() {return m_stack.size() ? &*m_stack.rbegin() : nullptr;}


	std::string get_signal() {return m_signal;}
	State       * get_state(const Task &);
	State const * get_state(const Task &) const;
	void push_task(Game & game, const Task & task, uint32_t tdelta = 10);
	void pop_task(Game &);

	void signal_handled();

	/// Automatically select a task.
	virtual void init_auto_task(Game &) {}

	// low level animation and walking handling
	void set_animation(EditorGameBase &, uint32_t anim);

	/// \return true if we're currently walking
	bool is_walking() {return m_walking != IDLE;}


	/**
	 * This is a hack that should not be used, if possible.
	 * It is only introduced here because profiling showed
	 * that soldiers spend a lot of time in the node blocked check.
	 */
	Bob * get_next_on_field() const {return m_linknext;}

protected:
	Bob(const BobDescr & descr);
	virtual ~Bob();

private:
	void do_act(Game &);
	void do_pop_task(Game &);
	void idle_update(Game &, State &);
	void movepath_update(Game &, State &);
	void move_update(Game &, State &);

	int32_t start_walk
		(Game & game, WalkingDir, uint32_t anim, bool force = false);

	/**
	 * Call this from your task_act() function that was scheduled after
	 * start_walk().
	 */
	void end_walk() {m_walking = IDLE;}


	static Task const taskIdle;
	static Task const taskMovepath;
	static Task const taskMove;

	Player   * m_owner; ///< can be 0
	FCoords    m_position; ///< where are we right now?
	Bob      * m_linknext; ///< next object on this node
	Bob    * * m_linkpprev;
	uint32_t       m_anim;
	int32_t        m_animstart; ///< gametime when the animation was started
	WalkingDir m_walking;
	int32_t        m_walkstart; ///< start time (used for interpolation)
	int32_t        m_walkend;   ///< end time (used for interpolation)

	// Task framework variables
	std::vector<State> m_stack;

	/**
	 * Every time a Bob acts, this counter is incremented.
	 *
	 * All scheduled \ref Cmd_Act are given this ID as data, so that
	 * only the earliest \ref Cmd_Act issued during one act phase is actually
	 * executed. Subsequent \ref Cmd_Act could interfere and are eliminated.
	 */
	uint32_t m_actid;

	/**
	 * Whether something was scheduled during this act phase.
	 *
	 * The only purpose of this variable is to act as an integrity check to avoid
	 * Bobs that hang themselves up. So e.g. \ref skip_act() also sets this
	 * to \c true, even though it technically doesn't schedule anything.
	 */
	bool m_actscheduled;
	bool m_in_act; ///< if do_act is currently running
	std::string m_signal;

	// saving and loading
protected:
	struct Loader : public MapObject::Loader {
	public:
		Loader();

		void load(FileRead &);
		void load_pointers() override;
		void load_finish() override;

	protected:
		virtual const Task * get_task(const std::string & name);
		virtual const BobProgramBase * get_program(const std::string & name);

	private:
		struct LoadState {
			uint32_t objvar1;
			Route::LoadData route;
		};

		std::vector<LoadState> states;
	};

public:
	bool has_new_save_support() override {return true;}

	void save(EditorGameBase &, MapObjectSaver &, FileWrite &) override;
	// Pure Bobs cannot be loaded
};

}

#endif  // end of include guard: WL_LOGIC_BOB_H<|MERGE_RESOLUTION|>--- conflicted
+++ resolved
@@ -258,11 +258,7 @@
 	// default tasks
 	void reset_tasks(Game &);
 
-<<<<<<< HEAD
-	// TODO(janosch): correct (?) Send a signal that may switch to some other \ref Task
-=======
-        // TODO(feature-Hasi50): correct (?) Send a signal that may switch to some other \ref Task
->>>>>>> 10f3600a
+	// TODO(feature-Hasi50): correct (?) Send a signal that may switch to some other \ref Task
 	void send_signal(Game &, char const *);
 	void start_task_idle(Game &, uint32_t anim, int32_t timeout);
 
