/*
 * Copyright (C) 2002-2004, 2006-2008, 2010-2011 by the Widelands Development Team
 *
 * This program is free software; you can redistribute it and/or
 * modify it under the terms of the GNU General Public License
 * as published by the Free Software Foundation; either version 2
 * of the License, or (at your option) any later version.
 *
 * This program is distributed in the hope that it will be useful,
 * but WITHOUT ANY WARRANTY; without even the implied warranty of
 * MERCHANTABILITY or FITNESS FOR A PARTICULAR PURPOSE.  See the
 * GNU General Public License for more details.
 *
 * You should have received a copy of the GNU General Public License
 * along with this program; if not, write to the Free Software
 * Foundation, Inc., 51 Franklin Street, Fifth Floor, Boston, MA  02110-1301, USA.
 *
 */

#ifndef WL_LOGIC_EDITOR_GAME_BASE_H
#define WL_LOGIC_EDITOR_GAME_BASE_H

#include <cstring>
#include <memory>
#include <string>
#include <vector>

#include "base/macros.h"
#include "graphic/texture.h"
#include "logic/bob.h"
#include "logic/building.h"
#include "logic/map.h"
#include "logic/player_area.h"
#include "notifications/notifications.h"
#include "scripting/lua_interface.h"

namespace UI {struct ProgressWindow;}
struct FullscreenMenuLaunchGame;
class InteractiveBase;

namespace Widelands {

class PlayersManager;

class Battle;
class Bob;
struct BuildingDescr;
class Immovable;
class Map;
struct ObjectManager;
class Player;
struct PlayerImmovable;
<<<<<<< HEAD
class Tribes;
struct TribeDescr;
=======
class TribeDescr;
>>>>>>> 16a9bb56
struct Flag;
struct AttackController;

struct NoteFieldPossession {
	CAN_BE_SEND_AS_NOTE(NoteId::FieldPossession)

	// Has this been lost or gained?
	enum class Ownership {LOST, GAINED};
	Ownership ownership;

	// The field that has been lost/gained.
	FCoords fc;

	// The player that has lost or gained this field.
	Player * player;

	NoteFieldPossession(const FCoords& init_fc, Ownership const init_ownership, Player* init_player)
	   : ownership(init_ownership), fc(init_fc), player(init_player) {
	}
};

class EditorGameBase {
public:
	friend class InteractiveBase;
	friend struct FullscreenMenuLaunchGame;
	friend struct GameClassPacket;

	EditorGameBase(LuaInterface* lua);
	virtual ~EditorGameBase();

	void set_map(Map*);
	// TODO(sirver): this should just be const Map& map() and Map* mutable_map().
	Map& map() const {
		return *map_;
	}
	Map* get_map() {
		return map_;
	}
	Map& get_map() const {
		return *map_;
	}
	const ObjectManager& objects() const {
		return objects_;
	}
	ObjectManager& objects() {
		return objects_;
	}

	// logic handler func
	virtual void think();

	// Player commands
	void remove_player(PlayerNumber);
	Player* add_player(PlayerNumber,
	                   uint8_t initialization_index,
							 const std::string& tribes,
	                   const std::string& name,
	                   TeamNumber team = 0);
	Player* get_player(int32_t n) const;
	Player& player(int32_t n) const;
	virtual Player* get_safe_player(PlayerNumber);

	// loading stuff
	void allocate_player_maps();
	virtual void postload();
	void load_graphics(UI::ProgressWindow& loader_ui);
	virtual void cleanup_for_load();

	void set_road(FCoords, uint8_t direction, uint8_t roadtype);

	// warping stuff. instantly creating map_objects
	Building&
	warp_building(Coords,
					  PlayerNumber,
					  BuildingIndex,
	              Building::FormerBuildings former_buildings = Building::FormerBuildings());
	Building&
	warp_constructionsite(Coords,
								 PlayerNumber,
								 BuildingIndex,
	                      bool loading = false,
	                      Building::FormerBuildings former_buildings = Building::FormerBuildings());
	Building&
	warp_dismantlesite(Coords,
							 PlayerNumber,
	                   bool loading = false,
	                   Building::FormerBuildings former_buildings = Building::FormerBuildings());

	Bob& create_bob(Coords, const BobDescr&, Player* owner = nullptr);
	Bob& create_bob(Coords,
						 int,
						 MapObjectDescr::OwnerType type = MapObjectDescr::OwnerType::kWorld,
						 Player* owner = nullptr);
	Bob& create_bob(Coords,
	                const std::string& name,
						 MapObjectDescr::OwnerType type = MapObjectDescr::OwnerType::kWorld,
	                Player* owner = nullptr);
	Immovable& create_immovable(Coords,
										 uint32_t idx,
										 MapObjectDescr::OwnerType = MapObjectDescr::OwnerType::kWorld);
	Immovable& create_immovable(Coords,
										 const std::string& name,
										 MapObjectDescr::OwnerType = MapObjectDescr::OwnerType::kWorld);

	int32_t get_gametime() const {
		return gametime_;
	}
	InteractiveBase* get_ibase() const {
		return ibase_;
	}

	// safe system for storing pointers to non-MapObject C++ objects
	// unlike objects in the ObjectManager, these pointers need not be
	// synchronized across the network, and they are not saved in savegames
	uint32_t add_trackpointer(void*);
	void* get_trackpointer(uint32_t serial);
	void remove_trackpointer(uint32_t serial);

	void inform_players_about_ownership(MapIndex, PlayerNumber);
	void inform_players_about_immovable(MapIndex, MapObjectDescr const*);
	void inform_players_about_road(FCoords, MapObjectDescr const*);

	void unconquer_area(PlayerArea<Area<FCoords>>, PlayerNumber destroying_player = 0);
	void conquer_area(PlayerArea<Area<FCoords>>);
	void conquer_area_no_building(PlayerArea<Area<FCoords>> const);

	void cleanup_objects() {
		objects().cleanup(*this);
	}

	// next function is used to update the current gametime,
	// for queue runs e.g.
	int32_t& get_gametime_pointer() {
		return gametime_;
	}
	void set_ibase(InteractiveBase* const b) {
		ibase_ = b;
	}

	/// Lua frontend, used to run Lua scripts
	virtual LuaInterface& lua() {
		return *lua_;
	}

	PlayersManager* player_manager() {
		return player_manager_.get();
	}

	InteractiveGameBase* get_igbase();

	// Returns the world.
	const World& world() const;

	// Returns the world that can be modified. Prefer world() whenever possible.
	World* mutable_world();

	// Returns the tribes.
	const Tribes& tribes() const;

	// Returns the mutable tribes. Prefer tribes() whenever possible.
	Tribes* mutable_tribes();

private:
	/// \param preferred_player
	///  When conquer is false, this can be used to prefer a player over other
	///  players, when lost land is reassigned. This can for example be used to
	///  reward the player who actually destroyed a MilitarySite by giving an
	///  unconquered location that he has influence over to him, instead of some
	///  other player who has higher influence over that location. If 0, land is
	///  simply assigned by influence.
	///
	/// \param neutral_when_no_influence
	///  If true and the player completely loses influence over a location, it
	///  becomes neutral unless some other player claims it by having positive
	///  influence.
	///
	/// \param neutral_when_competing_influence
	///  If true and the player completely loses influence over a location and
	///  several players have positive and equal influence, the location becomes
	///  becomes neutral unless some other player claims it by having higher
	///  influence.
	///
	/// \param conquer_guarded_location_by_superior_influence
	///  If true, the conquering player will (automatically, without actually
	///  attacking) conquer a location even if another player already owns and
	///  covers the location with a militarysite, if the conquering player's
	///  influence becomes greater than the owner's influence.
	virtual void do_conquer_area(PlayerArea<Area<FCoords>> player_area,
	                             bool conquer,
										  PlayerNumber preferred_player = 0,
	                             bool neutral_when_no_influence = false,
	                             bool neutral_when_competing_influence = false,
	                             bool conquer_guarded_location_by_superior_influence = false);
	void cleanup_playerimmovables_area(PlayerArea<Area<FCoords>>);

	// Changes the owner of 'fc' from the current player to the new player and
	// sends notifications about this.
	void change_field_owner(const FCoords& fc, PlayerNumber new_owner);

	// TODO(unknown): -- SDL returns time as uint32. Why do I have int32 ? Please comment or change this to
	// uint32.
	int32_t gametime_;
	ObjectManager objects_;

	std::unique_ptr<LuaInterface> lua_;
	std::unique_ptr<PlayersManager> player_manager_;

	std::unique_ptr<World> world_;
	std::unique_ptr<Tribes> tribes_;
	InteractiveBase* ibase_;
	Map* map_;

	uint32_t lasttrackserial_;
	std::map<uint32_t, void*> trackpointers_;

	std::unique_ptr<Texture> road_texture_;

	DISALLOW_COPY_AND_ASSIGN(EditorGameBase);
};

#define iterate_players_existing(p, nr_players, egbase, player)                                    \
	iterate_player_numbers(                                                                         \
	   p, nr_players) if (Widelands::Player* const player = (egbase).get_player(p))

#define iterate_players_existing_novar(p, nr_players, egbase)                                      \
	iterate_player_numbers(p, nr_players) if ((egbase).get_player(p))

#define iterate_players_existing_const(p, nr_players, egbase, player)                              \
	iterate_player_numbers(                                                                         \
	   p, nr_players) if (Widelands::Player const* const player = (egbase).get_player(p))
}

#endif  // end of include guard: WL_LOGIC_EDITOR_GAME_BASE_H<|MERGE_RESOLUTION|>--- conflicted
+++ resolved
@@ -26,7 +26,6 @@
 #include <vector>
 
 #include "base/macros.h"
-#include "graphic/texture.h"
 #include "logic/bob.h"
 #include "logic/building.h"
 #include "logic/map.h"
@@ -50,12 +49,8 @@
 struct ObjectManager;
 class Player;
 struct PlayerImmovable;
-<<<<<<< HEAD
 class Tribes;
-struct TribeDescr;
-=======
 class TribeDescr;
->>>>>>> 16a9bb56
 struct Flag;
 struct AttackController;
 
@@ -271,8 +266,6 @@
 	uint32_t lasttrackserial_;
 	std::map<uint32_t, void*> trackpointers_;
 
-	std::unique_ptr<Texture> road_texture_;
-
 	DISALLOW_COPY_AND_ASSIGN(EditorGameBase);
 };
 
