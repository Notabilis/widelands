/*
 * Copyright (C) 2002-2004, 2006-2008, 2010 by the Widelands Development Team
 *
 * This program is free software; you can redistribute it and/or
 * modify it under the terms of the GNU General Public License
 * as published by the Free Software Foundation; either version 2
 * of the License, or (at your option) any later version.
 *
 * This program is distributed in the hope that it will be useful,
 * but WITHOUT ANY WARRANTY; without even the implied warranty of
 * MERCHANTABILITY or FITNESS FOR A PARTICULAR PURPOSE.  See the
 * GNU General Public License for more details.
 *
 * You should have received a copy of the GNU General Public License
 * along with this program; if not, write to the Free Software
 * Foundation, Inc., 675 Mass Ave, Cambridge, MA 02139, USA.
 *
 */

#ifndef EDITOR_GAME_BASE_H
#define EDITOR_GAME_BASE_H

#include "bob.h"
#include "building.h"
#include "constants.h"
#include "map.h"
#include "notification.h"
#include "player_area.h"

#include <string>
#include <cstring>
#include <vector>

namespace UI {struct ProgressWindow;}
struct Fullscreen_Menu_LaunchGame;
struct Interactive_Base;
class LuaInterface;

namespace Widelands {

struct AreaWatcher;
struct Battle;
struct Bob;
struct Building_Descr;
class Immovable;
struct Map;
struct Object_Manager;
struct Player;
struct PlayerImmovable;
struct Tribe_Descr;
struct Flag;
struct AttackController;

struct Editor_Game_Base :
	NoteReceiver<NoteImmovable>,
	NoteReceiver<NoteFieldPossession>,
	NoteReceiver<NoteFieldTransformed>
{
	friend struct ::Fullscreen_Menu_LaunchGame;
	friend struct ::Interactive_Base;
	friend class Game_Game_Class_Data_Packet;

	Editor_Game_Base(LuaInterface * lua);
	virtual ~Editor_Game_Base();

	void set_map(Map *);
	Map & map() const throw () {return *m_map;}
	Map * get_map() {return m_map;}
	Map & get_map() const {return *m_map;}
	const Object_Manager & objects() const {return m_objects;}
	Object_Manager       & objects()       {return m_objects;}

	// logic handler func
	virtual void think();

	// Player commands
	void remove_player(Player_Number);
	Player * add_player
		(Player_Number,
		 uint8_t             initialization_index,
		 const std::string & tribe,
		 const std::string & name,
		 TeamNumber team = 0);
	Player * get_player(const int32_t n) const {
		assert(1 <= n);
		assert     (n <= MAX_PLAYERS);
		return m_players[n - 1];
	}
	Player & player(const int32_t n) const {
		assert(1 <= n);
		assert     (n <= MAX_PLAYERS);
		return *m_players[n - 1];
	}
	virtual Player * get_safe_player(Player_Number);

	// loading stuff
	void allocate_player_maps();
	virtual void postload();
	void load_graphics(UI::ProgressWindow & loader_ui);
	virtual void cleanup_for_load
		(bool flush_graphics = true, bool flush_animations = true);

	void set_road(FCoords, uint8_t direction, uint8_t roadtype);

	// warping stuff. instantly creating map_objects
	Building & warp_building(Coords, Player_Number, Building_Index);
	Building & warp_constructionsite
		(Coords, Player_Number, Building_Index,
<<<<<<< HEAD
		 Building_Index oldid = Building_Index::Null(),
		 bool loading = false);
	Bob & create_bob(Coords, const Bob::Descr &, Player * owner = 0);
	Bob & create_bob
		(Coords, Bob::Descr::Index, Tribe_Descr const * const = 0, Player * owner = 0);
	Bob & create_bob
		(Coords, const std::string & name, Tribe_Descr const * const = 0, Player * owner = 0);
=======
		 Building_Index oldid = Building_Index::Null(), bool loading = false);
	Building & warp_dismantlesite
		(Coords, Player_Number, Building_Index, bool loading = false);
	Bob & create_bob(Coords, const Bob::Descr &);
	Bob & create_bob(Coords, Bob::Descr::Index, Tribe_Descr const * const = 0);
	Bob & create_bob(Coords, const std::string & name, Tribe_Descr const * const = 0);
>>>>>>> a47deacf
	Immovable & create_immovable(Coords, uint32_t idx, Tribe_Descr const *);
	Immovable & create_immovable
		(Coords, std::string const & name, Tribe_Descr const *);

	int32_t get_gametime() const {return m_gametime;}
	Interactive_Base * get_ibase() const {return m_ibase;}

	// safe system for storing pointers to non-Map_Object C++ objects
	// unlike objects in the Object_Manager, these pointers need not be
	// synchronized across the network, and they are not saved in savegames
	uint32_t add_trackpointer(void *);
	void * get_trackpointer(uint32_t serial);
	void remove_trackpointer(uint32_t serial);

	// Manually load a tribe into memory. Used by the editor
	const Tribe_Descr & manually_load_tribe(const std::string & tribe);
	Tribe_Descr const & manually_load_tribe(Player_Number const p) {
		return manually_load_tribe(map().get_scenario_player_tribe(p));
	}
	// Get a tribe from the loaded list, when available
	Tribe_Descr const * get_tribe(const char * tribe) const;
	Tribe_Descr const * get_tribe(const std::string & name) const {
		return get_tribe(name.c_str());
	}

	void inform_players_about_ownership(Map_Index, Player_Number);
	void inform_players_about_immovable(Map_Index, Map_Object_Descr const *);
	void inform_players_about_road     (FCoords,   Map_Object_Descr const *);

	void unconquer_area
		(Player_Area<Area<FCoords> >, Player_Number destroying_player = 0);
	void   conquer_area            (Player_Area<Area<FCoords> >);
	void   conquer_area_no_building(Player_Area<Area<FCoords> > const);

	void receive(NoteImmovable const &);
	void receive(NoteFieldPossession     const &);
	void receive(NoteFieldTransformed    const &);

	void cleanup_objects() throw () {
		objects().cleanup(*this);
	}

	// next function is used to update the current gametime,
	// for queue runs e.g.
	int32_t & get_game_time_pointer() {return m_gametime;}
	void set_ibase(Interactive_Base * const b) {m_ibase = b;}

	/// Lua frontend, used to run Lua scripts
	LuaInterface & lua() {return *m_lua;}

private:
	int32_t m_gametime;
	Player                   * m_players[MAX_PLAYERS];
	Object_Manager             m_objects;

	LuaInterface             * m_lua;
protected:
	typedef std::vector<Tribe_Descr *> Tribe_Vector;
	Tribe_Vector           m_tribes;
private:
	Interactive_Base         * m_ibase;
	Map                      * m_map;

	uint32_t                       m_lasttrackserial;
	std::map<uint32_t, void *>     m_trackpointers;

private:
	/// \param preferred_player
	///  When conquer is false, this can be used to prefer a player over other
	///  players, when lost land is reassigned. This can for example be used to
	///  reward the player who actually destroyed a MilitarySite by giving an
	///  unconquered location that he has influence over to him, instead of some
	///  other player who has higher influence over that location. If 0, land is
	///  simply assigned by influence.
	///
	/// \param neutral_when_no_influence
	///  If true and the player completely loses influence over a location, it
	///  becomes neutral unless some other player claims it by having positive
	///  influence.
	///
	/// \param neutral_when_competing_influence
	///  If true and the player completely loses influence over a location and
	///  several players have positive and equal influence, the location becomes
	///  becomes neutral unless some other player claims it by having higher
	///  influence.
	///
	/// \param conquer_guarded_location_by_superior_influence
	///  If true, the conquering player will (automatically, without actually
	///  attacking) conquer a location even if another player already owns and
	///  covers the location with a militarysite, if the conquering player's
	///  influence becomes greater than the owner's influence.
	virtual void do_conquer_area
		(Player_Area<Area<FCoords> > player_area,
		 bool          conquer,
		 Player_Number preferred_player                               = 0,
		 bool          neutral_when_no_influence                      = false,
		 bool          neutral_when_competing_influence               = false,
		 bool          conquer_guarded_location_by_superior_influence = false);
	void cleanup_playerimmovables_area(Player_Area<Area<FCoords> >);


	Editor_Game_Base & operator= (Editor_Game_Base const &);
	explicit Editor_Game_Base    (Editor_Game_Base const &);
};

#define iterate_players_existing(p, nr_players, egbase, player)               \
   iterate_player_numbers(p, nr_players)                                      \
      if (Widelands::Player * const player = (egbase).get_player(p))          \

#define iterate_players_existing_novar(p, nr_players, egbase)                 \
   iterate_player_numbers(p, nr_players)                                      \
      if ((egbase).get_player(p))                                             \

#define iterate_players_existing_const(p, nr_players, egbase, player)         \
   iterate_player_numbers(p, nr_players)                                      \
      if (Widelands::Player const * const player = (egbase).get_player(p))    \

}

#endif<|MERGE_RESOLUTION|>--- conflicted
+++ resolved
@@ -106,22 +106,14 @@
 	Building & warp_building(Coords, Player_Number, Building_Index);
 	Building & warp_constructionsite
 		(Coords, Player_Number, Building_Index,
-<<<<<<< HEAD
-		 Building_Index oldid = Building_Index::Null(),
-		 bool loading = false);
+		 Building_Index oldid = Building_Index::Null(), bool loading = false);
+	Building & warp_dismantlesite
+		(Coords, Player_Number, Building_Index, bool loading = false);
 	Bob & create_bob(Coords, const Bob::Descr &, Player * owner = 0);
 	Bob & create_bob
 		(Coords, Bob::Descr::Index, Tribe_Descr const * const = 0, Player * owner = 0);
 	Bob & create_bob
 		(Coords, const std::string & name, Tribe_Descr const * const = 0, Player * owner = 0);
-=======
-		 Building_Index oldid = Building_Index::Null(), bool loading = false);
-	Building & warp_dismantlesite
-		(Coords, Player_Number, Building_Index, bool loading = false);
-	Bob & create_bob(Coords, const Bob::Descr &);
-	Bob & create_bob(Coords, Bob::Descr::Index, Tribe_Descr const * const = 0);
-	Bob & create_bob(Coords, const std::string & name, Tribe_Descr const * const = 0);
->>>>>>> a47deacf
 	Immovable & create_immovable(Coords, uint32_t idx, Tribe_Descr const *);
 	Immovable & create_immovable
 		(Coords, std::string const & name, Tribe_Descr const *);
