--- conflicted
+++ resolved
@@ -465,77 +465,6 @@
 }
 
 
-<<<<<<< HEAD
-// NOCOM(#sirver): some methos in here should be static
-ProductionProgram::ActReturn::Condition * create_economy_condition
-	(char * & parameters, const TribeDescr & tribe)
-{
-	try {
-		if (match_force_skip(parameters, "needs"))
-			try {
-				bool reached_end;
-				char const * const type_name = next_word(parameters, reached_end);
-				WareIndex index = tribe.ware_index(type_name);
-				if (index != INVALID_INDEX) {
-					tribe.set_ware_type_has_demand_check(index);
-					return
-						new ProductionProgram::ActReturn::EconomyNeedsWare
-							(index);
-				} else if ((index = tribe.worker_index(type_name)) != INVALID_INDEX) {
-					tribe.set_worker_type_has_demand_check(index);
-					return
-						new ProductionProgram::ActReturn::EconomyNeedsWorker
-							(index);
-				} else
-					throw GameDataError
-						("expected %s but found \"%s\"",
-						 "ware type or worker type", type_name);
-			} catch (const WException & e) {
-				throw GameDataError("needs: %s", e.what());
-			}
-		else
-			throw GameDataError
-				("expected %s but found \"%s\"", "\"needs\"", parameters);
-	} catch (const WException & e) {
-		throw GameDataError("economy: %s", e.what());
-	}
-}
-
-
-ProductionProgram::ActReturn::Condition * create_site_condition
-	(char * & parameters, const ProductionSiteDescr & descr)
-{
-	try {
-		if (match_force_skip(parameters, "has"))
-			return
-				new ProductionProgram::ActReturn::SiteHas(parameters, descr);
-		else
-			throw GameDataError
-				("expected %s but found \"%s\"", "\"has\"", parameters);
-	} catch (const WException & e) {
-		throw GameDataError("site: %s", e.what());
-	}
-}
-
-
-ProductionProgram::ActReturn::Condition * create_workers_condition
-	(char * & parameters)
-{
-	try {
-		if (match(parameters, "need experience"))
-			return new ProductionProgram::ActReturn::WorkersNeedExperience;
-		else
-			throw GameDataError
-				("expected %s but found \"%s\"",
-				 "\"need experience\"", parameters);
-	} catch (const WException & e) {
-		throw GameDataError("workers: %s", e.what());
-	}
-}
-
-
-=======
->>>>>>> 17d29acf
 ProductionProgram::ActReturn::Condition *
 ProductionProgram::ActReturn::create_condition
 	(char * & parameters, const ProductionSiteDescr & descr)
