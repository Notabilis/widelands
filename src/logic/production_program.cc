/*
 * Copyright (C) 2002-2004, 2006-2013 by the Widelands Development Team
 *
 * This program is free software; you can redistribute it and/or
 * modify it under the terms of the GNU General Public License
 * as published by the Free Software Foundation; either version 2
 * of the License, or (at your option) any later version.
 *
 * This program is distributed in the hope that it will be useful,
 * but WITHOUT ANY WARRANTY; without even the implied warranty of
 * MERCHANTABILITY or FITNESS FOR A PARTICULAR PURPOSE.  See the
 * GNU General Public License for more details.
 *
 * You should have received a copy of the GNU General Public License
 * along with this program; if not, write to the Free Software
 * Foundation, Inc., 51 Franklin Street, Fifth Floor, Boston, MA  02110-1301, USA.
 *
 */

#include "logic/production_program.h"

#include <memory>
#include <sstream>

#include <boost/algorithm/string.hpp>
#include <boost/format.hpp>

#include "base/i18n.h"
#include "base/macros.h"
#include "config.h"
#include "economy/economy.h"
#include "economy/flag.h"
#include "economy/wares_queue.h"
#include "graphic/graphic.h"
#include "helper.h"
#include "io/filesystem/layered_filesystem.h"
#include "logic/checkstep.h"
#include "logic/findimmovable.h"
#include "logic/findnode.h"
#include "logic/game.h"
#include "logic/game_data_error.h"
#include "logic/mapregion.h"
#include "logic/message_queue.h"
#include "logic/player.h"
#include "logic/productionsite.h"
#include "logic/soldier.h"
#include "logic/soldiercontrol.h"
#include "logic/trainingsite.h"
#include "logic/tribes/tribe_descr.h"
#include "logic/worker_program.h"
#include "logic/world/resource_description.h"
#include "logic/world/world.h"
#include "sound/sound_handler.h"

namespace Widelands {

namespace {

/// Matches the string that candidate points to against the string that
/// template points to. Stops at when reaching a null character or the
/// character terminator. If a match is found, candidate is moved beyond the
/// matched part.
///
/// example:
///    char const * candidate = "return   75";
///    bool const result = match(candidate, "return");
/// now candidate points to "   75" and result is true
bool match(char* & candidate, const char* pattern) {
	for (char* p = candidate;; ++p, ++pattern)
		if (!*pattern) {
			candidate = p;
			return true;
		} else if (*p != *pattern)
			break;
	return false;
}

/// Skips a sequence of consecutive characters with the value c, starting at p.
/// Throws WException if no characters were skipped.
void force_skip(char* & p, char const c = ' ') {
	char* t = p;
	while (*t == c)
		++t;
	if (p < t)
		p = t;
	else
		throw wexception("expected '%c' but found \"%s\"", c, p);
}

/// Skips a sequence of consecutive characters with the value c, starting at p.
/// Returns whether any characters were skipped.
bool skip(char* & p, char const c = ' ') {
	char* t = p;
	while (*t == c)
		++t;
	if (p < t) {
		p = t;
		return true;
	} else
		return false;
}

/// Combines match and force_skip.
///
/// example:
///    char const * candidate = "return   75";
///    bool const result = match_force_skip(candidate, "return");
/// now candidate points to "75" and result is true
///
/// example:
///   char const * candidate = "return75";
///    bool const result = match_force_skip(candidate, "return");
/// throws WException
bool match_force_skip(char* & candidate, const char* pattern) {
	for (char* p = candidate;; ++p, ++pattern)
		if (!*pattern) {
			force_skip(p);
			candidate = p;
			return true;
		} else if (*p != *pattern)
			return false;

	return false;
}

ProductionProgram::ActReturn::Condition * create_economy_condition
	(char * & parameters, const Tribes& tribes)
{
	try {
		if (match_force_skip(parameters, "needs"))
			try {
				bool reached_end;
				char const * const type_name = next_word(parameters, reached_end);
				const DescriptionIndex& wareindex = tribes.ware_index(type_name);
				if (tribes.ware_exists(wareindex)) {
					for (int i = 0; i < static_cast<int>(tribes.nrtribes()); ++i) {
						const TribeDescr& tribe_descr = *tribes.get_tribe_descr(i);
						if (tribe_descr.has_ware(wareindex)) {
							tribes.set_ware_type_has_demand_check(wareindex, tribe_descr.name());
						}
					}
					return
						new ProductionProgram::ActReturn::EconomyNeedsWare
							(wareindex);
				} else if (tribes.worker_exists(tribes.worker_index(type_name))) {
					const DescriptionIndex& workerindex = tribes.worker_index(type_name);
					for (int i = 0; i < static_cast<int>(tribes.nrtribes()); ++i) {
						const TribeDescr* tribe_descr = tribes.get_tribe_descr(i);
						if (tribe_descr->has_worker(workerindex)) {
							tribes.set_worker_type_has_demand_check(workerindex);
						}
					}
					return
						new ProductionProgram::ActReturn::EconomyNeedsWorker
							(workerindex);
				} else
					throw GameDataError
						("expected %s but found \"%s\"",
						 "ware type or worker type", type_name);
			} catch (const WException & e) {
				throw GameDataError("needs: %s", e.what());
			}
		else
			throw GameDataError
				("expected %s but found \"%s\"", "\"needs\"", parameters);
	} catch (const WException & e) {
		throw GameDataError("economy: %s", e.what());
	}
}


ProductionProgram::ActReturn::Condition * create_site_condition
	(char * & parameters, const ProductionSiteDescr & descr, const Tribes& tribes)
{
	try {
		if (match_force_skip(parameters, "has"))
			return
				new ProductionProgram::ActReturn::SiteHas(parameters, descr, tribes);
		else
			throw GameDataError
				("expected %s but found \"%s\"", "\"has\"", parameters);
	} catch (const WException & e) {
		throw GameDataError("site: %s", e.what());
	}
}


ProductionProgram::ActReturn::Condition * create_workers_condition
	(char * & parameters)
{
	try {
		if (match(parameters, "need experience"))
			return new ProductionProgram::ActReturn::WorkersNeedExperience;
		else
			throw GameDataError
				("expected %s but found \"%s\"",
				 "\"need experience\"", parameters);
	} catch (const WException & e) {
		throw GameDataError("workers: %s", e.what());
	}
}



}  // namespace

ProductionProgram::Action::~Action() {}

bool ProductionProgram::Action::get_building_work(Game &, ProductionSite &, Worker &) const
{
	return false;
}

void ProductionProgram::Action::building_work_failed(Game &, ProductionSite &, Worker &) const
{
}

void ProductionProgram::parse_ware_type_group
	(char * & parameters,
	 WareTypeGroup& group,
	 const Tribes& tribes,
	 const BillOfMaterials& inputs)
{
	std::set<DescriptionIndex>::iterator last_insert_pos = group.first.end();
	uint8_t count     = 1;
	uint8_t count_max = 0;
	for (;;) {
		char const * ware = parameters;
		while
			(*parameters        && *parameters != ',' &&
			 *parameters != ':' && *parameters != ' ')
			++parameters;
		char const terminator = *parameters;
		*parameters = '\0';

		DescriptionIndex const ware_index = tribes.safe_ware_index(ware);

		for (BillOfMaterials::const_iterator input_it = inputs.begin(); input_it != inputs.end(); ++input_it) {
			if (input_it == inputs.end()) {
				throw GameDataError
					(
					 "%s is not declared as an input (\"%s=<count>\" was not "
					 "found in the [inputs] section)",
					 ware, ware);
			}
			else if (input_it->first == ware_index) {
				count_max += input_it->second;
				break;
			}
		}

		if (group.first.size() && ware_index <= *group.first.begin())
			throw GameDataError
				(
				 "wrong order of ware types within group: ware type %s appears "
				 "after ware type %s (fix order!)",
				 ware,
				 tribes.get_ware_descr(*group.first.begin())->name().c_str());
		last_insert_pos = group.first.insert(last_insert_pos, ware_index);
		*parameters = terminator;
		switch (terminator) {
		case ':': {
			++parameters;
			char * endp;
			unsigned long long int const value = strtoull(parameters, &endp, 0);
			count = value;
			if ((*endp && *endp != ' ') || value < 1 || count != value)
				throw GameDataError
					("expected %s but found \"%s\"", "count", parameters);
			parameters = endp;
			if (count_max < count)
				throw GameDataError
					(
					 "group count is %u but (total) input storage capacity of "
					 "the specified ware type(s) is only %u, so the group can "
					 "never be fulfilled by the site",
					 count, count_max);
			//  fallthrough
		}
		/* no break */
		case '\0':
		case ' ':
			group.second = count;
			return;
		case ',':
			++parameters;
			break;
		default:
			// scan for terminator should ensure that this cannot happen
			assert(false);
		}
	}
}


ProductionProgram::ActReturn::Condition::~Condition() {}

ProductionProgram::ActReturn::Negation::~Negation() {
	delete operand;
}
bool ProductionProgram::ActReturn::Negation::evaluate
	(const ProductionSite & ps) const
{
	return !operand->evaluate(ps);
}

// Just a dummy to satisfy the superclass interface. Returns an empty string.
std::string ProductionProgram::ActReturn::Negation::description
	(const Tribes&) const
{
	return "";
}

// Just a dummy to satisfy the superclass interface. Returns an empty string.
std::string ProductionProgram::ActReturn::Negation::description_negation
	(const Tribes&) const
{
	return "";
}


bool ProductionProgram::ActReturn::EconomyNeedsWare::evaluate
	(const ProductionSite & ps) const
{
	return ps.get_economy()->needs_ware(ware_type);
}
std::string ProductionProgram::ActReturn::EconomyNeedsWare::description
	(const Tribes& tribes) const
{
	/** TRANSLATORS: e.g. Completed/Skipped/Did not start ... because the economy needs the ware ‘%s’*/
	std::string result =  (boost::format(_("the economy needs the ware ‘%s’"))
			  % tribes.get_ware_descr(ware_type)->descname()).str();
	return result;
}
std::string ProductionProgram::ActReturn::EconomyNeedsWare::description_negation
	(const Tribes& tribes) const
{
	/** TRANSLATORS: e.g. Completed/Skipped/Did not start ... because the economy doesn’t need the ware ‘%s’*/
	std::string result = (boost::format(_("the economy doesn’t need the ware ‘%s’"))
			  % tribes.get_ware_descr(ware_type)->descname()).str();
	return result;
}

bool ProductionProgram::ActReturn::EconomyNeedsWorker::evaluate
	(const ProductionSite & ps) const
{
	return ps.get_economy()->needs_worker(worker_type);
}
std::string ProductionProgram::ActReturn::EconomyNeedsWorker::description
	(const Tribes& tribes) const
{
	/** TRANSLATORS: e.g. Completed/Skipped/Did not start ... because the economy needs the worker ‘%s’*/
	std::string result = (boost::format(_("the economy needs the worker ‘%s’"))
			  % tribes.get_worker_descr(worker_type)->descname()).str();
	return result;
}

std::string ProductionProgram::ActReturn::EconomyNeedsWorker::description_negation
	(const Tribes& tribes) const
{
	/** TRANSLATORS: e.g. Completed/Skipped/Did not start ...*/
	/** TRANSLATORS:      ... because the economy doesn’t need the worker ‘%s’*/
	std::string result = (boost::format(_("the economy doesn’t need the worker ‘%s’"))
			  % tribes.get_worker_descr(worker_type)->descname()).str();
	return result;
}


ProductionProgram::ActReturn::SiteHas::SiteHas
	(char * & parameters, const ProductionSiteDescr & descr, const Tribes& tribes)
{
	try {
		parse_ware_type_group(parameters, group, tribes, descr.inputs());
	} catch (const WException & e) {
		throw GameDataError
			("has ware_type1[,ware_type2[,...]][:N]: %s", e.what());
	}
}
bool ProductionProgram::ActReturn::SiteHas::evaluate
	(const ProductionSite & ps) const
{
	uint8_t count = group.second;
	for (WaresQueue * ip_queue : ps.warequeues()) {
		if (group.first.count(ip_queue->get_ware())) {
			uint8_t const filled = ip_queue->get_filled();
			if (count <= filled)
				return true;
			count -= filled;
		}
	}
	return false;
}


std::string ProductionProgram::ActReturn::SiteHas::description
	(const Tribes& tribes) const
{
	std::vector<std::string> condition_list;
	for (const DescriptionIndex& temp_ware : group.first) {
		condition_list.push_back(tribes.get_ware_descr(temp_ware)->descname());
	}
	std::string condition = i18n::localize_list(condition_list, i18n::ConcatenateWith::AND);
	if (1 < group.second) {
		/** TRANSLATORS: This is an item in a list of wares, e.g. "3x water": */
		/** TRANSLATORS:    %1$s = "3" */
		/** TRANSLATORS:    %2$i = "water" */
		condition = (boost::format(_("%1$ix %2$s"))
						 % static_cast<unsigned int>(group.second)
						 % condition).str();
	}

	/** TRANSLATORS: %s is a list of wares*/
	std::string result = (boost::format(_("the building has the following wares: %s")) % condition).str();
	return result;
}

std::string ProductionProgram::ActReturn::SiteHas::description_negation
	(const Tribes& tribes) const
{
	std::vector<std::string> condition_list;
	for (const DescriptionIndex& temp_ware : group.first) {
		condition_list.push_back(tribes.get_ware_descr(temp_ware)->descname());
	}
	std::string condition = i18n::localize_list(condition_list, i18n::ConcatenateWith::AND);
	if (1 < group.second) {
		/** TRANSLATORS: This is an item in a list of wares, e.g. "3x water": */
		/** TRANSLATORS:    %1$i = "3" */
		/** TRANSLATORS:    %2$s = "water" */
		condition = (boost::format(_("%1$ix %2$s"))
						 % static_cast<unsigned int>(group.second)
						 % condition).str();
	}

	/** TRANSLATORS: %s is a list of wares*/
	std::string result = (boost::format(_("the building doesn’t have the following wares: %s"))
								 % condition).str();
	return result;
}

bool ProductionProgram::ActReturn::WorkersNeedExperience::evaluate
	(const ProductionSite & ps) const
{
	ProductionSite::WorkingPosition const * const wp = ps.m_working_positions;
	for (uint32_t i = ps.descr().nr_working_positions(); i;)
		if (wp[--i].worker->needs_experience())
			return true;
	return false;
}
std::string ProductionProgram::ActReturn::WorkersNeedExperience::description
	(const Tribes&) const
{
	/** TRANSLATORS: 'Completed/Skipped/Did not start ... because a worker needs experience'. */
	return _("a worker needs experience");
}

std::string ProductionProgram::ActReturn::WorkersNeedExperience::description_negation
	(const Tribes&) const
{
	/** TRANSLATORS: 'Completed/Skipped/Did not start ... because the workers need no experience'. */
	return _("the workers need no experience");
}


ProductionProgram::ActReturn::Condition *
ProductionProgram::ActReturn::create_condition
	(char * & parameters, const ProductionSiteDescr & descr, const Tribes& tribes)
{
	try {
		if      (match_force_skip(parameters, "not"))
			return new ActReturn::Negation (parameters, descr, tribes);
		else if (match_force_skip(parameters, "economy"))
			return create_economy_condition(parameters, tribes);
		else if (match_force_skip(parameters, "site"))
			return create_site_condition   (parameters, descr, tribes);
		else if (match_force_skip(parameters, "workers"))
			return create_workers_condition(parameters);
		else
			throw GameDataError
				("expected %s but found \"%s\"",
				 "{\"not\"|\"economy\"|\"workers\"}", parameters);
	} catch (const WException & e) {
		throw GameDataError("invalid condition: %s", e.what());
	}
}


ProductionProgram::ActReturn::ActReturn
	(char* parameters, const ProductionSiteDescr& descr, const Tribes& tribes)
{
	try {
		if      (match(parameters, "failed"))    m_result = Failed;
		else if (match(parameters, "completed")) m_result = Completed;
		else if (match(parameters, "skipped"))   m_result = Skipped;
		else
			throw GameDataError
				("expected %s but found \"%s\"",
				"{\"failed\"|\"completed\"|\"skipped\"}", parameters);

		if (skip(parameters)) {
			if      (match_force_skip(parameters, "when")) {
				m_is_when = true;
				for (;;) {
					m_conditions.push_back(create_condition(parameters, descr, tribes));
					if (*parameters) {
						skip(parameters);
						if (!match_force_skip(parameters, "and"))
							throw GameDataError
								("expected \"%s\" or end of input", "and");
					} else
						break;
				}
			} else if (match_force_skip(parameters, "unless")) {
				m_is_when = false;
				for (;;) {
					if (!*parameters)
						throw GameDataError
							("expected condition at end of input");
					m_conditions.push_back(create_condition(parameters, descr, tribes));
					if (*parameters) {
						skip(parameters);
						if (!match_force_skip(parameters, "or"))
							throw GameDataError
								("expected \"%s\" or end of input", "or");
					} else
						break;
				}
			} else
				throw GameDataError
					("expected %s but found \"%s\"",
					 "{\"when\"|\"unless\"}", parameters);
		} else if (*parameters)
			throw GameDataError
				("expected %s but found \"%s\"",
				 ("space or end of input"), parameters);
		else
			m_is_when = true;

	} catch (const WException & e) {
		throw GameDataError("return: %s", e.what());
	}
}

ProductionProgram::ActReturn::~ActReturn() {
	for (Condition * condition : m_conditions) {
		delete condition;
	}
}

void ProductionProgram::ActReturn::execute
	(Game & game, ProductionSite & ps) const
{
	if (!m_conditions.empty()) {
		std::vector<std::string> condition_list;
		if (m_is_when) { //  'when a and b and ...' (all conditions must be true)
			for (const Condition * condition : m_conditions) {
				if (!condition->evaluate(ps)) { //  A condition is false,
					return ps.program_step(game); //  continue program.
				}
				condition_list.push_back(condition->description(game.tribes()));
			}
		} else { //  "unless a or b or ..." (all conditions must be false)
			for (const Condition * condition : m_conditions) {
				if (condition->evaluate(ps)) { //  A condition is true,
					return ps.program_step(game); //  continue program.
				}
				condition_list.push_back(condition->description_negation(game.tribes()));
			}
		}
		std::string condition_string = i18n::localize_list(condition_list, i18n::ConcatenateWith::AND);

		std::string result_string = "";
		if (m_result == Failed) {
			/** TRANSLATORS: "Did not start working because the economy needs the ware ‘%s’" */
			result_string =  (boost::format(_("Did not start %1$s because %2$s"))
									% ps.top_state().program->descname()
									% condition_string)
								  .str();
		}
		else if (m_result == Completed) {
			/** TRANSLATORS: "Completed working because the economy needs the ware ‘%s’" */
			result_string =  (boost::format(_("Completed %1$s because %2$s"))
									% ps.top_state().program->descname()
									% condition_string)
								  .str();
		}
		else {
			/** TRANSLATORS: "Skipped working because the economy needs the ware ‘%s’" */
			result_string =  (boost::format(_("Skipped %1$s because %2$s"))
									% ps.top_state().program->descname()
									% condition_string)
								  .str();
		}
		ps.set_production_result(result_string);
	}
	return ps.program_end(game, m_result);
}


ProductionProgram::ActCall::ActCall
	(char * parameters, const ProductionSiteDescr & descr)
{
	//  Initialize with default handling methods.
	m_handling_methods[Failed    - 1] = Continue;
	m_handling_methods[Completed - 1] = Continue;
	m_handling_methods[Skipped   - 1] = Continue;

	try {
		bool reached_end;
		{
			char const * const program_name = next_word(parameters, reached_end);
			const ProductionSiteDescr::Programs & programs = descr.programs();
			ProductionSiteDescr::Programs::const_iterator const it =
				programs.find(program_name);
			if (it == programs.end())
				throw GameDataError
					(
					 "the program \"%s\" has not (yet) been declared in %s "
					 "(wrong declaration order?)",
					 program_name, descr.descname().c_str());
			m_program = it->second.get();
		}

		//  Override with specified handling methods.
		while (!reached_end) {
			skip(parameters);
			match_force_skip(parameters, "on");
			log("found \"on \": parameters = \"%s\"\n", parameters);

			ProgramResult result_to_set_method_for;
			if        (match_force_skip(parameters, "failure"))    {
				if (m_handling_methods[Failed    - 1] != Continue)
					throw GameDataError
						("%s handling method already defined", "failure");
				result_to_set_method_for = Failed;
			} else if (match_force_skip(parameters, "completion")) {
				if (m_handling_methods[Completed - 1] != Continue)
					throw GameDataError
						("%s handling method already defined", "completion");
				result_to_set_method_for = Completed;
			} else if (match_force_skip(parameters, "skip"))       {
				if (m_handling_methods[Skipped   - 1] != Continue)
					throw GameDataError
						("%s handling method already defined", "skip");
				result_to_set_method_for = Skipped;
			} else
				throw GameDataError
					("expected %s but found \"%s\"",
					 "{\"failure\"|\"completion\"|\"skip\"}", parameters);

			ProgramResultHandlingMethod handling_method;
			if      (match(parameters, "fail"))
				handling_method = Fail;
			else if (match(parameters, "complete"))
				handling_method = Complete;
			else if (match(parameters, "skip"))
				handling_method = Skip;
			else if (match(parameters, "repeat"))
				handling_method = Repeat;
			else
				throw GameDataError
					("expected %s but found \"%s\"",
					 "{\"fail\"|\"complete\"|\"skip\"|\"repeat\"}",
					 parameters);
			m_handling_methods[result_to_set_method_for - 1] = handling_method;
			reached_end = !*parameters;
			log
				("read handling method for result %u: %u, parameters = \"%s\", "
				 "reached_end = %u\n",
				 result_to_set_method_for, handling_method,
				 parameters, reached_end);
		}
	} catch (const WException & e) {
		throw GameDataError("call: %s", e.what());
	}
}

void ProductionProgram::ActCall::execute
	(Game& game, ProductionSite& ps) const
{
	ProgramResult const program_result =
		static_cast<ProgramResult>(ps.top_state().phase);

	if (program_result == None) //  The program has not yet been called.
		//ps.molog("%s  Call %s\n", ps.descname().c_str(),
		//         m_program->get_name().c_str());
		return ps.program_start(game, m_program->name());

	switch (m_handling_methods[program_result - 1]) {
	case Fail:
	case Complete:
	case Skip:
		return ps.program_end(game, None);
	case Continue:
		return ps.program_step(game);
	case Repeat:
		ps.top_state().phase = None;
		ps.m_program_timer   = true;
		ps.m_program_time    = ps.schedule_act(game, 10);
		break;
	default:
		throw wexception("ProductionProgram call: bad result handling method");
	}
}

ProductionProgram::ActWorker::ActWorker(
		char* parameters,
		const std::string& production_program_name,
		ProductionSiteDescr* descr,
		const Tribes& tribes)
{
	try {
		m_program = parameters;

		//  Quote form "void ProductionSite::program_act(Game &)":
		//  "Always main worker is doing stuff"
		const WorkerDescr & main_worker_descr =
			*tribes.get_worker_descr(descr->working_positions()[0].first);

		//  This will fail unless the main worker has a program with the given
		//  name, so it also validates the parameter.
		const WorkareaInfo & worker_workarea_info =
			main_worker_descr.get_program(m_program)->get_workarea_info();

		for (const std::pair<uint32_t, std::set<std::string> >& area_info : worker_workarea_info) {
			std::set<std::string> & building_radius_infos =
				descr->m_workarea_info[area_info.first];

			for (const std::string& worker_descname : area_info.second) {
				std::string description = descr->descname();
				description += ' ';
				description += production_program_name;
				description += " worker ";
				description += main_worker_descr.name();
				description += worker_descname;
				building_radius_infos.insert(description);
			}
		}
	} catch (const WException & e) {
		throw GameDataError("worker: %s", e.what());
	}
}

void ProductionProgram::ActWorker::execute
	(Game& game, ProductionSite& ps) const
{
	// Always main worker is doing stuff
	ps.m_working_positions[0].worker->update_task_buildingwork(game);
}

bool ProductionProgram::ActWorker::get_building_work
	(Game & game, ProductionSite & psite, Worker & worker) const
{
	ProductionSite::State & state = psite.top_state();
	if (state.phase == 0) {
		worker.start_task_program(game, program());
		++state.phase;
		return true;
	} else {
		psite.program_step(game);
		return false;
	}
}

void ProductionProgram::ActWorker::building_work_failed
	(Game & game, ProductionSite & psite, Worker &) const
{
	psite.program_end(game, Failed);
}

ProductionProgram::ActSleep::ActSleep(char* parameters) {
	try {
		if (*parameters) {
			char * endp;
			long long int const value = strtoll(parameters, &endp, 0);
			m_duration = value;
			if (*endp || value <= 0 || m_duration != value)
				throw GameDataError
					("expected %s but found \"%s\"",
					 "duration in ms", parameters);
		} else
			m_duration = 0; //  Get duration from the result of a previous action.
	} catch (const WException & e) {
		throw GameDataError("sleep: %s", e.what());
	}
}

void ProductionProgram::ActSleep::execute(Game & game, ProductionSite & ps) const
{
	return
		ps.program_step(game, m_duration ? m_duration : ps.top_state().phase);
}


ProductionProgram::ActCheckMap::ActCheckMap(char * parameters)
{
	try {
		if (*parameters) {
			if (!strcmp(parameters, "seafaring"))
				m_feature = SEAFARING;
			else
				throw GameDataError("Unknown parameter \"%s\"", parameters);
		} else
			throw GameDataError("No parameter given!");
	} catch (const WException & e) {
		throw GameDataError("sleep: %s", e.what());
	}
}

void ProductionProgram::ActCheckMap::execute(Game& game, ProductionSite& ps) const
{
	switch (m_feature) {
		case SEAFARING: {
			if (game.map().get_port_spaces().size() > 1)
				return ps.program_step(game, 0);
			else {
				ps.set_production_result(_("No use for ships on this map!"));
				return ps.program_end(game, Failed);
			}
		}
		default:
			assert(false);
			break;
	}
}

ProductionProgram::ActAnimate::ActAnimate(
	char* parameters, ProductionSiteDescr* descr) {
	try {
		bool reached_end;
		char * const animation_name = next_word(parameters, reached_end);
		if (!strcmp(animation_name, "idle"))
			throw GameDataError
				("idle animation is default; calling is not allowed");
		if (descr->is_animation_known(animation_name))
			m_id = descr->get_animation(animation_name);
		else {
			throw GameDataError("Unknown animation '%s'", animation_name);
		}
		if (!reached_end) { //  The next parameter is the duration.
			char * endp;
			long long int const value = strtoll(parameters, &endp, 0);
			m_duration = value;
			if (*endp || value <= 0 || m_duration != value)
				throw GameDataError
					("expected %s but found \"%s\"",
					 "duration in ms", parameters);
		} else
			m_duration = 0; //  Get duration from the result of a previous action.
	} catch (const WException & e) {
		throw GameDataError("animate: %s", e.what());
	}
}

void ProductionProgram::ActAnimate::execute
	(Game& game, ProductionSite & ps) const
{
	ps.start_animation(game, m_id);
	return
		ps.program_step(game, m_duration ? m_duration : ps.top_state().phase);
}


ProductionProgram::ActConsume::ActConsume
	(char * parameters, const ProductionSiteDescr& descr, const Tribes& tribes)
{
	try {
		for (;;) {
			consumed_wares_.resize(consumed_wares_.size() + 1);
			parse_ware_type_group
				(parameters, *consumed_wares_.rbegin(), tribes, descr.inputs());
			if (!*parameters)
				break;
			force_skip(parameters);
		}
		if (consumed_wares_.empty()) {
			throw GameDataError
				("expected ware_type1[,ware_type2[,...]][:N] ...");
		}
	} catch (const WException & e) {
		throw GameDataError("consume: %s", e.what());
	}
}

void ProductionProgram::ActConsume::execute
	(Game & game, ProductionSite & ps) const
{
	std::vector<WaresQueue *> const warequeues = ps.warequeues();
	size_t const nr_warequeues = warequeues.size();
	std::vector<uint8_t> consumption_quantities(nr_warequeues, 0);

	Groups l_groups = consumed_wares_; //  make a copy for local modification
	//log("ActConsume::execute(%s):\n", ps.descname().c_str());

	//  Iterate over all input queues and see how much we should consume from
	//  each of them.
	for (size_t i = 0; i < nr_warequeues; ++i) {
		DescriptionIndex const ware_type = warequeues[i]->get_ware();
		uint8_t nr_available = warequeues[i]->get_filled();
		consumption_quantities[i] = 0;

		//  Iterate over all consume groups and see if they want us to consume
		//  any thing from the currently considered input queue.
		for (Groups::iterator it = l_groups.begin(); it != l_groups.end();)
			if (it->first.count(ware_type)) {
				if (it->second <= nr_available) {
					//  There are enough wares of the currently considered type
					//  to fulfill the requirements of the current group. We can
					//  therefore erase the group.
					consumption_quantities[i] += it->second;
					nr_available              -= it->second;
					it = l_groups.erase(it);
					//  No increment here, erase moved next element to the position
					//  pointed to by it.
				} else {
					consumption_quantities[i] += nr_available;
					it->second                -= nr_available;
					++it; //  Now check if the next group includes this ware type.
				}
			} else
				++it;
	}

	// "Did not start working because .... is/are missing"
	if (uint8_t const nr_missing_groups = l_groups.size()) {
		const TribeDescr & tribe = ps.owner().tribe();

		std::vector<std::string> group_list;
		for (const WareTypeGroup& group : l_groups) {
			assert(group.first.size());

			std::vector<std::string> ware_list;
			for (const DescriptionIndex& ware : group.first) {
				ware_list.push_back(tribe.get_ware_descr(ware)->descname());
			}
			std::string ware_string = i18n::localize_list(ware_list, i18n::ConcatenateWith::OR);

			uint8_t const count = group.second;
			if (1 < count) {
				ware_string =
					/** TRANSLATORS: e.g. 'Did not start working because 3x water and 3x wheat are missing' */
					/** TRANSLATORS: For this example, this is what's in the place holders: */
					/** TRANSLATORS:    %1$i = "3" */
					/** TRANSLATORS:    %2$s = "water" */
					(boost::format(_("%1$ix %2$s"))
					 % static_cast<unsigned int>(count)
					 % ware_string)
					 .str();
			}
			group_list.push_back(ware_string);
		}

		const std::string is_missing_string =
				/** TRANSLATORS: e.g. 'Did not start working because 3x water and 3x wheat are missing' */
				/** TRANSLATORS: e.g. 'Did not start working because fish, meat or pitta bread is missing' */
				(boost::format(ngettext("%s is missing", "%s are missing", nr_missing_groups))
				 % i18n::localize_list(group_list, i18n::ConcatenateWith::AND))
				 .str();

		std::string result_string =
			/** TRANSLATORS: e.g. 'Did not start working because 3x water and 3x wheat are missing' */
			/** TRANSLATORS: For this example, this is what's in the place holders: */
			/** TRANSLATORS:    %1$s = "working" */
			/** TRANSLATORS:    %2$s = "3x water and 3x wheat are missing" */
			/** TRANSLATORS: This appears in the hover text on buildings. Please test these in context*/
			/** TRANSLATORS: on a development build if you can, and let us know if there are any issues */
			/** TRANSLATORS: we need to address for your language. */
			(boost::format(_("Did not start %1$s because %2$s"))
			 % ps.top_state().program->descname()
			 % is_missing_string).str();

		ps.set_production_result(result_string);
		return ps.program_end(game, Failed);
	} else { //  we fulfilled all consumption requirements
		for (size_t i = 0; i < nr_warequeues; ++i)
			if (uint8_t const q = consumption_quantities[i]) {
				assert(q <= warequeues[i]->get_filled());
				warequeues[i]->set_filled(warequeues[i]->get_filled() - q);

				//update consumption statistic
				ps.owner().ware_consumed(warequeues[i]->get_ware(), q);
			}
		return ps.program_step(game);
	}
}


ProductionProgram::ActProduce::ActProduce
	(char* parameters, const ProductionSiteDescr& descr, const Tribes& tribes)
{
	try {
		for (bool more = true; more; ++parameters) {
<<<<<<< HEAD
			produced_wares_.resize(produced_wares_.size() + 1);
			WareAmount& item = *produced_wares_.rbegin();
=======
			m_items.resize(m_items.size() + 1);
			std::pair<DescriptionIndex, uint8_t> & item = *m_items.rbegin();
>>>>>>> f7817189
			skip(parameters);
			char const * ware = parameters;
			for (;; ++parameters) {
				switch (*parameters) {
				default:
					break;
				case '\0':
				case ' ':
					item.second = 1;
					goto item_end;
				case ':': {
					*parameters = '\0';
					++parameters;
					char * endp;
					unsigned long long int const value =
						strtoull(parameters, &endp, 0);
					item.second = value;
					if
						((*endp && *endp != ' ')
						 ||
						 value < 1 || item.second != value)
						throw GameDataError
							("expected %s but found \"%s\"",
							 "count", parameters);
					parameters = endp;
					goto item_end;
				}
				}
			}
		item_end:
			more = *parameters != '\0';
			*parameters = '\0';
			if
				(!
				 descr.is_output_ware_type
					(item.first = tribes.safe_ware_index(ware)))
				throw GameDataError
					(
					 "%s is not declared as an output (\"%s\" was not "
					 "found in the \"outputs\" table)",
					 ware, ware);
		}
	} catch (const WException & e) {
		throw GameDataError("produce: %s", e.what());
	}
}

void ProductionProgram::ActProduce::execute
	(Game & game, ProductionSite & ps) const
{
	//ps.molog("  Produce\n");
	assert(ps.m_produced_wares.empty());
	ps.m_produced_wares = produced_wares_;
	ps.m_working_positions[0].worker->update_task_buildingwork(game);

	const TribeDescr & tribe = ps.owner().tribe();
	assert(produced_wares_.size());

	std::vector<std::string> ware_descnames;
	for (const auto& item_pair : produced_wares_) {
		uint8_t const count = item_pair.second;
		std::string ware_descname = tribe.get_ware_descr(item_pair.first)->descname();
		// TODO(GunChleoc): needs ngettext when we have one_tribe.
		if (1 < count) {
			/** TRANSLATORS: This is an item in a list of wares, e.g. "Produced 2x Coal": */
			/** TRANSLATORS:    %%1$i = "2" */
			/** TRANSLATORS:    %2$s = "Coal" */
			ware_descname = (boost::format(_("%1$ix %2$s"))
								  % static_cast<unsigned int>(count)
								  % ware_descname).str();
		}
		ware_descnames.push_back(ware_descname);
	}
	std::string ware_list = i18n::localize_list(ware_descnames, i18n::ConcatenateWith::AND);

	/** TRANSLATORS: %s is a list of wares */
	const std::string result_string = (boost::format(_("Produced %s")) % ware_list).str();
	ps.set_production_result(result_string);
}

bool ProductionProgram::ActProduce::get_building_work
	(Game & game, ProductionSite & psite, Worker & /* worker */) const
{
	// We reach this point once all wares have been carried outside the building
	psite.program_step(game);
	return false;
}


ProductionProgram::ActRecruit::ActRecruit
	(char* parameters, const ProductionSiteDescr& descr, const Tribes& tribes)
{
	try {
		for (bool more = true; more; ++parameters) {
<<<<<<< HEAD
			recruited_workers_.resize(recruited_workers_.size() + 1);
			WareAmount& item = *recruited_workers_.rbegin();
=======
			m_items.resize(m_items.size() + 1);
			std::pair<DescriptionIndex, uint8_t> & item = *m_items.rbegin();
>>>>>>> f7817189
			skip(parameters);
			char const * worker = parameters;
			for (;; ++parameters) {
				switch (*parameters) {
				default:
					break;
				case '\0':
				case ' ':
					item.second = 1;
					goto item_end;
				case ':': {
					*parameters = '\0';
					++parameters;
					char * endp;
					unsigned long long int const value =
						strtoull(parameters, &endp, 0);
					item.second = value;
					if
						((*endp && *endp != ' ')
						 ||
						 value < 1 || item.second != value)
						throw GameDataError
							("expected %s but found \"%s\"",
							 "count", parameters);
					parameters = endp;
					goto item_end;
				}
				}
			}
		item_end:
			more = *parameters != '\0';
			*parameters = '\0';
			if
				(!
				 descr.is_output_worker_type
					(item.first = tribes.safe_worker_index(worker)))
				throw GameDataError
					(
					 "%s is not declared as an output (\"%s\" was not "
					 "found in the \"outputs\" table)",
					 worker, worker);
		}
	} catch (const WException & e) {
		throw GameDataError("recruit: %s", e.what());
	}
}

void ProductionProgram::ActRecruit::execute
	(Game & game, ProductionSite & ps) const
{
	assert(ps.m_recruited_workers.empty());
	ps.m_recruited_workers = recruited_workers_;
	ps.m_working_positions[0].worker->update_task_buildingwork(game);

	const TribeDescr & tribe = ps.owner().tribe();
	assert(recruited_workers_.size());
	std::vector<std::string> worker_descnames;
	for (const auto& item_pair : recruited_workers_) {
		uint8_t const count = item_pair.second;
		std::string worker_descname = tribe.get_worker_descr(item_pair.first)->descname();
		// TODO(GunChleoc): needs ngettext when we have one_tribe.
		if (1 < count) {
			/** TRANSLATORS: This is an item in a list of workers, e.g. "Recruited 2x Ox": */
			/** TRANSLATORS:    %1$i = "2" */
			/** TRANSLATORS:    %2$s = "Ox" */
			worker_descname = (boost::format(_("%1$ix %2$s"))
									 % static_cast<unsigned int>(count)
									 % worker_descname).str();
		}
		worker_descnames.push_back(worker_descname);
	}
	std::string unit_string = i18n::localize_list(worker_descnames, i18n::ConcatenateWith::AND);

	/** TRANSLATORS: %s is a list of workers */
	const std::string result_string = (boost::format(_("Recruited %s")) % unit_string).str();
	ps.set_production_result(result_string);
}

bool ProductionProgram::ActRecruit::get_building_work
	(Game & game, ProductionSite & psite, Worker & /* worker */) const
{
	// We reach this point once all recruits have been guided outside the building
	psite.program_step(game);
	return false;
}

ProductionProgram::ActMine::ActMine(
		char* parameters, const World& world, const std::string& production_program_name,
		ProductionSiteDescr* descr)
{
	try {
		bool reached_end;
		m_resource = world.safe_resource_index(next_word(parameters, reached_end));

		{
			char * endp;
			unsigned long long int const value = strtoull(parameters, &endp, 0);
			m_distance = value;
			if (*endp != ' ' || m_distance != value)
				throw GameDataError
					("expected %s but found \"%s\"", "distance", parameters);
			parameters = endp;
		}

		{
			char * endp;
			unsigned long long int const value = strtoull(parameters, &endp, 0);
			m_max = value;
			if (*endp != ' ' || value < 1 || 100 < value)
				throw GameDataError
					("expected %s but found \"%s\"",
					 "percentage", parameters);
			parameters = endp;
		}

		{
			char * endp;
			unsigned long long int const value = strtoull(parameters, &endp, 0);
			m_chance = value;
			if (*endp != ' ' || value < 1 || 100 < value)
				throw GameDataError
					("expected %s but found \"%s\"",
					 "percentage", parameters);
			parameters = endp;
		}
		{
			char * endp;
			unsigned long long int const value = strtoull(parameters, &endp, 0);
			m_training = value;
			if (*endp || value < 1 || 100 < value)
				throw GameDataError
					("expected %s but found \"%s\"",
					 "percentage", parameters);
		}
		std::string description =
			(boost::format("%1$s %2$s mine %3$s") % descr->descname() % production_program_name
				% world.get_resource(m_resource)->descname())
				.str();

		descr->m_workarea_info[m_distance].insert(description);
	} catch (const WException & e) {
		throw GameDataError("mine: %s", e.what());
	}
}

void ProductionProgram::ActMine::execute
	(Game & game, ProductionSite & ps) const
{
	Map & map = game.map();

	//  select one of the nodes randomly
	uint32_t totalres    = 0;
	uint32_t totalchance = 0;
	uint32_t totalstart  = 0;

	{
		MapRegion<Area<FCoords> > mr
			(map, Area<FCoords> (map.get_fcoords(ps.get_position()), m_distance));
		do {
			uint8_t  fres   = mr.location().field->get_resources();
			uint32_t amount = mr.location().field->get_resources_amount();
			uint32_t start_amount =
				mr.location().field->get_initial_res_amount();

			if (fres != m_resource) {
				amount       = 0;
				start_amount = 0;
			}

			totalres    += amount;
			totalstart  += start_amount;
			totalchance += 8 * amount;

			//  Add penalty for fields that are running out
			if (amount == 0)
				// we already know it's completely empty, so punish is less
				totalchance += 1;
			else if (amount <= 2)
				totalchance += 6;
			else if (amount <= 4)
				totalchance += 4;
			else if (amount <= 6)
				totalchance += 2;
		} while (mr.advance(map));
	}

	//  how much is digged
	int32_t digged_percentage = 100;
	if (totalstart)
		digged_percentage = 100 - totalres * 100 / totalstart;
	if (!totalres)
		digged_percentage = 100;

	if (digged_percentage < m_max) {
		//  mine can produce normally
		if (totalres == 0)
			return ps.program_end(game, Failed);

		//  second pass through nodes
		assert(totalchance);
		int32_t pick = game.logic_rand() % totalchance;

		{
			MapRegion<Area<FCoords> > mr
				(map,
				 Area<FCoords>(map.get_fcoords(ps.get_position()), m_distance));
			do {
				uint8_t  fres   = mr.location().field->get_resources();
				uint32_t amount = mr.location().field->get_resources_amount();

				if (fres != m_resource)
					amount = 0;

				pick -= 8 * amount;
				if (pick < 0) {
					assert(amount > 0);

					--amount;

					mr.location().field->set_resources(m_resource, amount);
					break;
				}
			} while (mr.advance(map));
		}

		if (pick >= 0) {
			return ps.program_end(game, Failed);
		}

	} else {
		//  Inform the player about an empty mine, unless
		//  there is a sufficiently high chance, that the mine
		//  will still produce enough.
		//  e.g. mines have m_chance=5, wells have 65
		if (m_chance <= 20) {
				ps.notify_player(game, 60);
			// and change the default animation
			ps.set_default_anim("empty");
		}

		//  Mine has reached its limits, still try to produce something but
		//  independent of sourrunding resources. Do not decrease resources
		//  further.
		if (m_chance <= game.logic_rand() % 100) {

			// Gain experience
			if (m_training >= game.logic_rand() % 100) {
			  ps.train_workers(game);
			}
			return ps.program_end(game, Failed);
		}
	}

	//  done successful
	//  TODO(unknown): Should pass the time it takes to mine in the phase parameter of
	//  ProductionSite::program_step so that the following sleep/animate
	//  command knows how long it should last.
	return ps.program_step(game);
}

ProductionProgram::ActCheckSoldier::ActCheckSoldier(char* parameters) {
	//  TODO(unknown): This is currently hardcoded for "soldier", but should allow any
	//  soldier type name.
	if (!match_force_skip(parameters, "soldier"))
		throw GameDataError
			("expected %s but found \"%s\"", "soldier type", parameters);
	try {
		if      (match_force_skip(parameters, "hp"))
			attribute = atrHP;
		else if (match_force_skip(parameters, "attack"))
			attribute = atrAttack;
		else if (match_force_skip(parameters, "defense"))
			attribute = atrDefense;
		else if (match_force_skip(parameters, "evade"))
			attribute = atrEvade;
		else
			throw GameDataError
				("expected %s but found \"%s\"",
					"{\"hp\"|\"attack\"|\"defense\"|\"evade\"}", parameters);

		char * endp;
		unsigned long long int const value = strtoull(parameters, &endp, 0);
		level = value;
		if (*endp || level != value)
			throw GameDataError
				("expected %s but found \"%s\"", "level", parameters);
	} catch (const WException & e) {
		throw GameDataError("check_soldier: %s", e.what());
	}
}

void ProductionProgram::ActCheckSoldier::execute
	(Game & game, ProductionSite & ps) const
{
	SoldierControl & ctrl = dynamic_cast<SoldierControl &>(ps);
	const std::vector<Soldier *> soldiers = ctrl.present_soldiers();
	if (soldiers.empty()) {
		ps.set_production_result(_("No soldier to train!"));
		return ps.program_end(game, Skipped);
	}
	ps.molog("  Checking soldier (%u) level %d)\n", attribute, level);

	const std::vector<Soldier *>::const_iterator soldiers_end = soldiers.end();
	for (std::vector<Soldier *>::const_iterator it = soldiers.begin();; ++it) {
		if (it == soldiers_end) {
			ps.set_production_result(_("No soldier found for this training level!"));
			return ps.program_end(game, Skipped);
		}
		if        (attribute == atrHP)      {
			if ((*it)->get_hp_level()      == level)
				break;
		} else if (attribute == atrAttack)  {
			if ((*it)->get_attack_level()  == level)
				break;
		} else if (attribute == atrDefense) {
			if ((*it)->get_defense_level() == level)
				break;
		} else if (attribute == atrEvade)   {
			if ((*it)->get_evade_level()   == level)
				break;
		}
	}
	ps.molog("    okay\n"); // okay, do nothing

	upcast(TrainingSite, ts, &ps);
	ts->training_attempted(attribute, level);

	ps.molog("  Check done!\n");

	return ps.program_step(game);
}

ProductionProgram::ActTrain::ActTrain(char* parameters) {
	//  TODO(unknown): This is currently hardcoded for "soldier", but should allow any
	//  soldier type name.
	if (!match_force_skip(parameters, "soldier"))
		throw GameDataError
			("expected %s but found \"%s\"", "soldier type", parameters);
	try {
		if      (match_force_skip(parameters, "hp"))
			attribute = atrHP;
		else if (match_force_skip(parameters, "attack"))
			attribute = atrAttack;
		else if (match_force_skip(parameters, "defense"))
			attribute = atrDefense;
		else if (match_force_skip(parameters, "evade"))
			attribute = atrEvade;
		else
			throw GameDataError
				("expected %s but found \"%s\"",
				 "{\"hp\"|\"attack\"|\"defense\"|\"evade\"}", parameters);

		{
			char * endp;
			unsigned long long int const value = strtoull(parameters, &endp, 0);
			level = value;
			if (*endp != ' ' || level != value)
				throw GameDataError
					("expected %s but found \"%s\"", "level", parameters);
			parameters = endp;
		}

		{
			char * endp;
			unsigned long long int const value = strtoull(parameters, &endp, 0);
			target_level = value;
			if (*endp || target_level != value || target_level <= level)
				throw GameDataError
					("expected level > %u but found \"%s\"", level, parameters);
		}
	} catch (const WException & e) {
		throw GameDataError("train: %s", e.what());
	}
}

void ProductionProgram::ActTrain::execute
	(Game & game, ProductionSite & ps) const
{
	SoldierControl & ctrl = dynamic_cast<SoldierControl &>(ps);
	const std::vector<Soldier *> soldiers = ctrl.present_soldiers();
	const std::vector<Soldier *>::const_iterator soldiers_end =
		soldiers.end();
	std::vector<Soldier *>::const_iterator it = soldiers.begin();

	ps.molog
		("  Training soldier's %u (%d to %d)",
		 attribute, level, target_level);

	for (;; ++it) {
		if (it == soldiers_end) {
			ps.set_production_result(_("No soldier found for this training level!"));
			return ps.program_end(game, Skipped);
		}
		if        (attribute == atrHP)      {
			if ((*it)->get_hp_level     () == level)
				break;
		} else if (attribute == atrAttack)  {
			if ((*it)->get_attack_level () == level)
				break;
		} else if (attribute == atrDefense) {
			if ((*it)->get_defense_level() == level)
				break;
		} else if (attribute == atrEvade)
			if ((*it)->get_evade_level  () == level)
				break;
	}
	ps.molog("    okay\n"); // okay, do nothing

		try {
			if      (attribute == atrHP)
				(*it)->set_hp_level      (target_level);
			else if (attribute == atrAttack)
				(*it)->set_attack_level  (target_level);

			else if (attribute == atrDefense)
				(*it)->set_defense_level (target_level);

			else if (attribute == atrEvade)
				(*it)->set_evade_level   (target_level);

		} catch (...) {
			throw wexception ("Fail training soldier!!");
		}
		ps.molog("  Training done!\n");

	upcast(TrainingSite, ts, &ps);
	ts->training_successful(attribute, level);


	return ps.program_step(game);
}

ProductionProgram::ActPlayFX::ActPlayFX(char * parameters) {
	try {
		bool reached_end;
		const std::string& filepath = next_word(parameters, reached_end);
		const std::string& filename = next_word(parameters, reached_end);
		name = filepath + "/" + filename;

		if (!reached_end) {
			char * endp;
			unsigned long long int const value = strtoull(parameters, &endp, 0);
			priority = value;
			if (*endp || priority != value)
				throw GameDataError
					("expected %s but found \"%s\"", "priority", parameters);
		} else
			priority = 127;

		g_sound_handler.load_fx_if_needed(filepath, filename, name);
	} catch (const WException & e) {
		throw GameDataError("playFX: %s", e.what());
	}
}

void ProductionProgram::ActPlayFX::execute
	(Game & game, ProductionSite & ps) const
{
	g_sound_handler.play_fx(name, ps.m_position, priority);
	return ps.program_step(game);
}

ProductionProgram::ActConstruct::ActConstruct(
		char* parameters, const std::string& production_program_name, ProductionSiteDescr* descr) {
	try {
		std::vector<std::string> params = split_string(parameters, " ");

		if (params.size() != 3)
			throw GameDataError("usage: construct object-name worker-program radius:NN");

		objectname = params[0];
		workerprogram = params[1];
		radius = boost::lexical_cast<uint32_t>(params[2]);

		std::set<std::string> & building_radius_infos = descr->m_workarea_info[radius];
		std::string description = descr->name() + ' ' + production_program_name;
		description += " construct ";
		description += objectname;
		building_radius_infos.insert(description);
	} catch (const WException & e) {
		throw GameDataError("construct: %s", e.what());
	}
}

const ImmovableDescr & ProductionProgram::ActConstruct::get_construction_descr
	(const Tribes& tribes) const
{
	const ImmovableDescr * descr = tribes.get_immovable_descr(tribes.immovable_index(objectname));
	if (!descr)
		throw wexception("ActConstruct: immovable '%s' does not exist", objectname.c_str());

	return *descr;
}


void ProductionProgram::ActConstruct::execute(Game & game, ProductionSite & psite) const
{
	ProductionSite::State & state = psite.top_state();
	const ImmovableDescr & descr = get_construction_descr(game.tribes());

	// Early check for no resources
	const Buildcost & buildcost = descr.buildcost();
	DescriptionIndex available_resource = INVALID_INDEX;

	for (Buildcost::const_iterator it = buildcost.begin(); it != buildcost.end(); ++it) {
		if (psite.waresqueue(it->first).get_filled() > 0) {
			available_resource = it->first;
			break;
		}
	}

	if (available_resource == INVALID_INDEX) {
		psite.program_end(game, Failed);
		return;
	}

	// Look for an appropriate object in the given radius
	std::vector<ImmovableFound> immovables;
	CheckStepWalkOn cstep(MOVECAPS_WALK, true);
	Area<FCoords> area (game.map().get_fcoords(psite.base_flag().get_position()), radius);
	if
		(game.map().find_reachable_immovables
		 (area, &immovables, cstep, FindImmovableByDescr(descr)))
	{
		state.objvar = immovables[0].object;

		psite.m_working_positions[0].worker->update_task_buildingwork(game);
		return;
	}

	// No object found, look for a field where we can build
	std::vector<Coords> fields;
	Map  & map = game.map();
	FindNodeAnd fna;
	fna.add(FindNodeShore());
	fna.add(FindNodeImmovableSize(FindNodeImmovableSize::sizeNone));
	if
		(map.find_reachable_fields
			(area, &fields, cstep, fna))
	{
		//testing received fields to get one with less immovables
		//nearby
		Coords best_coords = fields.back(); //just to initialize it
		uint32_t best_score = std::numeric_limits<uint32_t>::max();
		while (!fields.empty()) {
			Coords coords = fields.back();

			//counting immovables nearby
			std::vector<ImmovableFound> found_immovables;
			const uint32_t imm_count =
				map.find_immovables(Area<FCoords>(map.get_fcoords(coords), 2), &found_immovables);
			if (best_score > imm_count){
				best_score = imm_count;
				best_coords = coords;
			}

			//no need to go on, it cannot be better
			if (imm_count == 0) {
				break;
				}

			fields.pop_back();
		}

		state.coord = best_coords;

		psite.m_working_positions[0].worker->update_task_buildingwork(game);
		return;
	}

	psite.molog("construct: no object or buildable field\n");
	psite.program_end(game, Failed);
}

bool ProductionProgram::ActConstruct::get_building_work
	(Game & game, ProductionSite & psite, Worker & worker) const
{
	ProductionSite::State & state = psite.top_state();
	if (state.phase >= 1) {
		psite.program_step(game);
		return false;
	}

	// First step: figure out which ware item to bring along
	Buildcost remaining;
	WaresQueue * wq = nullptr;

	Immovable * construction = dynamic_cast<Immovable *>(state.objvar.get(game));
	if (construction) {
		if (!construction->construct_remaining_buildcost(game, &remaining)) {
			psite.molog("construct: immovable %u not under construction", construction->serial());
			psite.program_end(game, Failed);
			return false;
		}
	} else {
		const ImmovableDescr & descr = get_construction_descr(game.tribes());
		remaining = descr.buildcost();
	}

	for (Buildcost::const_iterator it = remaining.begin(); it != remaining.end(); ++it) {
		WaresQueue & thiswq = psite.waresqueue(it->first);
		if (thiswq.get_filled() > 0) {
			wq = &thiswq;
			break;
		}
	}

	if (!wq) {
		psite.program_end(game, Failed);
		return false;
	}

	// Second step: give ware to worker
	WareInstance* ware =
		new WareInstance(wq->get_ware(), game.tribes().get_ware_descr(wq->get_ware()));
	ware->init(game);
	worker.set_carried_ware(game, ware);
	wq->set_filled(wq->get_filled() - 1);

	// Third step: send worker on his merry way, giving the target object or coords
	worker.start_task_program(game, workerprogram);
	worker.top_state().objvar1 = construction;
	worker.top_state().coords = state.coord;

	state.phase = 1;
	return true;
}

void ProductionProgram::ActConstruct::building_work_failed
	(Game & game, ProductionSite & psite, Worker &) const
{
	psite.program_end(game, Failed);
}


ProductionProgram::ProductionProgram(const std::string& _name,
		const std::string& _descname,
		std::unique_ptr<LuaTable> actions_table,
		const EditorGameBase& egbase,
		ProductionSiteDescr* building)
	: name_(_name), descname_(_descname) {

	for (const std::string& action_string : actions_table->array_entries<std::string>()) {
		std::vector<std::string> parts;
		boost::split(parts, action_string, boost::is_any_of("="));
		if (parts.size() != 2) {
			throw GameDataError("invalid line: \"%s\" in production program \"%s\" for building \"%s\"",
									  action_string.c_str(), _name.c_str(), building->name().c_str());
		}
		std::unique_ptr<char []> arguments(new char[parts[1].size() + 1]);
		strncpy(arguments.get(), parts[1].c_str(), parts[1].size() + 1);

		if (boost::iequals(parts[0], "return")) {
			actions_.push_back(std::unique_ptr<ProductionProgram::Action>(
										 new ActReturn(arguments.get(), *building, egbase.tribes())));
		} else if (boost::iequals(parts[0], "call")) {
			actions_.push_back(std::unique_ptr<ProductionProgram::Action>(
										 new ActCall(arguments.get(), *building)));
		} else if (boost::iequals(parts[0], "sleep")) {
			actions_.push_back(std::unique_ptr<ProductionProgram::Action>(
										 new ActSleep(arguments.get())));
		} else if (boost::iequals(parts[0], "animate")) {
			actions_.push_back(std::unique_ptr<ProductionProgram::Action>(
										 new ActAnimate(arguments.get(), building)));
		} else if (boost::iequals(parts[0], "consume")) {
			actions_.push_back(std::unique_ptr<ProductionProgram::Action>(
										 new ActConsume(arguments.get(), *building, egbase.tribes())));
		} else if (boost::iequals(parts[0], "produce")) {
			actions_.push_back(std::unique_ptr<ProductionProgram::Action>(
										 new ActProduce(arguments.get(), *building, egbase.tribes())));
		} else if (boost::iequals(parts[0], "recruit")) {
			actions_.push_back(std::unique_ptr<ProductionProgram::Action>(
										 new ActRecruit(arguments.get(), *building, egbase.tribes())));
		} else if (boost::iequals(parts[0], "worker")) {
			actions_.push_back(std::unique_ptr<ProductionProgram::Action>(
										 new ActWorker(arguments.get(), _name, building, egbase.tribes())));
		} else if (boost::iequals(parts[0], "mine")) {
			actions_.push_back(std::unique_ptr<ProductionProgram::Action>(
										 new ActMine(arguments.get(), egbase.world(), _name, building)));
		} else if (boost::iequals(parts[0], "check_soldier")) {
			actions_.push_back(std::unique_ptr<ProductionProgram::Action>(
										 new ActCheckSoldier(arguments.get())));
		} else if (boost::iequals(parts[0], "train")) {
			actions_.push_back(std::unique_ptr<ProductionProgram::Action>(
										 new ActTrain(arguments.get())));
		} else if (boost::iequals(parts[0], "playFX")) {
			actions_.push_back(std::unique_ptr<ProductionProgram::Action>(
										 new ActPlayFX(arguments.get())));
		} else if (boost::iequals(parts[0], "construct")) {
			actions_.push_back(std::unique_ptr<ProductionProgram::Action>(
										 new ActConstruct(arguments.get(), _name, building)));
		} else if (boost::iequals(parts[0], "check_map")) {
			actions_.push_back(std::unique_ptr<ProductionProgram::Action>(
										 new ActCheckMap(arguments.get())));
		} else {
			throw GameDataError("unknown command type \"%s\" in production program \"%s\" for building \"%s\"",
									  arguments.get(), _name.c_str(), building->name().c_str());
		}

		const ProductionProgram::Action& action = *actions_.back().get();
		for (const WareTypeGroup& group : action.consumed_wares()) {
			consumed_wares_.push_back(group);
		}
		// Add produced wares. If the ware already exists, increase the amount
		for (const WareAmount& ware : action.produced_wares()) {
			if (produced_wares_.count(ware.first) == 1) {
				produced_wares_.at(ware.first) += ware.second;
			} else {
				produced_wares_.insert(ware);
			}
		}
		// Add recruited workers. If the worker already exists, increase the amount
		for (const WareAmount& worker : action.recruited_workers()) {
			if (recruited_workers_.count(worker.first) == 1) {
				recruited_workers_.at(worker.first) += worker.second;
			} else {
				recruited_workers_.insert(worker);
			}
		}
	}
	if (actions_.empty())
		throw GameDataError("no actions in production program \"%s\" for building \"%s\"",
								  _name.c_str(), building->name().c_str());
}

const std::string & ProductionProgram::name() const {return name_;}
const std::string & ProductionProgram::descname() const {return descname_;}
size_t ProductionProgram::size() const {return actions_.size();}

const ProductionProgram::Action& ProductionProgram::operator[](size_t const idx) const {
	return *actions_.at(idx).get();
}

const ProductionProgram::Groups& ProductionProgram::consumed_wares() const {return consumed_wares_;}
const Buildcost& ProductionProgram::produced_wares() const {return produced_wares_;}
const Buildcost& ProductionProgram::recruited_workers() const {return recruited_workers_;}
} // namespace Widelands<|MERGE_RESOLUTION|>--- conflicted
+++ resolved
@@ -989,13 +989,8 @@
 {
 	try {
 		for (bool more = true; more; ++parameters) {
-<<<<<<< HEAD
 			produced_wares_.resize(produced_wares_.size() + 1);
 			WareAmount& item = *produced_wares_.rbegin();
-=======
-			m_items.resize(m_items.size() + 1);
-			std::pair<DescriptionIndex, uint8_t> & item = *m_items.rbegin();
->>>>>>> f7817189
 			skip(parameters);
 			char const * ware = parameters;
 			for (;; ++parameters) {
@@ -1090,13 +1085,8 @@
 {
 	try {
 		for (bool more = true; more; ++parameters) {
-<<<<<<< HEAD
 			recruited_workers_.resize(recruited_workers_.size() + 1);
 			WareAmount& item = *recruited_workers_.rbegin();
-=======
-			m_items.resize(m_items.size() + 1);
-			std::pair<DescriptionIndex, uint8_t> & item = *m_items.rbegin();
->>>>>>> f7817189
 			skip(parameters);
 			char const * worker = parameters;
 			for (;; ++parameters) {
