--- conflicted
+++ resolved
@@ -1,5 +1,5 @@
 /*
- * Copyright (C) 2002-2004, 2007-2009 by the Widelands Development Team
+ * Copyright (C) 2002-2016 by the Widelands Development Team
  *
  * This program is free software; you can redistribute it and/or
  * modify it under the terms of the GNU General Public License
@@ -34,11 +34,7 @@
 
 namespace Widelands {
 
-<<<<<<< HEAD
 GameSaver::GameSaver(FileSystem & fs, Game & game) : fs_(fs), game_(game) {
-=======
-GameSaver::GameSaver(FileSystem & fs, Game & game) : m_fs(fs), game_(game) {
->>>>>>> 116fc808
 }
 
 
@@ -51,7 +47,6 @@
 	fs_.ensure_directory_exists("binary");
 
 	log("Game: Writing Preload Data ... ");
-<<<<<<< HEAD
 	{GamePreloadPacket                    p; p.write(fs_, game_, nullptr);}
 	log("took %ums\n", timer.ms_since_last_query());
 
@@ -65,27 +60,11 @@
 
 	log("Game: Writing Map Data!\n");
 	GameMapPacket                         M; M.write(fs_, game_, nullptr);
-=======
-	{GamePreloadPacket                    p; p.write(m_fs, game_, nullptr);}
-	log("took %ums\n", timer.ms_since_last_query());
-
-	log("Game: Writing Game Class Data ... ");
-	{GameClassPacket                 p; p.write(m_fs, game_, nullptr);}
-	log("took %ums\n", timer.ms_since_last_query());
-
-	log("Game: Writing Player Info ... ");
-	{GamePlayerInfoPacket                p; p.write(m_fs, game_, nullptr);}
-	log("took %ums\n", timer.ms_since_last_query());
-
-	log("Game: Writing Map Data!\n");
-	GameMapPacket                         M; M.write(m_fs, game_, nullptr);
->>>>>>> 116fc808
 	log("Game: Writing Map Data took %ums\n", timer.ms_since_last_query());
 
 	MapObjectSaver * const mos = M.get_map_object_saver();
 
 	log("Game: Writing Player Economies Info ... ");
-<<<<<<< HEAD
 	{GamePlayerEconomiesPacket           p; p.write(fs_, game_, mos);}
 	log("took %ums\n", timer.ms_since_last_query());
 
@@ -99,21 +78,6 @@
 
 	log("Game: Writing Interactive Player Data ... ");
 	{GameInteractivePlayerPacket         p; p.write(fs_, game_, mos);}
-=======
-	{GamePlayerEconomiesPacket           p; p.write(m_fs, game_, mos);}
-	log("took %ums\n", timer.ms_since_last_query());
-
-	log("Game: Writing ai persistent data ... ");
-	{GamePlayerAiPersistentPacket           p; p.write(m_fs, game_, mos);}
-	log("took %ums\n", timer.ms_since_last_query());
-
-	log("Game: Writing Command Queue Data ... ");
-	{GameCmdQueuePacket                  p; p.write(m_fs, game_, mos);}
-	log("took %ums\n", timer.ms_since_last_query());
-
-	log("Game: Writing Interactive Player Data ... ");
-	{GameInteractivePlayerPacket         p; p.write(m_fs, game_, mos);}
->>>>>>> 116fc808
 	log("took %ums\n", timer.ms_since_last_query());
 }
 
