/*
 * Copyright (C) 2002-2004, 2006-2011 by the Widelands Development Team
 *
 * This program is free software; you can redistribute it and/or
 * modify it under the terms of the GNU General Public License
 * as published by the Free Software Foundation; either version 2
 * of the License, or (at your option) any later version.
 *
 * This program is distributed in the hope that it will be useful,
 * but WITHOUT ANY WARRANTY; without even the implied warranty of
 * MERCHANTABILITY or FITNESS FOR A PARTICULAR PURPOSE.  See the
 * GNU General Public License for more details.
 *
 * You should have received a copy of the GNU General Public License
 * along with this program; if not, write to the Free Software
 * Foundation, Inc., 51 Franklin Street, Fifth Floor, Boston, MA  02110-1301, USA.
 *
 */

#include "game_io/game_loader.h"

#include <boost/bind.hpp>
#include <boost/signals2.hpp>

#include "base/log.h"
#include "base/scoped_timer.h"
#include "game_io/game_class_packet.h"
#include "game_io/game_cmd_queue_packet.h"
#include "game_io/game_interactive_player_packet.h"
#include "game_io/game_map_packet.h"
#include "game_io/game_player_economies_packet.h"
#include "game_io/game_player_info_packet.h"
#include "game_io/game_preload_packet.h"
#include "io/filesystem/layered_filesystem.h"
#include "logic/game.h"
#include "logic/player.h"
#include "map_io/map_object_loader.h"

namespace Widelands {

GameLoader::GameLoader(const std::string & path, Game & game) :
	m_fs(*g_fs->MakeSubFileSystem(path)), m_game(game)
{}


GameLoader::~GameLoader() {
	delete &m_fs;
}

/*
 * This function preloads a game
 */
int32_t GameLoader::preload_game(GamePreloadPacket & mp) {
	// Load elemental data block
	mp.Read(m_fs, m_game, nullptr);

	return 0;
}

/*
 * Load the complete file
 */
int32_t GameLoader::load_game(bool const multiplayer) {
	ScopedTimer timer("GameLoader::load() took %ums");

	log("Game: Reading Preload Data ... ");
	{GamePreloadPacket                     p; p.Read(m_fs, m_game);}
	log("took %ums\n", timer.ms_since_last_query());

	log("Game: Reading Game Class Data ... ");
	{GameClassPacket                  p; p.Read(m_fs, m_game);}
	log("took %ums\n", timer.ms_since_last_query());

	log("Game: Reading Map Data ... ");
	GameMapPacket M;                          M.Read(m_fs, m_game);
	log("Game: Reading Map Data took %ums\n", timer.ms_since_last_query());

	log("Game: Reading Player Info ... ");
	{GamePlayerInfoPacket                 p; p.Read(m_fs, m_game);}
	log("Game: Reading Player Info took %ums\n", timer.ms_since_last_query());

	log("Game: Calling Read_Complete()\n");
	M.Read_Complete(m_game);
	log("Game: Read_Complete took: %ums\n", timer.ms_since_last_query());

	MapObjectLoader * const mol = M.get_map_object_loader();

	log("Game: Reading Player Economies Info ... ");
	{GamePlayerEconomiesPacket            p; p.Read(m_fs, m_game, mol);}
	log("took %ums\n", timer.ms_since_last_query());

	log("Game: Reading Command Queue Data ... ");
	{GameCmdQueuePacket                   p; p.Read(m_fs, m_game, mol);}
	log("took %ums\n", timer.ms_since_last_query());

	//  This must be after the command queue has been read.
	log("Game: Parsing messages ... ");
	PlayerNumber const nr_players = m_game.map().get_nrplayers();
	iterate_players_existing_const(p, nr_players, m_game, player) {
		const MessageQueue & messages = player->messages();
		for (std::pair<MessageId, Message *> temp_message : messages) {
			Message* m = temp_message.second;
			MessageId m_id = temp_message.first;

<<<<<<< HEAD
=======
			// Renew expire commands
			Duration const duration = m->duration();
			if (duration != Forever()) {
				m_game.cmdqueue().enqueue
					(new CmdExpireMessage
					 	(m->sent() + duration, p, m_id));
			}
>>>>>>> 528e4fc3
			// Renew MapObject connections
			if (m->serial() > 0) {
				MapObject* mo = m_game.objects().get_object(m->serial());
				mo->removed.connect
					(boost::bind(&Player::message_object_removed, player, m_id));
			}
		}
	}
	log("took %ums\n", timer.ms_since_last_query());

	// For compatibility hacks only
	mol->load_finish_game(m_game);

	// Only read and use interactive player data, if we load a singleplayer game.
	// In multiplayer games every client needs to create a new interactive
	// player.
	if (!multiplayer) {
		log("Game: Reading Interactive Player Data ... ");
		{GameInteractivePlayerPacket       p; p.Read(m_fs, m_game, mol);}
		log("took %ums\n", timer.ms_since_last_query());
	}

	return 0;
}

}<|MERGE_RESOLUTION|>--- conflicted
+++ resolved
@@ -102,16 +102,6 @@
 			Message* m = temp_message.second;
 			MessageId m_id = temp_message.first;
 
-<<<<<<< HEAD
-=======
-			// Renew expire commands
-			Duration const duration = m->duration();
-			if (duration != Forever()) {
-				m_game.cmdqueue().enqueue
-					(new CmdExpireMessage
-					 	(m->sent() + duration, p, m_id));
-			}
->>>>>>> 528e4fc3
 			// Renew MapObject connections
 			if (m->serial() > 0) {
 				MapObject* mo = m_game.objects().get_object(m->serial());
