--- conflicted
+++ resolved
@@ -112,18 +112,14 @@
 					 get_right_column_w(m_right_column_tab), m_label_height),
 
 	m_label_version
-		(this, m_right_column_x, get_y_from_preceding(m_ta_players),
+		(this, right_column_x_, get_y_from_preceding(m_ta_players),
 		 "",
 		 UI::Align_Left),
 	m_ta_version(this,
 					 m_right_column_tab, m_label_version.get_y(), "", UI::Align_Left),
 
 	m_label_win_condition
-<<<<<<< HEAD
-		(this, right_column_x_, get_y_from_preceding(m_ta_players) + 3 * padding_,
-=======
-		(this, m_right_column_x, get_y_from_preceding(m_ta_version) + 3 * m_padding,
->>>>>>> 8b2f3039
+		(this, right_column_x_, get_y_from_preceding(m_ta_version) + 3 * padding_,
 		 "",
 		 UI::Align_Left),
 	m_ta_win_condition(this,
