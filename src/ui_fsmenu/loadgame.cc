/*
 * Copyright (C) 2002-2017 by the Widelands Development Team
 *
 * This program is free software; you can redistribute it and/or
 * modify it under the terms of the GNU General Public License
 * as published by the Free Software Foundation; either version 2
 * of the License, or (at your option) any later version.
 *
 * This program is distributed in the hope that it will be useful,
 * but WITHOUT ANY WARRANTY; without even the implied warranty of
 * MERCHANTABILITY or FITNESS FOR A PARTICULAR PURPOSE.  See the
 * GNU General Public License for more details.
 *
 * You should have received a copy of the GNU General Public License
 * along with this program; if not, write to the Free Software
 * Foundation, Inc., 51 Franklin Street, Fifth Floor, Boston, MA  02110-1301, USA.
 *
 */

#include "ui_fsmenu/loadgame.h"

#include <algorithm>
#include <cstdio>
#include <ctime>
#include <memory>

#include <boost/algorithm/string/predicate.hpp>
#include <boost/algorithm/string/replace.hpp>
#include <boost/format.hpp>

#include "base/i18n.h"
#include "base/log.h"
#include "base/time_string.h"
#include "game_io/game_loader.h"
#include "game_io/game_preload_packet.h"
#include "graphic/text_constants.h"
#include "helper.h"
#include "io/filesystem/layered_filesystem.h"
#include "logic/game.h"
#include "logic/game_controller.h"
#include "logic/game_settings.h"
#include "logic/replay.h"
#include "ui_basic/messagebox.h"

FullscreenMenuLoadGame::FullscreenMenuLoadGame(Widelands::Game& g,
                                               GameSettingsProvider* gsp,
                                               GameController* gc,
                                               bool is_replay)
   : FullscreenMenuLoadMapOrGame(),
<<<<<<< HEAD
     load_or_save_(this,
                   g,
                   tablex_,
                   tabley_,
                   tablew_,
                   tableh_,
                   padding_,
                   is_replay ? LoadOrSaveGame::FileType::kReplay : gsp->settings().multiplayer ?
                               LoadOrSaveGame::FileType::kGameMultiPlayer :
                               LoadOrSaveGame::FileType::kGameSinglePlayer,
                   GameDetails::Style::kFsMenu,
                   true),
=======
     table_(this,
            tablex_,
            tabley_,
            tablew_,
            tableh_,
            g_gr->images().get("images/ui_basic/but3.png"),
            UI::TableRows::kMultiDescending),
>>>>>>> 5582e816

     is_replay_(is_replay),
     // Main title
     title_(this,
            get_w() / 2,
            tabley_ / 3,
            is_replay_ ? _("Choose a replay") : _("Choose a saved game"),
            UI::Align::kCenter),

     delete_(this,
             "delete",
             right_column_x_,
             buty_ - buth_ - 2 * padding_,
             butw_,
             buth_,
             g_gr->images().get("images/ui_basic/but0.png"),
<<<<<<< HEAD
				 _("Delete")),
=======
             _("Delete")),

     ta_long_generic_message_(this,
                              right_column_x_,
                              get_y_from_preceding(ta_mapname_) + 2 * padding_,
                              get_right_column_w(right_column_x_),
                              delete_.get_y() - get_y_from_preceding(ta_mapname_) - 6 * padding_),

     minimap_y_(get_y_from_preceding(ta_win_condition_) + 3 * padding_),
     minimap_w_(get_right_column_w(right_column_x_)),
     minimap_h_(delete_.get_y() - get_y_from_preceding(ta_win_condition_) - 6 * padding_),
     minimap_icon_(this,
                   right_column_x_,
                   get_y_from_preceding(ta_win_condition_) + 3 * padding_,
                   minimap_w_,
                   minimap_h_,
                   nullptr),

     // "Data container" for the savegame information
>>>>>>> 5582e816
     game_(g),
     settings_(gsp),
     ctrl_(gc) {
	title_.set_fontsize(UI_FONT_SIZE_BIG);
	delete_.set_enabled(false);

	if (is_replay_) {
		back_.set_tooltip(_("Return to the main menu"));
		ok_.set_tooltip(_("Load this replay"));
		delete_.set_tooltip(_("Delete this replay"));
	} else {
		back_.set_tooltip(_("Return to the single player menu"));
		ok_.set_tooltip(_("Load this game"));
		delete_.set_tooltip(_("Delete this game"));
	}

	back_.sigclicked.connect(boost::bind(&FullscreenMenuLoadGame::clicked_back, boost::ref(*this)));
	ok_.sigclicked.connect(boost::bind(&FullscreenMenuLoadGame::clicked_ok, boost::ref(*this)));
	delete_.sigclicked.connect(
	   boost::bind(&FullscreenMenuLoadGame::clicked_delete, boost::ref(*this)));
	load_or_save_.table().selected.connect(
	   boost::bind(&FullscreenMenuLoadGame::entry_selected, this));
	load_or_save_.table().double_clicked.connect(
	   boost::bind(&FullscreenMenuLoadGame::clicked_ok, boost::ref(*this)));

	fill_table();
}

void FullscreenMenuLoadGame::layout() {
	// TODO(GunChleoc): Implement when we have box layout for the details.
}

void FullscreenMenuLoadGame::think() {
	if (ctrl_) {
		ctrl_->think();
	}
}

void FullscreenMenuLoadGame::clicked_ok() {
	if (!load_or_save_.has_selection()) {
		return;
	}
	const SavegameData* gamedata = load_or_save_.entry_selected();
	if (gamedata && gamedata->errormessage.empty()) {
		filename_ = gamedata->filename;
		end_modal<FullscreenMenuBase::MenuTarget>(FullscreenMenuBase::MenuTarget::kOk);
	}
}

void FullscreenMenuLoadGame::clicked_delete() {
	if (!load_or_save_.has_selection()) {
		return;
	}
<<<<<<< HEAD
	const SavegameData& gamedata = *load_or_save_.entry_selected();

	std::string message = (boost::format("%s %s\n") % _("Map Name:") % gamedata.mapname).str();

	message =
	   (boost::format("%s %s %s\n") % message % _("Win Condition:") % gamedata.wincondition).str();
=======
	std::set<uint32_t> selections = table_.selections();
	size_t no_selections = selections.size();
	std::string message;
	if (no_selections > 1) {
		if (is_replay_) {
			message = (boost::format(ngettext("Do you really want to delete this %d replay?",
			                                  "Do you really want to delete these %d replays?",
			                                  no_selections)) %
			           no_selections)
			             .str();
		} else {
			message = (boost::format(ngettext("Do you really want to delete this %d game?",
			                                  "Do you really want to delete these %d games?",
			                                  no_selections)) %
			           no_selections)
			             .str();
		}
		message = (boost::format("%s\n%s") % message % filename_list_string()).str();

	} else {
		const SavegameData& gamedata = games_data_[table_.get_selected()];
>>>>>>> 5582e816

		message = (boost::format("%s %s\n") % label_mapname_.get_text() % gamedata.mapname).str();

<<<<<<< HEAD
	message = (boost::format("%s %s %s\n") % message % _("Game Time:") % gamedata.gametime).str();

	message = (boost::format("%s %s %s\n\n") % message % _("Players:") % gamedata.nrplayers).str();
=======
		message = (boost::format("%s %s %s\n") % message % label_win_condition_.get_text() %
		           gamedata.wincondition)
		             .str();

		message =
		   (boost::format("%s %s %s\n") % message % _("Save Date:") % gamedata.savedatestring).str();
>>>>>>> 5582e816

		message = (boost::format("%s %s %s\n") % message % label_gametime_.get_text() %
		           gametimestring(gamedata.gametime))
		             .str();

		message =
		   (boost::format("%s %s %s\n\n") % message % label_players_.get_text() % gamedata.nrplayers)
		      .str();

		message = (boost::format("%s %s %s\n") % message % _("Filename:") % gamedata.filename).str();

		if (is_replay_) {
			message =
			   (boost::format("%s\n\n%s") % _("Do you really want to delete this replay?") % message)
			      .str();
		} else {
			message =
			   (boost::format("%s\n\n%s") % _("Do you really want to delete this game?") % message)
			      .str();
		}
	}

	UI::WLMessageBox confirmationBox(
	   this, ngettext("Confirm deleting file", "Confirm deleting files", no_selections), message,
	   UI::WLMessageBox::MBoxType::kOkCancel);

	if (confirmationBox.run<UI::Panel::Returncodes>() == UI::Panel::Returncodes::kOk) {
		for (const uint32_t index : selections) {
			const std::string& deleteme = games_data_[table_.get(table_.get_record(index))].filename;
			g_fs->fs_unlink(deleteme);
			if (is_replay_) {
				g_fs->fs_unlink(deleteme + WLGF_SUFFIX);
			}
		}
		fill_table();
	}
}

<<<<<<< HEAD
void FullscreenMenuLoadGame::entry_selected() {
	bool has_selection = load_or_save_.has_selection();
=======
std::string FullscreenMenuLoadGame::filename_list_string() {
	std::set<uint32_t> selections = table_.selections();
	boost::format message;
	int counter = 0;
	for (const uint32_t index : selections) {
		++counter;
		// TODO(GunChleoc): We can exceed the texture size for the font renderer,
		// so we have to restrict this for now.
		if (counter > 50) {
			message = boost::format("%s\n%s") % message % "...";
			break;
		}
		const SavegameData& gamedata = games_data_[table_.get(table_.get_record(index))];

		if (gamedata.errormessage.empty()) {
			message =
			   boost::format("%s\n%s") % message %
			   /** TRANSLATORS %1% = map name, %2% = save date. */
			   (boost::format(_("%1%, saved on %2%")) % gamedata.mapname % gamedata.savedatestring);
		} else {
			message = boost::format("%s\n%s") % message % gamedata.filename;
		}
	}
	return message.str();
}

bool FullscreenMenuLoadGame::set_has_selection() {
	bool has_selection = table_.selections().size() < 2;
>>>>>>> 5582e816
	ok_.set_enabled(has_selection);
	delete_.set_enabled(table_.has_selection());

<<<<<<< HEAD
	if (has_selection) {
		const SavegameData& gamedata = *load_or_save_.entry_selected();
		ok_.set_enabled(gamedata.errormessage.empty());
=======
	if (!has_selection) {
		label_mapname_.set_text(std::string());
		label_gametime_.set_text(std::string());
		label_players_.set_text(std::string());
		label_version_.set_text(std::string());
		label_win_condition_.set_text(std::string());

		ta_mapname_.set_text(std::string());
		ta_gametime_.set_text(std::string());
		ta_players_.set_text(std::string());
		ta_version_.set_text(std::string());
		ta_win_condition_.set_text(std::string());
		minimap_icon_.set_icon(nullptr);
		minimap_icon_.set_visible(false);
		minimap_icon_.set_no_frame();
		minimap_image_.reset();
	} else {
		label_mapname_.set_text(_("Map Name:"));
		label_gametime_.set_text(_("Gametime:"));
		label_players_.set_text(_("Players:"));
		label_win_condition_.set_text(_("Win Condition:"));
	}
	return has_selection;
}

void FullscreenMenuLoadGame::entry_selected() {
	size_t selections = table_.selections().size();
	if (set_has_selection()) {

		const SavegameData& gamedata = games_data_[table_.get_selected()];
		ta_long_generic_message_.set_text(gamedata.errormessage);

		if (gamedata.errormessage.empty()) {
			ta_long_generic_message_.set_visible(false);
			ta_mapname_.set_text(gamedata.mapname);
			ta_gametime_.set_text(gametimestring(gamedata.gametime));

			uint8_t number_of_players = gamedata.nrplayers;
			if (number_of_players > 0) {
				ta_players_.set_text(
				   (boost::format("%u") % static_cast<unsigned int>(number_of_players)).str());
			} else {
				label_players_.set_text("");
				ta_players_.set_text("");
			}

			if (gamedata.version.empty()) {
				label_version_.set_text("");
				ta_version_.set_text("");
			} else {
				label_version_.set_text(_("Widelands Version:"));
				ta_version_.set_text(gamedata.version);
			}

			{
				i18n::Textdomain td("win_conditions");
				ta_win_condition_.set_text(_(gamedata.wincondition));
			}

			std::string minimap_path = gamedata.minimap_path;
			// Delete former image
			minimap_icon_.set_icon(nullptr);
			minimap_icon_.set_visible(false);
			minimap_icon_.set_no_frame();
			minimap_image_.reset();
			// Load the new one
			if (!minimap_path.empty()) {
				try {
					// Load the image
					minimap_image_ = load_image(
					   minimap_path,
					   std::unique_ptr<FileSystem>(g_fs->make_sub_file_system(gamedata.filename)).get());

					// Scale it
					double scale = double(minimap_w_) / minimap_image_->width();
					double scaleY = double(minimap_h_) / minimap_image_->height();
					if (scaleY < scale) {
						scale = scaleY;
					}
					if (scale > 1.0)
						scale = 1.0;  // Don't make the image too big; fuzziness will result
					uint16_t w = scale * minimap_image_->width();
					uint16_t h = scale * minimap_image_->height();

					// Center the minimap in the available space
					int32_t xpos =
					   right_column_x_ + (get_w() - right_column_margin_ - w - right_column_x_) / 2;
					int32_t ypos = minimap_y_;

					// Set small minimaps higher up for a more harmonious look
					if (h < minimap_h_ * 2 / 3) {
						ypos += (minimap_h_ - h) / 3;
					} else {
						ypos += (minimap_h_ - h) / 2;
					}

					minimap_icon_.set_size(w, h);
					minimap_icon_.set_pos(Vector2i(xpos, ypos));
					minimap_icon_.set_frame(UI_FONT_CLR_FG);
					minimap_icon_.set_visible(true);
					minimap_icon_.set_icon(minimap_image_.get());
				} catch (const std::exception& e) {
					log("Failed to load the minimap image : %s\n", e.what());
				}
			}
		} else {
			label_mapname_.set_text(_("Filename:"));
			ta_mapname_.set_text(gamedata.mapname);
			label_gametime_.set_text("");
			ta_gametime_.set_text("");
			label_players_.set_text("");
			ta_players_.set_text("");
			label_version_.set_text("");
			ta_version_.set_text("");
			label_win_condition_.set_text("");
			ta_win_condition_.set_text("");

			minimap_icon_.set_icon(nullptr);
			minimap_icon_.set_visible(false);
			minimap_icon_.set_no_frame();
			minimap_image_.reset();

			ta_long_generic_message_.set_visible(true);
			ok_.set_enabled(false);
		}
	} else if (selections > 1) {
		label_mapname_.set_text(
		   (boost::format(ngettext("Selected %d file:", "Selected %d files:", selections)) %
		    selections)
		      .str());
		ta_long_generic_message_.set_visible(true);
		ta_long_generic_message_.set_text(filename_list_string());
>>>>>>> 5582e816
	}
}

/**
 * Fill the file list
 */
void FullscreenMenuLoadGame::fill_table() {
	load_or_save_.fill_table();
}

bool FullscreenMenuLoadGame::handle_key(bool down, SDL_Keysym code) {
	if (!down)
		return false;

	switch (code.sym) {
	case SDLK_KP_PERIOD:
		if (code.mod & KMOD_NUM)
			break;
	/* no break */
	case SDLK_DELETE:
		clicked_delete();
		return true;
	default:
		break;
	}

	return FullscreenMenuLoadMapOrGame::handle_key(down, code);
}<|MERGE_RESOLUTION|>--- conflicted
+++ resolved
@@ -47,7 +47,6 @@
                                                GameController* gc,
                                                bool is_replay)
    : FullscreenMenuLoadMapOrGame(),
-<<<<<<< HEAD
      load_or_save_(this,
                    g,
                    tablex_,
@@ -60,15 +59,6 @@
                                LoadOrSaveGame::FileType::kGameSinglePlayer,
                    GameDetails::Style::kFsMenu,
                    true),
-=======
-     table_(this,
-            tablex_,
-            tabley_,
-            tablew_,
-            tableh_,
-            g_gr->images().get("images/ui_basic/but3.png"),
-            UI::TableRows::kMultiDescending),
->>>>>>> 5582e816
 
      is_replay_(is_replay),
      // Main title
@@ -85,29 +75,7 @@
              butw_,
              buth_,
              g_gr->images().get("images/ui_basic/but0.png"),
-<<<<<<< HEAD
 				 _("Delete")),
-=======
-             _("Delete")),
-
-     ta_long_generic_message_(this,
-                              right_column_x_,
-                              get_y_from_preceding(ta_mapname_) + 2 * padding_,
-                              get_right_column_w(right_column_x_),
-                              delete_.get_y() - get_y_from_preceding(ta_mapname_) - 6 * padding_),
-
-     minimap_y_(get_y_from_preceding(ta_win_condition_) + 3 * padding_),
-     minimap_w_(get_right_column_w(right_column_x_)),
-     minimap_h_(delete_.get_y() - get_y_from_preceding(ta_win_condition_) - 6 * padding_),
-     minimap_icon_(this,
-                   right_column_x_,
-                   get_y_from_preceding(ta_win_condition_) + 3 * padding_,
-                   minimap_w_,
-                   minimap_h_,
-                   nullptr),
-
-     // "Data container" for the savegame information
->>>>>>> 5582e816
      game_(g),
      settings_(gsp),
      ctrl_(gc) {
@@ -150,6 +118,7 @@
 	if (!load_or_save_.has_selection()) {
 		return;
 	}
+// NOCOM
 	const SavegameData* gamedata = load_or_save_.entry_selected();
 	if (gamedata && gamedata->errormessage.empty()) {
 		filename_ = gamedata->filename;
@@ -161,59 +130,40 @@
 	if (!load_or_save_.has_selection()) {
 		return;
 	}
-<<<<<<< HEAD
-	const SavegameData& gamedata = *load_or_save_.entry_selected();
-
-	std::string message = (boost::format("%s %s\n") % _("Map Name:") % gamedata.mapname).str();
-
-	message =
-	   (boost::format("%s %s %s\n") % message % _("Win Condition:") % gamedata.wincondition).str();
-=======
+	/* NOCOM
 	std::set<uint32_t> selections = table_.selections();
 	size_t no_selections = selections.size();
 	std::string message;
 	if (no_selections > 1) {
 		if (is_replay_) {
 			message = (boost::format(ngettext("Do you really want to delete this %d replay?",
-			                                  "Do you really want to delete these %d replays?",
-			                                  no_selections)) %
-			           no_selections)
-			             .str();
+														 "Do you really want to delete these %d replays?",
+														 no_selections)) %
+						  no_selections)
+							 .str();
 		} else {
 			message = (boost::format(ngettext("Do you really want to delete this %d game?",
-			                                  "Do you really want to delete these %d games?",
-			                                  no_selections)) %
-			           no_selections)
-			             .str();
+														 "Do you really want to delete these %d games?",
+														 no_selections)) %
+						  no_selections)
+							 .str();
 		}
 		message = (boost::format("%s\n%s") % message % filename_list_string()).str();
 
 	} else {
-		const SavegameData& gamedata = games_data_[table_.get_selected()];
->>>>>>> 5582e816
-
-		message = (boost::format("%s %s\n") % label_mapname_.get_text() % gamedata.mapname).str();
-
-<<<<<<< HEAD
-	message = (boost::format("%s %s %s\n") % message % _("Game Time:") % gamedata.gametime).str();
-
-	message = (boost::format("%s %s %s\n\n") % message % _("Players:") % gamedata.nrplayers).str();
-=======
-		message = (boost::format("%s %s %s\n") % message % label_win_condition_.get_text() %
-		           gamedata.wincondition)
-		             .str();
+		const SavegameData& gamedata = *load_or_save_.entry_selected();
+
+		message = (boost::format("%s %s\n") % _("Map Name:") % gamedata.mapname).str();
+
+		message =
+		   (boost::format("%s %s %s\n") % message % _("Win Condition:") % gamedata.wincondition).str();
 
 		message =
 		   (boost::format("%s %s %s\n") % message % _("Save Date:") % gamedata.savedatestring).str();
->>>>>>> 5582e816
-
-		message = (boost::format("%s %s %s\n") % message % label_gametime_.get_text() %
-		           gametimestring(gamedata.gametime))
-		             .str();
-
-		message =
-		   (boost::format("%s %s %s\n\n") % message % label_players_.get_text() % gamedata.nrplayers)
-		      .str();
+
+		message = (boost::format("%s %s %s\n") % message % _("Game Time:") % gamedata.gametime).str();
+
+		message = (boost::format("%s %s %s\n\n") % message % _("Players:") % gamedata.nrplayers).str();
 
 		message = (boost::format("%s %s %s\n") % message % _("Filename:") % gamedata.filename).str();
 
@@ -223,14 +173,13 @@
 			      .str();
 		} else {
 			message =
-			   (boost::format("%s\n\n%s") % _("Do you really want to delete this game?") % message)
-			      .str();
+			   (boost::format("%s\n\n%s") % _("Do you really want to delete this game?") % message).str();
 		}
 	}
 
 	UI::WLMessageBox confirmationBox(
-	   this, ngettext("Confirm deleting file", "Confirm deleting files", no_selections), message,
-	   UI::WLMessageBox::MBoxType::kOkCancel);
+		this, ngettext("Confirm deleting file", "Confirm deleting files", no_selections), message,
+		UI::WLMessageBox::MBoxType::kOkCancel);
 
 	if (confirmationBox.run<UI::Panel::Returncodes>() == UI::Panel::Returncodes::kOk) {
 		for (const uint32_t index : selections) {
@@ -242,50 +191,16 @@
 		}
 		fill_table();
 	}
-}
-
-<<<<<<< HEAD
-void FullscreenMenuLoadGame::entry_selected() {
-	bool has_selection = load_or_save_.has_selection();
-=======
-std::string FullscreenMenuLoadGame::filename_list_string() {
-	std::set<uint32_t> selections = table_.selections();
-	boost::format message;
-	int counter = 0;
-	for (const uint32_t index : selections) {
-		++counter;
-		// TODO(GunChleoc): We can exceed the texture size for the font renderer,
-		// so we have to restrict this for now.
-		if (counter > 50) {
-			message = boost::format("%s\n%s") % message % "...";
-			break;
-		}
-		const SavegameData& gamedata = games_data_[table_.get(table_.get_record(index))];
-
-		if (gamedata.errormessage.empty()) {
-			message =
-			   boost::format("%s\n%s") % message %
-			   /** TRANSLATORS %1% = map name, %2% = save date. */
-			   (boost::format(_("%1%, saved on %2%")) % gamedata.mapname % gamedata.savedatestring);
-		} else {
-			message = boost::format("%s\n%s") % message % gamedata.filename;
-		}
-	}
-	return message.str();
-}
-
-bool FullscreenMenuLoadGame::set_has_selection() {
+	*/
+}
+
+bool LoadOrSaveGame::set_has_selection() {
 	bool has_selection = table_.selections().size() < 2;
->>>>>>> 5582e816
-	ok_.set_enabled(has_selection);
-	delete_.set_enabled(table_.has_selection());
-
-<<<<<<< HEAD
-	if (has_selection) {
-		const SavegameData& gamedata = *load_or_save_.entry_selected();
-		ok_.set_enabled(gamedata.errormessage.empty());
-=======
+	// NOCOM ok_.set_enabled(has_selection);
+	// NOCOM delete_.set_enabled(table_.has_selection());
+
 	if (!has_selection) {
+		/* NOCOM
 		label_mapname_.set_text(std::string());
 		label_gametime_.set_text(std::string());
 		label_players_.set_text(std::string());
@@ -301,31 +216,46 @@
 		minimap_icon_.set_visible(false);
 		minimap_icon_.set_no_frame();
 		minimap_image_.reset();
+		*/
 	} else {
+		/* NOCOM
 		label_mapname_.set_text(_("Map Name:"));
+
 		label_gametime_.set_text(_("Gametime:"));
 		label_players_.set_text(_("Players:"));
 		label_win_condition_.set_text(_("Win Condition:"));
+		*/
 	}
 	return has_selection;
 }
 
 void FullscreenMenuLoadGame::entry_selected() {
+/* NOCOM
+	bool has_selection = load_or_save_.has_selection();
+	ok_.set_enabled(has_selection);
+	delete_.set_enabled(has_selection);
+
+	if (has_selection) {
+		const SavegameData& gamedata = *load_or_save_.entry_selected();
+		ok_.set_enabled(gamedata.errormessage.empty());
+	}
+*/
+	/* NOCOM
 	size_t selections = table_.selections().size();
 	if (set_has_selection()) {
 
 		const SavegameData& gamedata = games_data_[table_.get_selected()];
-		ta_long_generic_message_.set_text(gamedata.errormessage);
+		descr_.set_text(gamedata.errormessage);
 
 		if (gamedata.errormessage.empty()) {
-			ta_long_generic_message_.set_visible(false);
+			descr_.set_visible(false);
 			ta_mapname_.set_text(gamedata.mapname);
 			ta_gametime_.set_text(gametimestring(gamedata.gametime));
 
 			uint8_t number_of_players = gamedata.nrplayers;
 			if (number_of_players > 0) {
 				ta_players_.set_text(
-				   (boost::format("%u") % static_cast<unsigned int>(number_of_players)).str());
+					(boost::format("%u") % static_cast<unsigned int>(number_of_players)).str());
 			} else {
 				label_players_.set_text("");
 				ta_players_.set_text("");
@@ -355,8 +285,8 @@
 				try {
 					// Load the image
 					minimap_image_ = load_image(
-					   minimap_path,
-					   std::unique_ptr<FileSystem>(g_fs->make_sub_file_system(gamedata.filename)).get());
+						minimap_path,
+						std::unique_ptr<FileSystem>(g_fs->make_sub_file_system(gamedata.filename)).get());
 
 					// Scale it
 					double scale = double(minimap_w_) / minimap_image_->width();
@@ -371,7 +301,7 @@
 
 					// Center the minimap in the available space
 					int32_t xpos =
-					   right_column_x_ + (get_w() - right_column_margin_ - w - right_column_x_) / 2;
+						right_column_x_ + (get_w() - right_column_margin_ - w - right_column_x_) / 2;
 					int32_t ypos = minimap_y_;
 
 					// Set small minimaps higher up for a more harmonious look
@@ -407,18 +337,18 @@
 			minimap_icon_.set_no_frame();
 			minimap_image_.reset();
 
-			ta_long_generic_message_.set_visible(true);
+			descr_.set_visible(true);
 			ok_.set_enabled(false);
 		}
 	} else if (selections > 1) {
 		label_mapname_.set_text(
-		   (boost::format(ngettext("Selected %d file:", "Selected %d files:", selections)) %
-		    selections)
-		      .str());
-		ta_long_generic_message_.set_visible(true);
-		ta_long_generic_message_.set_text(filename_list_string());
->>>>>>> 5582e816
-	}
+			(boost::format(ngettext("Selected %d file:", "Selected %d files:", selections)) %
+			 selections)
+				.str());
+		descr_.set_visible(true);
+		descr_.set_text(filename_list_string());
+	}
+	*/
 }
 
 /**
