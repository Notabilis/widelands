--- conflicted
+++ resolved
@@ -120,14 +120,9 @@
 	_add_tag_checkbox(vbox, "4teams", _("Teams of 4"));
 	vbox->set_size(get_w() - 2 * tablex_, checkbox_space_);
 
-<<<<<<< HEAD
-	m_scenario_types = m_settings->settings().multiplayer ? Map::MP_SCENARIO : Map::SP_SCENARIO;
-	m_table.focus();
-=======
 	scenario_types_ = settings_->settings().multiplayer ? Map::MP_SCENARIO : Map::SP_SCENARIO;
 
 	table_.focus();
->>>>>>> e5f2a8d1
 	fill_table();
 
 	// We don't need the unlocalizing option if there is nothing to unlocalize.
@@ -226,11 +221,7 @@
  * be taken to sort uncompressed maps (which look like and really are
  * directories) with the files.
  *
-<<<<<<< HEAD
- * The search starts in \ref m_curdir ("../data/maps") and there is no possibility
-=======
  * The search starts in \ref curdir_ ("..../maps") and there is no possibility
->>>>>>> e5f2a8d1
  * to move further up. If the user moves down into subdirectories, we insert an
  * entry to move back up.
  *
@@ -239,22 +230,7 @@
  */
 void FullscreenMenuMapSelect::fill_table()
 {
-<<<<<<< HEAD
-	if (!g_fs->file_exists(m_curdir)) {
-		throw wexception("Current dir %s does not exist", m_curdir.c_str());
-	}
-	if (!g_fs->file_exists(m_basedir)) {
-		throw wexception("Base dir %s does not exist", m_basedir.c_str());
-	}
-	assert(g_fs->file_exists(m_basedir));
-	assert(g_fs->file_exists(m_curdir));
-
-	uint8_t col_players = 0;
-	uint8_t col_name = 1;
-	uint8_t col_size = 2;
-=======
 	has_translated_mapname_ = false;
->>>>>>> e5f2a8d1
 
 	maps_data_.clear();
 
@@ -273,68 +249,13 @@
 
 		//If we are not at the top of the map directory hierarchy (we're not talking
 		//about the absolute filesystem top!) we manually add ".."
-<<<<<<< HEAD
-		if (m_curdir != m_basedir) {
-			MapData mapdata;
-	#ifndef _WIN32
-			mapdata.filename = m_curdir.substr(0, m_curdir.rfind('/'));
-	#else
-			mapdata.filename = m_curdir.substr(0, m_curdir.rfind('\\'));
-	#endif
-			mapdata.localized_name = (boost::format("\\<%s\\>") % _("parent")).str();
-			m_maps_data.push_back(mapdata);
-			UI::Table<uintptr_t const>::EntryRecord & te =
-				m_table.add(m_maps_data.size() - 1);
-
-			te.set_string(col_players, "");
-			te.set_picture
-				(col_name,  g_gr->images().get("images/ui_basic/ls_dir.png"),
-				mapdata.localized_name);
-			te.set_string(col_size, "");
-
-			++ndirs;
-		}
-
-		//Add subdirectories to the list (except for uncompressed maps)
-		for (const std::string& mapfilename : files) {
-			char const * const name = mapfilename.c_str();
-			if (!strcmp(FileSystem::fs_filename(name), "."))
-				continue;
-			// Upsy, appeared again. ignore
-			if (!strcmp(FileSystem::fs_filename(name), ".."))
-				continue;
-			if (!g_fs->is_directory(name))
-				continue;
-			if (WidelandsMapLoader::is_widelands_map(name))
-				continue;
-
-			MapData mapdata;
-			mapdata.filename = name;
-			if (strcmp (name, "maps/MP Scenarios") == 0) {
-				/** TRANSLATORS: Directory name for MP Scenarios in map selection */
-				mapdata.localized_name = _("Multiplayer Scenarios");
-			} else {
-				mapdata.localized_name = FileSystem::fs_filename(name);
-			}
-
-			m_maps_data.push_back(mapdata);
-			UI::Table<uintptr_t const>::EntryRecord & te = m_table.add(m_maps_data.size() - 1);
-
-			te.set_string(col_players, "");
-			te.set_picture(col_name, g_gr->images().get("images/ui_basic/ls_dir.png"), mapdata.localized_name);
-			te.set_string(col_size, "");
-
-			++ndirs;
-=======
 		if (curdir_ != basedir_) {
 			maps_data_.push_back(MapData::create_parent_dir(curdir_));
->>>>>>> e5f2a8d1
 		}
 
 		Widelands::Map map; //  MapLoader needs a place to put its preload data
 
 		for (const std::string& mapfilename : files) {
-
 			// Add map file (compressed) or map directory (uncompressed)
 			if (Widelands::WidelandsMapLoader::is_widelands_map(mapfilename)) {
 				std::unique_ptr<Widelands::MapLoader> ml = map.get_correct_loader(mapfilename);
@@ -373,23 +294,6 @@
 					} catch (...) {
 						log("Mapselect: Skip %s due to unknown exception\n", mapfilename.c_str());
 					}
-<<<<<<< HEAD
-					te.set_picture
-						(col_name,  g_gr->images().get
-						 (dynamic_cast<WidelandsMapLoader*>(ml.get()) ?
-							  (mapdata.scenario ?
-									"images/ui_basic/ls_wlscenario.png" :
-									"images/ui_basic/ls_wlmap.png") :
-						"images/ui_basic/ls_s2map.png"),
-						map_displayname);
-
-					te.set_string(col_size, (boost::format("%u x %u") % mapdata.width % mapdata.height).str());
-				} catch (const std::exception & e) {
-					log("Mapselect: Skip %s due to preload error: %s\n", mapfilename.c_str(), e.what());
-				} catch (...) {
-					log("Mapselect: Skip %s due to unknown exception\n", mapfilename.c_str());
-=======
->>>>>>> e5f2a8d1
 				}
 			} else if (g_fs->is_directory(mapfilename)) {
 				// Add subdirectory to the list
@@ -435,18 +339,7 @@
 					throw wexception("Mapselect: Number of players or scenario doesn't match");
 				}
 
-<<<<<<< HEAD
-				te.set_string(col_players, (boost::format("(%i)") % mapdata.nrplayers).str());
-				te.set_picture
-					(col_name,
-					 g_gr->images().get((mapdata.scenario ?
-													"images/ui_basic/ls_wlscenario.png" :
-													"images/ui_basic/ls_wlmap.png")),
-					 mapdata.name.c_str());
-				te.set_string(col_size, (boost::format("%u x %u") % mapdata.width % mapdata.height).str());
-=======
 				MapData mapdata(map, mapfilename, maptype, display_type);
->>>>>>> e5f2a8d1
 
 				// Finally write the entry to the list
 				maps_data_.push_back(mapdata);
@@ -477,19 +370,7 @@
 				}
 
 				// Finally write the entry to the list
-<<<<<<< HEAD
-				m_maps_data.push_back(mapdata);
-				UI::Table<uintptr_t const>::EntryRecord & te = m_table.add(m_maps_data.size() - 1);
-
-				te.set_string(col_players, (boost::format("(%i)") % mapdata.nrplayers).str());
-				te.set_picture
-					(col_name, g_gr->images().get
-					 ((mapdata.scenario ? "images/ui_basic/ls_wlscenario.png" : "images/ui_basic/ls_wlmap.png")),
-					 mapdata.name.c_str());
-				te.set_string(col_size, (boost::format("%u x %u") % mapdata.width % mapdata.height).str());
-=======
 				maps_data_.push_back(mapdata);
->>>>>>> e5f2a8d1
 			}
 		}
 	}
