--- conflicted
+++ resolved
@@ -55,11 +55,7 @@
                   tabley_,
                   get_right_column_w(right_column_x_),
                   tableh_ - buth_ - 4 * padding_,
-<<<<<<< HEAD
-                  UIStyle::kFsMenu),
-=======
                   UI::PanelStyle::kFsMenu),
->>>>>>> 357b6d79
 
      scenario_types_(settings->settings().multiplayer ? Map::MP_SCENARIO : Map::SP_SCENARIO),
      basedir_(kMapsDir),
