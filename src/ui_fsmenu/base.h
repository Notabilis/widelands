/*
 * Copyright (C) 2002-2016 by the Widelands Development Team
 *
 * This program is free software; you can redistribute it and/or
 * modify it under the terms of the GNU General Public License
 * as published by the Free Software Foundation; either version 2
 * of the License, or (at your option) any later version.
 *
 * This program is distributed in the hope that it will be useful,
 * but WITHOUT ANY WARRANTY; without even the implied warranty of
 * MERCHANTABILITY or FITNESS FOR A PARTICULAR PURPOSE.  See the
 * GNU General Public License for more details.
 *
 * You should have received a copy of the GNU General Public License
 * along with this program; if not, write to the Free Software
 * Foundation, Inc., 51 Franklin Street, Fifth Floor, Boston, MA  02110-1301, USA.
 *
 */

#ifndef WL_UI_FSMENU_BASE_H
#define WL_UI_FSMENU_BASE_H

#include <memory>
#include <string>
#include <unordered_map>
#include <vector>

<<<<<<< HEAD
#include "graphic/align.h"
#include "ui_basic/fullscreen_window.h"
=======
#include "graphic/graphic.h"
#include "notifications/notifications.h"
#include "ui_basic/panel.h"
>>>>>>> a52bb358

/**
 * This class is the base class for a fullscreen menu.
 * A fullscreen menu is a menu which takes the full screen; it has the size
 * MENU_XRES and MENU_YRES and is a modal UI Element
 */
class FullscreenMenuBase : public UI::FullscreenWindow {
public:
	enum class MenuTarget {
		kBack = static_cast<int>(UI::Panel::Returncodes::kBack),
		kOk = static_cast<int>(UI::Panel::Returncodes::kOk),

		// Options
		kApplyOptions,

		// Main menu
		kTutorial,
		kSinglePlayer,
		kMultiplayer,
		kReplay,
		kEditor,
		kOptions,
		kAbout,
		kExit,

		// Single player
		kNewGame,
		kCampaign,
		kLoadGame,

		// Multiplayer
		kMetaserver,
		kLan,

		// Launch game
		kNormalGame,
		kScenarioGame,
		kMultiPlayerSavegame,
		kHostgame,
		kJoingame
	};

	/// A full screen main menu outside of the game/editor itself.
	FullscreenMenuBase();
	virtual ~FullscreenMenuBase();

	/// Handle keypresses
	bool handle_key(bool down, SDL_Keysym code) override;

protected:
	virtual void clicked_back();
	virtual void clicked_ok();
<<<<<<< HEAD
=======

private:
	std::string background_image_;
	std::unique_ptr<Notifications::Subscriber<GraphicResolutionChanged>>
	   graphic_resolution_changed_subscriber_;
>>>>>>> a52bb358
};

#endif  // end of include guard: WL_UI_FSMENU_BASE_H<|MERGE_RESOLUTION|>--- conflicted
+++ resolved
@@ -25,14 +25,11 @@
 #include <unordered_map>
 #include <vector>
 
-<<<<<<< HEAD
 #include "graphic/align.h"
-#include "ui_basic/fullscreen_window.h"
-=======
 #include "graphic/graphic.h"
 #include "notifications/notifications.h"
+#include "ui_basic/fullscreen_window.h"
 #include "ui_basic/panel.h"
->>>>>>> a52bb358
 
 /**
  * This class is the base class for a fullscreen menu.
@@ -85,14 +82,10 @@
 protected:
 	virtual void clicked_back();
 	virtual void clicked_ok();
-<<<<<<< HEAD
-=======
 
 private:
-	std::string background_image_;
 	std::unique_ptr<Notifications::Subscriber<GraphicResolutionChanged>>
 	   graphic_resolution_changed_subscriber_;
->>>>>>> a52bb358
 };
 
 #endif  // end of include guard: WL_UI_FSMENU_BASE_H