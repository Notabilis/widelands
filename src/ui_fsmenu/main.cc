/*
 * Copyright (C) 2002-2004, 2006-2009 by the Widelands Development Team
 *
 * This program is free software; you can redistribute it and/or
 * modify it under the terms of the GNU General Public License
 * as published by the Free Software Foundation; either version 2
 * of the License, or (at your option) any later version.
 *
 * This program is distributed in the hope that it will be useful,
 * but WITHOUT ANY WARRANTY; without even the implied warranty of
 * MERCHANTABILITY or FITNESS FOR A PARTICULAR PURPOSE.  See the
 * GNU General Public License for more details.
 *
 * You should have received a copy of the GNU General Public License
 * along with this program; if not, write to the Free Software
 * Foundation, Inc., 51 Franklin Street, Fifth Floor, Boston, MA  02110-1301, USA.
 *
 */

#include "ui_fsmenu/main.h"

#include <boost/format.hpp>

#include "base/i18n.h"
#include "build_info.h"
#include "graphic/graphic.h"

FullscreenMenuMain::FullscreenMenuMain() :
<<<<<<< HEAD
	FullscreenMenuBase(ImageCatalog::Keys::kFullscreenMain),

// Values for alignment and size
	m_butx (get_w() * 13 / 40),
	m_butw (get_w() * 7 / 20),
	m_buth (get_h() * 19 / 400),
	wlcr   (WLCR),
=======
	FullscreenMenuMainMenu("mainmenu.jpg"),
>>>>>>> 1a1b4312

	// Buttons
	// This box needs to be a bit higher than in the other menus, because we have a lot of buttons
	vbox(this, m_box_x, m_box_y - m_buth, UI::Box::Vertical,
		  m_butw, get_h() - vbox.get_y(), m_padding),
	playtutorial
<<<<<<< HEAD
		(this, "play_tutorial",
		 m_butx, get_h() * 42 / 200, m_butw, m_buth,
		 g_gr->cataloged_image(ImageCatalog::Keys::kButton3),
		 _("Play Tutorial"), std::string(), true, false),
	singleplayer
		(this, "single_player",
		 m_butx, get_h() * 61 / 200, m_butw, m_buth,
		 g_gr->cataloged_image(ImageCatalog::Keys::kButton3),
		 _("Single Player"), std::string(), true, false),
	multiplayer
		(this, "multi_player",
		 m_butx, get_h() * 37 / 100, m_butw, m_buth,
		 g_gr->cataloged_image(ImageCatalog::Keys::kButton3),
		 _("Multiplayer"), std::string(), true, false),
	replay
		(this, "replay",
		 m_butx, get_h() * 87 / 200, m_butw, m_buth,
		 g_gr->cataloged_image(ImageCatalog::Keys::kButton3),
		 _("Watch Replay"), std::string(), true, false),
	editor
		(this, "editor",
		 m_butx, get_h() * 100 / 200, m_butw, m_buth,
		 g_gr->cataloged_image(ImageCatalog::Keys::kButton3),
		 _("Editor"), std::string(), true, false),
	options
		(this, "options",
		 m_butx, get_h() * 119 / 200, m_butw, m_buth,
		 g_gr->cataloged_image(ImageCatalog::Keys::kButton3),
		 _("Options"), std::string(), true, false),
	readme
		(this, "readme",
		 m_butx, get_h() * 138 / 200, m_butw, m_buth,
		 g_gr->cataloged_image(ImageCatalog::Keys::kButton3),
		 _("View Readme"), std::string(), true, false),
	license
		(this, "license",
		 m_butx, get_h() * 151 / 200, m_butw, m_buth,
		 g_gr->cataloged_image(ImageCatalog::Keys::kButton3),
		 _("License"), std::string(), true, false),
	exit
		(this, "exit",
		 m_butx, get_h() * 178 / 200, m_butw, m_buth,
		 g_gr->cataloged_image(ImageCatalog::Keys::kButton3),
		 _("Exit Widelands"), std::string(), true, false),
=======
		(&vbox, "play_tutorial", 0, 0, m_butw, m_buth, g_gr->images().get(m_button_background),
		 _("Play Tutorial"), "", true, false),
	singleplayer
		(&vbox, "single_player", 0, 0, m_butw, m_buth, g_gr->images().get(m_button_background),
		 _("Single Player"), "", true, false),
	multiplayer
		(&vbox, "multi_player", 0, 0, m_butw, m_buth, g_gr->images().get(m_button_background),
		 _("Multiplayer"), "", true, false),
	replay
		(&vbox, "replay", 0, 0, m_butw, m_buth, g_gr->images().get(m_button_background),
		 _("Watch Replay"), "", true, false),
	editor
		(&vbox, "editor", 0, 0, m_butw, m_buth, g_gr->images().get(m_button_background),
		 _("Editor"), "", true, false),
	options
		(&vbox, "options", 0, 0, m_butw, m_buth, g_gr->images().get(m_button_background),
		 _("Options"), "", true, false),
	readme
		(&vbox, "readme", 0, 0, m_butw, m_buth, g_gr->images().get(m_button_background),
		 _("View Readme"), "", true, false),
	license
		(&vbox, "license", 0, 0, m_butw, m_buth, g_gr->images().get(m_button_background),
		 _("License"), "", true, false),
	authors
		(&vbox, "authors", 0, 0, m_butw, m_buth, g_gr->images().get(m_button_background),
		 _("Authors"), "", true, false),
	exit
		(&vbox, "exit", 0, 0, m_butw, m_buth, g_gr->images().get(m_button_background),
		 _("Exit Widelands"), "", true, false),
>>>>>>> 1a1b4312

	// Textlabels
	version
		(this, get_w(), get_h(),
		 /** TRANSLATORS: %1$s = version string, %2%s = "Debug" or "Release" */
		 (boost::format(_("Version %1$s (%2$s)")) % build_id().c_str() % build_type().c_str()).str(),
		 UI::Align_BottomRight),
	copyright
		(this, 0, get_h() - 0.5 * m_buth,
		 /** TRANSLATORS: Placeholders are the copyright years */
		 (boost::format(_("(C) %1%-%2% by the Widelands Development Team"))
		  % kWidelandsCopyrightStart % kWidelandsCopyrightEnd).str(),
		 UI::Align_BottomLeft),
	gpl
		(this, 0, get_h(),
		 _("Licensed under the GNU General Public License V2.0"),
		 UI::Align_BottomLeft)
{
	playtutorial.sigclicked.connect
		(boost::bind
			 (&FullscreenMenuMain::end_modal, boost::ref(*this),
			  static_cast<int32_t>(MenuTarget::kTutorial)));
	singleplayer.sigclicked.connect
		(boost::bind
			 (&FullscreenMenuMain::end_modal, boost::ref(*this),
			  static_cast<int32_t>(MenuTarget::kSinglePlayer)));
	multiplayer.sigclicked.connect
		(boost::bind
			 (&FullscreenMenuMain::end_modal, boost::ref(*this),
			  static_cast<int32_t>(MenuTarget::kMultiplayer)));
	replay.sigclicked.connect
		(boost::bind
			 (&FullscreenMenuMain::end_modal, boost::ref(*this),
			  static_cast<int32_t>(MenuTarget::kReplay)));
	editor.sigclicked.connect
		(boost::bind
			 (&FullscreenMenuMain::end_modal, boost::ref(*this),
			  static_cast<int32_t>(MenuTarget::kEditor)));
	options.sigclicked.connect
		(boost::bind
			 (&FullscreenMenuMain::end_modal, boost::ref(*this),
			  static_cast<int32_t>(MenuTarget::kOptions)));
	readme.sigclicked.connect
		(boost::bind
			 (&FullscreenMenuMain::end_modal, boost::ref(*this),
			  static_cast<int32_t>(MenuTarget::kReadme)));
	license.sigclicked.connect
		(boost::bind
			 (&FullscreenMenuMain::end_modal, boost::ref(*this),
			  static_cast<int32_t>(MenuTarget::kLicense)));
	authors.sigclicked.connect
		(boost::bind
			 (&FullscreenMenuMain::end_modal, boost::ref(*this),
			  static_cast<int32_t>(MenuTarget::kAuthors)));
	exit.sigclicked.connect
		(boost::bind
			 (&FullscreenMenuMain::end_modal, boost::ref(*this),
			  static_cast<int32_t>(MenuTarget::kExit)));

	vbox.add(&playtutorial, UI::Box::AlignCenter);

	vbox.add_space(m_padding);

	vbox.add(&singleplayer, UI::Box::AlignCenter);
	vbox.add(&multiplayer, UI::Box::AlignCenter);
	vbox.add(&replay, UI::Box::AlignCenter);

	vbox.add_space(m_padding);

	vbox.add(&editor, UI::Box::AlignCenter);

	vbox.add_space(m_padding);

	vbox.add(&options, UI::Box::AlignCenter);

	vbox.add_space(m_padding);

	vbox.add(&readme, UI::Box::AlignCenter);
	vbox.add(&license, UI::Box::AlignCenter);
	vbox.add(&authors, UI::Box::AlignCenter);

	vbox.add_space(m_padding);

	vbox.add(&exit, UI::Box::AlignCenter);

	vbox.set_size(m_butw, get_h() - vbox.get_y());
}<|MERGE_RESOLUTION|>--- conflicted
+++ resolved
@@ -26,99 +26,42 @@
 #include "graphic/graphic.h"
 
 FullscreenMenuMain::FullscreenMenuMain() :
-<<<<<<< HEAD
-	FullscreenMenuBase(ImageCatalog::Keys::kFullscreenMain),
-
-// Values for alignment and size
-	m_butx (get_w() * 13 / 40),
-	m_butw (get_w() * 7 / 20),
-	m_buth (get_h() * 19 / 400),
-	wlcr   (WLCR),
-=======
-	FullscreenMenuMainMenu("mainmenu.jpg"),
->>>>>>> 1a1b4312
+	FullscreenMenuMainMenu(ImageCatalog::Keys::kFullscreenMain),
 
 	// Buttons
 	// This box needs to be a bit higher than in the other menus, because we have a lot of buttons
 	vbox(this, m_box_x, m_box_y - m_buth, UI::Box::Vertical,
 		  m_butw, get_h() - vbox.get_y(), m_padding),
 	playtutorial
-<<<<<<< HEAD
-		(this, "play_tutorial",
-		 m_butx, get_h() * 42 / 200, m_butw, m_buth,
-		 g_gr->cataloged_image(ImageCatalog::Keys::kButton3),
-		 _("Play Tutorial"), std::string(), true, false),
-	singleplayer
-		(this, "single_player",
-		 m_butx, get_h() * 61 / 200, m_butw, m_buth,
-		 g_gr->cataloged_image(ImageCatalog::Keys::kButton3),
-		 _("Single Player"), std::string(), true, false),
-	multiplayer
-		(this, "multi_player",
-		 m_butx, get_h() * 37 / 100, m_butw, m_buth,
-		 g_gr->cataloged_image(ImageCatalog::Keys::kButton3),
-		 _("Multiplayer"), std::string(), true, false),
-	replay
-		(this, "replay",
-		 m_butx, get_h() * 87 / 200, m_butw, m_buth,
-		 g_gr->cataloged_image(ImageCatalog::Keys::kButton3),
-		 _("Watch Replay"), std::string(), true, false),
-	editor
-		(this, "editor",
-		 m_butx, get_h() * 100 / 200, m_butw, m_buth,
-		 g_gr->cataloged_image(ImageCatalog::Keys::kButton3),
-		 _("Editor"), std::string(), true, false),
-	options
-		(this, "options",
-		 m_butx, get_h() * 119 / 200, m_butw, m_buth,
-		 g_gr->cataloged_image(ImageCatalog::Keys::kButton3),
-		 _("Options"), std::string(), true, false),
-	readme
-		(this, "readme",
-		 m_butx, get_h() * 138 / 200, m_butw, m_buth,
-		 g_gr->cataloged_image(ImageCatalog::Keys::kButton3),
-		 _("View Readme"), std::string(), true, false),
-	license
-		(this, "license",
-		 m_butx, get_h() * 151 / 200, m_butw, m_buth,
-		 g_gr->cataloged_image(ImageCatalog::Keys::kButton3),
-		 _("License"), std::string(), true, false),
-	exit
-		(this, "exit",
-		 m_butx, get_h() * 178 / 200, m_butw, m_buth,
-		 g_gr->cataloged_image(ImageCatalog::Keys::kButton3),
-		 _("Exit Widelands"), std::string(), true, false),
-=======
-		(&vbox, "play_tutorial", 0, 0, m_butw, m_buth, g_gr->images().get(m_button_background),
+		(&vbox, "play_tutorial", 0, 0, m_butw, m_buth, g_gr->cataloged_image(m_button_background),
 		 _("Play Tutorial"), "", true, false),
 	singleplayer
-		(&vbox, "single_player", 0, 0, m_butw, m_buth, g_gr->images().get(m_button_background),
+		(&vbox, "single_player", 0, 0, m_butw, m_buth, g_gr->cataloged_image(m_button_background),
 		 _("Single Player"), "", true, false),
 	multiplayer
-		(&vbox, "multi_player", 0, 0, m_butw, m_buth, g_gr->images().get(m_button_background),
+		(&vbox, "multi_player", 0, 0, m_butw, m_buth, g_gr->cataloged_image(m_button_background),
 		 _("Multiplayer"), "", true, false),
 	replay
-		(&vbox, "replay", 0, 0, m_butw, m_buth, g_gr->images().get(m_button_background),
+		(&vbox, "replay", 0, 0, m_butw, m_buth, g_gr->cataloged_image(m_button_background),
 		 _("Watch Replay"), "", true, false),
 	editor
-		(&vbox, "editor", 0, 0, m_butw, m_buth, g_gr->images().get(m_button_background),
+		(&vbox, "editor", 0, 0, m_butw, m_buth, g_gr->cataloged_image(m_button_background),
 		 _("Editor"), "", true, false),
 	options
-		(&vbox, "options", 0, 0, m_butw, m_buth, g_gr->images().get(m_button_background),
+		(&vbox, "options", 0, 0, m_butw, m_buth, g_gr->cataloged_image(m_button_background),
 		 _("Options"), "", true, false),
 	readme
-		(&vbox, "readme", 0, 0, m_butw, m_buth, g_gr->images().get(m_button_background),
+		(&vbox, "readme", 0, 0, m_butw, m_buth, g_gr->cataloged_image(m_button_background),
 		 _("View Readme"), "", true, false),
 	license
-		(&vbox, "license", 0, 0, m_butw, m_buth, g_gr->images().get(m_button_background),
+		(&vbox, "license", 0, 0, m_butw, m_buth, g_gr->cataloged_image(m_button_background),
 		 _("License"), "", true, false),
 	authors
-		(&vbox, "authors", 0, 0, m_butw, m_buth, g_gr->images().get(m_button_background),
+		(&vbox, "authors", 0, 0, m_butw, m_buth, g_gr->cataloged_image(m_button_background),
 		 _("Authors"), "", true, false),
 	exit
-		(&vbox, "exit", 0, 0, m_butw, m_buth, g_gr->images().get(m_button_background),
+		(&vbox, "exit", 0, 0, m_butw, m_buth, g_gr->cataloged_image(m_button_background),
 		 _("Exit Widelands"), "", true, false),
->>>>>>> 1a1b4312
 
 	// Textlabels
 	version
