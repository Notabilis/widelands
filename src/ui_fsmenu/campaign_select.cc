--- conflicted
+++ resolved
@@ -417,26 +417,18 @@
 		map.set_filename(campmapfile);
 		ml->preload_map(true);
 
-<<<<<<< HEAD
-		MapAuthorData* authors = new MapAuthorData(map.get_author());
-		m_ta_author.set_text(authors->get_names());
+		MapAuthorData authors;
+		authors.parse(map.get_author());
+
+		m_ta_author.set_text(authors.get_names());
 		if (m_is_tutorial) {
 			m_ta_author.set_tooltip(ngettext("The designer of this tutorial", "The designers of this tutorial",
-											authors->get_number()));
+											authors.get_number()));
 		} else {
 			m_ta_author.set_tooltip(ngettext("The designer of this scenario", "The designers of this scenario",
-											authors->get_number()));
+											authors.get_number()));
 		}
-		m_label_author.set_text(ngettext("Author:", "Authors:", authors->get_number()));
-=======
-		MapAuthorData authors;
-		authors.parse(map.get_author());
-
-		m_ta_author.set_text(authors.get_names());
-		m_ta_author.set_tooltip(ngettext("The designer of this scenario", "The designers of this scenario",
-										authors.get_number()));
 		m_label_author.set_text(ngettext("Author:", "Authors:", authors.get_number()));
->>>>>>> 8f882a10
 
 		i18n::Textdomain td("maps");
 		m_ta_mapname.set_text(_(map.get_name()));
