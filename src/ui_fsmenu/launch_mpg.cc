--- conflicted
+++ resolved
@@ -125,70 +125,38 @@
 // Buttons
 	change_map_or_save_
 		(this, "change_map_or_save",
-<<<<<<< HEAD
 		 right_column_x_ + butw_ - buth_, get_h() * 3 / 20, buth_, buth_,
-		 g_gr->images().get("pics/but1.png"),
-		 g_gr->images().get("pics/menu_toggle_minimap.png"),
-=======
-		 m_right_column_x + m_butw - m_buth, get_h() * 3 / 20, m_buth, m_buth,
 		 g_gr->images().get("images/ui_basic/but1.png"),
 		 g_gr->images().get("images/wui/menus/menu_toggle_minimap.png"),
->>>>>>> 03015dcf
 		 _("Change map or saved game"), false, false),
 	ok_
 		(this, "ok",
-<<<<<<< HEAD
 		 right_column_x_, get_h() * 12 / 20 - 2 * label_height_, butw_, buth_,
-		 g_gr->images().get("pics/but2.png"),
-=======
-		 m_right_column_x, get_h() * 12 / 20 - 2 * m_label_height, m_butw, m_buth,
 		 g_gr->images().get("images/ui_basic/but2.png"),
->>>>>>> 03015dcf
 		 _("Start game"), std::string(), false, false),
 	back_
 		(this, "back",
-<<<<<<< HEAD
 		 right_column_x_, get_h() * 218 / 240, butw_, buth_,
-		 g_gr->images().get("pics/but0.png"),
-=======
-		 m_right_column_x, get_h() * 218 / 240, m_butw, m_buth,
 		 g_gr->images().get("images/ui_basic/but0.png"),
->>>>>>> 03015dcf
 		 _("Back"), std::string(), true, false),
 	wincondition_
 		(this, "win_condition",
-<<<<<<< HEAD
 		 right_column_x_, get_h() * 11 / 20 - 2 * label_height_, butw_, buth_,
-		 g_gr->images().get("pics/but1.png"),
-=======
-		 m_right_column_x, get_h() * 11 / 20 - 2 * m_label_height, m_butw, m_buth,
 		 g_gr->images().get("images/ui_basic/but1.png"),
->>>>>>> 03015dcf
 		 "", std::string(), false, false),
 	help_button_
 		(this, "help",
-<<<<<<< HEAD
 		 right_column_x_ + butw_ - buth_, get_h() / 100, buth_, buth_,
-		 g_gr->images().get("pics/but1.png"),
-		 g_gr->images().get("pics/menu_help.png"),
-=======
-		 m_right_column_x + m_butw - m_buth, get_h() / 100, m_buth, m_buth,
 		 g_gr->images().get("images/ui_basic/but1.png"),
 		 g_gr->images().get("images/ui_basic/menu_help.png"),
->>>>>>> 03015dcf
 		 _("Show the help window"), true, false),
 
 // Text labels
 	title_
 		(this,
 		 get_w() / 2, get_h() / 25,
-<<<<<<< HEAD
-		 _("Multiplayer Game Setup"), UI::Align_HCenter),
+		 _("Multiplayer Game Setup"), UI::Align::kHCenter),
 	mapname_
-=======
-		 _("Multiplayer Game Setup"), UI::Align::kHCenter),
-	m_mapname
->>>>>>> 03015dcf
 		(this,
 		 right_column_x_, get_h() * 3 / 20,
 		 std::string()),
@@ -196,35 +164,19 @@
 		(this,
 		 // (get_w() * 57 / 80) is the width of the MultiPlayerSetupGroup
 		 get_w() / 50, get_h() / 10, (get_w() * 57 / 80) / 3, get_h() / 10,
-<<<<<<< HEAD
-		 _("Clients"), UI::Align_HCenter),
+		 _("Clients"), UI::Align::kHCenter),
 	players_
 		(this,
 		 get_w() / 50 + (get_w() * 57 / 80) * 6 / 15, get_h() / 10, (get_w() * 57 / 80) * 9 / 15, get_h() / 10,
-		 _("Players"), UI::Align_HCenter),
+		 _("Players"), UI::Align::kHCenter),
 	map_
 		(this,
 		 right_column_x_, get_h() / 10, butw_, get_h() / 10,
-		 _("Map"), UI::Align_HCenter),
+		 _("Map"), UI::Align::kHCenter),
 	wincondition_type_
 		(this,
 		 right_column_x_ + (butw_ / 2), get_h() * 10 / 20 - 1.5 * label_height_,
-		 _("Type of game"), UI::Align_HCenter),
-=======
-		 _("Clients"), UI::Align::kHCenter),
-	m_players
-		(this,
-		 get_w() / 50 + (get_w() * 57 / 80) * 6 / 15, get_h() / 10, (get_w() * 57 / 80) * 9 / 15, get_h() / 10,
-		 _("Players"), UI::Align::kHCenter),
-	m_map
-		(this,
-		 m_right_column_x, get_h() / 10, m_butw, get_h() / 10,
-		 _("Map"), UI::Align::kHCenter),
-	m_wincondition_type
-		(this,
-		 m_right_column_x + (m_butw / 2), get_h() * 10 / 20 - 1.5 * m_label_height,
 		 _("Type of game"), UI::Align::kHCenter),
->>>>>>> 03015dcf
 
 	map_info_(this, right_column_x_, get_h() * 2 / 10, butw_, get_h() * 23 / 80 - 2 * label_height_),
 	client_info_(this, right_column_x_, get_h() * 13 / 20 - 2 * label_height_, butw_, 2 * label_height_),
