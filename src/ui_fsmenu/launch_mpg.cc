/*
 * Copyright (C) 2002, 2006-2012 by the Widelands Development Team
 *
 * This program is free software; you can redistribute it and/or
 * modify it under the terms of the GNU General Public License
 * as published by the Free Software Foundation; either version 2
 * of the License, or (at your option) any later version.
 *
 * This program is distributed in the hope that it will be useful,
 * but WITHOUT ANY WARRANTY; without even the implied warranty of
 * MERCHANTABILITY or FITNESS FOR A PARTICULAR PURPOSE.  See the
 * GNU General Public License for more details.
 *
 * You should have received a copy of the GNU General Public License
 * along with this program; if not, write to the Free Software
 * Foundation, Inc., 51 Franklin Street, Fifth Floor, Boston, MA  02110-1301, USA.
 *
 */

#include "ui_fsmenu/launch_mpg.h"

#include <memory>

#include <boost/format.hpp>

#include "base/i18n.h"
#include "base/warning.h"
#include "graphic/graphic.h"
#include "io/filesystem/layered_filesystem.h"
#include "logic/constants.h"
#include "logic/game.h"
#include "logic/game_controller.h"
#include "logic/game_settings.h"
#include "logic/instances.h"
#include "logic/map.h"
#include "logic/player.h"
#include "map_io/map_loader.h"
#include "profile/profile.h"
#include "scripting/lua_table.h"
#include "scripting/scripting.h"
#include "ui_basic/messagebox.h"
#include "ui_fsmenu/loadgame.h"
#include "ui_fsmenu/mapselect.h"
#include "wui/gamechatpanel.h"
#include "wui/multiplayersetupgroup.h"
#include "wui/text_constants.h"

/// Simple user interaction window for selecting either map, save or cancel
struct MapOrSaveSelectionWindow : public UI::Window {
	MapOrSaveSelectionWindow
		(UI::Panel * parent, GameController * gc, uint32_t w, uint32_t h,
		 UI::Font * font)
	:
	/** TRANSLATORS: Dialog box title for selecting between map or saved game for new multiplayer game */
	Window(parent, "selection_window", 0, 0, w, h, _("Please select")),
	m_ctrl(gc)
	{
		center_to_parent();

		uint32_t y     = get_inner_h() / 10;
		uint32_t space = y;
		uint32_t butw  = get_inner_w() - 2 * space;
		uint32_t buth  = (get_inner_h() - 2 * space) / 5;
		UI::Button * btn = new UI::Button
			(this, "map",
			 space, y, butw, buth,
			 g_gr->images().get("pics/but0.png"),
			 _("Map"), _("Select a map"), true, false);
		btn->sigclicked.connect
			(boost::bind
				 (&MapOrSaveSelectionWindow::pressedButton, boost::ref(*this), 1));
		btn->set_font(font);

		btn = new UI::Button
			(this, "saved_game",
			 space, y + buth + space, butw, buth,
			 g_gr->images().get("pics/but0.png"),
			 _("Saved game"), _("Select a saved game"), true, false);
		btn->sigclicked.connect
			(boost::bind
				 (&MapOrSaveSelectionWindow::pressedButton, boost::ref(*this), 2));
		btn->set_font(font);

		btn = new UI::Button
			(this, "cancel",
			 space + butw / 4, y + 3 * buth + 2 * space, butw / 2, buth,
			 g_gr->images().get("pics/but1.png"),
			 _("Cancel"), _("Cancel selection"), true, false);
		btn->sigclicked.connect
			(boost::bind
				 (&MapOrSaveSelectionWindow::pressedButton, boost::ref(*this), 0));
		btn->set_font(font);
	}


	void think() override {
		if (m_ctrl)
			m_ctrl->think();
	}

	void pressedButton(uint8_t i) {
		end_modal(i);
	}
	private:
		GameController * m_ctrl;
};

FullscreenMenuLaunchMPG::FullscreenMenuLaunchMPG
	(GameSettingsProvider * const settings, GameController * const ctrl)
	:
	FullscreenMenuBase("launchMPGmenu.jpg"),

// Values for alignment and size
	m_butw (get_w() / 4),
	m_buth (get_h() * 9 / 200),
	m_fs   (fs_small()),
	m_fn   (ui_fn()),
	// TODO(GunChleoc): We still need to use these consistently. Just getting them in for now
	// so we can have the SuggestedTeamsBox
	m_padding(4),
	m_indent(10),
	m_label_height(20),
	m_right_column_x(get_w() * 37 / 50),

// Buttons
	m_change_map_or_save
		(this, "change_map_or_save",
		 m_right_column_x + m_butw - m_buth, get_h() * 3 / 20, m_buth, m_buth,
		 g_gr->images().get("pics/but1.png"),
		 g_gr->images().get("pics/menu_toggle_minimap.png"),
		 _("Change map or saved game"), false, false),
	m_ok
		(this, "ok",
		 m_right_column_x, get_h() * 12 / 20 - 2 * m_label_height, m_butw, m_buth,
		 g_gr->images().get("pics/but2.png"),
		 _("Start game"), std::string(), false, false),
	m_back
		(this, "back",
		 m_right_column_x, get_h() * 218 / 240, m_butw, m_buth,
		 g_gr->images().get("pics/but0.png"),
		 _("Back"), std::string(), true, false),
	m_wincondition
		(this, "win_condition",
		 m_right_column_x, get_h() * 11 / 20 - 2 * m_label_height, m_butw, m_buth,
		 g_gr->images().get("pics/but1.png"),
		 "", std::string(), false, false),
	m_help_button
		(this, "help",
		 m_right_column_x + m_butw - m_buth, get_h() / 100, m_buth, m_buth,
		 g_gr->images().get("pics/but1.png"),
		 g_gr->images().get("pics/menu_help.png"),
		 _("Show the help window"), true, false),

// Text labels
	m_title
		(this,
		 get_w() / 2, get_h() / 25,
		 _("Multiplayer Game Setup"), UI::Align_HCenter),
	m_mapname
		(this,
		 m_right_column_x, get_h() * 3 / 20,
		 std::string()),
	m_clients
		(this,
		 // (get_w() * 57 / 80) is the width of the MultiPlayerSetupGroup
		 get_w() / 50, get_h() / 10, (get_w() * 57 / 80) / 3, get_h() / 10,
		 _("Clients"), UI::Align_HCenter),
	m_players
		(this,
		 get_w() / 50 + (get_w() * 57 / 80) * 6 / 15, get_h() / 10, (get_w() * 57 / 80) * 9 / 15, get_h() / 10,
		 _("Players"), UI::Align_HCenter),
	m_map
		(this,
		 m_right_column_x, get_h() / 10, m_butw, get_h() / 10,
		 _("Map"), UI::Align_HCenter),
	m_wincondition_type
		(this,
		 m_right_column_x + (m_butw / 2), get_h() * 10 / 20 - 1.5 * m_label_height,
		 _("Type of game"), UI::Align_HCenter),

	m_map_info(this, m_right_column_x, get_h() * 2 / 10, m_butw, get_h() * 23 / 80 - 2 * m_label_height),
	m_client_info(this, m_right_column_x, get_h() * 13 / 20 - 2 * m_label_height, m_butw, 2 * m_label_height),
	m_help(nullptr),

// Variables and objects used in the menu
	m_settings     (settings),
	m_ctrl         (ctrl),
	m_chat         (nullptr)
{
	m_change_map_or_save.sigclicked.connect
		(boost::bind
			 (&FullscreenMenuLaunchMPG::change_map_or_save, boost::ref(*this)));
	m_ok.sigclicked.connect
		(boost::bind
			 (&FullscreenMenuLaunchMPG::start_clicked, boost::ref(*this)));
	m_back.sigclicked.connect(boost::bind(&FullscreenMenuLaunchMPG::back_clicked, boost::ref(*this)));
	m_wincondition.sigclicked.connect
		(boost::bind
			 (&FullscreenMenuLaunchMPG::win_condition_clicked,
			  boost::ref(*this)));
	m_help_button.sigclicked.connect
		(boost::bind
			 (&FullscreenMenuLaunchMPG::help_clicked,
			  boost::ref(*this)));

	m_back.set_font(font_small());
	m_ok.set_font(font_small());
	m_wincondition.set_font(font_small());
	m_help_button.set_font(font_small());
	m_change_map_or_save.set_font(font_small());
	m_wincondition_type.set_textstyle(ts_small());

	m_lua = new LuaInterface();
	win_condition_clicked();

	m_title      .set_font(m_fn, fs_big(), UI_FONT_CLR_FG);
	m_mapname    .set_font(m_fn, m_fs, RGBColor(255, 255, 127));
	m_clients    .set_font(m_fn, m_fs, RGBColor(0, 255, 0));
	m_players    .set_font(m_fn, m_fs, RGBColor(0, 255, 0));
	m_map        .set_font(m_fn, m_fs, RGBColor(0, 255, 0));
	m_client_info.set_font(m_fn, m_fs, UI_FONT_CLR_FG);
	m_map_info   .set_font(m_fn, m_fs, UI_FONT_CLR_FG);

	m_mapname .set_text(_("(no map)"));
	m_map_info.set_text(_("The host has not yet selected a map or saved game."));

	m_mpsg =
		new MultiPlayerSetupGroup
			(this,
			 get_w() / 50, get_h() / 8, get_w() * 57 / 80, get_h() / 2,
			 settings, m_butw, m_buth, m_fn, m_fs);

	// If we are the host, open the map or save selection menu at startup
	if (m_settings->settings().usernum == 0 && m_settings->settings().mapname.empty()) {
		change_map_or_save();
		// Try to associate the host with the first player
		if (!m_settings->settings().players.empty()) {
			m_settings->set_player_number(0);
		}
	}

	// Y coordinate will be set later, when we know how high this box will get.
	m_suggested_teams_box = new UI::SuggestedTeamsBox
									(this, m_right_column_x, 0, UI::Box::Vertical,
									 m_padding, m_indent, m_label_height,
									 get_w() - m_right_column_x, 4 * m_label_height);
}

FullscreenMenuLaunchMPG::~FullscreenMenuLaunchMPG() {
	delete m_lua;
	delete m_mpsg;
	if (m_help)
		delete m_help;
	delete m_chat;
}


void FullscreenMenuLaunchMPG::think()
{
	if (m_ctrl)
		m_ctrl->think();

	refresh();
}


/**
 * Set a new chat provider.
 *
 * This automatically creates and displays a chat panel when appropriate.
 */
void FullscreenMenuLaunchMPG::set_chat_provider(ChatProvider & chat)
{
	delete m_chat;
	m_chat = new GameChatPanel
		(this, get_w() / 50, get_h() * 13 / 20, get_w() * 57 / 80, get_h() * 3 / 10, chat);
}


/**
 * back-button has been pressed
 */
void FullscreenMenuLaunchMPG::back_clicked()
{
	end_modal(0);
}

/**
 * WinCondition button has been pressed
 */
void FullscreenMenuLaunchMPG::win_condition_clicked()
{
	m_settings->next_win_condition();
	win_condition_update();
}

/**
 * update win conditions information
 */
void FullscreenMenuLaunchMPG::win_condition_update() {
	if (m_settings->settings().scenario) {
		m_wincondition.set_title(_("Scenario"));
		m_wincondition.set_tooltip
			(_("Win condition is set through the scenario"));
	} else if (m_settings->settings().savegame) {
		m_wincondition.set_title(_("Savegame"));
		m_wincondition.set_tooltip
			(_("The game is a saved game – the win condition was set before."));
	} else {
		std::unique_ptr<LuaTable> t = m_lua->run_script(m_settings->get_win_condition_script());
		t->do_not_warn_about_unaccessed_keys();

		try {
			std::string name = t->get_string("name");
			std::string descr = t->get_string("description");

			m_wincondition.set_title(name);
			m_wincondition.set_tooltip(descr.c_str());
		} catch (LuaTableKeyError &) {
			// might be that this is not a win condition after all.
			win_condition_clicked();
		}
	}
}

/// Opens a popup window to select a map or saved game
void FullscreenMenuLaunchMPG::change_map_or_save() {
	MapOrSaveSelectionWindow selection_window
		(this, m_ctrl, get_w() / 3, get_h() / 4, font_small());
	switch (selection_window.run()) {
		case 1:
			select_map();
			break;
		case 2:
			select_saved_game();
			break;
		default:
			return;
	}
}

/**
 * Select a map and send all information to the user interface.
 */
void FullscreenMenuLaunchMPG::select_map() {
	if (!m_settings->can_change_map())
		return;

	FullscreenMenuMapSelect msm(m_settings, m_ctrl);
	int code = msm.run();

	if (code <= 0) {
		// Set scenario = false, else the menu might crash when back is pressed.
		m_settings->set_scenario(false);
		return;  // back was pressed
	}

	m_settings->set_scenario(code == 2);

	const MapData & mapdata = *msm.get_map();
	m_nr_players = mapdata.nrplayers;

	// If the same map was selected again, maybe the state of the "scenario" check box was changed
	// So we should recheck all map predefined values,
	// which is done in refresh(), if m_filename_proof is different to settings.mapfilename -> dummy rename
	if (mapdata.filename == m_filename_proof)
		m_filename_proof = m_filename_proof + "new";

	m_settings->set_map(mapdata.name, mapdata.filename, m_nr_players);
}

/**
 * Select a multi player saved game and send all information to the user
 * interface.
 */
void FullscreenMenuLaunchMPG::select_saved_game() {
	if (!m_settings->can_change_map())
		return;

	Widelands::Game game; // The place all data is saved to.
	FullscreenMenuLoadGame lsgm(game, m_settings, m_ctrl);
	int code = lsgm.run();

	if (code <= 0)
		return; // back was pressed

	// Saved game was selected - therefore not a scenario
	m_settings->set_scenario(false);

	std::string filename = lsgm.filename();

	if (g_fs->file_exists(filename.c_str())) {
		// Read the needed data from file "elemental" of the used map.
		std::unique_ptr<FileSystem> l_fs(g_fs->make_sub_file_system(filename.c_str()));
		Profile prof;
		prof.read("map/elemental", nullptr, *l_fs);
		Section & s = prof.get_safe_section("global");

		std::string mapname = s.get_safe_string("name");
		m_nr_players = s.get_safe_int("nr_players");

		m_settings->set_map(mapname, filename, m_nr_players, true);

		// Check for sendability
		if (g_fs->is_directory(filename)) {
			// Send a warning
			UI::WLMessageBox warning
				(this, _("Saved game is directory"),
				_
				("WARNING:\n"
					"The saved game you selected is a directory."
					" This happens if you set the option ‘nozip’ to "
					"true or manually unzipped the saved game.\n"
					"Widelands is not able to transfer directory structures to the clients,"
					" please select another saved game or zip the directories’ content."),
				UI::WLMessageBox::OK);
			warning.run();
		}
	} else {
		if (!m_settings || m_settings->settings().saved_games.empty())
			throw wexception("A file was selected, that is not available to the client");
		// this file is obviously a file from the dedicated server's saved games pool not available locally.
		for (uint32_t i = 0; i < m_settings->settings().saved_games.size(); ++i)
			if (m_settings->settings().saved_games.at(i).path == filename) {
				m_settings->set_map(filename, filename, m_settings->settings().saved_games.at(i).players, true);
				return;
			}
		throw wexception("The selected file could not be found in the pool of dedicated saved games.");
	}
}

/**
 * start-button has been pressed
 */
void FullscreenMenuLaunchMPG::start_clicked()
{
	if (!g_fs->file_exists(m_settings->settings().mapfilename))
		throw WLWarning
			(_("File not found"),
			 _
			 	("Widelands tried to start a game with a file that could not be "
			 	 "found at the given path.\n"
			 	 "The file was: %s\n"
			 	 "If this happens, the host might have selected a file that you do "
			 	 "not own. Normally, such a file should be sent from the host to "
			 	 "you, but perhaps the transfer was not yet finished!?!"),
			 m_settings->settings().mapfilename.c_str());
	if (m_settings->can_launch())
		end_modal(1);
}


/**
 * update the user interface and take care about the visibility of
 * buttons and text.
 */
void FullscreenMenuLaunchMPG::refresh()
{
	const GameSettings & settings = m_settings->settings();

	if (settings.mapfilename != m_filename_proof) {
		if (!g_fs->file_exists(settings.mapfilename)) {
			m_client_info.set_font(m_fn, m_fs, UI_FONT_CLR_WARNING);
			m_client_info.set_text
				(_("The selected file can not be found. If it is not automatically "
				   "transferred to you, please write to the host about this problem."));
		} else {
			// Reset font color
			m_client_info.set_font(m_fn, m_fs, UI_FONT_CLR_FG);

			// Update local nr of players - needed for the client UI
			m_nr_players = settings.players.size();

			// Care about the newly selected file. This has to be done here and not
			// after selection of a new map / saved game, as the clients user
			// interface can only notice the change after the host broadcasted it.
			if (settings.savegame) {
				load_previous_playerdata();
			} else {
				load_map_info();
				if (settings.scenario)
					set_scenario_values();
			}
			//Try to translate the map name.
			//This will work on every official map as expected
			//and 'fail silently' (not find a translation) for already translated campaign map names.
			//It will also translate 'false-positively' on any user-made map which shares a name with
			//the official maps, but this should not be a problem to worry about.
			i18n::Textdomain td("maps");
			m_mapname.set_text(_(settings.mapname));
		}
	} else {
		// Write client infos
		std::string temp =
			(settings.playernum > -1) && (settings.playernum < MAX_PLAYERS)
			?
			(boost::format(_("Player %i")) % (settings.playernum + 1)).str()
			:
			_("Spectator");
<<<<<<< HEAD
		temp  = (boost::format(_("At the moment you are %s")) % temp.c_str()).str() + "\n\n";
		temp += _("Click on the ‘?’ in the top right corner to get help.");
=======
		temp  = (format(_("At the moment you are %s")) % temp.c_str()).str();
>>>>>>> 74f9735c
		m_client_info.set_text(temp);
	}

	m_ok.set_enabled(m_settings->can_launch());

	m_change_map_or_save.set_enabled(m_settings->can_change_map());
	m_change_map_or_save.set_visible(m_settings->can_change_map());

	m_wincondition.set_enabled
		(m_settings->can_change_map() && !settings.savegame && !settings.scenario);

	win_condition_update();

	// Update the multi player setup group
	m_mpsg->refresh();
}


/**
 * if map was selected to be loaded as scenario, set all values like
 * player names and player tribes and take care about visibility
 * and usability of all the parts of the UI.
 */
void FullscreenMenuLaunchMPG::set_scenario_values()
{
	const GameSettings & settings = m_settings->settings();
	if (settings.mapfilename.empty())
		throw wexception
			("settings()->scenario was set to true, but no map is available");
	Widelands::Map map; //  MapLoader needs a place to put its preload data
	std::unique_ptr<Widelands::MapLoader> ml(map.get_correct_loader(settings.mapfilename));
	map.set_filename(settings.mapfilename);
	ml->preload_map(true);
	Widelands::PlayerNumber const nrplayers = map.get_nrplayers();
	for (uint8_t i = 0; i < nrplayers; ++i) {
		m_settings->set_player_tribe    (i, map.get_scenario_player_tribe    (i + 1));
		m_settings->set_player_closeable(i, map.get_scenario_player_closeable(i + 1));
		std::string ai(map.get_scenario_player_ai(i + 1));
		if (!ai.empty()) {
			m_settings->set_player_state(i, PlayerSettings::stateComputer);
			m_settings->set_player_ai   (i, ai);
		} else if
			(settings.players.at(i).state != PlayerSettings::stateHuman
			 &&
			 settings.players.at(i).state != PlayerSettings::stateOpen)
		{
			m_settings->set_player_state(i, PlayerSettings::stateOpen);
		}
	}
}

/**
 * load all playerdata from savegame and update UI accordingly
 */
void FullscreenMenuLaunchMPG::load_previous_playerdata()
{
	std::unique_ptr<FileSystem> l_fs(g_fs->make_sub_file_system(m_settings->settings().mapfilename.c_str()));
	Profile prof;
	prof.read("map/player_names", nullptr, *l_fs);
	std::string infotext = _("Saved players are:");
	std::string player_save_name [MAX_PLAYERS];
	std::string player_save_tribe[MAX_PLAYERS];
	std::string player_save_ai   [MAX_PLAYERS];

	uint8_t i = 1;
	for (; i <= m_nr_players; ++i) {
		infotext += "\n* ";
		Section & s = prof.get_safe_section((boost::format("player_%u")
														 % static_cast<unsigned int>(i)).str());
		player_save_name [i - 1] = s.get_string("name");
		player_save_tribe[i - 1] = s.get_string("tribe");
		player_save_ai   [i - 1] = s.get_string("ai");

		infotext += (boost::format(_("Player %u")) % static_cast<unsigned int>(i)).str();
		if (player_save_tribe[i - 1].empty()) {
			std::string closed_string =
				(boost::format("\\<%s\\>") % _("closed")).str();
			infotext += ":\n    ";
			infotext += closed_string;
			// Close the player
			m_settings->set_player_state(i - 1, PlayerSettings::stateClosed);
			continue; // if tribe is empty, the player does not exist
		}

		// Set team to "none" - to get the real team, we would need to load the savegame completely
		// Do we want that? No! So we just reset teams to not confuse the clients.
		m_settings->set_player_team(i - 1, 0);

		if (player_save_ai[i - 1].empty()) {
			// Assure that player is open
			if (m_settings->settings().players.at(i - 1).state != PlayerSettings::stateHuman)
				m_settings->set_player_state(i - 1, PlayerSettings::stateOpen);
		} else {
			m_settings->set_player_state(i - 1, PlayerSettings::stateComputer);
			m_settings->set_player_ai(i - 1, player_save_ai[i - 1]);
		}

		// Set player's tribe
		m_settings->set_player_tribe(i - 1, player_save_tribe[i - 1]);

		// get translated tribename
		Profile tribe((new std::string("tribes/" + player_save_tribe[i - 1] + "/conf"))->c_str(),
				nullptr, "tribe_" + player_save_tribe[i - 1]);
		Section & global = tribe.get_safe_section("tribe");
		player_save_tribe[i - 1] = global.get_safe_string("name");
		infotext += " (";
		infotext += player_save_tribe[i - 1];
		infotext += "):\n    ";
		// Check if this is a list of names, or just one name:
		if (player_save_name[i - 1].compare(0, 1, " "))
			infotext += player_save_name[i - 1];
		else {
			std::string temp = player_save_name[i - 1];
			bool firstrun = true;
			while (temp.find(' ', 1) < temp.size()) {
				if (firstrun)
					firstrun = false;
				else
					infotext += "\n    ";
				uint32_t x = temp.find(' ', 1);
				infotext += temp.substr(1, x);
				temp = temp.substr(x + 1, temp.size());
			}
		}
	}
	m_map_info.set_text(infotext);
	m_filename_proof = m_settings->settings().mapfilename;
}

/**
 * load map informations and update the UI
 */
void FullscreenMenuLaunchMPG::load_map_info()
{
	Widelands::Map map; //  MapLoader needs a place to put its preload data

	std::unique_ptr<Widelands::MapLoader> ml = map.get_correct_loader(m_settings->settings().mapfilename);
	if (!ml) {
		throw WLWarning("There was an error!", "The map file seems to be invalid!");
	}

	map.set_filename(m_settings->settings().mapfilename);
	{
		i18n::Textdomain td("maps");
		ml->preload_map(true);
	}

	std::string infotext;
	infotext += std::string(_("Map details:")) + "\n";
	infotext += std::string("• ") + (boost::format(_("Size: %1$u x %2$u"))
					 % map.get_width() % map.get_height()).str() + "\n";
	infotext += std::string("• ") + (boost::format(ngettext("%u Player", "%u Players", m_nr_players))
					 % m_nr_players).str() + "\n";
	if (m_settings->settings().scenario)
		infotext += std::string("• ") + (boost::format(_("Scenario mode selected"))).str() + "\n";
	infotext += "\n";
	infotext += map.get_description();
	infotext += "\n";
	infotext += map.get_hint();

	m_map_info.set_text(infotext);
	m_filename_proof = m_settings->settings().mapfilename;

	m_suggested_teams_box->hide();
	m_suggested_teams_box->show(map.get_suggested_teams());
	m_suggested_teams_box->set_pos(
				Point(m_suggested_teams_box->get_x(),
						m_back.get_y() - m_padding - m_suggested_teams_box->get_h() - m_padding));
}

/// Show help
void FullscreenMenuLaunchMPG::help_clicked() {
	if (m_help)
		delete m_help;
	m_help = new UI::HelpWindow(this, _("Multiplayer Game Setup"), m_fs);
	m_help->add_paragraph(_("You are in the multiplayer launch game menu."));
	m_help->add_heading(_("Client settings"));
	m_help->add_paragraph
		(_
		 ("On the left side is a list of all clients including you. You can set your role "
		  "with the button following your nickname. Available roles are:"));
	m_help->add_picture_li
		(_
		 ("The player with the color of the flag. If more than one client selected the same color, these "
		  "share control over the player (‘shared kingdom mode’)."),
		 "pics/genstats_enable_plr_08.png");
	m_help->add_picture_li
		(_("Spectator mode, meaning you can see everything, but cannot control any player"),
		"pics/menu_tab_watch.png");
	m_help->add_heading(_("Player settings"));
	m_help->add_paragraph
		(_
		 ("In the middle are the settings for the players. To start a game, each player must be one of the "
		  "following:"));
	m_help->add_picture_li
		(_("Connected to one or more clients (see ‘Client settings’)."), "pics/genstats_nrworkers.png");
	m_help->add_picture_li
		(_
		 ("Connected to a computer player (the face in the picture as well as the mouse hover texts "
		  "indicate the strength of the currently selected computer player)."),
		"pics/ai_Normal.png");
	m_help->add_picture_li(_("Set as shared in starting position for another player."), "pics/shared_in.png");
	m_help->add_picture_li(_("Closed."), "pics/stop.png");
	m_help->add_block
		(_
		 ("The latter three can only be set by the hosting client by left-clicking the ‘type’ button of a "
		  "player. Hosting players can also set the initialization of each player (the set of buildings, "
		  "wares and workers the player starts with) and the tribe and team for computer players"));
	m_help->add_block
		(_
		 ("Every client connected to a player (the set ‘role’ player) can set the tribe and the team "
		  "for that player"));
	m_help->add_heading(_("Map details"));
	m_help->add_paragraph
		(_
		 ("You can see information about the selected map or savegame on the right-hand side. "
		  "A button next to the map name allows the host to change to a different map. "
		  "Furthermore, the host is able to set a specific win condition, and finally "
		  "can start the game as soon as all players are set up."));
}<|MERGE_RESOLUTION|>--- conflicted
+++ resolved
@@ -497,12 +497,7 @@
 			(boost::format(_("Player %i")) % (settings.playernum + 1)).str()
 			:
 			_("Spectator");
-<<<<<<< HEAD
-		temp  = (boost::format(_("At the moment you are %s")) % temp.c_str()).str() + "\n\n";
-		temp += _("Click on the ‘?’ in the top right corner to get help.");
-=======
-		temp  = (format(_("At the moment you are %s")) % temp.c_str()).str();
->>>>>>> 74f9735c
+		temp  = (boost::format(_("At the moment you are %s")) % temp.c_str()).str();
 		m_client_info.set_text(temp);
 	}
 
