/*
 * Copyright (C) 2002, 2006-2012 by the Widelands Development Team
 *
 * This program is free software; you can redistribute it and/or
 * modify it under the terms of the GNU General Public License
 * as published by the Free Software Foundation; either version 2
 * of the License, or (at your option) any later version.
 *
 * This program is distributed in the hope that it will be useful,
 * but WITHOUT ANY WARRANTY; without even the implied warranty of
 * MERCHANTABILITY or FITNESS FOR A PARTICULAR PURPOSE.  See the
 * GNU General Public License for more details.
 *
 * You should have received a copy of the GNU General Public License
 * along with this program; if not, write to the Free Software
 * Foundation, Inc., 51 Franklin Street, Fifth Floor, Boston, MA  02110-1301, USA.
 *
 */

#include "ui_fsmenu/launch_mpg.h"

#include <memory>

#include <boost/format.hpp>

#include "base/i18n.h"
#include "base/warning.h"
#include "graphic/graphic.h"
#include "io/filesystem/layered_filesystem.h"
#include "logic/constants.h"
#include "logic/game.h"
#include "logic/game_controller.h"
#include "logic/game_settings.h"
#include "logic/instances.h"
#include "logic/map.h"
#include "logic/player.h"
#include "map_io/map_loader.h"
#include "profile/profile.h"
#include "scripting/lua_table.h"
#include "scripting/scripting.h"
#include "ui_basic/messagebox.h"
#include "ui_fsmenu/loadgame.h"
#include "ui_fsmenu/mapselect.h"
#include "wui/gamechatpanel.h"
#include "wui/multiplayersetupgroup.h"
#include "wui/text_constants.h"

using boost::format;

/// Simple user interaction window for selecting either map, save or cancel
struct MapOrSaveSelectionWindow : public UI::Window {
	MapOrSaveSelectionWindow
		(UI::Panel * parent, GameController * gc, uint32_t w, uint32_t h,
		 UI::Font * font)
	:
	/** TRANSLATORS: Dialog box title for selecting between map or saved game for new multiplayer game */
	Window(parent, "selection_window", 0, 0, w, h, _("Please select")),
	m_ctrl(gc)
	{
		center_to_parent();

		uint32_t y     = get_inner_h() / 10;
		uint32_t space = y;
		uint32_t butw  = get_inner_w() - 2 * space;
		uint32_t buth  = (get_inner_h() - 2 * space) / 5;
		UI::Button * btn = new UI::Button
			(this, "map",
			 space, y, butw, buth,
			 g_gr->images().get("pics/but0.png"),
			 _("Map"), _("Select a map"), true, false);
		btn->sigclicked.connect
			(boost::bind
				 (&MapOrSaveSelectionWindow::pressedButton, boost::ref(*this), 1));
		btn->set_font(font);

		btn = new UI::Button
			(this, "saved_game",
			 space, y + buth + space, butw, buth,
			 g_gr->images().get("pics/but0.png"),
			 _("Saved game"), _("Select a saved game"), true, false);
		btn->sigclicked.connect
			(boost::bind
				 (&MapOrSaveSelectionWindow::pressedButton, boost::ref(*this), 2));
		btn->set_font(font);

		btn = new UI::Button
			(this, "cancel",
			 space + butw / 4, y + 3 * buth + 2 * space, butw / 2, buth,
			 g_gr->images().get("pics/but1.png"),
			 _("Cancel"), _("Cancel selection"), true, false);
		btn->sigclicked.connect
			(boost::bind
				 (&MapOrSaveSelectionWindow::pressedButton, boost::ref(*this), 0));
		btn->set_font(font);
	}


	void think() override {
		if (m_ctrl)
			m_ctrl->think();
	}

	void pressedButton(uint8_t i) {
		end_modal(i);
	}
	private:
		GameController * m_ctrl;
};

FullscreenMenuLaunchMPG::FullscreenMenuLaunchMPG
	(GameSettingsProvider * const settings, GameController * const ctrl)
	:
	FullscreenMenuBase("launchMPGmenu.jpg"),

// Values for alignment and size
	m_butw (get_w() / 4),
	m_buth (get_h() * 9 / 200),
	m_fs   (fs_small()),
	m_fn   (ui_fn()),

// Buttons
	m_change_map_or_save
		(this, "change_map_or_save",
		 get_w() * 37 / 50 + m_butw - m_buth, get_h() * 3 / 20, m_buth, m_buth,
		 g_gr->images().get("pics/but1.png"),
		 g_gr->images().get("pics/menu_toggle_minimap.png"),
		 _("Change map or saved game"), false, false),
	m_ok
		(this, "ok",
		 get_w() * 37 / 50, get_h() * 12 / 20, m_butw, m_buth,
		 g_gr->images().get("pics/but2.png"),
		 _("Start game"), std::string(), false, false),
	m_back
		(this, "back",
		 get_w() * 37 / 50, get_h() * 218 / 240, m_butw, m_buth,
		 g_gr->images().get("pics/but0.png"),
		 _("Back"), std::string(), true, false),
	m_wincondition
		(this, "win_condition",
		 get_w() * 37 / 50, get_h() * 11 / 20, m_butw, m_buth,
		 g_gr->images().get("pics/but1.png"),
		 "", std::string(), false, false),
	m_help_button
		(this, "help",
		 get_w() * 37 / 50 + m_butw - m_buth, get_h() / 100, m_buth, m_buth,
		 g_gr->images().get("pics/but1.png"),
		 g_gr->images().get("pics/menu_help.png"),
		 _("Show the help window"), true, false),

// Text labels
	m_title
		(this,
		 get_w() / 2, get_h() / 25,
		 _("Multiplayer Game Setup"), UI::Align_HCenter),
	m_mapname
		(this,
		 get_w() * 37 / 50, get_h() * 3 / 20,
		 std::string()),
	m_clients
		(this,
		 // (get_w() * 57 / 80) is the width of the MultiPlayerSetupGroup
		 get_w() / 50, get_h() / 10, (get_w() * 57 / 80) / 3, get_h() / 10,
		 _("Clients"), UI::Align_HCenter),
	m_players
		(this,
		 get_w() / 50 + (get_w() * 57 / 80) * 6 / 15, get_h() / 10, (get_w() * 57 / 80) * 9 / 15, get_h() / 10,
		 _("Players"), UI::Align_HCenter),
	m_map
		(this,
		 get_w() * 37 / 50, get_h() / 10, m_butw, get_h() / 10,
		 _("Map"), UI::Align_HCenter),
	m_wincondition_type
		(this,
		 get_w() * 37 / 50 + (m_butw / 2), get_h() * 10 / 20,
		 _("Type of game"), UI::Align_HCenter),

	m_map_info(this, get_w() * 37 / 50, get_h() * 2 / 10, m_butw, get_h() * 23 / 80),
	m_client_info(this, get_w() * 37 / 50, get_h() * 13 / 20, m_butw, get_h() * 5 / 20),
	m_help(nullptr),

// Variables and objects used in the menu
	m_settings     (settings),
	m_ctrl         (ctrl),
	m_chat         (nullptr)
{
	m_change_map_or_save.sigclicked.connect
		(boost::bind
			 (&FullscreenMenuLaunchMPG::change_map_or_save, boost::ref(*this)));
	m_ok.sigclicked.connect
		(boost::bind
			 (&FullscreenMenuLaunchMPG::start_clicked, boost::ref(*this)));
	m_back.sigclicked.connect(boost::bind(&FullscreenMenuLaunchMPG::back_clicked, boost::ref(*this)));
	m_wincondition.sigclicked.connect
		(boost::bind
			 (&FullscreenMenuLaunchMPG::win_condition_clicked,
			  boost::ref(*this)));
	m_help_button.sigclicked.connect
		(boost::bind
			 (&FullscreenMenuLaunchMPG::help_clicked,
			  boost::ref(*this)));

	m_back.set_font(font_small());
	m_ok.set_font(font_small());
	m_wincondition.set_font(font_small());
	m_help_button.set_font(font_small());
	m_change_map_or_save.set_font(font_small());
	m_wincondition_type.set_textstyle(ts_small());

	m_lua = new LuaInterface();
	win_condition_clicked();

	m_title      .set_font(m_fn, fs_big(), UI_FONT_CLR_FG);
	m_mapname    .set_font(m_fn, m_fs, RGBColor(255, 255, 127));
	m_clients    .set_font(m_fn, m_fs, RGBColor(0, 255, 0));
	m_players    .set_font(m_fn, m_fs, RGBColor(0, 255, 0));
	m_map        .set_font(m_fn, m_fs, RGBColor(0, 255, 0));
	m_client_info.set_font(m_fn, m_fs, UI_FONT_CLR_FG);
	m_map_info   .set_font(m_fn, m_fs, UI_FONT_CLR_FG);

	m_mapname .set_text(_("(no map)"));
	m_map_info.set_text(_("The host has not yet selected a map or saved game."));

	m_mpsg =
		new MultiPlayerSetupGroup
			(this,
			 get_w() / 50, get_h() / 8, get_w() * 57 / 80, get_h() / 2,
			 settings, m_butw, m_buth, m_fn, m_fs);

	// If we are the host, open the map or save selection menu at startup
	if (m_settings->settings().usernum == 0 && m_settings->settings().mapname.empty()) {
		change_map_or_save();
		// Try to associate the host with the first player
		if (!m_settings->settings().players.empty()) {
			m_settings->setPlayerNumber(0);
		}
	}
}

FullscreenMenuLaunchMPG::~FullscreenMenuLaunchMPG() {
	delete m_lua;
	delete m_mpsg;
	if (m_help)
		delete m_help;
	delete m_chat;
}


void FullscreenMenuLaunchMPG::think()
{
	if (m_ctrl)
		m_ctrl->think();

	refresh();
}


/**
 * Set a new chat provider.
 *
 * This automatically creates and displays a chat panel when appropriate.
 */
void FullscreenMenuLaunchMPG::setChatProvider(ChatProvider & chat)
{
	delete m_chat;
	m_chat = new GameChatPanel
		(this, get_w() / 50, get_h() * 13 / 20, get_w() * 57 / 80, get_h() * 3 / 10, chat);
}


/**
 * back-button has been pressed
 */
void FullscreenMenuLaunchMPG::back_clicked()
{
	end_modal(0);
}

/**
 * WinCondition button has been pressed
 */
void FullscreenMenuLaunchMPG::win_condition_clicked()
{
	m_settings->nextWinCondition();
	win_condition_update();
}

/**
 * update win conditions information
 */
void FullscreenMenuLaunchMPG::win_condition_update() {
	if (m_settings->settings().scenario) {
		m_wincondition.set_title(_("Scenario"));
		m_wincondition.set_tooltip
			(_("Win condition is set through the scenario"));
	} else if (m_settings->settings().savegame) {
		m_wincondition.set_title(_("Savegame"));
		m_wincondition.set_tooltip
			(_("The game is a saved game – the win condition was set before."));
	} else {
		std::unique_ptr<LuaTable> t = m_lua->run_script(m_settings->getWinConditionScript());
		t->do_not_warn_about_unaccessed_keys();

		try {
			std::string name = t->get_string("name");
			std::string descr = t->get_string("description");

			m_wincondition.set_title(name);
			m_wincondition.set_tooltip(descr.c_str());
		} catch (LuaTableKeyError &) {
			// might be that this is not a win condition after all.
			win_condition_clicked();
		}
	}
}

/// Opens a popup window to select a map or saved game
void FullscreenMenuLaunchMPG::change_map_or_save() {
	MapOrSaveSelectionWindow selection_window
		(this, m_ctrl, get_w() / 3, get_h() / 4, font_small());
	switch (selection_window.run()) {
		case 1:
			select_map();
			break;
		case 2:
			select_saved_game();
			break;
		default:
			return;
	}
}

/**
 * Select a map and send all information to the user interface.
 */
void FullscreenMenuLaunchMPG::select_map() {
	if (!m_settings->canChangeMap())
		return;

	FullscreenMenuMapSelect msm(m_settings, m_ctrl);
	int code = msm.run();

	if (code <= 0) {
		// Set scenario = false, else the menu might crash when back is pressed.
		m_settings->setScenario(false);
		return;  // back was pressed
	}

	m_settings->setScenario(code == 2);

	const MapData & mapdata = *msm.get_map();
	m_nr_players = mapdata.nrplayers;

	// If the same map was selected again, maybe the state of the "scenario" check box was changed
	// So we should recheck all map predefined values,
	// which is done in refresh(), if m_filename_proof is different to settings.mapfilename -> dummy rename
	if (mapdata.filename == m_filename_proof)
		m_filename_proof = m_filename_proof + "new";

	m_settings->setMap(mapdata.name, mapdata.filename, m_nr_players);
}

/**
 * Select a multi player saved game and send all information to the user
 * interface.
 */
void FullscreenMenuLaunchMPG::select_saved_game() {
	if (!m_settings->canChangeMap())
		return;

	Widelands::Game game; // The place all data is saved to.
	FullscreenMenuLoadGame lsgm(game, m_settings, m_ctrl);
	int code = lsgm.run();

	if (code <= 0)
		return; // back was pressed

	// Saved game was selected - therefore not a scenario
	m_settings->setScenario(false);

	std::string filename = lsgm.filename();

	if (g_fs->FileExists(filename.c_str())) {
		// Read the needed data from file "elemental" of the used map.
		std::unique_ptr<FileSystem> l_fs(g_fs->MakeSubFileSystem(filename.c_str()));
		Profile prof;
		prof.read("map/elemental", nullptr, *l_fs);
		Section & s = prof.get_safe_section("global");

		std::string mapname = s.get_safe_string("name");
		m_nr_players = s.get_safe_int("nr_players");

		m_settings->setMap(mapname, filename, m_nr_players, true);

		// Check for sendability
		if (g_fs->IsDirectory(filename)) {
			// Send a warning
			UI::WLMessageBox warning
				(this, _("Saved game is directory"),
				_
				("WARNING:\n"
					"The saved game you selected is a directory."
					" This happens if you set the option ‘nozip’ to "
					"true or manually unzipped the saved game.\n"
					"Widelands is not able to transfer directory structures to the clients,"
					" please select another saved game or zip the directories’ content."),
				UI::WLMessageBox::OK);
			warning.run();
		}
	} else {
		if (!m_settings || m_settings->settings().saved_games.empty())
			throw wexception("A file was selected, that is not available to the client");
		// this file is obviously a file from the dedicated server's saved games pool not available locally.
		for (uint32_t i = 0; i < m_settings->settings().saved_games.size(); ++i)
			if (m_settings->settings().saved_games.at(i).path == filename) {
				m_settings->setMap(filename, filename, m_settings->settings().saved_games.at(i).players, true);
				return;
			}
		throw wexception("The selected file could not be found in the pool of dedicated saved games.");
	}
}

/**
 * start-button has been pressed
 */
void FullscreenMenuLaunchMPG::start_clicked()
{
	if (!g_fs->FileExists(m_settings->settings().mapfilename))
		throw WLWarning
			(_("File not found"),
			 _
			 	("Widelands tried to start a game with a file that could not be "
			 	 "found at the given path.\n"
			 	 "The file was: %s\n"
			 	 "If this happens, the host might have selected a file that you do "
			 	 "not own. Normally, such a file should be sent from the host to "
			 	 "you, but perhaps the transfer was not yet finished!?!"),
			 m_settings->settings().mapfilename.c_str());
	if (m_settings->canLaunch())
		end_modal(1);
}


/**
 * update the user interface and take care about the visibility of
 * buttons and text.
 */
void FullscreenMenuLaunchMPG::refresh()
{
	const GameSettings & settings = m_settings->settings();

	if (settings.mapfilename != m_filename_proof) {
		if (!g_fs->FileExists(settings.mapfilename)) {
			m_client_info.set_font(m_fn, m_fs, UI_FONT_CLR_WARNING);
			m_client_info.set_text
				(_("The selected file can not be found. If it is not automatically "
				   "transferred to you, please write to the host about this problem."));
		} else {
			// Reset font color
			m_client_info.set_font(m_fn, m_fs, UI_FONT_CLR_FG);

			// Update local nr of players - needed for the client UI
			m_nr_players = settings.players.size();

			// Care about the newly selected file. This has to be done here and not
			// after selection of a new map / saved game, as the clients user
			// interface can only notice the change after the host broadcasted it.
			if (settings.savegame)
				load_previous_playerdata();
			else {
				load_map_info();
				if (settings.scenario)
					set_scenario_values();
			}
			//Try to translate the map name.
			//This will work on every official map as expected
			//and 'fail silently' (not find a translation) for already translated campaign map names.
			//It will also translate 'false-positively' on any user-made map which shares a name with
			//the official maps, but this should not be a problem to worry about.
			i18n::Textdomain td("maps");
			m_mapname.set_text(_(settings.mapname));
		}
	} else {
		// Write client infos
		std::string temp =
			(settings.playernum > -1) && (settings.playernum < MAX_PLAYERS)
			?
			(format(_("Player %i")) % (settings.playernum + 1)).str()
			:
			_("Spectator");
		temp  = (format(_("At the moment you are %s")) % temp.c_str()).str() + "\n\n";
		temp += _("Click on the ‘?’ in the top right corner to get help.");
		m_client_info.set_text(temp);
	}

	m_ok.set_enabled(m_settings->canLaunch());

	m_change_map_or_save.set_enabled(m_settings->canChangeMap());
	m_change_map_or_save.set_visible(m_settings->canChangeMap());

	m_wincondition.set_enabled
		(m_settings->canChangeMap() && !settings.savegame && !settings.scenario);

	win_condition_update();

	// Update the multi player setup group
	m_mpsg->refresh();
}


/**
 * if map was selected to be loaded as scenario, set all values like
 * player names and player tribes and take care about visibility
 * and usability of all the parts of the UI.
 */
void FullscreenMenuLaunchMPG::set_scenario_values()
{
	const GameSettings & settings = m_settings->settings();
	if (settings.mapfilename.empty())
		throw wexception
			("settings()->scenario was set to true, but no map is available");
	Widelands::Map map; //  MapLoader needs a place to put its preload data
	std::unique_ptr<Widelands::MapLoader> ml(map.get_correct_loader(settings.mapfilename));
	map.set_filename(settings.mapfilename.c_str());
	ml->preload_map(true);
	Widelands::PlayerNumber const nrplayers = map.get_nrplayers();
	for (uint8_t i = 0; i < nrplayers; ++i) {
		m_settings->setPlayerTribe    (i, map.get_scenario_player_tribe    (i + 1));
		m_settings->setPlayerCloseable(i, map.get_scenario_player_closeable(i + 1));
		std::string ai(map.get_scenario_player_ai(i + 1));
		if (!ai.empty()) {
			m_settings->setPlayerState(i, PlayerSettings::stateComputer);
			m_settings->setPlayerAI   (i, ai);
		} else if
			(settings.players.at(i).state != PlayerSettings::stateHuman
			 &&
			 settings.players.at(i).state != PlayerSettings::stateOpen)
		{
			m_settings->setPlayerState(i, PlayerSettings::stateOpen);
		}
	}
}

/**
 * load all playerdata from savegame and update UI accordingly
 */
void FullscreenMenuLaunchMPG::load_previous_playerdata()
{
	std::unique_ptr<FileSystem> l_fs(g_fs->MakeSubFileSystem(m_settings->settings().mapfilename.c_str()));
	Profile prof;
	prof.read("map/player_names", nullptr, *l_fs);
	std::string strbuf;
	std::string infotext = _("Saved players are:");
	std::string player_save_name [MAX_PLAYERS];
	std::string player_save_tribe[MAX_PLAYERS];
	std::string player_save_ai   [MAX_PLAYERS];
	char buf[32];

	uint8_t i = 1;
	for (; i <= m_nr_players; ++i) {
		infotext += "\n* ";
		strbuf = std::string();
		snprintf(buf, sizeof(buf), "player_%u", i);
		Section & s = prof.get_safe_section(buf);
		player_save_name [i - 1] = s.get_string("name");
		player_save_tribe[i - 1] = s.get_string("tribe");
		player_save_ai   [i - 1] = s.get_string("ai");

		snprintf(buf, sizeof(buf), _("Player %u"), i);
		infotext += buf;
		if (player_save_tribe[i - 1].empty()) {
			std::string closed_string =
				(boost::format("\\<%s\\>") % _("closed")).str();
			infotext += ":\n    ";
			infotext += closed_string;
			// Close the player
			m_settings->setPlayerState(i - 1, PlayerSettings::stateClosed);
			continue; // if tribe is empty, the player does not exist
		}

		// Set team to "none" - to get the real team, we would need to load the savegame completely
		// Do we want that? No! So we just reset teams to not confuse the clients.
		m_settings->setPlayerTeam(i - 1, 0);

		if (player_save_ai[i - 1].empty()) {
			// Assure that player is open
			if (m_settings->settings().players.at(i - 1).state != PlayerSettings::stateHuman)
				m_settings->setPlayerState(i - 1, PlayerSettings::stateOpen);
		} else {
			m_settings->setPlayerState(i - 1, PlayerSettings::stateComputer);
			m_settings->setPlayerAI(i - 1, player_save_ai[i - 1]);
		}

		// Set player's tribe
		m_settings->setPlayerTribe(i - 1, player_save_tribe[i - 1]);

		// get translated tribename
		strbuf = "tribes/" + player_save_tribe[i - 1];
		strbuf += "/conf";
		Profile tribe(strbuf.c_str(), nullptr, "tribe_" + player_save_tribe[i - 1]);
		Section & global = tribe.get_safe_section("tribe");
		player_save_tribe[i - 1] = global.get_safe_string("name");
		infotext += " (";
		infotext += player_save_tribe[i - 1];
		infotext += "):\n    ";
		// Check if this is a list of names, or just one name:
		if (player_save_name[i - 1].compare(0, 1, " "))
			infotext += player_save_name[i - 1];
		else {
			std::string temp = player_save_name[i - 1];
			bool firstrun = true;
			while (temp.find(' ', 1) < temp.size()) {
				if (firstrun)
					firstrun = false;
				else
					infotext += "\n    ";
				uint32_t x = temp.find(' ', 1);
				infotext += temp.substr(1, x);
				temp = temp.substr(x + 1, temp.size());
			}
		}
	}
	m_map_info.set_text(infotext);
	m_filename_proof = m_settings->settings().mapfilename;
}

/**
 * load map informations and update the UI
 */
void FullscreenMenuLaunchMPG::load_map_info()
{
	Widelands::Map map; //  MapLoader needs a place to put its preload data

	char const * const name = m_settings->settings().mapfilename.c_str();
	std::unique_ptr<Widelands::MapLoader> ml = map.get_correct_loader(name);
	if (!ml) {
<<<<<<< HEAD
		throw warning("There was an error!", "The map file seems to be invalid!");
=======
		throw WLWarning(_("There was an error!"), _("The map file seems to be invalid!"));
>>>>>>> adc1b843
	}

	map.set_filename(name);
	{
		i18n::Textdomain td("maps");
		ml->preload_map(true);
	}

	std::string infotext;
	infotext += std::string(_("Map details:")) + "\n";
	infotext += std::string("• ") + (format(_("Size: %1$u x %2$u"))
					 % map.get_width() % map.get_height()).str() + "\n";
	infotext += std::string("• ") + (format(ngettext("%u Player", "%u Players", m_nr_players))
					 % m_nr_players).str() + "\n";
	if (m_settings->settings().scenario)
		infotext += std::string("• ") + (format(_("Scenario mode selected"))).str() + "\n";
	infotext += "\n";
	infotext += map.get_description();
	infotext += "\n";
	infotext += map.get_hint();

	m_map_info.set_text(infotext);
	m_filename_proof = m_settings->settings().mapfilename;
}

/// Show help
void FullscreenMenuLaunchMPG::help_clicked() {
	if (m_help)
		delete m_help;
	m_help = new UI::HelpWindow(this, _("Multiplayer Game Setup"), m_fs);
	m_help->add_paragraph(_("You are in the multiplayer launch game menu."));
	m_help->add_heading(_("Client settings"));
	m_help->add_paragraph
		(_
		 ("On the left side is a list of all clients including you. You can set your role "
		  "with the button following your nickname. Available roles are:"));
	m_help->add_picture_li
		(_
		 ("The player with the color of the flag. If more than one client selected the same color, these "
		  "share control over the player (‘shared kingdom mode’)."),
		 "pics/genstats_enable_plr_08.png");
	m_help->add_picture_li
		(_("Spectator mode, meaning you can see everything, but cannot control any player"),
		"pics/menu_tab_watch.png");
	m_help->add_heading(_("Player settings"));
	m_help->add_paragraph
		(_
		 ("In the middle are the settings for the players. To start a game, each player must be one of the "
		  "following:"));
	m_help->add_picture_li
		(_("Connected to one or more clients (see ‘Client settings’)."), "pics/genstats_nrworkers.png");
	m_help->add_picture_li
		(_
		 ("Connected to a computer player (the face in the picture as well as the mouse hover texts "
		  "indicate the strength of the currently selected computer player)."),
		"pics/ai_Normal.png");
	m_help->add_picture_li(_("Set as shared in starting position for another player."), "pics/shared_in.png");
	m_help->add_picture_li(_("Closed."), "pics/stop.png");
	m_help->add_block
		(_
		 ("The latter three can only be set by the hosting client by left-clicking the ‘type’ button of a "
		  "player. Hosting players can also set the initialization of each player (the set of buildings, "
		  "wares and workers the player starts with) and the tribe and team for computer players"));
	m_help->add_block
		(_
		 ("Every client connected to a player (the set ‘role’ player) can set the tribe and the team "
		  "for that player"));
	m_help->add_heading(_("Map details"));
	m_help->add_paragraph
		(_
		 ("You can see information about the selected map or savegame on the right-hand side. "
		  "A button next to the map name allows the host to change to a different map. "
		  "Furthermore, the host is able to set a specific win condition, and finally "
		  "can start the game as soon as all players are set up."));
}<|MERGE_RESOLUTION|>--- conflicted
+++ resolved
@@ -633,11 +633,7 @@
 	char const * const name = m_settings->settings().mapfilename.c_str();
 	std::unique_ptr<Widelands::MapLoader> ml = map.get_correct_loader(name);
 	if (!ml) {
-<<<<<<< HEAD
-		throw warning("There was an error!", "The map file seems to be invalid!");
-=======
-		throw WLWarning(_("There was an error!"), _("The map file seems to be invalid!"));
->>>>>>> adc1b843
+		throw WLWarning("There was an error!", "The map file seems to be invalid!");
 	}
 
 	map.set_filename(name);
