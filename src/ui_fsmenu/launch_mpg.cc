/*
 * Copyright (C) 2002, 2006-2012 by the Widelands Development Team
 *
 * This program is free software; you can redistribute it and/or
 * modify it under the terms of the GNU General Public License
 * as published by the Free Software Foundation; either version 2
 * of the License, or (at your option) any later version.
 *
 * This program is distributed in the hope that it will be useful,
 * but WITHOUT ANY WARRANTY; without even the implied warranty of
 * MERCHANTABILITY or FITNESS FOR A PARTICULAR PURPOSE.  See the
 * GNU General Public License for more details.
 *
 * You should have received a copy of the GNU General Public License
 * along with this program; if not, write to the Free Software
 * Foundation, Inc., 51 Franklin Street, Fifth Floor, Boston, MA  02110-1301, USA.
 *
 */

#include "ui_fsmenu/launch_mpg.h"

#include <memory>

#include <boost/format.hpp>

#include "base/i18n.h"
#include "base/warning.h"
#include "graphic/graphic.h"
#include "graphic/text_constants.h"
#include "io/filesystem/layered_filesystem.h"
#include "logic/constants.h"
#include "logic/game.h"
#include "logic/game_controller.h"
#include "logic/game_settings.h"
#include "logic/map.h"
#include "logic/map_objects/map_object.h"
#include "logic/player.h"
#include "map_io/map_loader.h"
#include "profile/profile.h"
#include "scripting/lua_interface.h"
#include "scripting/lua_table.h"
#include "ui_basic/messagebox.h"
#include "ui_fsmenu/loadgame.h"
#include "ui_fsmenu/mapselect.h"
#include "wui/gamechatpanel.h"
#include "wui/multiplayersetupgroup.h"

/// Simple user interaction window for selecting either map, save or cancel
struct MapOrSaveSelectionWindow : public UI::Window {
	MapOrSaveSelectionWindow
		(UI::Panel * parent, GameController * gc, uint32_t w, uint32_t h)
	:
	/** TRANSLATORS: Dialog box title for selecting between map or saved game for new multiplayer game */
	Window(parent, "selection_window", 0, 0, w, h, _("Please select")),
	m_ctrl(gc)
	{
		center_to_parent();

		uint32_t y     = get_inner_h() / 10;
		uint32_t space = y;
		uint32_t butw  = get_inner_w() - 2 * space;
		uint32_t buth  = (get_inner_h() - 2 * space) / 5;
		UI::Button * btn = new UI::Button
			(this, "map",
			 space, y, butw, buth,
			 g_gr->images().get("images/ui_basic/but0.png"),
			 _("Map"), _("Select a map"), true, false);
		btn->sigclicked.connect
			(boost::bind
				 (&MapOrSaveSelectionWindow::pressedButton, boost::ref(*this),
				  FullscreenMenuBase::MenuTarget::kNormalGame));

		btn = new UI::Button
			(this, "saved_game",
			 space, y + buth + space, butw, buth,
			 g_gr->images().get("images/ui_basic/but0.png"),
			 /** Translators: This is a button to select a savegame */
			 _("Saved Game"), _("Select a saved game"), true, false);
		btn->sigclicked.connect
			(boost::bind
				 (&MapOrSaveSelectionWindow::pressedButton, boost::ref(*this),
				  FullscreenMenuBase::MenuTarget::kScenarioGame));

		btn = new UI::Button
			(this, "cancel",
			 space + butw / 4, y + 3 * buth + 2 * space, butw / 2, buth,
			 g_gr->images().get("images/ui_basic/but1.png"),
			 _("Cancel"), _("Cancel selection"), true, false);
		btn->sigclicked.connect
			(boost::bind
				 (&MapOrSaveSelectionWindow::pressedButton, boost::ref(*this),
				  FullscreenMenuBase::MenuTarget::kBack));
	}


	void think() override {
		if (m_ctrl)
			m_ctrl->think();
	}

	void pressedButton(FullscreenMenuBase::MenuTarget i) {
		end_modal<FullscreenMenuBase::MenuTarget>(i);
	}
	private:
		GameController * m_ctrl;
};

FullscreenMenuLaunchMPG::FullscreenMenuLaunchMPG
	(GameSettingsProvider * const settings, GameController * const ctrl)
	:
	FullscreenMenuBase("images/ui_fsmenu/launch_mpg_menu.jpg"),

// Values for alignment and size
	m_butw (get_w() / 4),
	m_buth (get_h() * 9 / 200),
	m_fs   (fs_small()),
	m_fn   (ui_fn()),
	// TODO(GunChleoc): We still need to use these consistently. Just getting them in for now
	// so we can have the SuggestedTeamsBox
	m_padding(4),
	m_indent(10),
	m_label_height(20),
	m_right_column_x(get_w() * 37 / 50),

// Buttons
	m_change_map_or_save
		(this, "change_map_or_save",
		 m_right_column_x + m_butw - m_buth, get_h() * 3 / 20, m_buth, m_buth,
		 g_gr->images().get("images/ui_basic/but1.png"),
		 g_gr->images().get("images/wui/menus/menu_toggle_minimap.png"),
		 _("Change map or saved game"), false, false),
	m_ok
		(this, "ok",
		 m_right_column_x, get_h() * 12 / 20 - 2 * m_label_height, m_butw, m_buth,
		 g_gr->images().get("images/ui_basic/but2.png"),
		 _("Start game"), std::string(), false, false),
	m_back
		(this, "back",
		 m_right_column_x, get_h() * 218 / 240, m_butw, m_buth,
		 g_gr->images().get("images/ui_basic/but0.png"),
		 _("Back"), std::string(), true, false),
	m_wincondition
		(this, "win_condition",
		 m_right_column_x, get_h() * 11 / 20 - 2 * m_label_height, m_butw, m_buth,
		 g_gr->images().get("images/ui_basic/but1.png"),
		 "", std::string(), false, false),
	m_help_button
		(this, "help",
		 m_right_column_x + m_butw - m_buth, get_h() / 100, m_buth, m_buth,
		 g_gr->images().get("images/ui_basic/but1.png"),
		 g_gr->images().get("images/ui_basic/menu_help.png"),
		 _("Show the help window"), true, false),

// Text labels
	m_title
		(this,
		 get_w() / 2, get_h() / 25,
		 _("Multiplayer Game Setup"), UI::Align_HCenter),
	m_mapname
		(this,
		 m_right_column_x, get_h() * 3 / 20,
		 std::string()),
	m_clients
		(this,
		 // (get_w() * 57 / 80) is the width of the MultiPlayerSetupGroup
		 get_w() / 50, get_h() / 10, (get_w() * 57 / 80) / 3, get_h() / 10,
		 _("Clients"), UI::Align_HCenter),
	m_players
		(this,
		 get_w() / 50 + (get_w() * 57 / 80) * 6 / 15, get_h() / 10, (get_w() * 57 / 80) * 9 / 15, get_h() / 10,
		 _("Players"), UI::Align_HCenter),
	m_map
		(this,
		 m_right_column_x, get_h() / 10, m_butw, get_h() / 10,
		 _("Map"), UI::Align_HCenter),
	m_wincondition_type
		(this,
		 m_right_column_x + (m_butw / 2), get_h() * 10 / 20 - 1.5 * m_label_height,
		 _("Type of game"), UI::Align_HCenter),

	m_map_info(this, m_right_column_x, get_h() * 2 / 10, m_butw, get_h() * 23 / 80 - 2 * m_label_height),
	m_client_info(this, m_right_column_x, get_h() * 13 / 20 - 2 * m_label_height, m_butw, 2 * m_label_height),
	m_help(nullptr),

// Variables and objects used in the menu
	m_settings     (settings),
	m_ctrl         (ctrl),
	m_chat         (nullptr)
{
	m_change_map_or_save.sigclicked.connect
		(boost::bind
			 (&FullscreenMenuLaunchMPG::change_map_or_save, boost::ref(*this)));
	m_ok.sigclicked.connect(boost::bind(&FullscreenMenuLaunchMPG::clicked_ok, boost::ref(*this)));
	m_back.sigclicked.connect(boost::bind(&FullscreenMenuLaunchMPG::clicked_back, boost::ref(*this)));
	m_wincondition.sigclicked.connect
		(boost::bind
			 (&FullscreenMenuLaunchMPG::win_condition_clicked,
			  boost::ref(*this)));
	m_help_button.sigclicked.connect
		(boost::bind
			 (&FullscreenMenuLaunchMPG::help_clicked,
			  boost::ref(*this)));

	m_lua = new LuaInterface();
	win_condition_clicked();

	m_title      .set_font(m_fn, fs_big(), UI_FONT_CLR_FG);
	m_mapname    .set_font(m_fn, m_fs, RGBColor(255, 255, 127));
	m_clients    .set_font(m_fn, m_fs, RGBColor(0, 255, 0));
	m_players    .set_font(m_fn, m_fs, RGBColor(0, 255, 0));
	m_map        .set_font(m_fn, m_fs, RGBColor(0, 255, 0));

	m_mapname .set_text(_("(no map)"));
	m_map_info.set_text(_("The host has not yet selected a map or saved game."));

	m_mpsg =
		new MultiPlayerSetupGroup
			(this,
			 get_w() / 50, get_h() / 8, get_w() * 57 / 80, get_h() / 2,
			 settings, m_butw, m_buth, m_fn, m_fs);

	// If we are the host, open the map or save selection menu at startup
	if (m_settings->settings().usernum == 0 && m_settings->settings().mapname.empty()) {
		change_map_or_save();
		// Try to associate the host with the first player
		if (!m_settings->settings().players.empty()) {
			m_settings->set_player_number(0);
		}
	}

	// Y coordinate will be set later, when we know how high this box will get.
	m_suggested_teams_box = new UI::SuggestedTeamsBox
									(this, m_right_column_x, 0, UI::Box::Vertical,
									 m_padding, m_indent, m_label_height,
									 get_w() - m_right_column_x, 4 * m_label_height);
}

FullscreenMenuLaunchMPG::~FullscreenMenuLaunchMPG() {
	delete m_lua;
	delete m_mpsg;
	delete m_chat;
}


void FullscreenMenuLaunchMPG::think()
{
	if (m_ctrl)
		m_ctrl->think();

	refresh();
}


/**
 * Set a new chat provider.
 *
 * This automatically creates and displays a chat panel when appropriate.
 */
void FullscreenMenuLaunchMPG::set_chat_provider(ChatProvider & chat)
{
	delete m_chat;
	m_chat = new GameChatPanel
		(this, get_w() / 50, get_h() * 13 / 20, get_w() * 57 / 80, get_h() * 3 / 10, chat);
}


/**
 * back-button has been pressed
 */
void FullscreenMenuLaunchMPG::clicked_back()
{
	end_modal<FullscreenMenuBase::MenuTarget>(FullscreenMenuBase::MenuTarget::kBack);
}

/**
 * WinCondition button has been pressed
 */
void FullscreenMenuLaunchMPG::win_condition_clicked()
{
	m_settings->next_win_condition();
	win_condition_update();
}

/**
 * update win conditions information
 */
void FullscreenMenuLaunchMPG::win_condition_update() {
	if (m_settings->settings().scenario) {
		m_wincondition.set_title(_("Scenario"));
		m_wincondition.set_tooltip
			(_("Win condition is set through the scenario"));
	} else if (m_settings->settings().savegame) {
		/** Translators: This is a game type */
		m_wincondition.set_title(_("Saved Game"));
		m_wincondition.set_tooltip
			(_("The game is a saved game – the win condition was set before."));
	} else {
		win_condition_load();
	}
}

/**
 * Loads the current win condition script from the settings provider.
 * Calls win_condition_clicked() if the current map can't handle the win condition.
 */
void FullscreenMenuLaunchMPG::win_condition_load() {
	bool is_usable = true;
	try {
		std::unique_ptr<LuaTable> t = m_lua->run_script(m_settings->get_win_condition_script());
		t->do_not_warn_about_unaccessed_keys();

		// Skip this win condition if the map doesn't have all the required tags
		if (t->has_key("map_tags") && !m_settings->settings().mapfilename.empty()) {
			Widelands::Map map;
			std::unique_ptr<Widelands::MapLoader> ml =
					map.get_correct_loader(m_settings->settings().mapfilename);
			ml->preload_map(true);
			for (const std::string map_tag : t->get_table("map_tags")->array_entries<std::string>()) {
				if (!map.has_tag(map_tag)) {
					is_usable = false;
					break;
				}
			}
		}

		std::string name = t->get_string("name");
		std::string descr = t->get_string("description");

		{
			i18n::Textdomain td("win_conditions");
			m_wincondition.set_title(_(name));
		}
		m_wincondition.set_tooltip(descr.c_str());
	} catch (LuaTableKeyError &) {
		// might be that this is not a win condition after all.
		is_usable = false;
	}
	if (!is_usable) {
		win_condition_clicked();
	}
}

/// Opens a popup window to select a map or saved game
void FullscreenMenuLaunchMPG::change_map_or_save() {
	MapOrSaveSelectionWindow selection_window
		(this, m_ctrl, get_w() / 3, get_h() / 4);
	auto result = selection_window.run<FullscreenMenuBase::MenuTarget>();
	assert(result == FullscreenMenuBase::MenuTarget::kNormalGame ||
	       result == FullscreenMenuBase::MenuTarget::kScenarioGame ||
	       result == FullscreenMenuBase::MenuTarget::kBack);
	if (result == FullscreenMenuBase::MenuTarget::kNormalGame) {
		select_map();
	} else if (result == FullscreenMenuBase::MenuTarget::kScenarioGame) {
		select_saved_game();
	}
}

/**
 * Select a map and send all information to the user interface.
 */
void FullscreenMenuLaunchMPG::select_map() {
	if (!m_settings->can_change_map())
		return;

	FullscreenMenuMapSelect msm(m_settings, m_ctrl);
	FullscreenMenuBase::MenuTarget code = msm.run<FullscreenMenuBase::MenuTarget>();

	if (code == FullscreenMenuBase::MenuTarget::kBack) {
		// Set scenario = false, else the menu might crash when back is pressed.
		m_settings->set_scenario(false);
		return;
	}

	m_settings->set_scenario(code == FullscreenMenuBase::MenuTarget::kScenarioGame);

	const MapData & mapdata = *msm.get_map();
	m_nr_players = mapdata.nrplayers;

	// If the same map was selected again, maybe the state of the "scenario" check box was changed
	// So we should recheck all map predefined values,
	// which is done in refresh(), if m_filename_proof is different to settings.mapfilename -> dummy rename
	if (mapdata.filename == m_filename_proof)
		m_filename_proof = m_filename_proof + "new";

	m_settings->set_map(mapdata.name, mapdata.filename, m_nr_players);
}

/**
 * Select a multi player saved game and send all information to the user
 * interface.
 */
void FullscreenMenuLaunchMPG::select_saved_game() {
	if (!m_settings->can_change_map())
		return;

	Widelands::Game game; // The place all data is saved to.
	FullscreenMenuLoadGame lsgm(game, m_settings, m_ctrl);
	FullscreenMenuBase::MenuTarget code = lsgm.run<FullscreenMenuBase::MenuTarget>();

	if (code == FullscreenMenuBase::MenuTarget::kBack) {
		return; // back was pressed
	}

	// Saved game was selected - therefore not a scenario
	m_settings->set_scenario(false);

	std::string filename = lsgm.filename();

	if (g_fs->file_exists(filename.c_str())) {
		// Read the needed data from file "elemental" of the used map.
		std::unique_ptr<FileSystem> l_fs(g_fs->make_sub_file_system(filename.c_str()));
		Profile prof;
		prof.read("map/elemental", nullptr, *l_fs);
		Section & s = prof.get_safe_section("global");

		std::string mapname = s.get_safe_string("name");
		m_nr_players = s.get_safe_int("nr_players");

		m_settings->set_map(mapname, filename, m_nr_players, true);

		// Check for sendability
		if (g_fs->is_directory(filename)) {
			// Send a warning
			UI::WLMessageBox warning
				(this, _("Saved game is directory"),
				_
				("WARNING:\n"
					"The saved game you selected is a directory."
					" This happens if you set the option ‘nozip’ to "
					"true or manually unzipped the saved game.\n"
					"Widelands is not able to transfer directory structures to the clients,"
					" please select another saved game or zip the directories’ content."),
				UI::WLMessageBox::MBoxType::kOk);
			warning.run<UI::Panel::Returncodes>();
		}
	} else {
		if (!m_settings || m_settings->settings().saved_games.empty())
			throw wexception("A file was selected, that is not available to the client");
		// this file is obviously a file from the dedicated server's saved games pool not available locally.
		for (uint32_t i = 0; i < m_settings->settings().saved_games.size(); ++i)
			if (m_settings->settings().saved_games.at(i).path == filename) {
				m_settings->set_map(filename, filename, m_settings->settings().saved_games.at(i).players, true);
				return;
			}
		throw wexception("The selected file could not be found in the pool of dedicated saved games.");
	}
}

/**
 * start-button has been pressed
 */
void FullscreenMenuLaunchMPG::clicked_ok()
{
	if (!g_fs->file_exists(m_settings->settings().mapfilename))
		throw WLWarning
			(_("File not found"),
			 _
			 ("Widelands tried to start a game with a file that could not be "
			  "found at the given path.\n"
			  "The file was: %s\n"
			  "If this happens in a network game, the host might have selected "
			  "a file that you do not own. Normally, such a file should be sent "
			  "from the host to you, but perhaps the transfer was not yet "
			  "finished!?!"),
			 m_settings->settings().mapfilename.c_str());
	if (m_settings->can_launch())
		end_modal<FullscreenMenuBase::MenuTarget>(FullscreenMenuBase::MenuTarget::kNormalGame);
}


/**
 * update the user interface and take care about the visibility of
 * buttons and text.
 */
void FullscreenMenuLaunchMPG::refresh()
{
	const GameSettings & settings = m_settings->settings();

	if (settings.mapfilename != m_filename_proof) {
		if (!g_fs->file_exists(settings.mapfilename)) {
			m_client_info.set_color(UI_FONT_CLR_WARNING);
			m_client_info.set_text
				(_("The selected file can not be found. If it is not automatically "
				   "transferred to you, please write to the host about this problem."));
		} else {
			// Reset font color
			m_client_info.set_color(UI_FONT_CLR_FG);

			// Update local nr of players - needed for the client UI
			m_nr_players = settings.players.size();

			// Care about the newly selected file. This has to be done here and not
			// after selection of a new map / saved game, as the clients user
			// interface can only notice the change after the host broadcasted it.
			if (settings.savegame) {
				load_previous_playerdata();
			} else {
				load_map_info();
				if (settings.scenario)
					set_scenario_values();
			}
			//Try to translate the map name.
			//This will work on every official map as expected
			//and 'fail silently' (not find a translation) for already translated campaign map names.
			//It will also translate 'false-positively' on any user-made map which shares a name with
			//the official maps, but this should not be a problem to worry about.
			i18n::Textdomain td("maps");
			m_mapname.set_text(_(settings.mapname));
		}
	} else {
		// Write client infos
		std::string client_info =
			(settings.playernum >= 0) && (settings.playernum < MAX_PLAYERS) ?
					(boost::format(_("You are Player %i.")) % (settings.playernum + 1)).str() :
					_("You are a spectator.");
		m_client_info.set_text(client_info);
	}

	m_ok.set_enabled(m_settings->can_launch());

	m_change_map_or_save.set_enabled(m_settings->can_change_map());
	m_change_map_or_save.set_visible(m_settings->can_change_map());

	m_wincondition.set_enabled
		(m_settings->can_change_map() && !settings.savegame && !settings.scenario);

	win_condition_update();

	// Update the multi player setup group
	m_mpsg->refresh();
}

/**
 * if map was selected to be loaded as scenario, set all values like
 * player names and player tribes and take care about visibility
 * and usability of all the parts of the UI.
 */
void FullscreenMenuLaunchMPG::set_scenario_values()
{
	const GameSettings & settings = m_settings->settings();
	if (settings.mapfilename.empty())
		throw wexception
			("settings()->scenario was set to true, but no map is available");
	Widelands::Map map; //  MapLoader needs a place to put its preload data
	std::unique_ptr<Widelands::MapLoader> ml(map.get_correct_loader(settings.mapfilename));
	map.set_filename(settings.mapfilename);
	ml->preload_map(true);
	Widelands::PlayerNumber const nrplayers = map.get_nrplayers();
	for (uint8_t i = 0; i < nrplayers; ++i) {
		m_settings->set_player_tribe    (i, map.get_scenario_player_tribe    (i + 1));
		m_settings->set_player_closeable(i, map.get_scenario_player_closeable(i + 1));
		std::string ai(map.get_scenario_player_ai(i + 1));
		if (!ai.empty()) {
			m_settings->set_player_state(i, PlayerSettings::stateComputer);
			m_settings->set_player_ai   (i, ai);
		} else if
			(settings.players.at(i).state != PlayerSettings::stateHuman
			 &&
			 settings.players.at(i).state != PlayerSettings::stateOpen)
		{
			m_settings->set_player_state(i, PlayerSettings::stateOpen);
		}
	}
}

/**
 * load all playerdata from savegame and update UI accordingly
 */
void FullscreenMenuLaunchMPG::load_previous_playerdata()
{
	std::unique_ptr<FileSystem> l_fs(g_fs->make_sub_file_system(m_settings->settings().mapfilename.c_str()));
	Profile prof;
	prof.read("map/player_names", nullptr, *l_fs);
	std::string infotext = _("Saved players are:");
	std::string player_save_name [MAX_PLAYERS];
	std::string player_save_tribe[MAX_PLAYERS];
	std::string player_save_ai   [MAX_PLAYERS];

	uint8_t i = 1;
	for (; i <= m_nr_players; ++i) {
		infotext += "\n* ";
		Section & s = prof.get_safe_section((boost::format("player_%u")
														 % static_cast<unsigned int>(i)).str());
		player_save_name [i - 1] = s.get_string("name");
		player_save_tribe[i - 1] = s.get_string("tribe");
		player_save_ai   [i - 1] = s.get_string("ai");

		infotext += (boost::format(_("Player %u")) % static_cast<unsigned int>(i)).str();
		if (player_save_tribe[i - 1].empty()) {
			std::string closed_string =
				(boost::format("\\<%s\\>") % _("closed")).str();
			infotext += ":\n    ";
			infotext += closed_string;
			// Close the player
			m_settings->set_player_state(i - 1, PlayerSettings::stateClosed);
			continue; // if tribe is empty, the player does not exist
		}

		// Set team to "none" - to get the real team, we would need to load the savegame completely
		// Do we want that? No! So we just reset teams to not confuse the clients.
		m_settings->set_player_team(i - 1, 0);

		if (player_save_ai[i - 1].empty()) {
			// Assure that player is open
			if (m_settings->settings().players.at(i - 1).state != PlayerSettings::stateHuman)
				m_settings->set_player_state(i - 1, PlayerSettings::stateOpen);
		} else {
			m_settings->set_player_state(i - 1, PlayerSettings::stateComputer);
			m_settings->set_player_ai(i - 1, player_save_ai[i - 1]);
		}

		// Set player's tribe
		m_settings->set_player_tribe(i - 1, player_save_tribe[i - 1]);

		// get translated tribename
		for (const TribeBasicInfo& tribeinfo : m_settings->settings().tribes) {
			if (tribeinfo.name == player_save_tribe[i - 1]) {
				i18n::Textdomain td("tribes"); // for translated initialisation
				player_save_tribe[i - 1] = _(tribeinfo.descname);
				break;
			}
		}

		infotext += " (";
		infotext += player_save_tribe[i - 1];
		infotext += "):\n    ";
		// Check if this is a list of names, or just one name:
		if (player_save_name[i - 1].compare(0, 1, " "))
			infotext += player_save_name[i - 1];
		else {
			std::string temp = player_save_name[i - 1];
			bool firstrun = true;
			while (temp.find(' ', 1) < temp.size()) {
				if (firstrun)
					firstrun = false;
				else
					infotext += "\n    ";
				uint32_t x = temp.find(' ', 1);
				infotext += temp.substr(1, x);
				temp = temp.substr(x + 1, temp.size());
			}
		}
	}
	m_map_info.set_text(infotext);
	m_filename_proof = m_settings->settings().mapfilename;
}

/**
 * load map informations and update the UI
 */
void FullscreenMenuLaunchMPG::load_map_info()
{
	Widelands::Map map; //  MapLoader needs a place to put its preload data

	std::unique_ptr<Widelands::MapLoader> ml = map.get_correct_loader(m_settings->settings().mapfilename);
	if (!ml) {
		throw WLWarning("There was an error!", "The map file seems to be invalid!");
	}

	map.set_filename(m_settings->settings().mapfilename);
	{
		i18n::Textdomain td("maps");
		ml->preload_map(true);
	}

	std::string infotext;
	infotext += std::string(_("Map details:")) + "\n";
	infotext += std::string("• ") + (boost::format(_("Size: %1$u x %2$u"))
					 % map.get_width() % map.get_height()).str() + "\n";
	infotext += std::string("• ") + (boost::format(ngettext("%u Player", "%u Players", m_nr_players))
					 % m_nr_players).str() + "\n";
	if (m_settings->settings().scenario)
		infotext += std::string("• ") + (boost::format(_("Scenario mode selected"))).str() + "\n";
	infotext += "\n";
	infotext += map.get_description();
	infotext += "\n";
	infotext += map.get_hint();

	m_map_info.set_text(infotext);
	m_filename_proof = m_settings->settings().mapfilename;

	m_suggested_teams_box->hide();
	m_suggested_teams_box->show(map.get_suggested_teams());
	m_suggested_teams_box->set_pos(
				Point(m_suggested_teams_box->get_x(),
						m_back.get_y() - m_padding - m_suggested_teams_box->get_h() - m_padding));
}

/// Show help
void FullscreenMenuLaunchMPG::help_clicked() {
<<<<<<< HEAD
	if (m_help)
		delete m_help;
	m_help = new UI::HelpWindow(this, _("Multiplayer Game Setup"), m_fs);
	m_help->add_paragraph(_("You are in the multiplayer launch game menu."));
	m_help->add_heading(_("Client settings"));
	m_help->add_paragraph
		(_
		 ("On the left side is a list of all clients including you. You can set your role "
		  "with the button following your nickname. Available roles are:"));
	m_help->add_picture_li
		(_
		 ("The player with the color of the flag. If more than one client selected the same color, these "
		  "share control over the player (‘shared kingdom mode’)."),
		 "images/players/genstats_enable_plr_08.png");
	m_help->add_picture_li
		(_("Spectator mode, meaning you can see everything, but cannot control any player"),
		"images/wui/fieldaction/menu_tab_watch.png");
	m_help->add_heading(_("Player settings"));
	m_help->add_paragraph
		(_
		 ("In the middle are the settings for the players. To start a game, each player must be one of the "
		  "following:"));
	m_help->add_picture_li
		(_("Connected to one or more clients (see ‘Client settings’)."),
		 "images/wui/stats/genstats_nrworkers.png");
	m_help->add_picture_li
		(_
		 ("Connected to a computer player (the face in the picture as well as the mouse hover texts "
		  "indicate the strength of the currently selected computer player)."),
		"images/ai/Normal.png");
	m_help->add_picture_li(_("Set as shared in starting position for another player."),
								  "images/ui_fsmenu/shared_in.png");
	m_help->add_picture_li(_("Closed."), "images/ui_basic/stop.png");
	m_help->add_block
		(_
		 ("The latter three can only be set by the hosting client by left-clicking the ‘type’ button of a "
		  "player. Hosting players can also set the initialization of each player (the set of buildings, "
		  "wares and workers the player starts with) and the tribe and team for computer players"));
	m_help->add_block
		(_
		 ("Every client connected to a player (the set ‘role’ player) can set the tribe and the team "
		  "for that player"));
	m_help->add_heading(_("Map details"));
	m_help->add_paragraph
		(_
		 ("You can see information about the selected map or savegame on the right-hand side. "
		  "A button next to the map name allows the host to change to a different map. "
		  "Furthermore, the host is able to set a specific win condition, and finally "
		  "can start the game as soon as all players are set up."));
=======
	if (m_help) {
		m_help->set_visible(true);
	} else {
		m_help.reset(new UI::FullscreenHelpWindow(this, m_lua, "scripting/widelands/multiplayer_help.lua",
																/** TRANSLATORS: This is a heading for a help window */
																_("Multiplayer Game Setup")));
	}
>>>>>>> 4750c32a
}<|MERGE_RESOLUTION|>--- conflicted
+++ resolved
@@ -688,57 +688,6 @@
 
 /// Show help
 void FullscreenMenuLaunchMPG::help_clicked() {
-<<<<<<< HEAD
-	if (m_help)
-		delete m_help;
-	m_help = new UI::HelpWindow(this, _("Multiplayer Game Setup"), m_fs);
-	m_help->add_paragraph(_("You are in the multiplayer launch game menu."));
-	m_help->add_heading(_("Client settings"));
-	m_help->add_paragraph
-		(_
-		 ("On the left side is a list of all clients including you. You can set your role "
-		  "with the button following your nickname. Available roles are:"));
-	m_help->add_picture_li
-		(_
-		 ("The player with the color of the flag. If more than one client selected the same color, these "
-		  "share control over the player (‘shared kingdom mode’)."),
-		 "images/players/genstats_enable_plr_08.png");
-	m_help->add_picture_li
-		(_("Spectator mode, meaning you can see everything, but cannot control any player"),
-		"images/wui/fieldaction/menu_tab_watch.png");
-	m_help->add_heading(_("Player settings"));
-	m_help->add_paragraph
-		(_
-		 ("In the middle are the settings for the players. To start a game, each player must be one of the "
-		  "following:"));
-	m_help->add_picture_li
-		(_("Connected to one or more clients (see ‘Client settings’)."),
-		 "images/wui/stats/genstats_nrworkers.png");
-	m_help->add_picture_li
-		(_
-		 ("Connected to a computer player (the face in the picture as well as the mouse hover texts "
-		  "indicate the strength of the currently selected computer player)."),
-		"images/ai/Normal.png");
-	m_help->add_picture_li(_("Set as shared in starting position for another player."),
-								  "images/ui_fsmenu/shared_in.png");
-	m_help->add_picture_li(_("Closed."), "images/ui_basic/stop.png");
-	m_help->add_block
-		(_
-		 ("The latter three can only be set by the hosting client by left-clicking the ‘type’ button of a "
-		  "player. Hosting players can also set the initialization of each player (the set of buildings, "
-		  "wares and workers the player starts with) and the tribe and team for computer players"));
-	m_help->add_block
-		(_
-		 ("Every client connected to a player (the set ‘role’ player) can set the tribe and the team "
-		  "for that player"));
-	m_help->add_heading(_("Map details"));
-	m_help->add_paragraph
-		(_
-		 ("You can see information about the selected map or savegame on the right-hand side. "
-		  "A button next to the map name allows the host to change to a different map. "
-		  "Furthermore, the host is able to set a specific win condition, and finally "
-		  "can start the game as soon as all players are set up."));
-=======
 	if (m_help) {
 		m_help->set_visible(true);
 	} else {
@@ -746,5 +695,4 @@
 																/** TRANSLATORS: This is a heading for a help window */
 																_("Multiplayer Game Setup")));
 	}
->>>>>>> 4750c32a
 }