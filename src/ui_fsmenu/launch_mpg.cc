/*
 * Copyright (C) 2002, 2006-2012 by the Widelands Development Team
 *
 * This program is free software; you can redistribute it and/or
 * modify it under the terms of the GNU General Public License
 * as published by the Free Software Foundation; either version 2
 * of the License, or (at your option) any later version.
 *
 * This program is distributed in the hope that it will be useful,
 * but WITHOUT ANY WARRANTY; without even the implied warranty of
 * MERCHANTABILITY or FITNESS FOR A PARTICULAR PURPOSE.  See the
 * GNU General Public License for more details.
 *
 * You should have received a copy of the GNU General Public License
 * along with this program; if not, write to the Free Software
 * Foundation, Inc., 51 Franklin Street, Fifth Floor, Boston, MA  02110-1301, USA.
 *
 */

#include "ui_fsmenu/launch_mpg.h"

#include <memory>

#include <boost/format.hpp>

#include "base/i18n.h"
#include "base/warning.h"
#include "graphic/graphic.h"
#include "graphic/text_constants.h"
#include "io/filesystem/layered_filesystem.h"
#include "logic/constants.h"
#include "logic/game.h"
#include "logic/game_controller.h"
#include "logic/game_settings.h"
#include "logic/instances.h"
#include "logic/map.h"
#include "logic/player.h"
#include "map_io/map_loader.h"
#include "profile/profile.h"
#include "scripting/lua_interface.h"
#include "scripting/lua_table.h"
#include "ui_basic/messagebox.h"
#include "ui_fsmenu/loadgame.h"
#include "ui_fsmenu/mapselect.h"
#include "wui/gamechatpanel.h"
#include "wui/multiplayersetupgroup.h"

/// Simple user interaction window for selecting either map, save or cancel
struct MapOrSaveSelectionWindow : public UI::Window {
	MapOrSaveSelectionWindow
		(UI::Panel * parent, GameController * gc, uint32_t w, uint32_t h)
	:
	/** TRANSLATORS: Dialog box title for selecting between map or saved game for new multiplayer game */
	Window(parent, "selection_window", 0, 0, w, h, _("Please select")),
	m_ctrl(gc)
	{
		center_to_parent();

		uint32_t y     = get_inner_h() / 10;
		uint32_t space = y;
		uint32_t butw  = get_inner_w() - 2 * space;
		uint32_t buth  = (get_inner_h() - 2 * space) / 5;
		UI::Button * btn = new UI::Button
			(this, "map",
			 space, y, butw, buth,
			 g_gr->images().get("images/ui_basic/but0.png"),
			 _("Map"), _("Select a map"), true, false);
		btn->sigclicked.connect
			(boost::bind
				 (&MapOrSaveSelectionWindow::pressedButton, boost::ref(*this),
				  FullscreenMenuBase::MenuTarget::kNormalGame));

		btn = new UI::Button
			(this, "saved_game",
			 space, y + buth + space, butw, buth,
<<<<<<< HEAD
			 g_gr->images().get("images/ui_basic/but0.png"),
			 _("Saved game"), _("Select a saved game"), true, false);
=======
			 g_gr->images().get("pics/but0.png"),
			 /** Translators: This is a button to select a savegame */
			 _("Saved Game"), _("Select a saved game"), true, false);
>>>>>>> e5f2a8d1
		btn->sigclicked.connect
			(boost::bind
				 (&MapOrSaveSelectionWindow::pressedButton, boost::ref(*this),
				  FullscreenMenuBase::MenuTarget::kScenarioGame));

		btn = new UI::Button
			(this, "cancel",
			 space + butw / 4, y + 3 * buth + 2 * space, butw / 2, buth,
			 g_gr->images().get("images/ui_basic/but1.png"),
			 _("Cancel"), _("Cancel selection"), true, false);
		btn->sigclicked.connect
			(boost::bind
				 (&MapOrSaveSelectionWindow::pressedButton, boost::ref(*this),
				  FullscreenMenuBase::MenuTarget::kBack));
	}


	void think() override {
		if (m_ctrl)
			m_ctrl->think();
	}

	void pressedButton(FullscreenMenuBase::MenuTarget i) {
		end_modal<FullscreenMenuBase::MenuTarget>(i);
	}
	private:
		GameController * m_ctrl;
};

FullscreenMenuLaunchMPG::FullscreenMenuLaunchMPG
	(GameSettingsProvider * const settings, GameController * const ctrl)
	:
	FullscreenMenuBase("images/ui_fsmenu/launch_mpg_menu.jpg"),

// Values for alignment and size
	m_butw (get_w() / 4),
	m_buth (get_h() * 9 / 200),
	m_fs   (fs_small()),
	m_fn   (ui_fn()),
	// TODO(GunChleoc): We still need to use these consistently. Just getting them in for now
	// so we can have the SuggestedTeamsBox
	m_padding(4),
	m_indent(10),
	m_label_height(20),
	m_right_column_x(get_w() * 37 / 50),

// Buttons
	m_change_map_or_save
		(this, "change_map_or_save",
		 m_right_column_x + m_butw - m_buth, get_h() * 3 / 20, m_buth, m_buth,
		 g_gr->images().get("images/ui_basic/but1.png"),
		 g_gr->images().get("images/wui/menus/menu_toggle_minimap.png"),
		 _("Change map or saved game"), false, false),
	m_ok
		(this, "ok",
		 m_right_column_x, get_h() * 12 / 20 - 2 * m_label_height, m_butw, m_buth,
		 g_gr->images().get("images/ui_basic/but2.png"),
		 _("Start game"), std::string(), false, false),
	m_back
		(this, "back",
		 m_right_column_x, get_h() * 218 / 240, m_butw, m_buth,
		 g_gr->images().get("images/ui_basic/but0.png"),
		 _("Back"), std::string(), true, false),
	m_wincondition
		(this, "win_condition",
		 m_right_column_x, get_h() * 11 / 20 - 2 * m_label_height, m_butw, m_buth,
		 g_gr->images().get("images/ui_basic/but1.png"),
		 "", std::string(), false, false),
	m_help_button
		(this, "help",
		 m_right_column_x + m_butw - m_buth, get_h() / 100, m_buth, m_buth,
		 g_gr->images().get("images/ui_basic/but1.png"),
		 g_gr->images().get("images/ui_basic/menu_help.png"),
		 _("Show the help window"), true, false),

// Text labels
	m_title
		(this,
		 get_w() / 2, get_h() / 25,
		 _("Multiplayer Game Setup"), UI::Align_HCenter),
	m_mapname
		(this,
		 m_right_column_x, get_h() * 3 / 20,
		 std::string()),
	m_clients
		(this,
		 // (get_w() * 57 / 80) is the width of the MultiPlayerSetupGroup
		 get_w() / 50, get_h() / 10, (get_w() * 57 / 80) / 3, get_h() / 10,
		 _("Clients"), UI::Align_HCenter),
	m_players
		(this,
		 get_w() / 50 + (get_w() * 57 / 80) * 6 / 15, get_h() / 10, (get_w() * 57 / 80) * 9 / 15, get_h() / 10,
		 _("Players"), UI::Align_HCenter),
	m_map
		(this,
		 m_right_column_x, get_h() / 10, m_butw, get_h() / 10,
		 _("Map"), UI::Align_HCenter),
	m_wincondition_type
		(this,
		 m_right_column_x + (m_butw / 2), get_h() * 10 / 20 - 1.5 * m_label_height,
		 _("Type of game"), UI::Align_HCenter),

	m_map_info(this, m_right_column_x, get_h() * 2 / 10, m_butw, get_h() * 23 / 80 - 2 * m_label_height),
	m_client_info(this, m_right_column_x, get_h() * 13 / 20 - 2 * m_label_height, m_butw, 2 * m_label_height),
	m_help(nullptr),

// Variables and objects used in the menu
	m_settings     (settings),
	m_ctrl         (ctrl),
	m_chat         (nullptr)
{
	m_change_map_or_save.sigclicked.connect
		(boost::bind
			 (&FullscreenMenuLaunchMPG::change_map_or_save, boost::ref(*this)));
	m_ok.sigclicked.connect(boost::bind(&FullscreenMenuLaunchMPG::clicked_ok, boost::ref(*this)));
	m_back.sigclicked.connect(boost::bind(&FullscreenMenuLaunchMPG::clicked_back, boost::ref(*this)));
	m_wincondition.sigclicked.connect
		(boost::bind
			 (&FullscreenMenuLaunchMPG::win_condition_clicked,
			  boost::ref(*this)));
	m_help_button.sigclicked.connect
		(boost::bind
			 (&FullscreenMenuLaunchMPG::help_clicked,
			  boost::ref(*this)));

	m_wincondition_type.set_textstyle(UI::TextStyle::ui_small());

	m_lua = new LuaInterface();
	win_condition_clicked();

	m_title      .set_font(m_fn, fs_big(), UI_FONT_CLR_FG);
	m_mapname    .set_font(m_fn, m_fs, RGBColor(255, 255, 127));
	m_clients    .set_font(m_fn, m_fs, RGBColor(0, 255, 0));
	m_players    .set_font(m_fn, m_fs, RGBColor(0, 255, 0));
	m_map        .set_font(m_fn, m_fs, RGBColor(0, 255, 0));
	m_client_info.set_font(m_fn, m_fs, UI_FONT_CLR_FG);
	m_map_info   .set_font(m_fn, m_fs, UI_FONT_CLR_FG);

	m_mapname .set_text(_("(no map)"));
	m_map_info.set_text(_("The host has not yet selected a map or saved game."));

	m_mpsg =
		new MultiPlayerSetupGroup
			(this,
			 get_w() / 50, get_h() / 8, get_w() * 57 / 80, get_h() / 2,
			 settings, m_butw, m_buth, m_fn, m_fs);

	// If we are the host, open the map or save selection menu at startup
	if (m_settings->settings().usernum == 0 && m_settings->settings().mapname.empty()) {
		change_map_or_save();
		// Try to associate the host with the first player
		if (!m_settings->settings().players.empty()) {
			m_settings->set_player_number(0);
		}
	}

	// Y coordinate will be set later, when we know how high this box will get.
	m_suggested_teams_box = new UI::SuggestedTeamsBox
									(this, m_right_column_x, 0, UI::Box::Vertical,
									 m_padding, m_indent, m_label_height,
									 get_w() - m_right_column_x, 4 * m_label_height);
}

FullscreenMenuLaunchMPG::~FullscreenMenuLaunchMPG() {
	delete m_lua;
	delete m_mpsg;
	if (m_help)
		delete m_help;
	delete m_chat;
}


void FullscreenMenuLaunchMPG::think()
{
	if (m_ctrl)
		m_ctrl->think();

	refresh();
}


/**
 * Set a new chat provider.
 *
 * This automatically creates and displays a chat panel when appropriate.
 */
void FullscreenMenuLaunchMPG::set_chat_provider(ChatProvider & chat)
{
	delete m_chat;
	m_chat = new GameChatPanel
		(this, get_w() / 50, get_h() * 13 / 20, get_w() * 57 / 80, get_h() * 3 / 10, chat);
}


/**
 * back-button has been pressed
 */
void FullscreenMenuLaunchMPG::clicked_back()
{
	end_modal<FullscreenMenuBase::MenuTarget>(FullscreenMenuBase::MenuTarget::kBack);
}

/**
 * WinCondition button has been pressed
 */
void FullscreenMenuLaunchMPG::win_condition_clicked()
{
	m_settings->next_win_condition();
	win_condition_update();
}

/**
 * update win conditions information
 */
void FullscreenMenuLaunchMPG::win_condition_update() {
	if (m_settings->settings().scenario) {
		m_wincondition.set_title(_("Scenario"));
		m_wincondition.set_tooltip
			(_("Win condition is set through the scenario"));
	} else if (m_settings->settings().savegame) {
		/** Translators: This is a game type */
		m_wincondition.set_title(_("Saved Game"));
		m_wincondition.set_tooltip
			(_("The game is a saved game – the win condition was set before."));
	} else {
		std::unique_ptr<LuaTable> t = m_lua->run_script(m_settings->get_win_condition_script());
		t->do_not_warn_about_unaccessed_keys();

		try {
			std::string name = t->get_string("name");
			std::string descr = t->get_string("description");

			{
				i18n::Textdomain td("win_conditions");
				m_wincondition.set_title(_(name));
			}
			m_wincondition.set_tooltip(descr.c_str());
		} catch (LuaTableKeyError &) {
			// might be that this is not a win condition after all.
			win_condition_clicked();
		}
	}
}

/// Opens a popup window to select a map or saved game
void FullscreenMenuLaunchMPG::change_map_or_save() {
	MapOrSaveSelectionWindow selection_window
		(this, m_ctrl, get_w() / 3, get_h() / 4);
	switch (selection_window.run<FullscreenMenuBase::MenuTarget>()) {
		case FullscreenMenuBase::MenuTarget::kNormalGame:
			select_map();
			break;
		case FullscreenMenuBase::MenuTarget::kScenarioGame:
			select_saved_game();
			break;
		default:
			return;
	}
}

/**
 * Select a map and send all information to the user interface.
 */
void FullscreenMenuLaunchMPG::select_map() {
	if (!m_settings->can_change_map())
		return;

	FullscreenMenuMapSelect msm(m_settings, m_ctrl);
	FullscreenMenuBase::MenuTarget code = msm.run<FullscreenMenuBase::MenuTarget>();

	if (code == FullscreenMenuBase::MenuTarget::kBack) {
		// Set scenario = false, else the menu might crash when back is pressed.
		m_settings->set_scenario(false);
		return;
	}

	m_settings->set_scenario(code == FullscreenMenuBase::MenuTarget::kScenarioGame);

	const MapData & mapdata = *msm.get_map();
	m_nr_players = mapdata.nrplayers;

	// If the same map was selected again, maybe the state of the "scenario" check box was changed
	// So we should recheck all map predefined values,
	// which is done in refresh(), if m_filename_proof is different to settings.mapfilename -> dummy rename
	if (mapdata.filename == m_filename_proof)
		m_filename_proof = m_filename_proof + "new";

	m_settings->set_map(mapdata.name, mapdata.filename, m_nr_players);
}

/**
 * Select a multi player saved game and send all information to the user
 * interface.
 */
void FullscreenMenuLaunchMPG::select_saved_game() {
	if (!m_settings->can_change_map())
		return;

	Widelands::Game game; // The place all data is saved to.
	FullscreenMenuLoadGame lsgm(game, m_settings, m_ctrl);
	FullscreenMenuBase::MenuTarget code = lsgm.run<FullscreenMenuBase::MenuTarget>();

	if (code == FullscreenMenuBase::MenuTarget::kBack) {
		return; // back was pressed
	}

	// Saved game was selected - therefore not a scenario
	m_settings->set_scenario(false);

	std::string filename = lsgm.filename();

	if (g_fs->file_exists(filename.c_str())) {
		// Read the needed data from file "elemental" of the used map.
		std::unique_ptr<FileSystem> l_fs(g_fs->make_sub_file_system(filename.c_str()));
		Profile prof;
		prof.read("map/elemental", nullptr, *l_fs);
		Section & s = prof.get_safe_section("global");

		std::string mapname = s.get_safe_string("name");
		m_nr_players = s.get_safe_int("nr_players");

		m_settings->set_map(mapname, filename, m_nr_players, true);

		// Check for sendability
		if (g_fs->is_directory(filename)) {
			// Send a warning
			UI::WLMessageBox warning
				(this, _("Saved game is directory"),
				_
				("WARNING:\n"
					"The saved game you selected is a directory."
					" This happens if you set the option ‘nozip’ to "
					"true or manually unzipped the saved game.\n"
					"Widelands is not able to transfer directory structures to the clients,"
					" please select another saved game or zip the directories’ content."),
				UI::WLMessageBox::MBoxType::kOk);
			warning.run<UI::Panel::Returncodes>();
		}
	} else {
		if (!m_settings || m_settings->settings().saved_games.empty())
			throw wexception("A file was selected, that is not available to the client");
		// this file is obviously a file from the dedicated server's saved games pool not available locally.
		for (uint32_t i = 0; i < m_settings->settings().saved_games.size(); ++i)
			if (m_settings->settings().saved_games.at(i).path == filename) {
				m_settings->set_map(filename, filename, m_settings->settings().saved_games.at(i).players, true);
				return;
			}
		throw wexception("The selected file could not be found in the pool of dedicated saved games.");
	}
}

/**
 * start-button has been pressed
 */
void FullscreenMenuLaunchMPG::clicked_ok()
{
	if (!g_fs->file_exists(m_settings->settings().mapfilename))
		throw WLWarning
			(_("File not found"),
			 _
			 ("Widelands tried to start a game with a file that could not be "
			  "found at the given path.\n"
			  "The file was: %s\n"
			  "If this happens in a network game, the host might have selected "
			  "a file that you do not own. Normally, such a file should be sent "
			  "from the host to you, but perhaps the transfer was not yet "
			  "finished!?!"),
			 m_settings->settings().mapfilename.c_str());
	if (m_settings->can_launch())
		end_modal<FullscreenMenuBase::MenuTarget>(FullscreenMenuBase::MenuTarget::kNormalGame);
}


/**
 * update the user interface and take care about the visibility of
 * buttons and text.
 */
void FullscreenMenuLaunchMPG::refresh()
{
	const GameSettings & settings = m_settings->settings();

	if (settings.mapfilename != m_filename_proof) {
		if (!g_fs->file_exists(settings.mapfilename)) {
			m_client_info.set_font(m_fn, m_fs, UI_FONT_CLR_WARNING);
			m_client_info.set_text
				(_("The selected file can not be found. If it is not automatically "
				   "transferred to you, please write to the host about this problem."));
		} else {
			// Reset font color
			m_client_info.set_font(m_fn, m_fs, UI_FONT_CLR_FG);

			// Update local nr of players - needed for the client UI
			m_nr_players = settings.players.size();

			// Care about the newly selected file. This has to be done here and not
			// after selection of a new map / saved game, as the clients user
			// interface can only notice the change after the host broadcasted it.
			if (settings.savegame) {
				load_previous_playerdata();
			} else {
				load_map_info();
				if (settings.scenario)
					set_scenario_values();
			}
			//Try to translate the map name.
			//This will work on every official map as expected
			//and 'fail silently' (not find a translation) for already translated campaign map names.
			//It will also translate 'false-positively' on any user-made map which shares a name with
			//the official maps, but this should not be a problem to worry about.
			i18n::Textdomain td("maps");
			m_mapname.set_text(_(settings.mapname));
		}
	} else {
		// Write client infos
		std::string client_info =
			(settings.playernum >= 0) && (settings.playernum < MAX_PLAYERS) ?
					(boost::format(_("You are Player %i.")) % (settings.playernum + 1)).str() :
					_("You are a spectator.");
		m_client_info.set_text(client_info);
	}

	m_ok.set_enabled(m_settings->can_launch());

	m_change_map_or_save.set_enabled(m_settings->can_change_map());
	m_change_map_or_save.set_visible(m_settings->can_change_map());

	m_wincondition.set_enabled
		(m_settings->can_change_map() && !settings.savegame && !settings.scenario);

	win_condition_update();

	// Update the multi player setup group
	m_mpsg->refresh();
}

/**
 * if map was selected to be loaded as scenario, set all values like
 * player names and player tribes and take care about visibility
 * and usability of all the parts of the UI.
 */
void FullscreenMenuLaunchMPG::set_scenario_values()
{
	const GameSettings & settings = m_settings->settings();
	if (settings.mapfilename.empty())
		throw wexception
			("settings()->scenario was set to true, but no map is available");
	Widelands::Map map; //  MapLoader needs a place to put its preload data
	std::unique_ptr<Widelands::MapLoader> ml(map.get_correct_loader(settings.mapfilename));
	map.set_filename(settings.mapfilename);
	ml->preload_map(true);
	Widelands::PlayerNumber const nrplayers = map.get_nrplayers();
	for (uint8_t i = 0; i < nrplayers; ++i) {
		m_settings->set_player_tribe    (i, map.get_scenario_player_tribe    (i + 1));
		m_settings->set_player_closeable(i, map.get_scenario_player_closeable(i + 1));
		std::string ai(map.get_scenario_player_ai(i + 1));
		if (!ai.empty()) {
			m_settings->set_player_state(i, PlayerSettings::stateComputer);
			m_settings->set_player_ai   (i, ai);
		} else if
			(settings.players.at(i).state != PlayerSettings::stateHuman
			 &&
			 settings.players.at(i).state != PlayerSettings::stateOpen)
		{
			m_settings->set_player_state(i, PlayerSettings::stateOpen);
		}
	}
}

/**
 * load all playerdata from savegame and update UI accordingly
 */
void FullscreenMenuLaunchMPG::load_previous_playerdata()
{
	std::unique_ptr<FileSystem> l_fs(g_fs->make_sub_file_system(m_settings->settings().mapfilename.c_str()));
	Profile prof;
	prof.read("map/player_names", nullptr, *l_fs);
	std::string infotext = _("Saved players are:");
	std::string player_save_name [MAX_PLAYERS];
	std::string player_save_tribe[MAX_PLAYERS];
	std::string player_save_ai   [MAX_PLAYERS];

	uint8_t i = 1;
	for (; i <= m_nr_players; ++i) {
		infotext += "\n* ";
		Section & s = prof.get_safe_section((boost::format("player_%u")
														 % static_cast<unsigned int>(i)).str());
		player_save_name [i - 1] = s.get_string("name");
		player_save_tribe[i - 1] = s.get_string("tribe");
		player_save_ai   [i - 1] = s.get_string("ai");

		infotext += (boost::format(_("Player %u")) % static_cast<unsigned int>(i)).str();
		if (player_save_tribe[i - 1].empty()) {
			std::string closed_string =
				(boost::format("\\<%s\\>") % _("closed")).str();
			infotext += ":\n    ";
			infotext += closed_string;
			// Close the player
			m_settings->set_player_state(i - 1, PlayerSettings::stateClosed);
			continue; // if tribe is empty, the player does not exist
		}

		// Set team to "none" - to get the real team, we would need to load the savegame completely
		// Do we want that? No! So we just reset teams to not confuse the clients.
		m_settings->set_player_team(i - 1, 0);

		if (player_save_ai[i - 1].empty()) {
			// Assure that player is open
			if (m_settings->settings().players.at(i - 1).state != PlayerSettings::stateHuman)
				m_settings->set_player_state(i - 1, PlayerSettings::stateOpen);
		} else {
			m_settings->set_player_state(i - 1, PlayerSettings::stateComputer);
			m_settings->set_player_ai(i - 1, player_save_ai[i - 1]);
		}

		// Set player's tribe
		m_settings->set_player_tribe(i - 1, player_save_tribe[i - 1]);

		// get translated tribename
		Profile tribe((new std::string("tribes/" + player_save_tribe[i - 1] + "/conf"))->c_str(),
				nullptr, "tribe_" + player_save_tribe[i - 1]);
		Section & global = tribe.get_safe_section("tribe");
		player_save_tribe[i - 1] = global.get_safe_string("name");
		infotext += " (";
		infotext += player_save_tribe[i - 1];
		infotext += "):\n    ";
		// Check if this is a list of names, or just one name:
		if (player_save_name[i - 1].compare(0, 1, " "))
			infotext += player_save_name[i - 1];
		else {
			std::string temp = player_save_name[i - 1];
			bool firstrun = true;
			while (temp.find(' ', 1) < temp.size()) {
				if (firstrun)
					firstrun = false;
				else
					infotext += "\n    ";
				uint32_t x = temp.find(' ', 1);
				infotext += temp.substr(1, x);
				temp = temp.substr(x + 1, temp.size());
			}
		}
	}
	m_map_info.set_text(infotext);
	m_filename_proof = m_settings->settings().mapfilename;
}

/**
 * load map informations and update the UI
 */
void FullscreenMenuLaunchMPG::load_map_info()
{
	Widelands::Map map; //  MapLoader needs a place to put its preload data

	std::unique_ptr<Widelands::MapLoader> ml = map.get_correct_loader(m_settings->settings().mapfilename);
	if (!ml) {
		throw WLWarning("There was an error!", "The map file seems to be invalid!");
	}

	map.set_filename(m_settings->settings().mapfilename);
	{
		i18n::Textdomain td("maps");
		ml->preload_map(true);
	}

	std::string infotext;
	infotext += std::string(_("Map details:")) + "\n";
	infotext += std::string("• ") + (boost::format(_("Size: %1$u x %2$u"))
					 % map.get_width() % map.get_height()).str() + "\n";
	infotext += std::string("• ") + (boost::format(ngettext("%u Player", "%u Players", m_nr_players))
					 % m_nr_players).str() + "\n";
	if (m_settings->settings().scenario)
		infotext += std::string("• ") + (boost::format(_("Scenario mode selected"))).str() + "\n";
	infotext += "\n";
	infotext += map.get_description();
	infotext += "\n";
	infotext += map.get_hint();

	m_map_info.set_text(infotext);
	m_filename_proof = m_settings->settings().mapfilename;

	m_suggested_teams_box->hide();
	m_suggested_teams_box->show(map.get_suggested_teams());
	m_suggested_teams_box->set_pos(
				Point(m_suggested_teams_box->get_x(),
						m_back.get_y() - m_padding - m_suggested_teams_box->get_h() - m_padding));
}

/// Show help
void FullscreenMenuLaunchMPG::help_clicked() {
	if (m_help)
		delete m_help;
	m_help = new UI::HelpWindow(this, _("Multiplayer Game Setup"), m_fs);
	m_help->add_paragraph(_("You are in the multiplayer launch game menu."));
	m_help->add_heading(_("Client settings"));
	m_help->add_paragraph
		(_
		 ("On the left side is a list of all clients including you. You can set your role "
		  "with the button following your nickname. Available roles are:"));
	m_help->add_picture_li
		(_
		 ("The player with the color of the flag. If more than one client selected the same color, these "
		  "share control over the player (‘shared kingdom mode’)."),
		 "images/players/genstats_enable_plr_08.png");
	m_help->add_picture_li
		(_("Spectator mode, meaning you can see everything, but cannot control any player"),
		"images/wui/fieldaction/menu_tab_watch.png");
	m_help->add_heading(_("Player settings"));
	m_help->add_paragraph
		(_
		 ("In the middle are the settings for the players. To start a game, each player must be one of the "
		  "following:"));
	m_help->add_picture_li
		(_("Connected to one or more clients (see ‘Client settings’)."),
		 "images/wui/stats/genstats_nrworkers.png");
	m_help->add_picture_li
		(_
		 ("Connected to a computer player (the face in the picture as well as the mouse hover texts "
		  "indicate the strength of the currently selected computer player)."),
		"images/ai/Normal.png");
	m_help->add_picture_li(_("Set as shared in starting position for another player."),
								  "images/ui_fsmenu/shared_in.png");
	m_help->add_picture_li(_("Closed."), "images/ui_basic/stop.png");
	m_help->add_block
		(_
		 ("The latter three can only be set by the hosting client by left-clicking the ‘type’ button of a "
		  "player. Hosting players can also set the initialization of each player (the set of buildings, "
		  "wares and workers the player starts with) and the tribe and team for computer players"));
	m_help->add_block
		(_
		 ("Every client connected to a player (the set ‘role’ player) can set the tribe and the team "
		  "for that player"));
	m_help->add_heading(_("Map details"));
	m_help->add_paragraph
		(_
		 ("You can see information about the selected map or savegame on the right-hand side. "
		  "A button next to the map name allows the host to change to a different map. "
		  "Furthermore, the host is able to set a specific win condition, and finally "
		  "can start the game as soon as all players are set up."));
}<|MERGE_RESOLUTION|>--- conflicted
+++ resolved
@@ -73,14 +73,9 @@
 		btn = new UI::Button
 			(this, "saved_game",
 			 space, y + buth + space, butw, buth,
-<<<<<<< HEAD
 			 g_gr->images().get("images/ui_basic/but0.png"),
-			 _("Saved game"), _("Select a saved game"), true, false);
-=======
-			 g_gr->images().get("pics/but0.png"),
 			 /** Translators: This is a button to select a savegame */
 			 _("Saved Game"), _("Select a saved game"), true, false);
->>>>>>> e5f2a8d1
 		btn->sigclicked.connect
 			(boost::bind
 				 (&MapOrSaveSelectionWindow::pressedButton, boost::ref(*this),
