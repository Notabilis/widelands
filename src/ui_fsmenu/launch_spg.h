--- conflicted
+++ resolved
@@ -60,13 +60,8 @@
 	void clicked_back() override;
 
 private:
-<<<<<<< HEAD
-=======
 	void layout() override;
 
-	LuaInterface* lua_;
-
->>>>>>> 500bfe2a
 	void select_map();
 	void win_condition_selected() override;
 	void set_scenario_values();
