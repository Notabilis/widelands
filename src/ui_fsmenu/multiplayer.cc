/*
 * Copyright (C) 2002-2016 by the Widelands Development Team
 *
 * This program is free software; you can redistribute it and/or
 * modify it under the terms of the GNU General Public License
 * as published by the Free Software Foundation; either version 2
 * of the License, or (at your option) any later version.
 *
 * This program is distributed in the hope that it will be useful,
 * but WITHOUT ANY WARRANTY; without even the implied warranty of
 * MERCHANTABILITY or FITNESS FOR A PARTICULAR PURPOSE.  See the
 * GNU General Public License for more details.
 *
 * You should have received a copy of the GNU General Public License
 * along with this program; if not, write to the Free Software
 * Foundation, Inc., 51 Franklin Street, Fifth Floor, Boston, MA  02110-1301, USA.
 *
 */

#include "ui_fsmenu/multiplayer.h"

#include "base/i18n.h"
#include "graphic/text_constants.h"
#include "network/internet_gaming.h"
#include "profile/profile.h"
#include "ui_basic/messagebox.h"
#include "wui/login_box.h"

FullscreenMenuMultiPlayer::FullscreenMenuMultiPlayer()
   : FullscreenMenuMainMenu(),

     // Title
     title(this, 0, 0, _("Choose game type"), UI::Align::kHCenter),

     // Buttons
<<<<<<< HEAD
     metaserver(&vbox,
=======
     metaserver(&vbox_,
>>>>>>> 76153ece
                "metaserver",
                0,
                0,
                butw_,
                buth_,
                g_gr->images().get(button_background_),
                _("Internet game")),
     showloginbox(nullptr),
<<<<<<< HEAD
     lan(&vbox,
=======
     lan(&vbox_,
>>>>>>> 76153ece
         "lan",
         0,
         0,
         butw_,
         buth_,
         g_gr->images().get(button_background_),
         _("LAN / Direct IP")),
     back(&vbox_, "back", 0, 0, butw_, buth_, g_gr->images().get(button_background_), _("Back")) {
	metaserver.sigclicked.connect(
	   boost::bind(&FullscreenMenuMultiPlayer::internet_login, boost::ref(*this)));

	lan.sigclicked.connect(
	   boost::bind(&FullscreenMenuMultiPlayer::end_modal<FullscreenMenuBase::MenuTarget>,
	               boost::ref(*this), FullscreenMenuBase::MenuTarget::kLan));

	back.sigclicked.connect(
	   boost::bind(&FullscreenMenuMultiPlayer::end_modal<FullscreenMenuBase::MenuTarget>,
	               boost::ref(*this), FullscreenMenuBase::MenuTarget::kBack));

	title.set_fontsize(fs_big());

<<<<<<< HEAD
	vbox.add(&metaserver, UI::Align::kHCenter, true);
	vbox.add(&lan, UI::Align::kHCenter, true);
	vbox.add_inf_space();
	vbox.add(&back, UI::Align::kHCenter, true);
=======
	vbox_.add(&metaserver, UI::Align::kHCenter, true);
	vbox_.add(&lan, UI::Align::kHCenter, true);
	vbox_.add_inf_space();
	vbox_.add(&back, UI::Align::kHCenter, true);
>>>>>>> 76153ece

	Section& s = g_options.pull_section("global");
	auto_log_ = s.get_bool("auto_log", false);
	if (auto_log_) {
		showloginbox = new UI::Button(
		   this, "login_dialog", 0, 0, 0, 0, g_gr->images().get("images/ui_basic/but1.png"),
		   g_gr->images().get("images/ui_basic/continue.png"), _("Show login dialog"));
		showloginbox->sigclicked.connect(
		   boost::bind(&FullscreenMenuMultiPlayer::show_internet_login, boost::ref(*this)));
	}
	layout();
}

/// called if the showloginbox button was pressed
void FullscreenMenuMultiPlayer::show_internet_login() {
	auto_log_ = false;
	internet_login();
}

/**
 * Called if "Internet" button was pressed.
 *
 * IF autologin is not set, a LoginBox is shown and, if the user clicks on
 * 'login' in it's menu, the data is read from the LoginBox and saved in 'this'
 * so wlapplication can read it.
 *
 * IF autologin is set, all data is read from the config file and saved.
 * That data will be used for login to the metaserver.
 *
 * In both cases this fullscreen menu ends it's modality.
 */
void FullscreenMenuMultiPlayer::internet_login() {
	Section& s = g_options.pull_section("global");
	if (auto_log_) {
		nickname_ = s.get_string("nickname", _("nobody"));
		password_ = s.get_string("password", "nobody");
		register_ = s.get_bool("registered", false);
	} else {
		LoginBox lb(*this);
		if (lb.run<UI::Panel::Returncodes>() == UI::Panel::Returncodes::kOk) {
			nickname_ = lb.get_nickname();
			password_ = lb.get_password();
			register_ = lb.registered();

			s.set_bool("registered", lb.registered());
			s.set_bool("auto_log", lb.set_automaticlog());
		} else {
			return;
		}
	}

	// Try to connect to the metaserver
	const std::string& meta = s.get_string("metaserver", INTERNET_GAMING_METASERVER.c_str());
	uint32_t port = s.get_natural("metaserverport", INTERNET_GAMING_PORT);
	InternetGaming::ref().login(nickname_, password_, register_, meta, port);

	// Check whether metaserver send some data
	if (InternetGaming::ref().logged_in())
		end_modal<FullscreenMenuBase::MenuTarget>(FullscreenMenuBase::MenuTarget::kMetaserver);
	else {
		// something went wrong -> show the error message
		ChatMessage msg = InternetGaming::ref().get_messages().back();
		UI::WLMessageBox wmb(this, _("Error!"), msg.msg, UI::WLMessageBox::MBoxType::kOk);
		wmb.run<UI::Panel::Returncodes>();

		// Reset InternetGaming and passwort and show internet login again
		InternetGaming::ref().reset();
		s.set_string("password", "");
		show_internet_login();
	}
}

void FullscreenMenuMultiPlayer::clicked_ok() {
	internet_login();
}

void FullscreenMenuMultiPlayer::layout() {
	title.set_size(get_w(), title.get_h());
	FullscreenMenuMainMenu::layout();

	title.set_pos(Vector2i(0, title_y_));

	metaserver.set_size(butw_, buth_);
	if (showloginbox) {
		showloginbox->set_pos(Vector2i(box_x_ + butw_ + padding_ / 2, box_y_));
		showloginbox->set_size(buth_, buth_);
	}
	metaserver.set_desired_size(butw_, buth_);
	lan.set_desired_size(butw_, buth_);
	back.set_desired_size(butw_, buth_);

<<<<<<< HEAD
	vbox.set_pos(Vector2i(box_x_, box_y_));
	vbox.set_inner_spacing(padding_);
	vbox.set_size(butw_, get_h() - vbox.get_y() - 3 * title_y_);
=======
	vbox_.set_pos(Vector2i(box_x_, box_y_));
	vbox_.set_inner_spacing(padding_);
	vbox_.set_size(butw_, get_h() - vbox_.get_y() - 3 * title_y_);
>>>>>>> 76153ece
}<|MERGE_RESOLUTION|>--- conflicted
+++ resolved
@@ -33,11 +33,7 @@
      title(this, 0, 0, _("Choose game type"), UI::Align::kHCenter),
 
      // Buttons
-<<<<<<< HEAD
-     metaserver(&vbox,
-=======
      metaserver(&vbox_,
->>>>>>> 76153ece
                 "metaserver",
                 0,
                 0,
@@ -46,11 +42,7 @@
                 g_gr->images().get(button_background_),
                 _("Internet game")),
      showloginbox(nullptr),
-<<<<<<< HEAD
-     lan(&vbox,
-=======
      lan(&vbox_,
->>>>>>> 76153ece
          "lan",
          0,
          0,
@@ -72,17 +64,10 @@
 
 	title.set_fontsize(fs_big());
 
-<<<<<<< HEAD
-	vbox.add(&metaserver, UI::Align::kHCenter, true);
-	vbox.add(&lan, UI::Align::kHCenter, true);
-	vbox.add_inf_space();
-	vbox.add(&back, UI::Align::kHCenter, true);
-=======
 	vbox_.add(&metaserver, UI::Align::kHCenter, true);
 	vbox_.add(&lan, UI::Align::kHCenter, true);
 	vbox_.add_inf_space();
 	vbox_.add(&back, UI::Align::kHCenter, true);
->>>>>>> 76153ece
 
 	Section& s = g_options.pull_section("global");
 	auto_log_ = s.get_bool("auto_log", false);
@@ -174,13 +159,7 @@
 	lan.set_desired_size(butw_, buth_);
 	back.set_desired_size(butw_, buth_);
 
-<<<<<<< HEAD
-	vbox.set_pos(Vector2i(box_x_, box_y_));
-	vbox.set_inner_spacing(padding_);
-	vbox.set_size(butw_, get_h() - vbox.get_y() - 3 * title_y_);
-=======
 	vbox_.set_pos(Vector2i(box_x_, box_y_));
 	vbox_.set_inner_spacing(padding_);
 	vbox_.set_size(butw_, get_h() - vbox_.get_y() - 3 * title_y_);
->>>>>>> 76153ece
 }