--- conflicted
+++ resolved
@@ -25,18 +25,7 @@
 #include "wui/text_constants.h"
 
 FullscreenMenuMultiPlayer::FullscreenMenuMultiPlayer() :
-<<<<<<< HEAD
-	FullscreenMenuBase(ImageCatalog::Keys::kFullscreen),
-
-// Values for alignment and size
-	m_butw (get_w() * 7 / 20),
-	m_buth (get_h() * 19 / 400),
-	m_butx ((get_w() - m_butw) / 2),
-	m_fs   (fs_small()),
-	m_fn   (ui_fn()),
-=======
 	FullscreenMenuMainMenu(),
->>>>>>> 1a1b4312
 
 // Title
 	title
@@ -48,31 +37,14 @@
 	vbox(this, m_box_x, m_box_y, UI::Box::Vertical,
 		  m_butw, get_h() - vbox.get_y(), m_padding),
 	metaserver
-<<<<<<< HEAD
-		(this, "metaserver",
-		 m_butx, get_h() * 6 / 25, m_butw, m_buth,
-		 g_gr->cataloged_image(ImageCatalog::Keys::kButton1),
-		 _("Internet game"), std::string(), true, false),
-	lan
-		(this, "lan",
-		 m_butx, get_h() * 61 / 200, m_butw, m_buth,
-		 g_gr->cataloged_image(ImageCatalog::Keys::kButton1),
-		 _("LAN / Direct IP"), std::string(), true, false),
-	back
-		(this, "back",
-		 m_butx, get_h() * 3 / 4, m_butw, m_buth,
-		 g_gr->cataloged_image(ImageCatalog::Keys::kButton0),
-		 _("Back"), std::string(), true, false)
-=======
-		(&vbox, "metaserver", 0, 0, m_butw, m_buth, g_gr->images().get(m_button_background),
+		(&vbox, "metaserver", 0, 0, m_butw, m_buth, g_gr->cataloged_image(m_button_background),
 		 _("Internet game"), "", true, false),
 	lan
-		(&vbox, "lan", 0, 0, m_butw, m_buth, g_gr->images().get(m_button_background),
+		(&vbox, "lan", 0, 0, m_butw, m_buth, g_gr->cataloged_image(m_button_background),
 		 _("LAN / Direct IP"), "", true, false),
 	back
-		(&vbox, "back", 0, 0, m_butw, m_buth, g_gr->images().get(m_button_background),
+		(&vbox, "back", 0, 0, m_butw, m_buth, g_gr->cataloged_image(m_button_background),
 		 _("Back"), "", true, false)
->>>>>>> 1a1b4312
 {
 	metaserver.sigclicked.connect(boost::bind(&FullscreenMenuMultiPlayer::internet_login, boost::ref(*this)));
 
@@ -106,15 +78,9 @@
 		showloginbox =
 			new UI::Button
 				(this, "login_dialog",
-<<<<<<< HEAD
-				 m_butx + m_butw + m_buth / 4, get_h() * 6 / 25, m_buth, m_buth,
+				 m_box_x + m_butw + m_buth / 4, get_h() * 6 / 25, m_buth, m_buth,
 				 g_gr->cataloged_image(ImageCatalog::Keys::kButton1),
 				 g_gr->cataloged_image(ImageCatalog::Keys::kActionContinue),
-=======
-				 m_box_x + m_butw + m_buth / 4, get_h() * 6 / 25, m_buth, m_buth,
-				 g_gr->images().get("pics/but1.png"),
-				 g_gr->images().get("pics/continue.png"),
->>>>>>> 1a1b4312
 				 _("Show login dialog"), true, false);
 		showloginbox->sigclicked.connect
 			(boost::bind
