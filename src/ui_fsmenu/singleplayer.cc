/*
 * Copyright (C) 2002-2009 by the Widelands Development Team
 *
 * This program is free software; you can redistribute it and/or
 * modify it under the terms of the GNU General Public License
 * as published by the Free Software Foundation; either version 2
 * of the License, or (at your option) any later version.
 *
 * This program is distributed in the hope that it will be useful,
 * but WITHOUT ANY WARRANTY; without even the implied warranty of
 * MERCHANTABILITY or FITNESS FOR A PARTICULAR PURPOSE.  See the
 * GNU General Public License for more details.
 *
 * You should have received a copy of the GNU General Public License
 * along with this program; if not, write to the Free Software
 * Foundation, Inc., 51 Franklin Street, Fifth Floor, Boston, MA  02110-1301, USA.
 *
 */

#include "ui_fsmenu/singleplayer.h"

#include "base/i18n.h"
#include "graphic/graphic.h"
#include "wui/text_constants.h"

FullscreenMenuSinglePlayer::FullscreenMenuSinglePlayer() :
<<<<<<< HEAD
FullscreenMenuBase(ImageCatalog::Keys::kFullscreen),

// Values for alignment and size
	m_butw (get_w() * 7 / 20),
	m_buth (get_h() * 19 / 400),
	m_butx ((get_w() - m_butw) / 2),
	m_fs   (fs_small()),
	m_fn   (ui_fn()),
=======
	FullscreenMenuMainMenu(),
>>>>>>> 1a1b4312

// Title
	title
		(this,
		 get_w() / 2, m_title_y,
		 _("Single Player"), UI::Align_HCenter),

// Buttons
	vbox(this, m_box_x, m_box_y, UI::Box::Vertical,
		  m_butw, get_h() - vbox.get_y(), m_padding),
	new_game
<<<<<<< HEAD
		(this, "new_game",
		 m_butx, get_h() * 6 / 25, m_butw, m_buth,
		 g_gr->cataloged_image(ImageCatalog::Keys::kButton1),
		 _("New Game"), std::string(), true, false),
	campaign
		(this, "campaigns",
		 m_butx, get_h() * 61 / 200, m_butw, m_buth,
		 g_gr->cataloged_image(ImageCatalog::Keys::kButton1),
		 _("Campaigns"), std::string(), true, false),
	load_game
		(this, "load_game",
		 m_butx, get_h() * 87 / 200, m_butw, m_buth,
		 g_gr->cataloged_image(ImageCatalog::Keys::kButton1),
		 _("Load Game"), std::string(), true, false),
	back
		(this, "back",
		 m_butx, get_h() * 3 / 4, m_butw, m_buth,
		 g_gr->cataloged_image(ImageCatalog::Keys::kButton0),
		 _("Back"), std::string(), true, false)
=======
		(&vbox, "new_game", 0, 0, m_butw, m_buth, g_gr->images().get(m_button_background),
		 _("New Game"), "", true, false),
	campaign
		(&vbox, "campaigns", 0, 0, m_butw, m_buth, g_gr->images().get(m_button_background),
		 _("Campaigns"), "", true, false),
	load_game
		(&vbox, "load_game", 0, 0, m_butw, m_buth, g_gr->images().get(m_button_background),
		 _("Load Game"), "", true, false),
	back
		(&vbox, "back", 0, 0, m_butw, m_buth, g_gr->images().get(m_button_background),
		 _("Back"), "", true, false)
>>>>>>> 1a1b4312
{
	new_game.sigclicked.connect
		(boost::bind
			(&FullscreenMenuSinglePlayer::end_modal,
			 boost::ref(*this),
			 static_cast<int32_t>(MenuTarget::kNewGame)));
	campaign.sigclicked.connect
		(boost::bind
			(&FullscreenMenuSinglePlayer::end_modal,
			 boost::ref(*this),
			 static_cast<int32_t>(MenuTarget::kCampaign)));
	load_game.sigclicked.connect
		(boost::bind
			(&FullscreenMenuSinglePlayer::end_modal,
			 boost::ref(*this),
			 static_cast<int32_t>(MenuTarget::kLoadGame)));
	back.sigclicked.connect
		(boost::bind
			(&FullscreenMenuSinglePlayer::end_modal,
			 boost::ref(*this),
			 static_cast<int32_t>(MenuTarget::kBack)));

	title.set_font(ui_fn(), fs_big(), UI_FONT_CLR_FG);

	vbox.add(&new_game, UI::Box::AlignCenter);
	vbox.add(&campaign, UI::Box::AlignCenter);

	vbox.add_space(m_buth);

	vbox.add(&load_game, UI::Box::AlignCenter);

	vbox.add_space(6 * m_buth);

	vbox.add(&back, UI::Box::AlignCenter);

	vbox.set_size(m_butw, get_h() - vbox.get_y());
}<|MERGE_RESOLUTION|>--- conflicted
+++ resolved
@@ -24,18 +24,7 @@
 #include "wui/text_constants.h"
 
 FullscreenMenuSinglePlayer::FullscreenMenuSinglePlayer() :
-<<<<<<< HEAD
-FullscreenMenuBase(ImageCatalog::Keys::kFullscreen),
-
-// Values for alignment and size
-	m_butw (get_w() * 7 / 20),
-	m_buth (get_h() * 19 / 400),
-	m_butx ((get_w() - m_butw) / 2),
-	m_fs   (fs_small()),
-	m_fn   (ui_fn()),
-=======
 	FullscreenMenuMainMenu(),
->>>>>>> 1a1b4312
 
 // Title
 	title
@@ -47,39 +36,17 @@
 	vbox(this, m_box_x, m_box_y, UI::Box::Vertical,
 		  m_butw, get_h() - vbox.get_y(), m_padding),
 	new_game
-<<<<<<< HEAD
-		(this, "new_game",
-		 m_butx, get_h() * 6 / 25, m_butw, m_buth,
-		 g_gr->cataloged_image(ImageCatalog::Keys::kButton1),
-		 _("New Game"), std::string(), true, false),
-	campaign
-		(this, "campaigns",
-		 m_butx, get_h() * 61 / 200, m_butw, m_buth,
-		 g_gr->cataloged_image(ImageCatalog::Keys::kButton1),
-		 _("Campaigns"), std::string(), true, false),
-	load_game
-		(this, "load_game",
-		 m_butx, get_h() * 87 / 200, m_butw, m_buth,
-		 g_gr->cataloged_image(ImageCatalog::Keys::kButton1),
-		 _("Load Game"), std::string(), true, false),
-	back
-		(this, "back",
-		 m_butx, get_h() * 3 / 4, m_butw, m_buth,
-		 g_gr->cataloged_image(ImageCatalog::Keys::kButton0),
-		 _("Back"), std::string(), true, false)
-=======
-		(&vbox, "new_game", 0, 0, m_butw, m_buth, g_gr->images().get(m_button_background),
+		(&vbox, "new_game", 0, 0, m_butw, m_buth, g_gr->cataloged_image(m_button_background),
 		 _("New Game"), "", true, false),
 	campaign
-		(&vbox, "campaigns", 0, 0, m_butw, m_buth, g_gr->images().get(m_button_background),
+		(&vbox, "campaigns", 0, 0, m_butw, m_buth, g_gr->cataloged_image(m_button_background),
 		 _("Campaigns"), "", true, false),
 	load_game
-		(&vbox, "load_game", 0, 0, m_butw, m_buth, g_gr->images().get(m_button_background),
+		(&vbox, "load_game", 0, 0, m_butw, m_buth, g_gr->cataloged_image(m_button_background),
 		 _("Load Game"), "", true, false),
 	back
-		(&vbox, "back", 0, 0, m_butw, m_buth, g_gr->images().get(m_button_background),
+		(&vbox, "back", 0, 0, m_butw, m_buth, g_gr->cataloged_image(m_button_background),
 		 _("Back"), "", true, false)
->>>>>>> 1a1b4312
 {
 	new_game.sigclicked.connect
 		(boost::bind
