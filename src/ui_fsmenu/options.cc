/*
 * Copyright (C) 2002-2004, 2006-2010, 2012 by Widelands Development Team
 *
 * This program is free software; you can redistribute it and/or
 * modify it under the terms of the GNU General Public License
 * as published by the Free Software Foundation; either version 2
 * of the License, or (at your option) any later version.
 *
 * This program is distributed in the hope that it will be useful,
 * but WITHOUT ANY WARRANTY; without even the implied warranty of
 * MERCHANTABILITY or FITNESS FOR A PARTICULAR PURPOSE.  See the
 * GNU General Public License for more details.
 *
 * You should have received a copy of the GNU General Public License
 * along with this program; if not, write to the Free Software
 * Foundation, Inc., 51 Franklin Street, Fifth Floor, Boston, MA  02110-1301, USA.
 *
 */

#include "ui_fsmenu/options.h"

#include <cstdio>
#include <iostream>
<<<<<<< HEAD

#include <libintl.h>
=======
>>>>>>> e3384a36

#include "constants.h"
#include "graphic/graphic.h"
#include "i18n.h"
#include "io/filesystem/layered_filesystem.h"
#include "libintl.h"
#include "profile/profile.h"
#include "save_handler.h"
#include "sound/sound_handler.h"
#include "wlapplication.h"

namespace  {

struct LanguageEntry {
	LanguageEntry(const std::string& init_abbreviation, const std::string& init_descname) :
		abbreviation(init_abbreviation),
		descname(init_descname) {}

	bool operator<(const LanguageEntry& other) const {
		return descname < other.descname;
	}

	std::string abbreviation;
	std::string descname;
};

void add_languages_to_list(UI::Listselect<std::string>* list, const std::string& language) {

	filenameset_t files;
	Section* s = &g_options.pull_section("global");
	g_fs->FindFiles(s->get_string("localedir", INSTALL_LOCALEDIR), "*", &files);
	Profile ln("txts/languages");
	s = &ln.pull_section("languages");
	bool own_selected = "" == language || "en" == language;

	// Add translation directories to the list
	std::vector<LanguageEntry> entries;
	for (const std::string& filename : files) {
		char const* const path = filename.c_str();
		if (!strcmp(FileSystem::FS_Filename(path), ".") ||
		    !strcmp(FileSystem::FS_Filename(path), "..") || !g_fs->IsDirectory(path)) {
			continue;
		}

		char const* const abbreviation = FileSystem::FS_Filename(path);
		entries.emplace_back(abbreviation, s->get_string(abbreviation, abbreviation));
		own_selected |= abbreviation == language;
	}
	// Add currently used language manually
	if (!own_selected) {
		entries.emplace_back(language, s->get_string(language.c_str(), language.c_str()));
	}
	std::sort(entries.begin(), entries.end());

	for (const LanguageEntry& entry : entries) {
		list->add(entry.descname.c_str(), entry.abbreviation, nullptr, entry.abbreviation == language);
	}
}

}  // namespace

Fullscreen_Menu_Options::Fullscreen_Menu_Options
		(Options_Ctrl::Options_Struct opt)
	:
	Fullscreen_Menu_Base("optionsmenu.jpg"),

// Values for alignment and size
	m_vbutw(get_h() * 333 / 10000),
	m_butw (get_w() / 4),
	m_buth (get_h() * 9 / 200),

// Buttons
	m_advanced_options
		(this, "advanced_options",
		 get_w() * 9 / 80, get_h() * 19 / 20, m_butw, m_buth,
		 g_gr->images().get("pics/but2.png"),
		 _("Advanced Options"), std::string(), true, false),
	m_cancel
		(this, "cancel",
		 get_w() * 51 / 80, get_h() * 19 / 20, m_butw, m_buth,
		 g_gr->images().get("pics/but0.png"),
		 _("Cancel"), std::string(), true, false),
	m_apply
		(this, "apply",
		 get_w() * 3 / 8, get_h() * 19 / 20, m_butw, m_buth,
		 g_gr->images().get("pics/but2.png"),
		 _("Apply"), std::string(), true, false),

// Spinboxes
	m_sb_maxfps
		(this,
		 (get_w() / 2) - (m_vbutw * 2), get_h() * 3833 / 10000, get_w() / 5, m_vbutw,
		 opt.maxfps, 0, 100, "",
		 g_gr->images().get("pics/but1.png")),
	m_sb_autosave
		(this,
		 get_w() * 6767 / 10000, get_h() * 8167 / 10000, get_w() / 4, m_vbutw,
		 opt.autosave / 60, 0, 100, _("min."),
		 g_gr->images().get("pics/but1.png"), true),

	m_sb_remove_replays
		(this,
		 get_w() * 6767 / 10000, get_h() * 8631 / 10000, get_w() / 4, m_vbutw,
		 /** TRANSLATORS: Options: Remove Replays older than: */
		 /** TRANSLATORS: This will have a number added in front of it */
		 opt.remove_replays, 0, 365, ngettext("day", "days", m_vbutw),
		 g_gr->images().get("pics/but1.png"), true),

// Title
	m_title
		(this,
		 get_w() / 2, get_h() / 40,
		 _("General Options"), UI::Align_HCenter),

// First options block 'general options'
	m_fullscreen (this, Point(get_w() * 3563 / 10000, get_h() * 1667 / 10000)),
	m_label_fullscreen
		(this,
		 get_w() * 1969 / 5000, get_h() * 1833 / 10000,
		 _("Fullscreen"), UI::Align_VCenter),

	m_inputgrab (this, Point(get_w() * 3563 / 10000, get_h() * 2167 / 10000)),
	m_label_inputgrab
		(this,
		 get_w() * 1969 / 5000, get_h() * 2333 / 10000,
		 _("Grab Input"), UI::Align_VCenter),

	m_music (this, Point(get_w() * 3563 / 10000, get_h() * 2667 / 10000)),
	m_label_music
		(this,
		 get_w() * 1969 / 5000, get_h() * 2833 / 10000,
		 _("Enable Music"), UI::Align_VCenter),

	m_fx (this, Point(get_w() * 3563 / 10000, get_h() * 3167 / 10000)),
	m_label_fx
		(this,
		 get_w() * 1969 / 5000, get_h() * 3333 / 10000,
		 _("Enable Sound"), UI::Align_VCenter),

	m_label_maxfps
		(this,
		 get_w() * 3563 / 10000, get_h() * 2 / 5,
		 _("Maximum FPS:"), UI::Align_VCenter),

	m_reslist
		(this,
		 get_w()      / 10, get_h() * 1667 / 10000,
		 get_w() * 19 / 80, get_h() * 2833 / 10000,
		 UI::Align_Left, true),
	m_label_resolution
		(this,
		 get_w() * 1063 / 10000, get_h() * 1417 / 10000,
		 _("In-game resolution"), UI::Align_VCenter),

	m_label_language
		(this,
		 get_w() * 133 / 200, get_h() * 1417 / 10000,
		 _("Language"), UI::Align_VCenter),
	m_language_list
		(this,
		 get_w() * 6563 / 10000, get_h() * 1667 / 10000,
		 get_w() *   21 /    80, get_h() * 2833 / 10000,
		 UI::Align_Left, true),

// Title 2
	m_label_game_options
		(this,
		 get_w() / 2, get_h() / 2,
		 _("In-game Options"), UI::Align_HCenter),

// Second options block 'In-game options'
	m_single_watchwin (this, Point(get_w() * 19 / 200, get_h() * 5833 / 10000)),
	m_label_single_watchwin
		(this,
		 get_w() * 1313 / 10000, get_h() * 3 / 5,
		 _("Use single Watchwindow Mode"), UI::Align_VCenter),

	m_auto_roadbuild_mode (this, Point(get_w() * 19 / 200, get_h() * 63 / 100)),
	m_label_auto_roadbuild_mode
		(this,
		 get_w() * 1313 / 10000, get_h() * 6467 / 10000,
		 _("Start building road after placing a flag"), UI::Align_VCenter),

	m_show_workarea_preview
		(this, Point(get_w() * 19 / 200, get_h() * 6767 / 10000)),
	m_label_show_workarea_preview
		(this,
		 get_w() * 1313 / 10000, get_h() * 6933 / 10000,
		 _("Show buildings area preview"), UI::Align_VCenter),

	m_snap_windows_only_when_overlapping
		(this, Point(get_w() * 19 / 200, get_h() * 7233 / 10000)),
	m_label_snap_windows_only_when_overlapping
		(this,
		 get_w() * 1313 / 10000, get_h() * 37 / 50,
		 _("Snap windows only when overlapping"), UI::Align_VCenter),

	m_dock_windows_to_edges (this, Point(get_w() * 19 / 200, get_h() * 77 / 100)),
	m_label_dock_windows_to_edges
		(this,
		 get_w() * 1313 / 10000, get_h() * 7867 / 10000,
		 _("Dock windows to edges"), UI::Align_VCenter),

	m_label_autosave
		(this,
		 get_w() * 1313 / 10000, get_h() * 8333 / 10000,
		 _("Save game automatically every"), UI::Align_VCenter),
	m_label_remove_replays
		(this,
		 get_w() * 1313 / 10000, get_h() * 8799 / 10000,
		 _("Remove Replays older than:"), UI::Align_VCenter),

	os(opt)
{
	m_advanced_options.sigclicked.connect
		(boost::bind(&Fullscreen_Menu_Options::advanced_options, boost::ref(*this)));
	m_cancel.sigclicked.connect
		(boost::bind(&Fullscreen_Menu_Options::end_modal, this, static_cast<int32_t>(om_cancel)));
	m_apply.sigclicked.connect
		(boost::bind(&Fullscreen_Menu_Options::end_modal, this, static_cast<int32_t>(om_ok)));

	m_advanced_options.set_font(font_small());
	m_apply.set_font(font_small());
	m_cancel.set_font(font_small());

	/** TRANSLATORS Options: Remove Replays older than: */
	m_sb_autosave     .add_replacement(0, _("Off"));
	/** TRANSLATORS Options: Remove Replays older than: */
	m_sb_remove_replays.add_replacement(0, _("Never"));
	/** TRANSLATORS Options: Remove Replays older than: */
	m_sb_remove_replays.add_replacement(1, _("1 day"));

	m_sb_maxfps       .set_font(ui_fn(), fs_small(), UI_FONT_CLR_FG);
	m_sb_autosave     .set_font(ui_fn(), fs_small(), UI_FONT_CLR_FG);
	m_sb_remove_replays.set_font(ui_fn(), fs_small(), UI_FONT_CLR_FG);
	m_title           .set_textstyle(ts_big());
	m_label_fullscreen.set_textstyle(ts_small());
	m_fullscreen      .set_state(opt.fullscreen);
	m_label_inputgrab .set_textstyle(ts_small());
	m_inputgrab       .set_state(opt.inputgrab);
	m_label_music     .set_textstyle(ts_small());
	m_music           .set_state(opt.music);
	m_music           .set_enabled(not g_sound_handler.m_lock_audio_disabling);
	m_label_fx        .set_textstyle(ts_small());
	m_fx              .set_state(opt.fx);
	m_fx              .set_enabled(not g_sound_handler.m_lock_audio_disabling);
	m_label_maxfps    .set_textstyle(ts_small());
	m_label_resolution.set_textstyle(ts_small());
	m_reslist         .set_font(ui_fn(), fs_small());
	m_label_language  .set_textstyle(ts_small());
	m_language_list   .set_font(ui_fn(), fs_small());

	m_label_game_options             .set_textstyle(ts_big());
	m_label_single_watchwin          .set_textstyle(ts_small());
	m_single_watchwin                .set_state(opt.single_watchwin);
	m_label_auto_roadbuild_mode      .set_textstyle(ts_small());
	m_auto_roadbuild_mode            .set_state(opt.auto_roadbuild_mode);
	m_label_show_workarea_preview    .set_textstyle(ts_small());
	m_show_workarea_preview          .set_state(opt.show_warea);
	m_label_snap_windows_only_when_overlapping.set_textstyle(ts_small());
	m_snap_windows_only_when_overlapping.set_state
		(opt.snap_windows_only_when_overlapping);
	m_label_dock_windows_to_edges    .set_textstyle(ts_small());
	m_dock_windows_to_edges          .set_state(opt.dock_windows_to_edges);
	m_label_autosave                 .set_textstyle(ts_small());
	m_label_remove_replays           .set_textstyle(ts_small());

	//  GRAPHIC_TODO: this shouldn't be here List all resolutions
	// take a copy to not change real video info structure
	SDL_PixelFormat fmt = *SDL_GetVideoInfo()->vfmt;
	fmt.BitsPerPixel = 32;
	for
		(const SDL_Rect * const * modes = SDL_ListModes(&fmt, SDL_SWSURFACE | SDL_FULLSCREEN);
		 modes && *modes;
		 ++modes)
	{
		const SDL_Rect & mode = **modes;
		if (800 <= mode.w and 600 <= mode.h)
		{
			const ScreenResolution this_res = {mode.w, mode.h};
			if
				(m_resolutions.empty()
				 || this_res.xres != m_resolutions.rbegin()->xres
				 || this_res.yres != m_resolutions.rbegin()->yres)
			{
				m_resolutions.push_back(this_res);
			}
		}
	}

	bool did_select_a_res = false;
	for (uint32_t i = 0; i < m_resolutions.size(); ++i) {
		char buf[32];
		/** TRANSLATORS: Screen resolution, e.g. 800 x 600*/
		sprintf(buf, _("%1$i x %2$i"), m_resolutions[i].xres, m_resolutions[i].yres);
		const bool selected =
			m_resolutions[i].xres  == opt.xres and
			m_resolutions[i].yres  == opt.yres;
		did_select_a_res |= selected;
		m_reslist.add(buf, nullptr, nullptr, selected);
	}
	if (not did_select_a_res) {
		char buf[32];
		/** TRANSLATORS: Screen resolution, e.g. 800 x 600*/
		sprintf(buf, "%1$i x %2$i", opt.xres, opt.yres);
		m_reslist.add(buf, nullptr, nullptr, true);
		uint32_t entry = m_resolutions.size();
		m_resolutions.resize(entry + 1);
		m_resolutions[entry].xres  = opt.xres;
		m_resolutions[entry].yres  = opt.yres;
	}

	// Fill language list
	m_language_list.add
		(_("Try system language"), "", // "try", as many translations are missing.
		 nullptr, "" == opt.language);

	m_language_list.add
		("English", "en",
		 nullptr, "en" == opt.language);

	add_languages_to_list(&m_language_list, opt.language);
}

void Fullscreen_Menu_Options::advanced_options() {
	Fullscreen_Menu_Advanced_Options aom(os);
	if (aom.run() == Fullscreen_Menu_Advanced_Options::om_ok) {
		os = aom.get_values();
		end_modal(om_restart);
	}
}

bool Fullscreen_Menu_Options::handle_key(bool down, SDL_keysym code)
{
	if (down) {
		switch (code.sym) {
			case SDLK_KP_ENTER:
			case SDLK_RETURN:
				end_modal(static_cast<int32_t>(om_ok));
				return true;
			case SDLK_ESCAPE:
				end_modal(static_cast<int32_t>(om_cancel));
				return true;
			default:
				break; // not handled
		}
	}

	return Fullscreen_Menu_Base::handle_key(down, code);
}

Options_Ctrl::Options_Struct Fullscreen_Menu_Options::get_values() {
	const uint32_t res_index = m_reslist.selection_index();

	// Write all data from UI elements
	os.xres                  = m_resolutions[res_index].xres;
	os.yres                  = m_resolutions[res_index].yres;
	os.inputgrab             = m_inputgrab.get_state();
	os.fullscreen            = m_fullscreen.get_state();
	os.single_watchwin       = m_single_watchwin.get_state();
	os.auto_roadbuild_mode   = m_auto_roadbuild_mode.get_state();
	os.show_warea            = m_show_workarea_preview.get_state();
	os.snap_windows_only_when_overlapping
		= m_snap_windows_only_when_overlapping.get_state();
	os.dock_windows_to_edges = m_dock_windows_to_edges.get_state();
	os.music                 = m_music.get_state();
	os.fx                    = m_fx.get_state();
	if (m_language_list.has_selection())
		os.language      = m_language_list.get_selected();
	os.autosave              = m_sb_autosave.getValue();
	os.maxfps                = m_sb_maxfps.getValue();
	os.remove_replays        = m_sb_remove_replays.getValue();

	return os;
}


/**
 * The advanced option menu
 */
Fullscreen_Menu_Advanced_Options::Fullscreen_Menu_Advanced_Options
	(Options_Ctrl::Options_Struct const opt)
	:
	Fullscreen_Menu_Base("optionsmenu.jpg"),

// Values for alignment and size
	m_vbutw (get_h() * 333 / 10000),
	m_butw  (get_w() / 4),
	m_buth  (get_h() * 9 / 200),

// Buttons
	m_cancel
		(this, "cancel",
		 get_w() * 41 / 80, get_h() * 19 / 20, m_butw, m_buth,
		 g_gr->images().get("pics/but0.png"),
		 _("Cancel"), std::string(), true, false),
	m_apply
		(this, "apply",
		 get_w() / 4,   get_h() * 19 / 20, m_butw, m_buth,
		 g_gr->images().get("pics/but2.png"),
		 _("Apply"), std::string(), true, false),

// Spinboxes
	m_sb_dis_panel
		(this,
		 get_w() * 18 / 25, get_h() * 63 / 100, get_w() / 4, m_vbutw,
		 opt.panel_snap_distance, 0, 100, _("px."),
		 g_gr->images().get("pics/but1.png")),
	m_sb_dis_border
		(this,
		 get_w() * 18 / 25, get_h() * 6768 / 10000, get_w() / 4, m_vbutw,
		 opt.border_snap_distance, 0, 100, _("px."),
		 g_gr->images().get("pics/but1.png")),


// Title
	m_title
		(this,
		 get_w() / 2, get_h() / 40,
		 _("Advanced Options"), UI::Align_HCenter),

// First options block
	m_ui_font_list
		(this,
		 get_w() / 10, get_h() * 1667 / 10000,
		 get_w() /  4, get_h() * 2833 / 10000,
		 UI::Align_Left, true),
	m_label_ui_font
		(this,
		 get_w() * 1063 / 10000, get_h() * 1417 / 10000,
		 _("Main menu font:"), UI::Align_VCenter),
	m_message_sound
		(this, Point(get_w() * 29 / 80, get_h() * 171 / 1000)),
	m_label_message_sound
		(this,
		 get_w() * 4 / 10, get_h() * 1883 / 10000,
		 _("Play a sound at message arrival."),
		 UI::Align_VCenter),

// Second options block
	m_nozip (this, Point(get_w() * 19 / 200, get_h() * 5833 / 10000)),
	m_label_nozip
		(this,
		 get_w() * 1313 / 10000, get_h() * 3 / 5,
		 _("Do not zip widelands data files (maps, replays and savegames)."),
		 UI::Align_VCenter),
	m_label_snap_dis_panel
		(this,
		 get_w() * 1313 / 10000, get_h() * 6467 / 10000,
		 _("Distance for windows to snap to other panels:"), UI::Align_VCenter),
	m_label_snap_dis_border
		(this,
		 get_w() * 1313 / 10000, get_h() * 6933 / 10000,
		 _("Distance for windows to snap to borders:"), UI::Align_VCenter),

	m_remove_syncstreams (this, Point(get_w() * 19 / 200, get_h() * 7220 / 10000)),
	m_label_remove_syncstreams
		(this,
		 get_w() * 1313 / 10000, get_h() * 37 / 50,
		 _("Remove Syncstream dumps on startup"), UI::Align_VCenter),

	m_opengl (this, Point(get_w() * 19 / 200, get_h() * 7715 / 10000)),
	m_label_opengl
		(this,
		 get_w() * 1313 / 10000, get_h() * 7865 / 10000,
		 _("OpenGL rendering"), UI::Align_VCenter),
	m_transparent_chat (this, Point(get_w() * 19 / 200, get_h() * 8180 / 10000)),
	m_label_transparent_chat
		(this,
		 get_w() * 1313 / 10000, get_h() * 8330 / 10000,
		 _("Show in-game chat with transparent background"), UI::Align_VCenter),
	os(opt)
{
	m_cancel.sigclicked.connect
		(boost::bind
			(&Fullscreen_Menu_Advanced_Options::end_modal,
			 boost::ref(*this),
			 static_cast<int32_t>(om_cancel)));
	m_apply.sigclicked.connect
		(boost::bind
			(&Fullscreen_Menu_Advanced_Options::end_modal,
			 boost::ref(*this),
			 static_cast<int32_t>(om_ok)));

	m_cancel.set_font(font_small());
	m_apply.set_font(font_small());

	m_title                .set_textstyle(ts_big());
	m_label_message_sound  .set_textstyle(ts_small());
	m_message_sound        .set_state(opt.message_sound);
	m_label_nozip          .set_textstyle(ts_small());
	m_nozip                .set_state(opt.nozip);
	m_label_snap_dis_border.set_textstyle(ts_small());
	m_label_snap_dis_panel .set_textstyle(ts_small());
	m_label_remove_syncstreams.set_textstyle(ts_small());
	m_remove_syncstreams   .set_state(opt.remove_syncstreams);
	m_label_opengl         .set_textstyle(ts_small());
	m_opengl               .set_state(opt.opengl);
	m_label_transparent_chat.set_textstyle(ts_small());
	m_transparent_chat     .set_state(opt.transparent_chat);
	m_sb_dis_border        .set_textstyle(ts_small());
	m_sb_dis_panel         .set_textstyle(ts_small());

	m_label_ui_font.set_textstyle(ts_small());
	m_ui_font_list .set_font(ui_fn(), fs_small());

	// Fill the font list.
	{ // For use of string ui_font take a look at fullscreen_menu_base.cc
		bool cmpbool = !strcmp("serif", opt.ui_font.c_str());
		bool did_select_a_font = cmpbool;
		m_ui_font_list.add
			(_("DejaVuSerif (Default)"), "serif", nullptr, cmpbool);
		cmpbool = !strcmp("sans", opt.ui_font.c_str());
		did_select_a_font |= cmpbool;
		m_ui_font_list.add
			("DejaVuSans", "sans", nullptr, cmpbool);
		cmpbool = !strcmp(UI_FONT_NAME_WIDELANDS, opt.ui_font.c_str());
		did_select_a_font |= cmpbool;
		m_ui_font_list.add
			("Widelands", UI_FONT_NAME_WIDELANDS, nullptr, cmpbool);

		// Fill with all left *.ttf files we find in fonts
		filenameset_t files;
		g_fs->FindFiles("fonts/", "*.ttf", &files);

		for
			(filenameset_t::iterator pname = files.begin();
			 pname != files.end();
			 ++pname)
		{
			char const * const path = pname->c_str();
			char const * const name = FileSystem::FS_Filename(path);
			if (!strcmp(name, UI_FONT_NAME_SERIF))
				continue;
			if (!strcmp(name, UI_FONT_NAME_SANS))
				continue;
			if (g_fs->IsDirectory(name))
				continue;
			cmpbool = !strcmp(name, opt.ui_font.c_str());
			did_select_a_font |= cmpbool;
			m_ui_font_list.add
				(name, name, nullptr, cmpbool);
		}

		if (!did_select_a_font)
			m_ui_font_list.select(0);
	}
}

bool Fullscreen_Menu_Advanced_Options::handle_key(bool down, SDL_keysym code)
{
	if (down) {
		switch (code.sym) {
			case SDLK_KP_ENTER:
			case SDLK_RETURN:
				end_modal(static_cast<int32_t>(om_ok));
				return true;
			case SDLK_ESCAPE:
				end_modal(static_cast<int32_t>(om_cancel));
				return true;
			default:
				break; // not handled
		}
	}

	return Fullscreen_Menu_Base::handle_key(down, code);
}


Options_Ctrl::Options_Struct Fullscreen_Menu_Advanced_Options::get_values() {
	// Write all remaining data from UI elements
	os.message_sound        = m_message_sound.get_state();
	os.nozip                = m_nozip.get_state();
	os.ui_font              = m_ui_font_list.get_selected();
	os.panel_snap_distance  = m_sb_dis_panel.getValue();
	os.border_snap_distance = m_sb_dis_border.getValue();
	os.remove_syncstreams   = m_remove_syncstreams.get_state();
	os.opengl               = m_opengl.get_state();
	os.transparent_chat     = m_transparent_chat.get_state();
	return os;
}


/**
 * Handles communication between window class and options
 */
Options_Ctrl::Options_Ctrl(Section & s)
: m_opt_section(s), m_opt_dialog(new Fullscreen_Menu_Options(options_struct()))
{
	handle_menu();
}

Options_Ctrl::~Options_Ctrl() {
	delete m_opt_dialog;
}

void Options_Ctrl::handle_menu()
{
	int32_t i = m_opt_dialog->run();
	if (i != Fullscreen_Menu_Options::om_cancel)
		save_options();
	if (i == Fullscreen_Menu_Options::om_restart) {
		delete m_opt_dialog;
		m_opt_dialog = new Fullscreen_Menu_Options(options_struct());
		handle_menu(); // Restart general options menu
	}
}

Options_Ctrl::Options_Struct Options_Ctrl::options_struct() {
	Options_Struct opt;
	opt.xres                = m_opt_section.get_int
		("xres",                XRES);
	opt.yres                = m_opt_section.get_int
		("yres",                YRES);
	opt.inputgrab           = m_opt_section.get_bool
		("inputgrab",          false);
	opt.fullscreen          = m_opt_section.get_bool
		("fullscreen",         false);
	opt.single_watchwin     = m_opt_section.get_bool
		("single_watchwin",    false);
	opt.auto_roadbuild_mode = m_opt_section.get_bool
		("auto_roadbuild_mode", true);
	opt.show_warea          = m_opt_section.get_bool
		("workareapreview",    true);
	opt.snap_windows_only_when_overlapping
		= m_opt_section.get_bool
			("snap_windows_only_when_overlapping",      false);
	opt.dock_windows_to_edges
		= m_opt_section.get_bool
			("dock_windows_to_edges",                   false);
	opt.language              =  m_opt_section.get_string
		("language",         "");
	opt.music                 = !m_opt_section.get_bool
		("disable_music",   false);
	opt.fx                    = !m_opt_section.get_bool
		("disable_fx",      false);
	opt.autosave
		= m_opt_section.get_int
			("autosave",        DEFAULT_AUTOSAVE_INTERVAL * 60);
	opt.maxfps                =  m_opt_section.get_int
		("maxfps",              25);

	opt.message_sound         =  m_opt_section.get_bool
		("sound_at_message", true);
	opt.nozip                 =  m_opt_section.get_bool
		("nozip",            false);
	opt.ui_font               =  m_opt_section.get_string
		("ui_font",     "serif");
	opt.border_snap_distance  =  m_opt_section.get_int
		("border_snap_distance", 0);
	opt.panel_snap_distance   =  m_opt_section.get_int
		("panel_snap_distance",  0);
	opt.remove_replays        = m_opt_section.get_int
		("remove_replays", 0);
	opt.remove_syncstreams    = m_opt_section.get_bool
		("remove_syncstreams", true);
	opt.opengl                = m_opt_section.get_bool
		("opengl", true);
	opt.transparent_chat      = m_opt_section.get_bool
		("transparent_chat", true);
	return opt;
}

void Options_Ctrl::save_options() {
	Options_Ctrl::Options_Struct opt = m_opt_dialog->get_values();
	m_opt_section.set_int ("xres",                  opt.xres);
	m_opt_section.set_int ("yres",                  opt.yres);
	m_opt_section.set_bool("fullscreen",            opt.fullscreen);
	m_opt_section.set_bool("inputgrab",             opt.inputgrab);
	m_opt_section.set_bool("single_watchwin",       opt.single_watchwin);
	m_opt_section.set_bool("auto_roadbuild_mode",   opt.auto_roadbuild_mode);
	m_opt_section.set_bool("workareapreview",       opt.show_warea);
	m_opt_section.set_bool
		("snap_windows_only_when_overlapping",
		 opt.snap_windows_only_when_overlapping);
	m_opt_section.set_bool("dock_windows_to_edges", opt.dock_windows_to_edges);
	m_opt_section.set_bool("disable_music",        !opt.music);
	m_opt_section.set_bool("disable_fx",           !opt.fx);
	m_opt_section.set_string("language",            opt.language);
	m_opt_section.set_int("autosave",               opt.autosave * 60);
	m_opt_section.set_int("maxfps",                 opt.maxfps);

	m_opt_section.set_bool("sound_at_message",      opt.message_sound);
	m_opt_section.set_bool("nozip",                 opt.nozip);
	m_opt_section.set_string("ui_font",             opt.ui_font);
	m_opt_section.set_int("border_snap_distance",   opt.border_snap_distance);
	m_opt_section.set_int("panel_snap_distance",    opt.panel_snap_distance);

	m_opt_section.set_int("remove_replays",         opt.remove_replays);
	m_opt_section.set_bool("remove_syncstreams",    opt.remove_syncstreams);
	m_opt_section.set_bool("opengl",                opt.opengl);
	m_opt_section.set_bool("transparent_chat",      opt.transparent_chat);

	WLApplication::get()->set_input_grab(opt.inputgrab);
	i18n::set_locale(opt.language);
	g_sound_handler.set_disable_music(!opt.music);
	g_sound_handler.set_disable_fx(!opt.fx);
}<|MERGE_RESOLUTION|>--- conflicted
+++ resolved
@@ -21,11 +21,8 @@
 
 #include <cstdio>
 #include <iostream>
-<<<<<<< HEAD
 
 #include <libintl.h>
-=======
->>>>>>> e3384a36
 
 #include "constants.h"
 #include "graphic/graphic.h"
