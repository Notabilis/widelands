/*
 * Copyright (C) 2002-2004, 2006-2010, 2012 by Widelands Development Team
 *
 * This program is free software; you can redistribute it and/or
 * modify it under the terms of the GNU General Public License
 * as published by the Free Software Foundation; either version 2
 * of the License, or (at your option) any later version.
 *
 * This program is distributed in the hope that it will be useful,
 * but WITHOUT ANY WARRANTY; without even the implied warranty of
 * MERCHANTABILITY or FITNESS FOR A PARTICULAR PURPOSE.  See the
 * GNU General Public License for more details.
 *
 * You should have received a copy of the GNU General Public License
 * along with this program; if not, write to the Free Software
 * Foundation, Inc., 51 Franklin Street, Fifth Floor, Boston, MA  02110-1301, USA.
 *
 */

#include "ui_fsmenu/options.h"

#include <algorithm>
#include <cstdio>
#include <iostream>
#include <memory>

#include <boost/algorithm/string.hpp>
#include <boost/format.hpp>

#include "base/i18n.h"
#include "base/log.h"
#include "base/wexception.h"
#include "graphic/default_resolution.h"
#include "graphic/font_handler1.h"
#include "graphic/graphic.h"
#include "graphic/text/bidi.h"
#include "graphic/text/font_set.h"
#include "graphic/text_constants.h"
#include "helper.h"
#include "io/filesystem/layered_filesystem.h"
#include "logic/save_handler.h"
#include "profile/profile.h"
#include "scripting/lua_interface.h"
#include "scripting/lua_table.h"
#include "sound/sound_handler.h"
#include "wlapplication.h"

namespace {

// Data model for the entries in the language selection list.
struct LanguageEntry {
	LanguageEntry(const std::string& init_localename,
					  const std::string& init_descname,
					  const std::string& init_sortname,
					  const std::string& init_fontname) :
		localename(init_localename),
		descname(init_descname),
		sortname(init_sortname),
		fontname(init_fontname) {}

	bool operator<(const LanguageEntry& other) const {
		return sortname < other.sortname;
	}

	std::string localename; // ISO code for the locale
	std::string descname;   // Native language name
	std::string sortname;   // ASCII Language name used for sorting
	std::string fontname;   // Name of the font with which the language name is displayed.
};

// Locale identifiers can look like this: ca_ES@valencia.UTF-8
// The contents of 'selected_locale' will be changed to match the 'current_locale'
void find_selected_locale(std::string* selected_locale, const std::string& current_locale) {
	if (selected_locale->empty()) {
		std::vector<std::string> parts;
		boost::split(parts, current_locale, boost::is_any_of("."));
		if (current_locale  == parts[0]) {
			*selected_locale = current_locale;
		} else {
			boost::split(parts, parts[0], boost::is_any_of("@"));
			if (current_locale  == parts[0]) {
				*selected_locale = current_locale;
			} else {
				boost::split(parts, parts[0], boost::is_any_of("_"));
				if (current_locale  == parts[0]) {
					*selected_locale = current_locale;
				}
			}
		}
	}
}

}  // namespace

// TODO(GunChleoc): Arabic: This doesn't fit the window in Arabic.
FullscreenMenuOptions::FullscreenMenuOptions
		(OptionsCtrl::OptionsStruct opt)
	:
	FullscreenMenuBase("ui_fsmenu.jpg"),

// Values for alignment and size
	butw_    (get_w() / 5),
	buth_    (get_h() * 9 / 200),
	hmargin_ (get_w() * 19 / 200),
	padding_ (10),
	tab_panel_width_(get_inner_w() - 2 * hmargin_),
	column_width_(tab_panel_width_ - padding_),
	tab_panel_y_(get_h() * 14 / 100),

	// Title
	title_
	(this,
	 get_w() / 2, buth_,
	 _("Options"), UI::Align_HCenter),

	// Buttons
	cancel_
		(this, "cancel",
		 get_w() * 1 / 4 - butw_ / 2,
		 get_inner_h() - hmargin_,
		 butw_, buth_,
		 g_gr->images().get("pics/but0.png"),
		 _("Cancel"), std::string(), true, false),
	apply_
		(this, "apply",
		 get_w() * 2 / 4 - butw_ / 2,
		 get_inner_h() - hmargin_,
		 butw_, buth_,
		 g_gr->images().get("pics/but0.png"),
		 _("Apply"), std::string(), true, false),
	ok_
		(this, "ok",
		 get_w() * 3 / 4 - butw_ / 2,
		 get_inner_h() - hmargin_,
		 butw_, buth_,
		 g_gr->images().get("pics/but2.png"),
		 _("OK"), std::string(), true, false),

	tabs_(this, hmargin_, 0,
			tab_panel_width_, get_inner_h() - tab_panel_y_ - buth_ - hmargin_,
			g_gr->images().get("pics/but1.png"),
			UI::TabPanel::Type::kBorder),

	box_interface_(&tabs_, 0, 0, UI::Box::Vertical, 0, 0, padding_),
	box_windows_(&tabs_, 0, 0, UI::Box::Vertical, 0, 0, padding_),
	box_sound_(&tabs_, 0, 0, UI::Box::Vertical, 0, 0, padding_),
	box_saving_(&tabs_, 0, 0, UI::Box::Vertical, 0, 0, padding_),
	box_game_(&tabs_, 0, 0, UI::Box::Vertical, 0, 0, padding_),
	box_language_(&tabs_, 0, 0, UI::Box::Vertical, 0, 0, padding_),

	// Interface options
	label_resolution_(&box_interface_, _("In-game resolution"), UI::Align_Left),
	resolution_list_(&box_interface_, 0, 0, column_width_ / 2, 80, UI::Align_Left, true),

	fullscreen_ (&box_interface_, Point(0, 0), _("Fullscreen"), "", column_width_),
	inputgrab_ (&box_interface_, Point(0, 0), _("Grab Input"), "", column_width_),

	sb_maxfps_(&box_interface_, 0, 0, column_width_ / 2, column_width_ / 4,
				  opt.maxfps, 0, 99,
				  _("Maximum FPS:"), ""),


	// Windows options
	snap_win_overlap_only_(&box_windows_, Point(0, 0), _("Snap windows only when overlapping"),
								  "", column_width_),
	dock_windows_to_edges_(&box_windows_, Point(0, 0), _("Dock windows to edges"),
								  "", column_width_),

	sb_dis_panel_
			(&box_windows_, 0, 0, column_width_, 200,
			 opt.panel_snap_distance, 0, 99, _("Distance for windows to snap to other panels:"),
			 /** TRANSLATORS: Options: Distance for windows to snap to  other panels: */
			 /** TRANSLATORS: This will have a number added in front of it */
			 ngettext("pixel", "pixels", opt.panel_snap_distance)),

	sb_dis_border_
			(&box_windows_, 0, 0, column_width_, 200,
			 opt.border_snap_distance, 0, 99,
			 _("Distance for windows to snap to borders:"),
			 /** TRANSLATORS: Options: Distance for windows to snap to borders: */
			 /** TRANSLATORS: This will have a number added in front of it */
			 ngettext("pixel", "pixels", opt.border_snap_distance)),

	// Sound options
	music_ (&box_sound_, Point(0, 0), _("Enable Music"), "", column_width_),
	fx_ (&box_sound_, Point(0, 0), _("Enable Sound Effects"), "", column_width_),
	message_sound_(&box_sound_, Point(0, 0), _("Play a sound at message arrival"),
						"", column_width_),

	// Saving options
	sb_autosave_
		(&box_saving_, 0, 0, column_width_, 240,
		 opt.autosave / 60, 0, 100, _("Save game automatically every"),
		 /** TRANSLATORS: Options: Save game automatically every: */
		 /** TRANSLATORS: This will have a number added in front of it */
		 ngettext("minute", "minutes", opt.autosave / 60),
		 g_gr->images().get("pics/but3.png"), UI::SpinBox::Type::kBig),

	sb_rolling_autosave_
		(&box_saving_, 0, 0, column_width_, 240,
		 opt.rolling_autosave, 1, 20, _("Maximum number of autosave files"),
		 "",
		 g_gr->images().get("pics/but3.png"), UI::SpinBox::Type::kBig),

	sb_remove_replays_
		(&box_saving_, 0, 0, column_width_, 240,
		 opt.remove_replays, 0, 365, _("Remove replays older than:"),
		 /** TRANSLATORS: Options: Remove Replays older than: */
		 /** TRANSLATORS: This will have a number added in front of it */
		 ngettext("day", "days", opt.remove_replays),
		 g_gr->images().get("pics/but3.png"), UI::SpinBox::Type::kBig),

	nozip_(&box_saving_, Point(0, 0), _("Do not zip widelands data files (maps, replays and savegames)"),
			 "", column_width_),
	remove_syncstreams_(&box_saving_, Point(0, 0), _("Remove Syncstream dumps on startup"),
							  "", column_width_),

	// Game options
	auto_roadbuild_mode_(&box_game_, Point(0, 0), _("Start building road after placing a flag")),
	show_workarea_preview_(&box_game_, Point(0, 0), _("Show buildings area preview")),
	transparent_chat_(&box_game_, Point(0, 0), _("Show in-game chat with transparent background"),
							"", column_width_),

	/** TRANSLATORS: A watchwindow is a window where you keep watching an object or a map region,*/
	/** TRANSLATORS: and it also lets you jump to it on the map. */
	single_watchwin_(&box_game_, Point(0, 0), _("Use single watchwindow mode")),

	// Language options
	label_language_(&box_language_, _("Language"), UI::Align_Left),
	language_list_(&box_language_, 0, 0, column_width_ / 2,
						get_inner_h() - tab_panel_y_ - buth_ - hmargin_ - 5 * padding_,
						UI::Align_Left, true),

	os_(opt)
{
	// Set up UI Elements
	title_           .set_textstyle(UI::TextStyle::ui_big());

	tabs_.add("options_interface", _("Interface"), &box_interface_, "");
	tabs_.add("options_windows", _("Windows"), &box_windows_, "");
	tabs_.add("options_sound", _("Sound"), &box_sound_, "");
	tabs_.add("options_saving", _("Saving"), &box_saving_, "");
	tabs_.add("options_game", _("Game"), &box_game_, "");
	tabs_.add("options_language", _("Language"), &box_language_, "");

	// We want the last active tab when "Apply" was clicked.
	if (os_.active_tab < tabs_.tabs().size()) {
		tabs_.activate(os_.active_tab);
	}

	tabs_.set_pos(Point(hmargin_, tab_panel_y_));

	box_interface_.set_size(tabs_.get_inner_w(), tabs_.get_inner_h());
	box_windows_.set_size(tabs_.get_inner_w(), tabs_.get_inner_h());
	box_sound_.set_size(tabs_.get_inner_w(), tabs_.get_inner_h());
	box_saving_.set_size(tabs_.get_inner_w(), tabs_.get_inner_h());
	box_game_.set_size(tabs_.get_inner_w(), tabs_.get_inner_h());
	box_language_.set_size(tabs_.get_inner_w(), tabs_.get_inner_h());

	// Interface
	box_interface_.add(&label_resolution_, UI::Align_Left);
	box_interface_.add(&resolution_list_, UI::Align_Left);
	box_interface_.add(&fullscreen_, UI::Align_Left);
	box_interface_.add(&inputgrab_, UI::Align_Left);
	box_interface_.add(&sb_maxfps_, UI::Align_Left);

	// Windows
	box_windows_.add(&snap_win_overlap_only_, UI::Align_Left);
	box_windows_.add(&dock_windows_to_edges_, UI::Align_Left);
	box_windows_.add(&sb_dis_panel_, UI::Align_Left);
	box_windows_.add(&sb_dis_border_, UI::Align_Left);

	// Sound
	box_sound_.add(&music_, UI::Align_Left);
	box_sound_.add(&fx_, UI::Align_Left);
	box_sound_.add(&message_sound_, UI::Align_Left);

	// Saving
	box_saving_.add(&sb_autosave_, UI::Align_Left);
	box_saving_.add(&sb_rolling_autosave_, UI::Align_Left);
	box_saving_.add(&sb_remove_replays_, UI::Align_Left);
	box_saving_.add(&nozip_, UI::Align_Left);
	box_saving_.add(&remove_syncstreams_, UI::Align_Left);

	// Game
	box_game_.add(&auto_roadbuild_mode_, UI::Align_Left);
	box_game_.add(&show_workarea_preview_, UI::Align_Left);
	box_game_.add(&transparent_chat_, UI::Align_Left);
	box_game_.add(&single_watchwin_, UI::Align_Left);

	// Language
	box_language_.add(&label_language_, UI::Align_Left);
	box_language_.add(&language_list_, UI::Align_Left);


	// Bind actions
	cancel_.sigclicked.connect(boost::bind(&FullscreenMenuOptions::clicked_back, this));
	apply_.sigclicked.connect(boost::bind(&FullscreenMenuOptions::clicked_apply, this));
	ok_.sigclicked.connect(boost::bind(&FullscreenMenuOptions::clicked_ok, this));

	/** TRANSLATORS Options: Save game automatically every: */
	sb_autosave_     .add_replacement(0, _("Off"));
	for (UI::Button* temp_button : sb_autosave_.get_buttons()) {
		temp_button->sigclicked.connect
				(boost::bind
					(&FullscreenMenuOptions::update_sb_autosave_unit,
					 boost::ref(*this)));
	}
	/** TRANSLATORS Options: Remove Replays older than: */
	sb_remove_replays_.add_replacement(0, _("Never"));
	for (UI::Button* temp_button : sb_remove_replays_.get_buttons()) {
		temp_button->sigclicked.connect
				(boost::bind
					(&FullscreenMenuOptions::update_sb_remove_replays_unit,
					 boost::ref(*this)));
	}
	for (UI::Button* temp_button : sb_dis_panel_.get_buttons()) {
		temp_button->sigclicked.connect
				(boost::bind
					(&FullscreenMenuOptions::update_sb_dis_panel_unit,
					 boost::ref(*this)));
	}

	for (UI::Button* temp_button : sb_dis_border_.get_buttons()) {
		temp_button->sigclicked.connect
				(boost::bind
					(&FullscreenMenuOptions::update_sb_dis_border_unit,
					 boost::ref(*this)));
	}

	// Fill in data
	// Interface options
	for (int modes = 0; modes < SDL_GetNumDisplayModes(0); ++modes) {
		SDL_DisplayMode  mode;
		SDL_GetDisplayMode(0, modes, & mode);
		if (800 <= mode.w && 600 <= mode.h &&
			 (SDL_BITSPERPIXEL(mode.format) == 32 ||
			  SDL_BITSPERPIXEL(mode.format) == 24)) {
			ScreenResolution this_res = {
				mode.w, mode.h, static_cast<int32_t>(SDL_BITSPERPIXEL(mode.format))};
			if (this_res.depth == 24) this_res.depth = 32;
			if (resolutions_.empty()
				 || this_res.xres != resolutions_.rbegin()->xres
				 || this_res.yres != resolutions_.rbegin()->yres) {
				resolutions_.push_back(this_res);
			}
		}
	}

	bool did_select_a_res = false;
	for (uint32_t i = 0; i < resolutions_.size(); ++i) {
		const bool selected =
			resolutions_[i].xres  == opt.xres &&
			resolutions_[i].yres  == opt.yres;
		did_select_a_res |= selected;
		/** TRANSLATORS: Screen resolution, e.g. 800 x 600*/
		resolution_list_.add((boost::format(_("%1% x %2%"))
							% resolutions_[i].xres
							% resolutions_[i].yres).str(),
						  nullptr, nullptr, selected);
	}
	if (!did_select_a_res) {
		resolution_list_.add((boost::format(_("%1% x %2%"))
							% opt.xres
							% opt.yres).str(),
						  nullptr, nullptr, true);
		uint32_t entry = resolutions_.size();
		resolutions_.resize(entry + 1);
		resolutions_[entry].xres = opt.xres;
		resolutions_[entry].yres = opt.yres;
	}

	fullscreen_           .set_state(opt.fullscreen);
	inputgrab_            .set_state(opt.inputgrab);

	// Windows options
	snap_win_overlap_only_.set_state(opt.snap_win_overlap_only);
	dock_windows_to_edges_.set_state(opt.dock_windows_to_edges);

	// Sound options
	music_                .set_state(opt.music);
	music_                .set_enabled(!g_sound_handler.lock_audio_disabling_);
	fx_                   .set_state(opt.fx);
	fx_                   .set_enabled(!g_sound_handler.lock_audio_disabling_);
	message_sound_        .set_state(opt.message_sound);

	// Saving options
	nozip_                .set_state(opt.nozip);
	remove_syncstreams_   .set_state(opt.remove_syncstreams);

	// Game options
	auto_roadbuild_mode_  .set_state(opt.auto_roadbuild_mode);
	show_workarea_preview_.set_state(opt.show_warea);
	transparent_chat_     .set_state(opt.transparent_chat);
	single_watchwin_      .set_state(opt.single_watchwin);

	// Language options
	add_languages_to_list(opt.language);
	language_list_.focus();
}

void FullscreenMenuOptions::update_sb_autosave_unit() {
	sb_autosave_.set_unit(ngettext("minute", "minutes", sb_autosave_.get_value()));
}

void FullscreenMenuOptions::update_sb_remove_replays_unit() {
	sb_remove_replays_.set_unit(ngettext("day", "days", sb_remove_replays_.get_value()));
}

void FullscreenMenuOptions::update_sb_dis_panel_unit() {
	sb_dis_panel_.set_unit(ngettext("pixel", "pixels", sb_dis_panel_.get_value()));
}

void FullscreenMenuOptions::update_sb_dis_border_unit() {
	sb_dis_border_.set_unit(ngettext("pixel", "pixels", sb_dis_border_.get_value()));
}

void FullscreenMenuOptions::add_languages_to_list(const std::string& current_locale) {

	// We want these two entries on top - the most likely user's choice and the default.
	language_list_.add(_("Try system language"), "", nullptr, current_locale == "");
	language_list_.add("English", "en", nullptr, current_locale == "en");

	// We start with the locale directory so we can pick up locales
	// that don't have a configuration file yet.
	FilenameSet files = g_fs->list_directory("locale");

	// Add translation directories to the list
	std::vector<LanguageEntry> entries;
	std::string localename;
	std::string selected_locale;

	try {  // Begin read locales table
		LuaInterface lua;
		std::unique_ptr<LuaTable> all_locales(lua.run_script("i18n/locales.lua"));
		all_locales->do_not_warn_about_unaccessed_keys(); // We are only reading partial information as needed

		for (const std::string& filename : files) {  // Begin scan locales directory
			char const* const path = filename.c_str();
			if (!strcmp(FileSystem::fs_filename(path), ".") ||
				 !strcmp(FileSystem::fs_filename(path), "..") || !g_fs->is_directory(path)) {
				continue;
			}

			try {  // Begin read locale from table
				localename = g_fs->filename_without_ext(path);

				std::unique_ptr<LuaTable> table = all_locales->get_table(localename);
				table->do_not_warn_about_unaccessed_keys();

				std::string name = i18n::make_ligatures(table->get_string("name").c_str());
				const std::string sortname = table->get_string("sort_name");
				std::unique_ptr<UI::FontSet> fontset(new UI::FontSet(localename));

				entries.push_back(LanguageEntry(localename, name, sortname, fontset->serif()));

				if (localename == current_locale) {
					selected_locale = current_locale;
				}

			} catch (const WException&) {
				log("Could not read locale for: %s\n", localename.c_str());
				entries.push_back(LanguageEntry(localename, localename, localename, UI::FontSet::kFallbackFont));
			}  // End read locale from table
		}  // End scan locales directory
	} catch (const LuaError& err) {
		log("Could not read locales information from file: %s\n", err.what());
		return;  // Nothing more can be done now.
	}  // End read locales table

	find_selected_locale(&selected_locale, current_locale);

	std::sort(entries.begin(), entries.end());
	for (const LanguageEntry& entry : entries) {
		language_list_.add(entry.descname.c_str(), entry.localename, nullptr,
									entry.localename == selected_locale, "", entry.fontname);
	}
}


void FullscreenMenuOptions::clicked_apply() {
	end_modal<FullscreenMenuBase::MenuTarget>(FullscreenMenuBase::MenuTarget::kApplyOptions);
}


OptionsCtrl::OptionsStruct FullscreenMenuOptions::get_values() {
	// Write all data from UI elements
	// Interface options
	const uint32_t res_index  = resolution_list_.selection_index();
	os_.xres                  = resolutions_[res_index].xres;
	os_.yres                  = resolutions_[res_index].yres;
	os_.fullscreen            = fullscreen_.get_state();
	os_.inputgrab             = inputgrab_.get_state();
	os_.maxfps                = sb_maxfps_.get_value();

	// Windows options
	os_.snap_win_overlap_only = snap_win_overlap_only_.get_state();
	os_.dock_windows_to_edges = dock_windows_to_edges_.get_state();
	os_.panel_snap_distance   = sb_dis_panel_.get_value();
	os_.border_snap_distance  = sb_dis_border_.get_value();

	// Sound options
	os_.music                 = music_.get_state();
	os_.fx                    = fx_.get_state();
	os_.message_sound         = message_sound_.get_state();

	// Saving options
	os_.autosave              = sb_autosave_.get_value();
	os_.rolling_autosave      = sb_rolling_autosave_.get_value();
	os_.remove_replays        = sb_remove_replays_.get_value();
	os_.nozip                 = nozip_.get_state();
	os_.remove_syncstreams    = remove_syncstreams_.get_state();

	// Game options
	os_.auto_roadbuild_mode   = auto_roadbuild_mode_.get_state();
	os_.show_warea            = show_workarea_preview_.get_state();
	os_.transparent_chat      = transparent_chat_.get_state();
	os_.single_watchwin       = single_watchwin_.get_state();

	// Language options
	if (language_list_.has_selection()) {
		os_.language           = language_list_.get_selected();
	}

	// Last tab for reloading the options menu
	os_.active_tab            = tabs_.active();
	return os_;
}

/**
 * Handles communication between window class and options
 */
<<<<<<< HEAD
OptionsCtrl::OptionsCtrl(Section& s)
   : opt_section_(s),
     opt_dialog_(
        std::unique_ptr<FullscreenMenuOptions>(new FullscreenMenuOptions(options_struct(0)))) {
=======
OptionsCtrl::OptionsCtrl(Section & s)
: opt_section_(s),
  opt_dialog_(std::unique_ptr<FullscreenMenuOptions>(new FullscreenMenuOptions(options_struct(0))))
{
>>>>>>> 10f3600a
	handle_menu();
}

void OptionsCtrl::handle_menu()
{
	FullscreenMenuBase::MenuTarget i = opt_dialog_->run<FullscreenMenuBase::MenuTarget>();
	if (i != FullscreenMenuBase::MenuTarget::kBack)
		save_options();
	if (i == FullscreenMenuBase::MenuTarget::kApplyOptions) {
		uint32_t active_tab = opt_dialog_->get_values().active_tab;
		g_gr->change_resolution(opt_dialog_->get_values().xres, opt_dialog_->get_values().yres);
		g_gr->set_fullscreen(opt_dialog_->get_values().fullscreen);
		opt_dialog_.reset(new FullscreenMenuOptions(options_struct(active_tab)));
		handle_menu(); // Restart general options menu
	}
}

OptionsCtrl::OptionsStruct OptionsCtrl::options_struct(uint32_t active_tab) {
	OptionsStruct opt;
	// Interface options
	opt.xres = opt_section_.get_int("xres", DEFAULT_RESOLUTION_W);
	opt.yres = opt_section_.get_int("yres", DEFAULT_RESOLUTION_H);
	opt.fullscreen = opt_section_.get_bool("fullscreen", false);
	opt.inputgrab = opt_section_.get_bool("inputgrab", false);
	opt.maxfps = opt_section_.get_int("maxfps", 25);

	// Windows options
	opt.snap_win_overlap_only =
		opt_section_.get_bool("snap_windows_only_when_overlapping", false);
	opt.dock_windows_to_edges = opt_section_.get_bool("dock_windows_to_edges", false);
	opt.panel_snap_distance = opt_section_.get_int("panel_snap_distance", 0);
	opt.border_snap_distance = opt_section_.get_int("border_snap_distance", 0);

	// Sound options
	opt.music = !opt_section_.get_bool("disable_music", false);
	opt.fx = !opt_section_.get_bool("disable_fx", false);
	opt.message_sound = opt_section_.get_bool("sound_at_message", true);

	// Saving options
	opt.autosave = opt_section_.get_int("autosave", DEFAULT_AUTOSAVE_INTERVAL * 60);
	opt.rolling_autosave = opt_section_.get_int("rolling_autosave", 5);
	opt.remove_replays = opt_section_.get_int("remove_replays", 0);
	opt.nozip = opt_section_.get_bool("nozip", false);
	opt.remove_syncstreams = opt_section_.get_bool("remove_syncstreams", true);

	// Game options
	opt.auto_roadbuild_mode = opt_section_.get_bool("auto_roadbuild_mode", true);
	opt.show_warea = opt_section_.get_bool("workareapreview", true);
	opt.transparent_chat = opt_section_.get_bool("transparent_chat", true);
	opt.single_watchwin = opt_section_.get_bool("single_watchwin", false);

	// Language options
	opt.language = opt_section_.get_string("language", "");

	// Last tab for reloading the options menu
	opt.active_tab = active_tab;
	return opt;
}

void OptionsCtrl::save_options() {
	OptionsCtrl::OptionsStruct opt = opt_dialog_->get_values();

	// Interface options
	opt_section_.set_int ("xres",                  opt.xres);
	opt_section_.set_int ("yres",                  opt.yres);
	opt_section_.set_bool("fullscreen",            opt.fullscreen);
	opt_section_.set_bool("inputgrab",             opt.inputgrab);
	opt_section_.set_int("maxfps",                 opt.maxfps);

	// Windows options
	opt_section_.set_bool
		("snap_windows_only_when_overlapping",
		 opt.snap_win_overlap_only);
	opt_section_.set_bool("dock_windows_to_edges", opt.dock_windows_to_edges);
	opt_section_.set_int("panel_snap_distance",    opt.panel_snap_distance);
	opt_section_.set_int("border_snap_distance",   opt.border_snap_distance);

	// Sound options
	opt_section_.set_bool("disable_music",        !opt.music);
	opt_section_.set_bool("disable_fx",           !opt.fx);
	opt_section_.set_bool("sound_at_message",      opt.message_sound);

	// Saving options
	opt_section_.set_int("autosave",               opt.autosave * 60);
	opt_section_.set_int("rolling_autosave",       opt.rolling_autosave);
	opt_section_.set_int("remove_replays",         opt.remove_replays);
	opt_section_.set_bool("nozip",                 opt.nozip);
	opt_section_.set_bool("remove_syncstreams",    opt.remove_syncstreams);

	// Game options
	opt_section_.set_bool("auto_roadbuild_mode",   opt.auto_roadbuild_mode);
	opt_section_.set_bool("workareapreview",       opt.show_warea);
	opt_section_.set_bool("transparent_chat",      opt.transparent_chat);
	opt_section_.set_bool("single_watchwin",       opt.single_watchwin);

	// Language options
	opt_section_.set_string("language",            opt.language);

	WLApplication::get()->set_input_grab(opt.inputgrab);
	i18n::set_locale(opt.language);
	UI::g_fh1->reinitialize_fontset();
	g_sound_handler.set_disable_music(!opt.music);
	g_sound_handler.set_disable_fx(!opt.fx);
}<|MERGE_RESOLUTION|>--- conflicted
+++ resolved
@@ -530,17 +530,10 @@
 /**
  * Handles communication between window class and options
  */
-<<<<<<< HEAD
-OptionsCtrl::OptionsCtrl(Section& s)
-   : opt_section_(s),
-     opt_dialog_(
-        std::unique_ptr<FullscreenMenuOptions>(new FullscreenMenuOptions(options_struct(0)))) {
-=======
 OptionsCtrl::OptionsCtrl(Section & s)
 : opt_section_(s),
   opt_dialog_(std::unique_ptr<FullscreenMenuOptions>(new FullscreenMenuOptions(options_struct(0))))
 {
->>>>>>> 10f3600a
 	handle_menu();
 }
 
