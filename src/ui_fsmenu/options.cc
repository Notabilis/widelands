/*
 * Copyright (C) 2002-2004, 2006-2010, 2012 by Widelands Development Team
 *
 * This program is free software; you can redistribute it and/or
 * modify it under the terms of the GNU General Public License
 * as published by the Free Software Foundation; either version 2
 * of the License, or (at your option) any later version.
 *
 * This program is distributed in the hope that it will be useful,
 * but WITHOUT ANY WARRANTY; without even the implied warranty of
 * MERCHANTABILITY or FITNESS FOR A PARTICULAR PURPOSE.  See the
 * GNU General Public License for more details.
 *
 * You should have received a copy of the GNU General Public License
 * along with this program; if not, write to the Free Software
 * Foundation, Inc., 51 Franklin Street, Fifth Floor, Boston, MA  02110-1301, USA.
 *
 */

#include "ui_fsmenu/options.h"

#include <algorithm>
#include <cstdio>
#include <iostream>
#include <memory>

#include <boost/algorithm/string.hpp>
#include <boost/format.hpp>

#include "base/i18n.h"
#include "base/log.h"
#include "base/wexception.h"
#include "graphic/default_resolution.h"
#include "graphic/font_handler1.h"
#include "graphic/graphic.h"
#include "graphic/text/bidi.h"
#include "graphic/text/font_set.h"
#include "graphic/text_constants.h"
#include "helper.h"
#include "io/filesystem/layered_filesystem.h"
#include "logic/save_handler.h"
#include "profile/profile.h"
#include "scripting/lua_interface.h"
#include "scripting/lua_table.h"
#include "sound/sound_handler.h"
#include "wlapplication.h"

namespace {

// Data model for the entries in the language selection list.
struct LanguageEntry {
	LanguageEntry(const std::string& init_localename,
					  const std::string& init_descname,
					  const std::string& init_sortname) :
		localename(init_localename),
		descname(init_descname),
		sortname(init_sortname) {}

	bool operator<(const LanguageEntry& other) const {
		return sortname < other.sortname;
	}

	std::string localename; // ISO code for the locale
	std::string descname;   // Native language name
	std::string sortname;   // ASCII Language name used for sorting
};

// Locale identifiers can look like this: ca_ES@valencia.UTF-8
// The contents of 'selected_locale' will be changed to match the 'current_locale'
void find_selected_locale(std::string* selected_locale, const std::string& current_locale) {
	if (selected_locale->empty()) {
		std::vector<std::string> parts;
		boost::split(parts, current_locale, boost::is_any_of("."));
		if (current_locale  == parts[0]) {
			*selected_locale = current_locale;
		} else {
			boost::split(parts, parts[0], boost::is_any_of("@"));
			if (current_locale  == parts[0]) {
				*selected_locale = current_locale;
			} else {
				boost::split(parts, parts[0], boost::is_any_of("_"));
				if (current_locale  == parts[0]) {
					*selected_locale = current_locale;
				}
			}
		}
	}
}

}  // namespace

// TODO(GunChleoc): Arabic: This doesn't fit the window in Arabic.
FullscreenMenuOptions::FullscreenMenuOptions
		(OptionsCtrl::OptionsStruct opt)
	:
	FullscreenMenuBase("images/ui_fsmenu/ui_fsmenu.jpg"),

// Values for alignment and size
	butw_    (get_w() / 5),
	buth_    (get_h() * 9 / 200),
	hmargin_ (get_w() * 19 / 200),
	padding_ (10),
	tab_panel_width_(get_inner_w() - 2 * hmargin_),
	column_width_(tab_panel_width_ - padding_),
	tab_panel_y_(get_h() * 14 / 100),

	// Title
	title_
	(this,
	 get_w() / 2, buth_,
	 _("Options"), UI::Align::kHCenter),

	// Buttons
	cancel_
		(this, "cancel",
		 get_w() * 1 / 4 - butw_ / 2,
		 get_inner_h() - hmargin_,
		 butw_, buth_,
		 g_gr->images().get("images/ui_basic/but0.png"),
		 _("Cancel"), std::string(), true, false),
	apply_
		(this, "apply",
		 get_w() * 2 / 4 - butw_ / 2,
		 get_inner_h() - hmargin_,
		 butw_, buth_,
		 g_gr->images().get("images/ui_basic/but0.png"),
		 _("Apply"), std::string(), true, false),
	ok_
		(this, "ok",
		 get_w() * 3 / 4 - butw_ / 2,
		 get_inner_h() - hmargin_,
		 butw_, buth_,
		 g_gr->images().get("images/ui_basic/but2.png"),
		 _("OK"), std::string(), true, false),

	tabs_(this, hmargin_, 0,
			tab_panel_width_, get_inner_h() - tab_panel_y_ - buth_ - hmargin_,
			g_gr->images().get("images/ui_basic/but1.png"),
			UI::TabPanel::Type::kBorder),

	box_interface_(&tabs_, 0, 0, UI::Box::Vertical, 0, 0, padding_),
	box_windows_(&tabs_, 0, 0, UI::Box::Vertical, 0, 0, padding_),
	box_sound_(&tabs_, 0, 0, UI::Box::Vertical, 0, 0, padding_),
	box_saving_(&tabs_, 0, 0, UI::Box::Vertical, 0, 0, padding_),
	box_game_(&tabs_, 0, 0, UI::Box::Vertical, 0, 0, padding_),
	box_language_(&tabs_, 0, 0, UI::Box::Vertical, 0, 0, padding_),

	// Interface options
	label_resolution_(&box_interface_, _("In-game resolution"), UI::Align::kLeft),
	resolution_list_(&box_interface_, 0, 0, column_width_ / 2, 80, UI::Align::kLeft, true),

	fullscreen_ (&box_interface_, Point(0, 0), _("Fullscreen"), "", column_width_),
	inputgrab_ (&box_interface_, Point(0, 0), _("Grab Input"), "", column_width_),

	sb_maxfps_(&box_interface_, 0, 0, column_width_ / 2, column_width_ / 4,
				  opt.maxfps, 0, 99,
				  _("Maximum FPS:"), ""),


	// Windows options
	snap_win_overlap_only_(&box_windows_, Point(0, 0), _("Snap windows only when overlapping"),
								  "", column_width_),
	dock_windows_to_edges_(&box_windows_, Point(0, 0), _("Dock windows to edges"),
								  "", column_width_),

	sb_dis_panel_
			(&box_windows_, 0, 0, column_width_, 200,
			 opt.panel_snap_distance, 0, 99, _("Distance for windows to snap to other panels:"),
			 /** TRANSLATORS: Options: Distance for windows to snap to  other panels: */
			 /** TRANSLATORS: This will have a number added in front of it */
			 ngettext("pixel", "pixels", opt.panel_snap_distance)),

<<<<<<< HEAD
	// Title
		m_title
			(this,
			 get_w() / 2, get_h() / 40,
			 _("General Options"), UI::Align_HCenter),

	// First options block 'general options', first column
	m_label_resolution
		(this,
		 m_hmargin, m_offset_first_group,
		 _("In-game resolution"), UI::Align_VCenter),
	m_reslist
		(this,
		 m_hmargin, m_label_resolution.get_y() + m_label_resolution.get_h(),
		 (get_w() - 2 * m_hmargin - m_space) / 2, 95,
		 true),

	m_fullscreen (this, Point(m_hmargin,
									  m_reslist.get_y() +
									  m_reslist.get_h() + m_padding),
					  _("Fullscreen")),
	m_inputgrab (this, Point(m_hmargin,
									 m_fullscreen.get_y() +
									 m_fullscreen.get_h() + m_padding),
					 _("Grab Input")),
	m_sb_maxfps
		(this,
		 m_hmargin,
		 m_inputgrab.get_y() + m_inputgrab.get_h() + m_padding,
		 m_reslist.get_w(), 105,
		 opt.maxfps, 0, 99, _("Maximum FPS:"), ""),


	// First options block 'general options', second column
	m_label_language
		(this,
		 get_w() - m_hmargin - (get_w() - 2 * m_hmargin - m_space) / 2, m_offset_first_group,
		 _("Language"), UI::Align_VCenter),
	// same height as m_reslist
	m_language_list
		(this,
		 m_label_language.get_x(), m_label_language.get_y() + m_label_language.get_h(),
		 (get_w() - 2 * m_hmargin - m_space) / 2, m_reslist.get_h(),
		 true),

	m_music (this, Point(m_label_language.get_x(),
								m_language_list.get_y() +
								m_language_list.get_h() + m_padding),
				_("Enable Music")),
	m_fx (this, Point(m_label_language.get_x(),
							m_music.get_y() +
							m_music.get_h() + m_padding),
			_("Enable Sound Effects")),

	// Second options block 'In-game options'
	// Title 2
	m_label_game_options
		(this,
		 get_w() / 2, get_h() / 2,
		 _("In-game Options"), UI::Align_HCenter),
=======
	sb_dis_border_
			(&box_windows_, 0, 0, column_width_, 200,
			 opt.border_snap_distance, 0, 99,
			 _("Distance for windows to snap to borders:"),
			 /** TRANSLATORS: Options: Distance for windows to snap to borders: */
			 /** TRANSLATORS: This will have a number added in front of it */
			 ngettext("pixel", "pixels", opt.border_snap_distance)),
>>>>>>> 3c244807

	// Sound options
	music_ (&box_sound_, Point(0, 0), _("Enable Music"), "", column_width_),
	fx_ (&box_sound_, Point(0, 0), _("Enable Sound Effects"), "", column_width_),
	message_sound_(&box_sound_, Point(0, 0), _("Play a sound at message arrival"),
						"", column_width_),

	// Saving options
	sb_autosave_
		(&box_saving_, 0, 0, column_width_, 250,
		 opt.autosave / 60, 0, 100, _("Save game automatically every"),
		 /** TRANSLATORS: Options: Save game automatically every: */
		 /** TRANSLATORS: This will have a number added in front of it */
		 ngettext("minute", "minutes", opt.autosave / 60),
		 g_gr->images().get("images/ui_basic/but3.png"), UI::SpinBox::Type::kBig),

	sb_rolling_autosave_
		(&box_saving_, 0, 0, column_width_, 250,
		 opt.rolling_autosave, 1, 20, _("Maximum number of autosave files"),
		 "",
		 g_gr->images().get("images/ui_basic/but3.png"), UI::SpinBox::Type::kBig),

	sb_remove_replays_
		(&box_saving_, 0, 0, column_width_, 250,
		 opt.remove_replays, 0, 365, _("Remove replays older than:"),
		 /** TRANSLATORS: Options: Remove Replays older than: */
		 /** TRANSLATORS: This will have a number added in front of it */
		 ngettext("day", "days", opt.remove_replays),
		 g_gr->images().get("images/ui_basic/but3.png"), UI::SpinBox::Type::kBig),

	nozip_(&box_saving_, Point(0, 0), _("Do not zip widelands data files (maps, replays and savegames)"),
			 "", column_width_),
	remove_syncstreams_(&box_saving_, Point(0, 0), _("Remove Syncstream dumps on startup"),
							  "", column_width_),

	// Game options
	auto_roadbuild_mode_(&box_game_, Point(0, 0), _("Start building road after placing a flag")),
	show_workarea_preview_(&box_game_, Point(0, 0), _("Show buildings area preview")),
	transparent_chat_(&box_game_, Point(0, 0), _("Show in-game chat with transparent background"),
							"", column_width_),

	/** TRANSLATORS: A watchwindow is a window where you keep watching an object or a map region,*/
	/** TRANSLATORS: and it also lets you jump to it on the map. */
	single_watchwin_(&box_game_, Point(0, 0), _("Use single watchwindow mode")),

	// Language options
	label_language_(&box_language_, _("Language"), UI::Align::kLeft),
	language_list_(&box_language_, 0, 0, column_width_ / 2,
						get_inner_h() - tab_panel_y_ - buth_ - hmargin_ - 5 * padding_,
						UI::Align::kLeft, true),

	os_(opt)
{
	// Set up UI Elements
	title_           .set_textstyle(UI::TextStyle::ui_big());

	tabs_.add("options_interface", _("Interface"), &box_interface_, "");
	tabs_.add("options_windows", _("Windows"), &box_windows_, "");
	tabs_.add("options_sound", _("Sound"), &box_sound_, "");
	tabs_.add("options_saving", _("Saving"), &box_saving_, "");
	tabs_.add("options_game", _("Game"), &box_game_, "");
	tabs_.add("options_language", _("Language"), &box_language_, "");

	// We want the last active tab when "Apply" was clicked.
	if (os_.active_tab < tabs_.tabs().size()) {
		tabs_.activate(os_.active_tab);
	}

	tabs_.set_pos(Point(hmargin_, tab_panel_y_));

	box_interface_.set_size(tabs_.get_inner_w(), tabs_.get_inner_h());
	box_windows_.set_size(tabs_.get_inner_w(), tabs_.get_inner_h());
	box_sound_.set_size(tabs_.get_inner_w(), tabs_.get_inner_h());
	box_saving_.set_size(tabs_.get_inner_w(), tabs_.get_inner_h());
	box_game_.set_size(tabs_.get_inner_w(), tabs_.get_inner_h());
	box_language_.set_size(tabs_.get_inner_w(), tabs_.get_inner_h());

	// Interface
	box_interface_.add(&label_resolution_, UI::Align::kLeft);
	box_interface_.add(&resolution_list_, UI::Align::kLeft);
	box_interface_.add(&fullscreen_, UI::Align::kLeft);
	box_interface_.add(&inputgrab_, UI::Align::kLeft);
	box_interface_.add(&sb_maxfps_, UI::Align::kLeft);

	// Windows
	box_windows_.add(&snap_win_overlap_only_, UI::Align::kLeft);
	box_windows_.add(&dock_windows_to_edges_, UI::Align::kLeft);
	box_windows_.add(&sb_dis_panel_, UI::Align::kLeft);
	box_windows_.add(&sb_dis_border_, UI::Align::kLeft);

	// Sound
	box_sound_.add(&music_, UI::Align::kLeft);
	box_sound_.add(&fx_, UI::Align::kLeft);
	box_sound_.add(&message_sound_, UI::Align::kLeft);

	// Saving
	box_saving_.add(&sb_autosave_, UI::Align::kLeft);
	box_saving_.add(&sb_rolling_autosave_, UI::Align::kLeft);
	box_saving_.add(&sb_remove_replays_, UI::Align::kLeft);
	box_saving_.add(&nozip_, UI::Align::kLeft);
	box_saving_.add(&remove_syncstreams_, UI::Align::kLeft);

	// Game
	box_game_.add(&auto_roadbuild_mode_, UI::Align::kLeft);
	box_game_.add(&show_workarea_preview_, UI::Align::kLeft);
	box_game_.add(&transparent_chat_, UI::Align::kLeft);
	box_game_.add(&single_watchwin_, UI::Align::kLeft);

	// Language
	box_language_.add(&label_language_, UI::Align::kLeft);
	box_language_.add(&language_list_, UI::Align::kLeft);


	// Bind actions
	cancel_.sigclicked.connect(boost::bind(&FullscreenMenuOptions::clicked_back, this));
	apply_.sigclicked.connect(boost::bind(&FullscreenMenuOptions::clicked_apply, this));
	ok_.sigclicked.connect(boost::bind(&FullscreenMenuOptions::clicked_ok, this));

	/** TRANSLATORS Options: Save game automatically every: */
	sb_autosave_     .add_replacement(0, _("Off"));
	for (UI::Button* temp_button : sb_autosave_.get_buttons()) {
		temp_button->sigclicked.connect
				(boost::bind
					(&FullscreenMenuOptions::update_sb_autosave_unit,
					 boost::ref(*this)));
	}
	/** TRANSLATORS Options: Remove Replays older than: */
	sb_remove_replays_.add_replacement(0, _("Never"));
	for (UI::Button* temp_button : sb_remove_replays_.get_buttons()) {
		temp_button->sigclicked.connect
				(boost::bind
					(&FullscreenMenuOptions::update_sb_remove_replays_unit,
					 boost::ref(*this)));
	}
	for (UI::Button* temp_button : sb_dis_panel_.get_buttons()) {
		temp_button->sigclicked.connect
				(boost::bind
					(&FullscreenMenuOptions::update_sb_dis_panel_unit,
					 boost::ref(*this)));
	}

	for (UI::Button* temp_button : sb_dis_border_.get_buttons()) {
		temp_button->sigclicked.connect
				(boost::bind
					(&FullscreenMenuOptions::update_sb_dis_border_unit,
					 boost::ref(*this)));
	}

	// Fill in data
	// Interface options
	for (int modes = 0; modes < SDL_GetNumDisplayModes(0); ++modes) {
		SDL_DisplayMode  mode;
		SDL_GetDisplayMode(0, modes, & mode);
		if (800 <= mode.w && 600 <= mode.h &&
			 (SDL_BITSPERPIXEL(mode.format) == 32 ||
			  SDL_BITSPERPIXEL(mode.format) == 24)) {
			ScreenResolution this_res = {
				mode.w, mode.h, static_cast<int32_t>(SDL_BITSPERPIXEL(mode.format))};
			if (this_res.depth == 24) this_res.depth = 32;
			if (resolutions_.empty()
				 || this_res.xres != resolutions_.rbegin()->xres
				 || this_res.yres != resolutions_.rbegin()->yres) {
				resolutions_.push_back(this_res);
			}
		}
	}

	bool did_select_a_res = false;
	for (uint32_t i = 0; i < resolutions_.size(); ++i) {
		const bool selected =
			resolutions_[i].xres  == opt.xres &&
			resolutions_[i].yres  == opt.yres;
		did_select_a_res |= selected;
		/** TRANSLATORS: Screen resolution, e.g. 800 x 600*/
		resolution_list_.add((boost::format(_("%1% x %2%"))
							% resolutions_[i].xres
							% resolutions_[i].yres).str(),
						  nullptr, nullptr, selected);
	}
	if (!did_select_a_res) {
		resolution_list_.add((boost::format(_("%1% x %2%"))
							% opt.xres
							% opt.yres).str(),
						  nullptr, nullptr, true);
		uint32_t entry = resolutions_.size();
		resolutions_.resize(entry + 1);
		resolutions_[entry].xres = opt.xres;
		resolutions_[entry].yres = opt.yres;
	}

	fullscreen_           .set_state(opt.fullscreen);
	inputgrab_            .set_state(opt.inputgrab);

	// Windows options
	snap_win_overlap_only_.set_state(opt.snap_win_overlap_only);
	dock_windows_to_edges_.set_state(opt.dock_windows_to_edges);

	// Sound options
	music_                .set_state(opt.music);
	music_                .set_enabled(!g_sound_handler.lock_audio_disabling_);
	fx_                   .set_state(opt.fx);
	fx_                   .set_enabled(!g_sound_handler.lock_audio_disabling_);
	message_sound_        .set_state(opt.message_sound);

	// Saving options
	nozip_                .set_state(opt.nozip);
	remove_syncstreams_   .set_state(opt.remove_syncstreams);

	// Game options
	auto_roadbuild_mode_  .set_state(opt.auto_roadbuild_mode);
	show_workarea_preview_.set_state(opt.show_warea);
	transparent_chat_     .set_state(opt.transparent_chat);
	single_watchwin_      .set_state(opt.single_watchwin);

	// Language options
	add_languages_to_list(opt.language);
	language_list_.focus();
}

void FullscreenMenuOptions::update_sb_autosave_unit() {
	sb_autosave_.set_unit(ngettext("minute", "minutes", sb_autosave_.get_value()));
}

void FullscreenMenuOptions::update_sb_remove_replays_unit() {
	sb_remove_replays_.set_unit(ngettext("day", "days", sb_remove_replays_.get_value()));
}

void FullscreenMenuOptions::update_sb_dis_panel_unit() {
	sb_dis_panel_.set_unit(ngettext("pixel", "pixels", sb_dis_panel_.get_value()));
}

void FullscreenMenuOptions::update_sb_dis_border_unit() {
	sb_dis_border_.set_unit(ngettext("pixel", "pixels", sb_dis_border_.get_value()));
}

void FullscreenMenuOptions::add_languages_to_list(const std::string& current_locale) {

	// We want these two entries on top - the most likely user's choice and the default.
	language_list_.add(_("Try system language"), "", nullptr, current_locale == "");
	language_list_.add("English", "en", nullptr, current_locale == "en");

	// Add translation directories to the list
	std::vector<LanguageEntry> entries;
	std::string selected_locale;

	try {  // Begin read locales table
		LuaInterface lua;
		std::unique_ptr<LuaTable> all_locales(lua.run_script("i18n/locales.lua"));
		all_locales->do_not_warn_about_unaccessed_keys(); // We are only reading partial information as needed

		// We start with the locale directory so we can pick up locales
		// that don't have a configuration file yet.
		std::unique_ptr<FileSystem> fs(&FileSystem::create(i18n::get_localedir()));
		FilenameSet files = fs->list_directory(".");

		for (const std::string& localename : files) {  // Begin scan locales directory
			const char* path = localename.c_str();
			if (!strcmp(FileSystem::fs_filename(path), ".") ||
				 !strcmp(FileSystem::fs_filename(path), "..") || !fs->is_directory(path)) {
				continue;
			}

			try {  // Begin read locale from table
				std::unique_ptr<LuaTable> table = all_locales->get_table(localename);
				table->do_not_warn_about_unaccessed_keys();

				std::string name = i18n::make_ligatures(table->get_string("name").c_str());
				const std::string sortname = table->get_string("sort_name");
				entries.push_back(LanguageEntry(localename, name, sortname));

				if (localename == current_locale) {
					selected_locale = current_locale;
				}

			} catch (const WException&) {
				log("Could not read locale for: %s\n", localename.c_str());
				entries.push_back(LanguageEntry(localename, localename, localename));
			}  // End read locale from table
		}  // End scan locales directory
	} catch (const LuaError& err) {
		log("Could not read locales information from file: %s\n", err.what());
		return;  // Nothing more can be done now.
	}  // End read locales table

	find_selected_locale(&selected_locale, current_locale);
	std::sort(entries.begin(), entries.end());
	for (const LanguageEntry& entry : entries) {
<<<<<<< HEAD
		m_language_list.add(entry.descname.c_str(), entry.localename, nullptr,
									entry.localename == selected_locale, "");
=======
		language_list_.add(entry.descname.c_str(), entry.localename, nullptr,
									entry.localename == selected_locale, "", entry.fontname);
>>>>>>> 3c244807
	}
}


void FullscreenMenuOptions::clicked_apply() {
	end_modal<FullscreenMenuBase::MenuTarget>(FullscreenMenuBase::MenuTarget::kApplyOptions);
}


OptionsCtrl::OptionsStruct FullscreenMenuOptions::get_values() {
	// Write all data from UI elements
	// Interface options
	const uint32_t res_index  = resolution_list_.selection_index();
	os_.xres                  = resolutions_[res_index].xres;
	os_.yres                  = resolutions_[res_index].yres;
	os_.fullscreen            = fullscreen_.get_state();
	os_.inputgrab             = inputgrab_.get_state();
	os_.maxfps                = sb_maxfps_.get_value();

	// Windows options
	os_.snap_win_overlap_only = snap_win_overlap_only_.get_state();
	os_.dock_windows_to_edges = dock_windows_to_edges_.get_state();
	os_.panel_snap_distance   = sb_dis_panel_.get_value();
	os_.border_snap_distance  = sb_dis_border_.get_value();

	// Sound options
	os_.music                 = music_.get_state();
	os_.fx                    = fx_.get_state();
	os_.message_sound         = message_sound_.get_state();

	// Saving options
	os_.autosave              = sb_autosave_.get_value();
	os_.rolling_autosave      = sb_rolling_autosave_.get_value();
	os_.remove_replays        = sb_remove_replays_.get_value();
	os_.nozip                 = nozip_.get_state();
	os_.remove_syncstreams    = remove_syncstreams_.get_state();

	// Game options
	os_.auto_roadbuild_mode   = auto_roadbuild_mode_.get_state();
	os_.show_warea            = show_workarea_preview_.get_state();
	os_.transparent_chat      = transparent_chat_.get_state();
	os_.single_watchwin       = single_watchwin_.get_state();

	// Language options
	if (language_list_.has_selection()) {
		os_.language           = language_list_.get_selected();
	}

	// Last tab for reloading the options menu
	os_.active_tab            = tabs_.active();
	return os_;
}


/**
 * Handles communication between window class and options
 */
OptionsCtrl::OptionsCtrl(Section & s)
: opt_section_(s),
  opt_dialog_(std::unique_ptr<FullscreenMenuOptions>(new FullscreenMenuOptions(options_struct(0))))
{
	handle_menu();
}

void OptionsCtrl::handle_menu()
{
	FullscreenMenuBase::MenuTarget i = opt_dialog_->run<FullscreenMenuBase::MenuTarget>();
	if (i != FullscreenMenuBase::MenuTarget::kBack)
		save_options();
	if (i == FullscreenMenuBase::MenuTarget::kApplyOptions) {
		uint32_t active_tab = opt_dialog_->get_values().active_tab;
		g_gr->change_resolution(opt_dialog_->get_values().xres, opt_dialog_->get_values().yres);
		g_gr->set_fullscreen(opt_dialog_->get_values().fullscreen);
		opt_dialog_.reset(new FullscreenMenuOptions(options_struct(active_tab)));
		handle_menu(); // Restart general options menu
	}
}

OptionsCtrl::OptionsStruct OptionsCtrl::options_struct(uint32_t active_tab) {
	OptionsStruct opt;
	// Interface options
	opt.xres = opt_section_.get_int("xres", DEFAULT_RESOLUTION_W);
	opt.yres = opt_section_.get_int("yres", DEFAULT_RESOLUTION_H);
	opt.fullscreen = opt_section_.get_bool("fullscreen", false);
	opt.inputgrab = opt_section_.get_bool("inputgrab", false);
	opt.maxfps = opt_section_.get_int("maxfps", 25);

	// Windows options
	opt.snap_win_overlap_only =
		opt_section_.get_bool("snap_windows_only_when_overlapping", false);
	opt.dock_windows_to_edges = opt_section_.get_bool("dock_windows_to_edges", false);
	opt.panel_snap_distance = opt_section_.get_int("panel_snap_distance", 0);
	opt.border_snap_distance = opt_section_.get_int("border_snap_distance", 0);

	// Sound options
	opt.music = !opt_section_.get_bool("disable_music", false);
	opt.fx = !opt_section_.get_bool("disable_fx", false);
	opt.message_sound = opt_section_.get_bool("sound_at_message", true);

	// Saving options
	opt.autosave = opt_section_.get_int("autosave", DEFAULT_AUTOSAVE_INTERVAL * 60);
	opt.rolling_autosave = opt_section_.get_int("rolling_autosave", 5);
	opt.remove_replays = opt_section_.get_int("remove_replays", 0);
	opt.nozip = opt_section_.get_bool("nozip", false);
	opt.remove_syncstreams = opt_section_.get_bool("remove_syncstreams", true);

	// Game options
	opt.auto_roadbuild_mode = opt_section_.get_bool("auto_roadbuild_mode", true);
	opt.show_warea = opt_section_.get_bool("workareapreview", true);
	opt.transparent_chat = opt_section_.get_bool("transparent_chat", true);
	opt.single_watchwin = opt_section_.get_bool("single_watchwin", false);

	// Language options
	opt.language = opt_section_.get_string("language", "");

	// Last tab for reloading the options menu
	opt.active_tab = active_tab;
	return opt;
}

void OptionsCtrl::save_options() {
	OptionsCtrl::OptionsStruct opt = opt_dialog_->get_values();

	// Interface options
	opt_section_.set_int ("xres",                  opt.xres);
	opt_section_.set_int ("yres",                  opt.yres);
	opt_section_.set_bool("fullscreen",            opt.fullscreen);
	opt_section_.set_bool("inputgrab",             opt.inputgrab);
	opt_section_.set_int("maxfps",                 opt.maxfps);

	// Windows options
	opt_section_.set_bool
		("snap_windows_only_when_overlapping",
		 opt.snap_win_overlap_only);
	opt_section_.set_bool("dock_windows_to_edges", opt.dock_windows_to_edges);
	opt_section_.set_int("panel_snap_distance",    opt.panel_snap_distance);
	opt_section_.set_int("border_snap_distance",   opt.border_snap_distance);

	// Sound options
	opt_section_.set_bool("disable_music",        !opt.music);
	opt_section_.set_bool("disable_fx",           !opt.fx);
	opt_section_.set_bool("sound_at_message",      opt.message_sound);

	// Saving options
	opt_section_.set_int("autosave",               opt.autosave * 60);
	opt_section_.set_int("rolling_autosave",       opt.rolling_autosave);
	opt_section_.set_int("remove_replays",         opt.remove_replays);
	opt_section_.set_bool("nozip",                 opt.nozip);
	opt_section_.set_bool("remove_syncstreams",    opt.remove_syncstreams);

	// Game options
	opt_section_.set_bool("auto_roadbuild_mode",   opt.auto_roadbuild_mode);
	opt_section_.set_bool("workareapreview",       opt.show_warea);
	opt_section_.set_bool("transparent_chat",      opt.transparent_chat);
	opt_section_.set_bool("single_watchwin",       opt.single_watchwin);

	// Language options
	opt_section_.set_string("language",            opt.language);

	WLApplication::get()->set_input_grab(opt.inputgrab);
	i18n::set_locale(opt.language);
	UI::g_fh1->reinitialize_fontset();
	g_sound_handler.set_disable_music(!opt.music);
	g_sound_handler.set_disable_fx(!opt.fx);
}<|MERGE_RESOLUTION|>--- conflicted
+++ resolved
@@ -147,7 +147,7 @@
 
 	// Interface options
 	label_resolution_(&box_interface_, _("In-game resolution"), UI::Align::kLeft),
-	resolution_list_(&box_interface_, 0, 0, column_width_ / 2, 80, UI::Align::kLeft, true),
+	resolution_list_(&box_interface_, 0, 0, column_width_ / 2, 80, true),
 
 	fullscreen_ (&box_interface_, Point(0, 0), _("Fullscreen"), "", column_width_),
 	inputgrab_ (&box_interface_, Point(0, 0), _("Grab Input"), "", column_width_),
@@ -170,68 +170,6 @@
 			 /** TRANSLATORS: This will have a number added in front of it */
 			 ngettext("pixel", "pixels", opt.panel_snap_distance)),
 
-<<<<<<< HEAD
-	// Title
-		m_title
-			(this,
-			 get_w() / 2, get_h() / 40,
-			 _("General Options"), UI::Align_HCenter),
-
-	// First options block 'general options', first column
-	m_label_resolution
-		(this,
-		 m_hmargin, m_offset_first_group,
-		 _("In-game resolution"), UI::Align_VCenter),
-	m_reslist
-		(this,
-		 m_hmargin, m_label_resolution.get_y() + m_label_resolution.get_h(),
-		 (get_w() - 2 * m_hmargin - m_space) / 2, 95,
-		 true),
-
-	m_fullscreen (this, Point(m_hmargin,
-									  m_reslist.get_y() +
-									  m_reslist.get_h() + m_padding),
-					  _("Fullscreen")),
-	m_inputgrab (this, Point(m_hmargin,
-									 m_fullscreen.get_y() +
-									 m_fullscreen.get_h() + m_padding),
-					 _("Grab Input")),
-	m_sb_maxfps
-		(this,
-		 m_hmargin,
-		 m_inputgrab.get_y() + m_inputgrab.get_h() + m_padding,
-		 m_reslist.get_w(), 105,
-		 opt.maxfps, 0, 99, _("Maximum FPS:"), ""),
-
-
-	// First options block 'general options', second column
-	m_label_language
-		(this,
-		 get_w() - m_hmargin - (get_w() - 2 * m_hmargin - m_space) / 2, m_offset_first_group,
-		 _("Language"), UI::Align_VCenter),
-	// same height as m_reslist
-	m_language_list
-		(this,
-		 m_label_language.get_x(), m_label_language.get_y() + m_label_language.get_h(),
-		 (get_w() - 2 * m_hmargin - m_space) / 2, m_reslist.get_h(),
-		 true),
-
-	m_music (this, Point(m_label_language.get_x(),
-								m_language_list.get_y() +
-								m_language_list.get_h() + m_padding),
-				_("Enable Music")),
-	m_fx (this, Point(m_label_language.get_x(),
-							m_music.get_y() +
-							m_music.get_h() + m_padding),
-			_("Enable Sound Effects")),
-
-	// Second options block 'In-game options'
-	// Title 2
-	m_label_game_options
-		(this,
-		 get_w() / 2, get_h() / 2,
-		 _("In-game Options"), UI::Align_HCenter),
-=======
 	sb_dis_border_
 			(&box_windows_, 0, 0, column_width_, 200,
 			 opt.border_snap_distance, 0, 99,
@@ -239,7 +177,6 @@
 			 /** TRANSLATORS: Options: Distance for windows to snap to borders: */
 			 /** TRANSLATORS: This will have a number added in front of it */
 			 ngettext("pixel", "pixels", opt.border_snap_distance)),
->>>>>>> 3c244807
 
 	// Sound options
 	music_ (&box_sound_, Point(0, 0), _("Enable Music"), "", column_width_),
@@ -289,7 +226,7 @@
 	label_language_(&box_language_, _("Language"), UI::Align::kLeft),
 	language_list_(&box_language_, 0, 0, column_width_ / 2,
 						get_inner_h() - tab_panel_y_ - buth_ - hmargin_ - 5 * padding_,
-						UI::Align::kLeft, true),
+						true),
 
 	os_(opt)
 {
@@ -527,13 +464,8 @@
 	find_selected_locale(&selected_locale, current_locale);
 	std::sort(entries.begin(), entries.end());
 	for (const LanguageEntry& entry : entries) {
-<<<<<<< HEAD
-		m_language_list.add(entry.descname.c_str(), entry.localename, nullptr,
+		language_list_.add(entry.descname.c_str(), entry.localename, nullptr,
 									entry.localename == selected_locale, "");
-=======
-		language_list_.add(entry.descname.c_str(), entry.localename, nullptr,
-									entry.localename == selected_locale, "", entry.fontname);
->>>>>>> 3c244807
 	}
 }
 
