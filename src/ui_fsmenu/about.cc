/*
 * Copyright (C) 2016 by Widelands Development Team
 *
 * This program is free software; you can redistribute it and/or
 * modify it under the terms of the GNU General Public License
 * as published by the Free Software Foundation; either version 2
 * of the License, or (at your option) any later version.
 *
 * This program is distributed in the hope that it will be useful,
 * but WITHOUT ANY WARRANTY; without even the implied warranty of
 * MERCHANTABILITY or FITNESS FOR A PARTICULAR PURPOSE.  See the
 * GNU General Public License for more details.
 *
 * You should have received a copy of the GNU General Public License
 * along with this program; if not, write to the Free Software
 * Foundation, Inc., 51 Franklin Street, Fifth Floor, Boston, MA  02110-1301, USA.
 *
 */

#include "ui_fsmenu/about.h"

#include <boost/format.hpp>

#include "base/i18n.h"
#include "graphic/graphic.h"

FullscreenMenuAbout::FullscreenMenuAbout()
   : FullscreenMenuBase(),
     title_(this, 0, 0, _("About Widelands"), UI::Align::kCenter),
     close_(this, "close", 0, 0, 0, 0, g_gr->images().get("images/ui_basic/but2.png"), _("Close")),
     tabs_(this,
           0,
           0,
           0,
           0,
           g_gr->images().get("images/ui_basic/but1.png"),
           UI::TabPanel::Type::kBorder) {
	title_.set_fontsize(UI_FONT_SIZE_BIG);
	tabs_.add_tab("txts/README.lua");
	tabs_.add_tab("txts/LICENSE.lua");
	tabs_.add_tab("txts/AUTHORS.lua");
	tabs_.add_tab("txts/TRANSLATORS.lua");
	close_.sigclicked.connect(boost::bind(&FullscreenMenuAbout::clicked_back, this));
	layout();
}

void FullscreenMenuAbout::layout() {
	// Values for alignment and size
	butw_ = get_w() / 5;
	buth_ = get_h() * 9 / 200;
	hmargin_ = get_w() * 19 / 200;
	tab_panel_width_ = get_inner_w() - 2 * hmargin_;
	tab_panel_y_ = get_h() * 14 / 100;

	title_.set_size(get_w(), title_.get_h());
<<<<<<< HEAD
	title_.set_pos(Point(0, buth_));
	close_.set_size(butw_, buth_);
	close_.set_pos(Point(get_w() * 2 / 4 - butw_ / 2, get_inner_h() - hmargin_));
	tabs_.set_pos(Point(hmargin_, tab_panel_y_));
=======
	title_.set_pos(Vector2i(0, buth_));
	close_.set_size(butw_, buth_);
	close_.set_pos(Vector2i(get_w() * 2 / 4 - butw_ / 2, get_inner_h() - hmargin_));
	tabs_.set_pos(Vector2i(hmargin_, tab_panel_y_));
>>>>>>> 030dfcee
	tabs_.set_size(tab_panel_width_, get_inner_h() - tab_panel_y_ - buth_ - hmargin_);
}<|MERGE_RESOLUTION|>--- conflicted
+++ resolved
@@ -53,16 +53,9 @@
 	tab_panel_y_ = get_h() * 14 / 100;
 
 	title_.set_size(get_w(), title_.get_h());
-<<<<<<< HEAD
-	title_.set_pos(Point(0, buth_));
-	close_.set_size(butw_, buth_);
-	close_.set_pos(Point(get_w() * 2 / 4 - butw_ / 2, get_inner_h() - hmargin_));
-	tabs_.set_pos(Point(hmargin_, tab_panel_y_));
-=======
 	title_.set_pos(Vector2i(0, buth_));
 	close_.set_size(butw_, buth_);
 	close_.set_pos(Vector2i(get_w() * 2 / 4 - butw_ / 2, get_inner_h() - hmargin_));
 	tabs_.set_pos(Vector2i(hmargin_, tab_panel_y_));
->>>>>>> 030dfcee
 	tabs_.set_size(tab_panel_width_, get_inner_h() - tab_panel_y_ - buth_ - hmargin_);
 }