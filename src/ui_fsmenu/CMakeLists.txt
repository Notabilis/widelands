wl_library(ui_fsmenu_options
  SRCS
    options.cc
    options.h
  DEPENDS
    base_exceptions
    base_i18n
    base_log
    graphic
    graphic_fonthandler
    graphic_text
    graphic_text_constants
    graphic_text_layout
    helper
    io_filesystem
    logic_filesystem_constants
    scripting_lua_interface
    scripting_lua_table
    ui_basic
    ui_fsmenu_base
    profile
    sound
    widelands_ball_of_mud
)

wl_library(ui_fsmenu_base
  SRCS
    base.cc
    base.h
<<<<<<< HEAD
    campaigndetails.cc
    campaigndetails.h
    campaign_select.cc
    campaign_select.h
=======
  DEPENDS
    ui_basic
)

wl_library(ui_fsmenu_helpwindow
  SRCS
>>>>>>> ae3e02e1
    helpwindow.cc
    helpwindow.h
  DEPENDS
    base_i18n
    graphic
    scripting_coroutine
    scripting_lua_table
    scripting_lua_interface
    ui_basic
)


wl_library(ui_fsmenu_main
  SRCS
    main.cc
    main.h
  DEPENDS
    base_i18n
    build_info
    graphic
    ui_basic
    ui_fsmenu_main_menu
)

wl_library(ui_fsmenu_main_menu
  SRCS
    main_menu.cc
    main_menu.h
  DEPENDS
    ui_basic
    ui_fsmenu_base
)

wl_library(ui_fsmenu_loading_common
  SRCS
    load_map_or_game.cc
    load_map_or_game.h
    multiplayer.cc
    multiplayer.h
<<<<<<< HEAD
    netsetup_lan.cc
    netsetup_lan.h
    scenariodetails.cc
    scenariodetails.h
    scenario_select.cc
    scenario_select.h
=======
>>>>>>> ae3e02e1
    singleplayer.cc
    singleplayer.h
  DEPENDS
    base_i18n
    graphic
    graphic_text_constants
    io_filesystem
    profile
    network
    random
    ui_basic
    ui_fsmenu_base
    ui_fsmenu_main_menu
    wui_common_mapdetails
    wui
)

wl_library(ui_fsmenu_gameloading
  SRCS
    launch_game.cc
    launch_game.h
    launch_mpg.cc
    launch_mpg.h
    launch_spg.cc
    launch_spg.h
    loadgame.cc
    loadgame.h
  DEPENDS
    base_exceptions
    base_i18n
    graphic
    graphic_playercolor
    graphic_text_constants
    helper
    io_filesystem
    logic
    logic_game_controller
    logic_game_settings
    logic_tribe_basic_info
    map_io_map_loader
    profile
    scripting_lua_interface
    scripting_lua_table
    ui_basic
    ui_fsmenu_base
    ui_fsmenu_helpwindow
    ui_fsmenu_loading_common
    ui_fsmenu_maploading
    wui
    wui_chat_ui
    wui_common_gamedetails
    wui_common_suggested_teams
)

wl_library(ui_fsmenu_maploading
  SRCS
    campaign_select.cc
    campaign_select.h
    mapselect.cc
    mapselect.h
  DEPENDS
    base_exceptions
    base_i18n
    base_log
    graphic
    graphic_fonthandler
    graphic_text_constants
    io_filesystem
    logic_campaign_visibility
    logic_filesystem_constants
    logic_game_controller
    logic_game_settings
    map_io_map_loader
    profile
    ui_basic
    ui_fsmenu_base
    ui_fsmenu_loading_common
    wui_common_mapdetails
)

wl_library(ui_fsmenu_network
  SRCS
    internet_lobby.cc
    internet_lobby.h
    netsetup_lan.cc
    netsetup_lan.h
  DEPENDS
    base_i18n
    base_log
    base_macros
    graphic
    graphic_text_constants
    network
    profile
    random
    ui_basic
    ui_fsmenu_base
    wui_chat_ui
)

wl_library(ui_fsmenu_misc
  SRCS
    about.cc
    about.h
    intro.cc
    intro.h
  DEPENDS
    base_i18n
    graphic
    ui_basic
    ui_fsmenu_base
)<|MERGE_RESOLUTION|>--- conflicted
+++ resolved
@@ -27,19 +27,12 @@
   SRCS
     base.cc
     base.h
-<<<<<<< HEAD
-    campaigndetails.cc
-    campaigndetails.h
-    campaign_select.cc
-    campaign_select.h
-=======
   DEPENDS
     ui_basic
 )
 
 wl_library(ui_fsmenu_helpwindow
   SRCS
->>>>>>> ae3e02e1
     helpwindow.cc
     helpwindow.h
   DEPENDS
@@ -79,15 +72,6 @@
     load_map_or_game.h
     multiplayer.cc
     multiplayer.h
-<<<<<<< HEAD
-    netsetup_lan.cc
-    netsetup_lan.h
-    scenariodetails.cc
-    scenariodetails.h
-    scenario_select.cc
-    scenario_select.h
-=======
->>>>>>> ae3e02e1
     singleplayer.cc
     singleplayer.h
   DEPENDS
@@ -144,10 +128,16 @@
 
 wl_library(ui_fsmenu_maploading
   SRCS
+    campaigndetails.cc
+    campaigndetails.h
     campaign_select.cc
     campaign_select.h
     mapselect.cc
     mapselect.h
+    scenariodetails.cc
+    scenariodetails.h
+    scenario_select.cc
+    scenario_select.h
   DEPENDS
     base_exceptions
     base_i18n
