/*
 * Copyright (C) 2004-2019 by the Widelands Development Team
 *
 * This program is free software; you can redistribute it and/or
 * modify it under the terms of the GNU General Public License
 * as published by the Free Software Foundation; either version 2
 * of the License, or (at your option) any later version.
 *
 * This program is distributed in the hope that it will be useful,
 * but WITHOUT ANY WARRANTY; without even the implied warranty of
 * MERCHANTABILITY or FITNESS FOR A PARTICULAR PURPOSE.  See the
 * GNU General Public License for more details.
 *
 * You should have received a copy of the GNU General Public License
 * along with this program; if not, write to the Free Software
 * Foundation, Inc., 51 Franklin Street, Fifth Floor, Boston, MA  02110-1301, USA.
 *
 */

#include "ui_fsmenu/internet_lobby.h"

#include <boost/bind.hpp>
#include <boost/format.hpp>

#include "base/i18n.h"
#include "base/log.h"
#include "base/macros.h"
#include "graphic/graphic.h"
#include "network/crypto.h"
#include "network/gameclient.h"
#include "network/gamehost.h"
#include "network/internet_gaming.h"
#include "profile/profile.h"
#include "random/random.h"
#include "sound/sound_handler.h"
#include "ui_basic/messagebox.h"

namespace {

// Constants for convert_clienttype() / compare_clienttype()
const uint8_t kClientSuperuser = 0;
const uint8_t kClientRegistered = 1;
const uint8_t kClientUnregistered = 2;
// 3 was INTERNET_CLIENT_BOT which is not used
const uint8_t kClientIRC = 4;
}  // namespace

FullscreenMenuInternetLobby::FullscreenMenuInternetLobby(char const* const nick,
                                                         char const* const pwd,
                                                         bool registered)
   : FullscreenMenuBase(),

     // Values for alignment and size
     butx_(get_w() * 13 / 40),
     butw_(get_w() * 36 / 125),
     buth_(get_h() * 19 / 400),
     lisw_(get_w() * 623 / 1000),
     prev_clientlist_len_(1000),
     new_client_fx_(SoundHandler::register_fx(SoundType::kChat, "sound/lobby_freshmen")),

     // Text labels
<<<<<<< HEAD
     title(this, get_w() / 2, get_h() / 20, 0, 0, _("Metaserver Lobby"), UI::Align::kCenter,
		   g_gr->styles().font_style(UI::FontStyle::kFsMenuTitle)),
     clients_(this, get_w() * 4 / 125, get_h() * 15 / 100, 0, 0, _("Clients online:")),
     opengames_(this, get_w() * 17 / 25, get_h() * 15 / 100, 0, 0, _("List of games:")),
     servername_(this, get_w() * 17 / 25, get_h() * 63 / 100, 0, 0, _("Name of your server:")),
=======
     title(this, get_w() / 2, get_h() / 20, _("Metaserver Lobby"), UI::Align::kCenter),
     clients_(this, get_w() * 4 / 125, get_h() * 15 / 100, _("Clients online:")),
     opengames_(this, get_w() * 17 / 25, get_h() * 15 / 100, _("Open Games:")),
     servername_(this, get_w() * 17 / 25, get_h() * 63 / 100, _("Name of your server:")),
>>>>>>> 60e62e0f

     // Buttons
     joingame_(this,
               "join_game",
               get_w() * 17 / 25,
               get_h() * 55 / 100,
               butw_,
               buth_,
               UI::ButtonStyle::kFsMenuSecondary,
               _("Join this game")),
     hostgame_(this,
               "host_game",
               get_w() * 17 / 25,
               get_h() * 81 / 100,
               butw_,
               buth_,
               UI::ButtonStyle::kFsMenuSecondary,
               _("Open a new game")),
     back_(this,
           "back",
           get_w() * 17 / 25,
           get_h() * 90 / 100,
           butw_,
           buth_,
           UI::ButtonStyle::kFsMenuSecondary,
           _("Back")),

     // Edit boxes
     edit_servername_(
        this, get_w() * 17 / 25, get_h() * 68 / 100, butw_, UI::PanelStyle::kFsMenu),

     // List
     clientsonline_list_(
        this, get_w() * 4 / 125, get_h() / 5, lisw_, get_h() * 3 / 10, UI::PanelStyle::kFsMenu),
     opengames_list_(
        this, get_w() * 17 / 25, get_h() / 5, butw_, get_h() * 7 / 20, UI::PanelStyle::kFsMenu),

     // The chat UI
     chat(this,
          get_w() * 4 / 125,
          get_h() * 51 / 100,
          lisw_,
          get_h() * 44 / 100,
          InternetGaming::ref(),
          UI::PanelStyle::kFsMenu),

     // Login information
     nickname_(nick),
     password_(pwd),
     is_registered_(registered) {

	joingame_.sigclicked.connect(
	   boost::bind(&FullscreenMenuInternetLobby::clicked_joingame, boost::ref(*this)));
	hostgame_.sigclicked.connect(
	   boost::bind(&FullscreenMenuInternetLobby::clicked_hostgame, boost::ref(*this)));
	back_.sigclicked.connect(
	   boost::bind(&FullscreenMenuInternetLobby::clicked_back, boost::ref(*this)));

	// Set the texts and style of UI elements
	Section& s = g_options.pull_section("global");  //  for playername

	title.set_font_scale(scale_factor());

	opengames_.set_font_scale(scale_factor());
	clients_.set_font_scale(scale_factor());
	servername_.set_font_scale(scale_factor());

	std::string server = s.get_string("servername", "");
	edit_servername_.set_font_scale(scale_factor());
	edit_servername_.set_text(server);
	edit_servername_.changed.connect(
	   boost::bind(&FullscreenMenuInternetLobby::change_servername, this));

	// Prepare the lists
	const std::string t_tip =
	   (boost::format("<rt padding=2><p align=center spacing=3>%s</p>"
					  "<p valign=bottom><img src=images/wui/overlays/roadb_green.png> %s"
					  "<br><img src=images/wui/overlays/roadb_yellow.png> %s"
					  "<br><img src=images/wui/overlays/roadb_red.png> %s</p></rt>") %
		g_gr->styles().font_style(UI::FontStyle::kTooltipHeader).as_font_tag(_("User Status")) %
	    g_gr->styles().font_style(UI::FontStyle::kTooltip).as_font_tag(_("Administrator")) %
	    g_gr->styles().font_style(UI::FontStyle::kTooltip).as_font_tag(_("Registered")) %
		g_gr->styles().font_style(UI::FontStyle::kTooltip).as_font_tag(_("Unregistered"))).str();
	clientsonline_list_.add_column(22, "*", t_tip);
	/** TRANSLATORS: Player Name */
	clientsonline_list_.add_column((lisw_ - 22) * 3 / 8, pgettext("player", "Name"));
	clientsonline_list_.add_column((lisw_ - 22) * 2 / 8, _("Version"));
	clientsonline_list_.add_column(
	   0, _("Game"), "", UI::Align::kLeft, UI::TableColumnType::kFlexible);
	clientsonline_list_.set_column_compare(
	   0, boost::bind(&FullscreenMenuInternetLobby::compare_clienttype, this, _1, _2));
	clientsonline_list_.double_clicked.connect(
	   boost::bind(&FullscreenMenuInternetLobby::client_doubleclicked, this, _1));
	opengames_list_.selected.connect(
	   boost::bind(&FullscreenMenuInternetLobby::server_selected, this));
	opengames_list_.double_clicked.connect(
	   boost::bind(&FullscreenMenuInternetLobby::server_doubleclicked, this));

	// try to connect to the metaserver
	if (!InternetGaming::ref().error() && !InternetGaming::ref().logged_in())
		connect_to_metaserver();

	// set focus to chat input
	chat.focus_edit();
}

void FullscreenMenuInternetLobby::layout() {
	// TODO(GunChleoc): Box layout and then implement
	clientsonline_list_.layout();
}

/// think function of the UI (main loop)
void FullscreenMenuInternetLobby::think() {
	FullscreenMenuBase::think();

	if (!InternetGaming::ref().error()) {

		// If we have no connection try to connect
		if (!InternetGaming::ref().logged_in()) {
			connect_to_metaserver();
		}

		// Check whether metaserver send some data
		InternetGaming::ref().handle_metaserver_communication();
	}

	if (InternetGaming::ref().update_for_clients()) {
		fill_client_list(InternetGaming::ref().clients());
	}

	if (InternetGaming::ref().update_for_games()) {
		fill_games_list(InternetGaming::ref().games());
	}
	// unfocus chat window when other UI element has focus
	if (!chat.has_focus()) {
		chat.unfocus_edit();
	}
	if (edit_servername_.has_focus()) {
		change_servername();
	}
}

void FullscreenMenuInternetLobby::clicked_ok() {
	if (joingame_.enabled()) {
		server_doubleclicked();
	} else {
		clicked_hostgame();
	}
}

/// connects Widelands with the metaserver
void FullscreenMenuInternetLobby::connect_to_metaserver() {
	Section& s = g_options.pull_section("global");
	const std::string& metaserver = s.get_string("metaserver", INTERNET_GAMING_METASERVER.c_str());
	uint32_t port = s.get_natural("metaserverport", kInternetGamingPort);
	std::string auth = is_registered_ ? password_ : s.get_string("uuid");
	assert(!auth.empty());
	InternetGaming::ref().login(nickname_, auth, is_registered_, metaserver, port);
}

/// fills the server list
void FullscreenMenuInternetLobby::fill_games_list(const std::vector<InternetGame>* games) {
	// List and button cleanup
	opengames_list_.clear();
	hostgame_.set_enabled(true);
	joingame_.set_enabled(false);
	std::string localservername = edit_servername_.text();
	std::string localbuildid = build_id();

	if (games != nullptr) {  // If no communication error occurred, fill the list.
		for (const InternetGame& game : *games) {
			const Image* pic;
			if (game.connectable == INTERNET_GAME_SETUP && game.build_id == localbuildid) {
				// only clients with the same build number are displayed
				pic = g_gr->images().get("images/ui_basic/continue.png");
				opengames_list_.add(game.name, game, pic, false, game.build_id);
			} else if (game.connectable == INTERNET_GAME_SETUP &&
			           game.build_id.compare(0, 6, "build-") != 0 &&
			           localbuildid.compare(0, 6, "build-") != 0) {
				// only development clients are allowed to see games openend by such
				pic = g_gr->images().get("images/ui_basic/different.png");
				opengames_list_.add(game.name, game, pic, false, game.build_id);
			}
		}
	}
}

uint8_t FullscreenMenuInternetLobby::convert_clienttype(const std::string& type) {
	if (type == INTERNET_CLIENT_REGISTERED)
		return kClientRegistered;
	if (type == INTERNET_CLIENT_SUPERUSER)
		return kClientSuperuser;
	if (type == INTERNET_CLIENT_IRC)
		return kClientIRC;
	// if (type == INTERNET_CLIENT_UNREGISTERED)
	return kClientUnregistered;
}

/**
 * \return \c true if the client in row \p rowa should come before the client in
 * row \p rowb when sorted according to clienttype
 */
bool FullscreenMenuInternetLobby::compare_clienttype(unsigned int rowa, unsigned int rowb) {
	const InternetClient* playera = clientsonline_list_[rowa];
	const InternetClient* playerb = clientsonline_list_[rowb];

	return convert_clienttype(playera->type) < convert_clienttype(playerb->type);
}

/// fills the client list
void FullscreenMenuInternetLobby::fill_client_list(const std::vector<InternetClient>* clients) {
	clientsonline_list_.clear();
	if (clients != nullptr) {  // If no communication error occurred, fill the list.
		for (const InternetClient& client : *clients) {
			UI::Table<const InternetClient* const>::EntryRecord& er = clientsonline_list_.add(&client);
			er.set_string(1, client.name);
			er.set_string(2, client.build_id);
			er.set_string(3, client.game);

			const Image* pic;
			switch (convert_clienttype(client.type)) {
			case kClientUnregistered:
				pic = g_gr->images().get("images/wui/overlays/roadb_red.png");
				er.set_picture(0, pic);
				break;
			case kClientRegistered:
				pic = g_gr->images().get("images/wui/overlays/roadb_yellow.png");
				er.set_picture(0, pic);
				break;
			case kClientSuperuser:
				pic = g_gr->images().get("images/wui/overlays/roadb_green.png");
				er.set_picture(0, pic);
				break;
			case kClientIRC:
				// No icon for IRC users
				er.set_font_style(g_gr->styles().font_style(UI::FontStyle::kFsGameSetupIrcClient));
				continue;
			default:
				continue;
			}
		}
		// If a new player joins the lobby, play a sound.
		if (clients->size() > prev_clientlist_len_ && !InternetGaming::ref().sound_off()) {
			g_sh->play_fx(SoundType::kChat, new_client_fx_);
		}
		prev_clientlist_len_ = clients->size();
	}
	clientsonline_list_.sort();
}

/// called when an entry of the client list was doubleclicked
void FullscreenMenuInternetLobby::client_doubleclicked(uint32_t i) {
	// add a @clientname to the current edit text.
	if (clientsonline_list_.has_selection()) {
		UI::Table<const InternetClient* const>::EntryRecord& er = clientsonline_list_.get_record(i);

		std::string temp("@");
		temp += er.get_string(1);
		std::string text(chat.get_edit_text());

		if (text.size() && (text.at(0) == '@')) {  // already PM ?
			if (text.find(' ') <= text.size())
				text = text.substr(text.find(' '), text.size());
			else
				text.clear();
		} else
			temp += " ";  // The needed space between name and text

		temp += text;
		chat.set_edit_text(temp);
		chat.focus_edit();
	}
}

/// called when an entry of the server list was selected
void FullscreenMenuInternetLobby::server_selected() {
	// remove focus from chat
	if (opengames_list_.has_selection()) {
		const InternetGame* game = &opengames_list_.get_selected();
		if (game->connectable == INTERNET_GAME_SETUP)
			joingame_.set_enabled(true);
	}
}

/// called when an entry of the server list was doubleclicked
void FullscreenMenuInternetLobby::server_doubleclicked() {
	// if the game is open try to connect it, if not do nothing.
	if (opengames_list_.has_selection()) {
		const InternetGame* game = &opengames_list_.get_selected();
		if (game->connectable == INTERNET_GAME_SETUP)
			clicked_joingame();
	}
}

/// called when the servername was changed
void FullscreenMenuInternetLobby::change_servername() {
	// Allow client to enter a servername manually
	hostgame_.set_enabled(true);
	edit_servername_.set_tooltip("");
	edit_servername_.set_warning(false);
	// Check whether a server of that name is already open.
	// And disable 'hostgame' button if yes.
	const std::vector<InternetGame>* games = InternetGaming::ref().games();
	if (games != nullptr) {
		for (const InternetGame& game : *games) {
			if (game.name == edit_servername_.text()) {
				hostgame_.set_enabled(false);
				edit_servername_.set_warning(true);
				edit_servername_.set_tooltip(
				   (boost::format(
				       _("The game %s is already running. Please choose a different name.")) %
				    (boost::format("%s%s%s%s%s") % "<font bold=1 color=" %
				     UI_FONT_CLR_WARNING.hex_value() % ">" % game.name % "</font>"))
				      .str());
			}
		}
	}
}

bool FullscreenMenuInternetLobby::wait_for_ip() {
	if (!InternetGaming::ref().wait_for_ips()) {
		// Only display a message box if a network error occurred
		if (InternetGaming::ref().error()) {
			// Show a popup warning message
			const std::string warning(
			   _("Widelands was unable to get the IP address of the server in time. "
			     "There seems to be a network problem, either on your side or on the side "
			     "of the server.\n"));
			UI::WLMessageBox mmb(this, _("Connection Timed Out"), warning,
			                     UI::WLMessageBox::MBoxType::kOk, UI::Align::kLeft);
			mmb.run<UI::Panel::Returncodes>();
		}
		return false;
	}
	return true;
}

/// called when the 'join game' button was clicked
void FullscreenMenuInternetLobby::clicked_joingame() {
	if (opengames_list_.has_selection()) {
		InternetGaming::ref().join_game(opengames_list_.get_selected().name);

		if (!wait_for_ip()) {
			return;
		}
		const std::pair<NetAddress, NetAddress>& ips = InternetGaming::ref().ips();

		GameClient netgame(ips, InternetGaming::ref().get_local_clientname(), true,
		                   opengames_list_.get_selected().name);
		netgame.run();
	} else
		throw wexception("No server selected! That should not happen!");
}

/// called when the 'host game' button was clicked
void FullscreenMenuInternetLobby::clicked_hostgame() {
	// Save selected servername as default for next time and during that take care that the name is
	// not empty.
	std::string servername_ui = edit_servername_.text();

	const std::vector<InternetGame>* games = InternetGaming::ref().games();
	if (games != nullptr) {
		for (const InternetGame& game : *games) {
			if (servername_ui.empty()) {
				uint32_t i = 1;
				do {
					/** TRANSLATORS: This is shown for multiplayer games when no host */
					/** TRANSLATORS: server to connect to has been specified yet. */
					servername_ui = (boost::format(_("unnamed %u")) % i++).str();
				} while (servername_ui == game.name);
			} else if (game.name == servername_ui) {
				change_servername();
				return;
			}
		}
	}

	g_options.pull_section("global").set_string("servername", servername_ui);

	// Set up the game
	InternetGaming::ref().set_local_servername(servername_ui);

	// Start the game
	try {

		// Tell the metaserver about it
		InternetGaming::ref().open_game();

		// Wait for the response with the IPs of the relay server
		if (!wait_for_ip()) {
			InternetGaming::ref().set_error();
			return;
		}

		// Start our relay host
		GameHost netgame(InternetGaming::ref().get_local_clientname(), true);
		netgame.run();
	} catch (...) {
		// Log out before going back to the main menu
		InternetGaming::ref().logout("SERVER_CRASHED");
		throw;
	}
}<|MERGE_RESOLUTION|>--- conflicted
+++ resolved
@@ -59,18 +59,11 @@
      new_client_fx_(SoundHandler::register_fx(SoundType::kChat, "sound/lobby_freshmen")),
 
      // Text labels
-<<<<<<< HEAD
      title(this, get_w() / 2, get_h() / 20, 0, 0, _("Metaserver Lobby"), UI::Align::kCenter,
 		   g_gr->styles().font_style(UI::FontStyle::kFsMenuTitle)),
      clients_(this, get_w() * 4 / 125, get_h() * 15 / 100, 0, 0, _("Clients online:")),
-     opengames_(this, get_w() * 17 / 25, get_h() * 15 / 100, 0, 0, _("List of games:")),
+     opengames_(this, get_w() * 17 / 25, get_h() * 15 / 100, 0, 0, _("Open Games:")),
      servername_(this, get_w() * 17 / 25, get_h() * 63 / 100, 0, 0, _("Name of your server:")),
-=======
-     title(this, get_w() / 2, get_h() / 20, _("Metaserver Lobby"), UI::Align::kCenter),
-     clients_(this, get_w() * 4 / 125, get_h() * 15 / 100, _("Clients online:")),
-     opengames_(this, get_w() * 17 / 25, get_h() * 15 / 100, _("Open Games:")),
-     servername_(this, get_w() * 17 / 25, get_h() * 63 / 100, _("Name of your server:")),
->>>>>>> 60e62e0f
 
      // Buttons
      joingame_(this,
@@ -382,8 +375,7 @@
 				edit_servername_.set_tooltip(
 				   (boost::format(
 				       _("The game %s is already running. Please choose a different name.")) %
-				    (boost::format("%s%s%s%s%s") % "<font bold=1 color=" %
-				     UI_FONT_CLR_WARNING.hex_value() % ">" % game.name % "</font>"))
+				    g_gr->styles().font_style(UI::FontStyle::kWarning).as_font_tag(game.name))
 				      .str());
 			}
 		}
