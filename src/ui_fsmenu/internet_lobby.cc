/*
 * Copyright (C) 2004-2018 by the Widelands Development Team
 *
 * This program is free software; you can redistribute it and/or
 * modify it under the terms of the GNU General Public License
 * as published by the Free Software Foundation; either version 2
 * of the License, or (at your option) any later version.
 *
 * This program is distributed in the hope that it will be useful,
 * but WITHOUT ANY WARRANTY; without even the implied warranty of
 * MERCHANTABILITY or FITNESS FOR A PARTICULAR PURPOSE.  See the
 * GNU General Public License for more details.
 *
 * You should have received a copy of the GNU General Public License
 * along with this program; if not, write to the Free Software
 * Foundation, Inc., 51 Franklin Street, Fifth Floor, Boston, MA  02110-1301, USA.
 *
 */

#include "ui_fsmenu/internet_lobby.h"

#include <boost/bind.hpp>
#include <boost/format.hpp>

#include "base/i18n.h"
#include "base/log.h"
#include "base/macros.h"
#include "graphic/graphic.h"
#include "network/crypto.h"
#include "network/gameclient.h"
#include "network/gamehost.h"
#include "network/internet_gaming.h"
#include "profile/profile.h"
#include "random/random.h"
#include "ui_basic/messagebox.h"
<<<<<<< HEAD
// NOCOM merge trunk and test
=======

namespace {

// Constants for convert_clienttype() / compare_clienttype()
const uint8_t kClientUnregistered = 0;
const uint8_t kClientRegistered = 1;
const uint8_t kClientSuperuser = 2;
// 3 was INTERNET_CLIENT_BOT which is not used
const uint8_t kClientIRC = 4;
}

>>>>>>> 8ff5a95e
FullscreenMenuInternetLobby::FullscreenMenuInternetLobby(char const* const nick,
                                                         char const* const pwd,
                                                         bool registered)
   : FullscreenMenuBase(),

     // Values for alignment and size
     butx_(get_w() * 13 / 40),
     butw_(get_w() * 36 / 125),
     buth_(get_h() * 19 / 400),
     lisw_(get_w() * 623 / 1000),
     prev_clientlist_len_(1000),

     // Text labels
     title(this, get_w() / 2, get_h() / 20, _("Metaserver Lobby"), UI::Align::kCenter),
     clients_(this, get_w() * 4 / 125, get_h() * 15 / 100, _("Clients online:")),
     opengames_(this, get_w() * 17 / 25, get_h() * 15 / 100, _("List of games:")),
     servername_(this, get_w() * 17 / 25, get_h() * 63 / 100, _("Name of your server:")),

     // Buttons
     joingame_(this,
               "join_game",
               get_w() * 17 / 25,
               get_h() * 55 / 100,
               butw_,
               buth_,
               UI::ButtonStyle::kFsMenuSecondary,
               _("Join this game")),
     hostgame_(this,
               "host_game",
               get_w() * 17 / 25,
               get_h() * 81 / 100,
               butw_,
               buth_,
               UI::ButtonStyle::kFsMenuSecondary,
               _("Open a new game")),
     back_(this,
           "back",
           get_w() * 17 / 25,
           get_h() * 90 / 100,
           butw_,
           buth_,
           UI::ButtonStyle::kFsMenuSecondary,
           _("Back")),

     // Edit boxes
     edit_servername_(
        this, get_w() * 17 / 25, get_h() * 68 / 100, butw_, buth_, 2, UI::PanelStyle::kFsMenu),

     // List
     clientsonline_list_(
        this, get_w() * 4 / 125, get_h() / 5, lisw_, get_h() * 3 / 10, UI::PanelStyle::kFsMenu),
     opengames_list_(
        this, get_w() * 17 / 25, get_h() / 5, butw_, get_h() * 7 / 20, UI::PanelStyle::kFsMenu),

     // The chat UI
     chat(this,
          get_w() * 4 / 125,
          get_h() * 51 / 100,
          lisw_,
          get_h() * 44 / 100,
          InternetGaming::ref(),
          UI::PanelStyle::kFsMenu),

     // Login information
     nickname_(nick),
     password_(pwd),
     is_registered_(registered) {
	joingame_.sigclicked.connect(
	   boost::bind(&FullscreenMenuInternetLobby::clicked_joingame, boost::ref(*this)));
	hostgame_.sigclicked.connect(
	   boost::bind(&FullscreenMenuInternetLobby::clicked_hostgame, boost::ref(*this)));
	back_.sigclicked.connect(
	   boost::bind(&FullscreenMenuInternetLobby::clicked_back, boost::ref(*this)));

	// Set the texts and style of UI elements
	Section& s = g_options.pull_section("global");  //  for playername

	title.set_style(g_gr->styles().font_style(UI::FontStyle::kFsMenuTitle));
	title.set_font_scale(scale_factor());

	opengames_.set_font_scale(scale_factor());
	clients_.set_font_scale(scale_factor());
	servername_.set_font_scale(scale_factor());

	std::string server = s.get_string("servername", "");
	edit_servername_.set_font_scale(scale_factor());
	edit_servername_.set_text(server);
	edit_servername_.changed.connect(
	   boost::bind(&FullscreenMenuInternetLobby::change_servername, this));

	// prepare the lists
	// NOCOM make style
	std::string t_tip =
	   (boost::format("%s%s%s%s%s%s%s%s%s%s") % "<rt><p><font underline=yes>" % _("User Status") %
	    "</font><br>" % "<img src=images/wui/overlays/roadb_yellow.png> " % _("Registered") %
	    "<br><img src=images/wui/overlays/roadb_green.png> " % _("Administrator") %
	    "<br><img src=images/wui/overlays/roadb_red.png> " % _("Unregistered") % "</p></rt>")
	      .str();
	clientsonline_list_.add_column(22, "*", t_tip);
	/** TRANSLATORS: Player Name */
	clientsonline_list_.add_column((lisw_ - 22) * 3 / 8, pgettext("player", "Name"));
	clientsonline_list_.add_column((lisw_ - 22) * 2 / 8, _("Version"));
	clientsonline_list_.add_column(
	   0, _("Game"), "", UI::Align::kLeft, UI::TableColumnType::kFlexible);
	clientsonline_list_.set_column_compare(
	   0, boost::bind(&FullscreenMenuInternetLobby::compare_clienttype, this, _1, _2));
	clientsonline_list_.double_clicked.connect(
	   boost::bind(&FullscreenMenuInternetLobby::client_doubleclicked, this, _1));
	opengames_list_.selected.connect(
	   boost::bind(&FullscreenMenuInternetLobby::server_selected, this));
	opengames_list_.double_clicked.connect(
	   boost::bind(&FullscreenMenuInternetLobby::server_doubleclicked, this));

	// try to connect to the metaserver
	if (!InternetGaming::ref().error() && !InternetGaming::ref().logged_in())
		connect_to_metaserver();
}

void FullscreenMenuInternetLobby::layout() {
	// TODO(GunChleoc): Box layout and then implement
	clientsonline_list_.layout();
}

/// think function of the UI (main loop)
void FullscreenMenuInternetLobby::think() {
	FullscreenMenuBase::think();

	if (!InternetGaming::ref().error()) {

		// If we have no connection try to connect
		if (!InternetGaming::ref().logged_in()) {
			connect_to_metaserver();
		}

		// Check whether metaserver send some data
		InternetGaming::ref().handle_metaserver_communication();
	}

	if (InternetGaming::ref().update_for_clients()) {
		fill_client_list(InternetGaming::ref().clients());
	}

	if (InternetGaming::ref().update_for_games()) {
		fill_games_list(InternetGaming::ref().games());
	}
}

void FullscreenMenuInternetLobby::clicked_ok() {
	if (joingame_.enabled()) {
		server_doubleclicked();
	} else {
		clicked_hostgame();
	}
}

/// connects Widelands with the metaserver
void FullscreenMenuInternetLobby::connect_to_metaserver() {
	Section& s = g_options.pull_section("global");
	const std::string& metaserver = s.get_string("metaserver", INTERNET_GAMING_METASERVER.c_str());
	uint32_t port = s.get_natural("metaserverport", kInternetGamingPort);
	std::string auth = is_registered_ ? password_ : s.get_string("uuid");
	assert(!auth.empty());
	InternetGaming::ref().login(nickname_, auth, is_registered_, metaserver, port);
}

/// fills the server list
void FullscreenMenuInternetLobby::fill_games_list(const std::vector<InternetGame>* games) {
	// List and button cleanup
	opengames_list_.clear();
	hostgame_.set_enabled(true);
	joingame_.set_enabled(false);
	std::string localservername = edit_servername_.text();

	if (games != nullptr) {  // If no communication error occurred, fill the list.
		for (const InternetGame& game : *games) {
			const Image* pic;
			if (game.connectable) {
				if (game.build_id == build_id())
					pic = g_gr->images().get("images/ui_basic/continue.png");
				else {
					pic = g_gr->images().get("images/ui_basic/different.png");
				}
			} else {
				pic = g_gr->images().get("images/ui_basic/stop.png");
			}
			// If one of the servers has the same name as the local name of the
			// clients server, we disable the 'hostgame' button to avoid having more
			// than one server with the same name.
			if (game.name == localservername) {
				hostgame_.set_enabled(false);
			}
			opengames_list_.add(game.name, game, pic, false, game.build_id);
		}
	}
}

uint8_t FullscreenMenuInternetLobby::convert_clienttype(const std::string& type) {
	if (type == INTERNET_CLIENT_REGISTERED)
		return kClientRegistered;
	if (type == INTERNET_CLIENT_SUPERUSER)
		return kClientSuperuser;
	if (type == INTERNET_CLIENT_IRC)
		return kClientIRC;
	// if (type == INTERNET_CLIENT_UNREGISTERED)
	return kClientUnregistered;
}

/**
 * \return \c true if the client in row \p rowa should come before the client in
 * row \p rowb when sorted according to clienttype
 */
bool FullscreenMenuInternetLobby::compare_clienttype(unsigned int rowa, unsigned int rowb) {
	const InternetClient* playera = clientsonline_list_[rowa];
	const InternetClient* playerb = clientsonline_list_[rowb];

	return convert_clienttype(playera->type) < convert_clienttype(playerb->type);
}

/// fills the client list
void FullscreenMenuInternetLobby::fill_client_list(const std::vector<InternetClient>* clients) {
	clientsonline_list_.clear();
	if (clients != nullptr) {  // If no communication error occurred, fill the list.
		for (const InternetClient& client : *clients) {
			UI::Table<const InternetClient* const>::EntryRecord& er = clientsonline_list_.add(&client);
			er.set_string(1, client.name);
			er.set_string(2, client.build_id);
			er.set_string(3, client.game);

			const Image* pic;
			switch (convert_clienttype(client.type)) {
			case kClientUnregistered:
				pic = g_gr->images().get("images/wui/overlays/roadb_red.png");
				er.set_picture(0, pic);
				break;
			case kClientRegistered:
				pic = g_gr->images().get("images/wui/overlays/roadb_yellow.png");
				er.set_picture(0, pic);
				break;
			case kClientSuperuser:
				pic = g_gr->images().get("images/wui/overlays/roadb_green.png");
				er.set_font_style(g_gr->styles().font_style(UI::FontStyle::kFsGameSetupIrcClient));
				er.set_picture(0, pic);
				break;
			case kClientIRC:
				// No icon for IRC users
				continue;
			default:
				continue;
			}
		}
		// If a new player joins the lobby, play a sound.
		if (clients->size() > prev_clientlist_len_ && !InternetGaming::ref().sound_off()) {
			play_new_chat_member();
		}
		prev_clientlist_len_ = clients->size();
	}
}

/// called when an entry of the client list was doubleclicked
void FullscreenMenuInternetLobby::client_doubleclicked(uint32_t i) {
	// add a @clientname to the current edit text.
	if (clientsonline_list_.has_selection()) {
		UI::Table<const InternetClient* const>::EntryRecord& er = clientsonline_list_.get_record(i);

		std::string temp("@");
		temp += er.get_string(1);
		std::string text(chat.get_edit_text());

		if (text.size() && (text.at(0) == '@')) {  // already PM ?
			if (text.find(' ') <= text.size())
				text = text.substr(text.find(' '), text.size());
			else
				text.clear();
		} else
			temp += " ";  // The needed space between name and text

		temp += text;
		chat.set_edit_text(temp);
		chat.focus();
	}
}

/// called when an entry of the server list was selected
void FullscreenMenuInternetLobby::server_selected() {
	if (opengames_list_.has_selection()) {
		const InternetGame* game = &opengames_list_.get_selected();
		if (game->connectable)
			joingame_.set_enabled(true);
		else
			joingame_.set_enabled(false);
	}
}

/// called when an entry of the server list was doubleclicked
void FullscreenMenuInternetLobby::server_doubleclicked() {
	// if the game is open try to connect it, if not do nothing.
	if (opengames_list_.has_selection()) {
		const InternetGame* game = &opengames_list_.get_selected();
		if (game->connectable)
			clicked_joingame();
	}
}

/// called when the servername was changed
void FullscreenMenuInternetLobby::change_servername() {
	// Allow client to enter a servername manually
	hostgame_.set_enabled(true);

	// Check whether a server of that name is already open.
	// And disable 'hostgame' button if yes.
	const std::vector<InternetGame>* games = InternetGaming::ref().games();
	if (games != nullptr) {
		for (const InternetGame& game : *games) {
			if (game.name == edit_servername_.text()) {
				hostgame_.set_enabled(false);
			}
		}
	}
}

bool FullscreenMenuInternetLobby::wait_for_ip() {
	// Wait until the metaserver provided us with an IP address
	uint32_t const secs = time(nullptr);
	while (!InternetGaming::ref().ips().first.is_valid()) {
		InternetGaming::ref().handle_metaserver_communication();
		// give some time for the answer + for a relogin, if a problem occurs.
		if ((kInternetGamingTimeout * 5 / 3) < time(nullptr) - secs) {
			// Show a popup warning message
			const std::string warning(
			   _("Widelands was unable to get the IP address of the server in time. "
			     "There seems to be a network problem, either on your side or on the side "
			     "of the server.\n"));
			UI::WLMessageBox mmb(this, _("Connection Timed Out"), warning,
			                     UI::WLMessageBox::MBoxType::kOk, UI::Align::kLeft);
			mmb.run<UI::Panel::Returncodes>();
			InternetGaming::ref().set_error();
			return false;
		}
	}
	return true;
}

/// called when the 'join game' button was clicked
void FullscreenMenuInternetLobby::clicked_joingame() {
	if (opengames_list_.has_selection()) {
		InternetGaming::ref().join_game(opengames_list_.get_selected().name);

		if (!wait_for_ip()) {
			return;
		}
		const std::pair<NetAddress, NetAddress>& ips = InternetGaming::ref().ips();

		GameClient netgame(ips, InternetGaming::ref().get_local_clientname(), true,
		                   opengames_list_.get_selected().name);
		netgame.run();
	} else
		throw wexception("No server selected! That should not happen!");
}

/// called when the 'host game' button was clicked
void FullscreenMenuInternetLobby::clicked_hostgame() {
	// Save selected servername as default for next time and during that take care that the name is
	// not empty.
	std::string servername_ui = edit_servername_.text();
	if (servername_ui.empty()) {
		/** TRANSLATORS: This is shown for multiplayer games when no host */
		/** TRANSLATORS: server to connect to has been specified yet. */
		servername_ui = pgettext("server_name", "unnamed");
	}

	g_options.pull_section("global").set_string("servername", servername_ui);

	// Set up the game
	InternetGaming::ref().set_local_servername(servername_ui);

	// Start the game
	try {

		// Tell the metaserver about it
		InternetGaming::ref().open_game();

		// Wait for his response with the IPs of the relay server
		if (!wait_for_ip()) {
			return;
		}

		// Start our relay host
		GameHost netgame(InternetGaming::ref().get_local_clientname(), true);
		netgame.run();
	} catch (...) {
		// Log out before going back to the main menu
		InternetGaming::ref().logout("SERVER_CRASHED");
		throw;
	}
}<|MERGE_RESOLUTION|>--- conflicted
+++ resolved
@@ -33,9 +33,7 @@
 #include "profile/profile.h"
 #include "random/random.h"
 #include "ui_basic/messagebox.h"
-<<<<<<< HEAD
 // NOCOM merge trunk and test
-=======
 
 namespace {
 
@@ -47,7 +45,6 @@
 const uint8_t kClientIRC = 4;
 }
 
->>>>>>> 8ff5a95e
 FullscreenMenuInternetLobby::FullscreenMenuInternetLobby(char const* const nick,
                                                          char const* const pwd,
                                                          bool registered)
