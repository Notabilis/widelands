/*
 * Copyright (C) 2004, 2006-2011 by the Widelands Development Team
 *
 * This program is free software; you can redistribute it and/or
 * modify it under the terms of the GNU General Public License
 * as published by the Free Software Foundation; either version 2
 * of the License, or (at your option) any later version.
 *
 * This program is distributed in the hope that it will be useful,
 * but WITHOUT ANY WARRANTY; without even the implied warranty of
 * MERCHANTABILITY or FITNESS FOR A PARTICULAR PURPOSE.  See the
 * GNU General Public License for more details.
 *
 * You should have received a copy of the GNU General Public License
 * along with this program; if not, write to the Free Software
 * Foundation, Inc., 51 Franklin Street, Fifth Floor, Boston, MA  02110-1301, USA.
 *
 */

#include "ui_fsmenu/netsetup_lan.h"

#include "base/i18n.h"
#include "base/macros.h"
#include "graphic/graphic.h"
#include "graphic/text_constants.h"
#include "network/constants.h"
#include "network/network.h"
#include "profile/profile.h"

FullscreenMenuNetSetupLAN::FullscreenMenuNetSetupLAN () :
	FullscreenMenuBase(),

// Values for alignment and size
	m_butx (get_w() * 13 / 40),
	m_butw (get_w() / 4),
	m_buth (get_h() * 19 / 400),
	m_lisw (get_w() * 9 / 16),

// Text labels
	title
		(this,
		 get_w() / 2, get_h() / 10,
		 _("Begin Network Game"), UI::Align::kHCenter),
	m_opengames
		(this,
		 get_w() * 3 / 50, get_h() * 27 / 100,
		 _("List of games in your local network:")),
	m_playername
		(this,
		 get_w() * 16 / 25, get_h() * 27 / 100,
		 _("Your nickname:")),
	m_hostname
		(this,
		 get_w() * 16 / 25, get_h() * 17 / 40,
		 _("Host to connect:")),

// Buttons
	joingame
		(this, "join_game",
		 get_w() * 16 / 25, get_h() * 5333 / 10000, m_butw, m_buth,
		 g_gr->images().get("images/ui_basic/but1.png"),
		 _("Join this game"), std::string(), true, false),
	hostgame
		(this, "host_game",
		 get_w() * 16 / 25, get_h() * 6083 / 10000, m_butw, m_buth,
		 g_gr->images().get("images/ui_basic/but1.png"),
		 _("Host a new game"), std::string(), true, false),
	back
		(this, "back",
		 get_w() * 16 / 25, get_h() * 8333 / 10000, m_butw, m_buth,
		 g_gr->images().get("images/ui_basic/but0.png"),
		 _("Back"), std::string(), true, false),
	loadlasthost
		(this, "load_previous_host",
		 get_w() * 171 / 200, get_h() * 19 / 40, m_buth, m_buth,
		 g_gr->images().get("images/ui_basic/but1.png"),
		 g_gr->images().get("images/ui_fsmenu/menu_load_game.png"),
		 _("Load previous host"), true, false),

// Edit boxes
	playername
<<<<<<< HEAD
		(this, get_w() * 16 / 25, get_h() * 3333 / 10000, m_butw,       m_buth,
		 g_gr->images().get("images/ui_basic/but2.png")),
	hostname
		(this, get_w() * 16 / 25, get_h() * 19 / 40,  get_w() * 17 / 80, m_buth,
		 g_gr->images().get("images/ui_basic/but2.png")),
=======
		(this, get_w() * 16 / 25, get_h() * 3333 / 10000, m_butw,
		 g_gr->images().get("pics/but2.png"), fs_small()),
	hostname
		(this, get_w() * 16 / 25, get_h() * 19 / 40,  get_w() * 17 / 80,
		 g_gr->images().get("pics/but2.png"), fs_small()),
>>>>>>> bfb1771b

// List
	opengames
		(this,
		 get_w() * 3 / 50, get_h() * 3333 / 10000, m_lisw, get_h() * 5433 / 10000)
{
	joingame.sigclicked.connect
		(boost::bind
			 (&FullscreenMenuNetSetupLAN::clicked_joingame, boost::ref(*this)));
	hostgame.sigclicked.connect
		(boost::bind
			 (&FullscreenMenuNetSetupLAN::clicked_hostgame, boost::ref(*this)));
	back.sigclicked.connect
		(boost::bind
			 (&FullscreenMenuNetSetupLAN::clicked_back, boost::ref(*this)));
	loadlasthost.sigclicked.connect
		(boost::bind
			 (&FullscreenMenuNetSetupLAN::clicked_lasthost, boost::ref(*this)));

	Section & s = g_options.pull_section("global"); //  for playername

	title       .set_textstyle(UI::TextStyle::ui_big());
	hostname    .changed.connect
		(boost::bind(&FullscreenMenuNetSetupLAN::change_hostname, this));
	playername  .set_text  (s.get_string("nickname", (_("nobody"))));
	playername  .changed.connect
		(boost::bind(&FullscreenMenuNetSetupLAN::change_playername, this));
	opengames   .add_column(m_lisw * 2 / 5, _("Host"));
	opengames   .add_column(m_lisw * 2 / 5, _("Map"));
	opengames   .add_column(m_lisw     / 5, _("State"));
	opengames   .selected.connect(boost::bind(&FullscreenMenuNetSetupLAN::game_selected, this, _1));
	opengames   .double_clicked.connect
		(boost::bind(&FullscreenMenuNetSetupLAN::game_doubleclicked, this, _1));
	discovery   .set_callback (discovery_callback, this);

	joingame.set_enabled(false);
}

void FullscreenMenuNetSetupLAN::think ()
{
	FullscreenMenuBase::think ();

	discovery.run();
}

bool FullscreenMenuNetSetupLAN::get_host_address
	(uint32_t & addr, uint16_t & port)
{
	const std::string & host = hostname.text();

	const uint32_t opengames_size = opengames.size();
	for (uint32_t i = 0; i < opengames_size; ++i) {
		const NetOpenGame & game = *opengames[i];

		if (!strcmp(game.info.hostname, host.c_str())) {
			addr = game.address;
			port = game.port;
			return true;
		}
	}

	if (hostent * const he = gethostbyname(host.c_str())) {
		addr = (reinterpret_cast<in_addr *>(he->h_addr_list[0]))->s_addr;
DIAG_OFF("-Wold-style-cast")
		port = htons(WIDELANDS_PORT);
DIAG_ON("-Wold-style-cast")
		return true;
	} else
		return false;
}

const std::string & FullscreenMenuNetSetupLAN::get_playername()
{
	return playername.text();
}

void FullscreenMenuNetSetupLAN::clicked_ok() {
	if (hostname.text().empty()) {
		clicked_hostgame();
	} else {
		clicked_joingame();
	}
}

void FullscreenMenuNetSetupLAN::game_selected (uint32_t) {
	if (opengames.has_selection()) {
		if (const NetOpenGame * const game = opengames.get_selected()) {
			hostname.set_text(game->info.hostname);
			joingame.set_enabled(true);
		}
	}
}

void FullscreenMenuNetSetupLAN::game_doubleclicked (uint32_t) {
	clicked_joingame();
}

void FullscreenMenuNetSetupLAN::update_game_info
	(UI::Table<NetOpenGame const * const>::EntryRecord & er,
	 const NetGameInfo & info)
{
	er.set_string (0, info.hostname);
	er.set_string (1, info.map);

	switch (info.state) {
	case LAN_GAME_OPEN:   er.set_string(2, _("Open"));   break;
	case LAN_GAME_CLOSED: er.set_string(2, _("Closed")); break;
	/** TRANSLATORS: The state of a LAN game can be open, closed or unknown */
	default:              er.set_string(2, pgettext("game_state", "Unknown")); break;
	};
}

void FullscreenMenuNetSetupLAN::game_opened (const NetOpenGame * game)
{
	update_game_info(opengames.add(game), game->info);
}

void FullscreenMenuNetSetupLAN::game_closed (const NetOpenGame *) {}

void FullscreenMenuNetSetupLAN::game_updated (const NetOpenGame * game)
{
	if
		(UI::Table<const NetOpenGame * const>::EntryRecord * const er =
		 opengames.find(game))
		update_game_info(*er, game->info);
}

void FullscreenMenuNetSetupLAN::discovery_callback
	(int32_t               const type,
	 NetOpenGame const * const game,
	 void                * const userdata)
{
	switch (type) {
	case LanGameFinder::GameOpened:
		static_cast<FullscreenMenuNetSetupLAN *>(userdata)->game_opened (game);
		break;
	case LanGameFinder::GameClosed:
		static_cast<FullscreenMenuNetSetupLAN *>(userdata)->game_closed (game);
		break;
	case LanGameFinder::GameUpdated:
		static_cast<FullscreenMenuNetSetupLAN *>(userdata)->game_updated(game);
		break;
	default:
		abort ();
	}
}

void FullscreenMenuNetSetupLAN::change_hostname()
{
	// Allow user to enter a hostname manually
	opengames.select(opengames.no_selection_index());
	joingame.set_enabled(hostname.text().size());
}

void FullscreenMenuNetSetupLAN::change_playername()
{
	g_options.pull_section("global").set_string("nickname", playername.text());
}

void FullscreenMenuNetSetupLAN::clicked_joingame() {
	// Save selected host so users can reload it for reconnection.
	g_options.pull_section("global").set_string("lasthost", hostname.text());

	end_modal<FullscreenMenuBase::MenuTarget>(FullscreenMenuBase::MenuTarget::kJoingame);
}

void FullscreenMenuNetSetupLAN::clicked_hostgame() {
	end_modal<FullscreenMenuBase::MenuTarget>(FullscreenMenuBase::MenuTarget::kHostgame);
}

void FullscreenMenuNetSetupLAN::clicked_lasthost() {
	Section & s = g_options.get_safe_section("global");
	std::string const host = s.get_string("lasthost", "");
	hostname.set_text(host);
	if (host.size())
		joingame.set_enabled(true);
	opengames.select(opengames.no_selection_index());
}<|MERGE_RESOLUTION|>--- conflicted
+++ resolved
@@ -79,19 +79,11 @@
 
 // Edit boxes
 	playername
-<<<<<<< HEAD
-		(this, get_w() * 16 / 25, get_h() * 3333 / 10000, m_butw,       m_buth,
-		 g_gr->images().get("images/ui_basic/but2.png")),
-	hostname
-		(this, get_w() * 16 / 25, get_h() * 19 / 40,  get_w() * 17 / 80, m_buth,
-		 g_gr->images().get("images/ui_basic/but2.png")),
-=======
 		(this, get_w() * 16 / 25, get_h() * 3333 / 10000, m_butw,
-		 g_gr->images().get("pics/but2.png"), fs_small()),
+		 g_gr->images().get("images/ui_basic/but2.png"), fs_small()),
 	hostname
 		(this, get_w() * 16 / 25, get_h() * 19 / 40,  get_w() * 17 / 80,
-		 g_gr->images().get("pics/but2.png"), fs_small()),
->>>>>>> bfb1771b
+		 g_gr->images().get("images/ui_basic/but2.png"), fs_small()),
 
 // List
 	opengames
