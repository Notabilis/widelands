/*
 * Copyright (C) 2002, 2006-2011 by the Widelands Development Team
 *
 * This program is free software; you can redistribute it and/or
 * modify it under the terms of the GNU General Public License
 * as published by the Free Software Foundation; either version 2
 * of the License, or (at your option) any later version.
 *
 * This program is distributed in the hope that it will be useful,
 * but WITHOUT ANY WARRANTY; without even the implied warranty of
 * MERCHANTABILITY or FITNESS FOR A PARTICULAR PURPOSE.  See the
 * GNU General Public License for more details.
 *
 * You should have received a copy of the GNU General Public License
 * along with this program; if not, write to the Free Software
 * Foundation, Inc., 51 Franklin Street, Fifth Floor, Boston, MA  02110-1301, USA.
 *
 */

#include "ui_fsmenu/fileview.h"

#include <boost/algorithm/string/predicate.hpp>

#include "constants.h"
#include "graphic/graphic.h"
#include "i18n.h"
#include "io/filesystem/filesystem.h"
#include "profile/profile.h"
#include "scripting/lua_table.h"
#include "scripting/scripting.h"


namespace {
bool read_text(const std::string& filename, std::string* title, std::string* content) {
	if (boost::algorithm::ends_with(filename, ".lua")) {
		try {
			LuaInterface lua;
<<<<<<< HEAD
			std::unique_ptr<LuaTable> t(lua.run_script(*g_fs, filename));
=======
			std::unique_ptr<LuaTable> t(lua.run_script(filename));
>>>>>>> 1f833edf
			*content = t->get_string("text");
			*title = t->get_string("title");
		} catch (LuaError & err) {
			*content = err.what();
			*title = "Lua error";
			return false;
		}
	} else {  // Old style plain text file.
		Profile prof(filename.c_str(), "global", "texts"); // section-less file
		Section & s = prof.get_safe_section("global");

		*title = s.get_safe_string("title");
		*content = s.get_safe_string("text");
	}
	return true;
}

}  // namespace
Fullscreen_Menu_TextView::Fullscreen_Menu_TextView
	(const std::string & filename)
	:
	Fullscreen_Menu_Base("fileviewmenu.jpg"),

	title (this, get_w() * 3 / 50, get_h() / 10),

	textview
		(this,
		 get_w() *   3 /   80, get_h() * 283 / 1000,
		 get_w() * 919 / 1000, get_h() *  11 /   20),

	close_button
		(this, "close",
		 get_w() * 3 / 8, get_h() * 9 / 10, get_w() / 4, get_h() * 9 / 200,
		 g_gr->images().get("pics/but0.png"),
		 _("Close"), std::string(), true, false)
{
	close_button.sigclicked.connect(boost::bind(&Fullscreen_Menu_TextView::end_modal, boost::ref(*this), 0));

	close_button.set_font(font_small());

	std::string content, title_text;
	read_text(filename, &title_text, &content);

	title   .set_text(title_text);
	textview.set_text(content);

	title.set_font(ui_fn(), fs_big(), UI_FONT_CLR_FG);
	title.set_pos
		(Point((get_inner_w() - title.get_w()) / 2, get_h() * 167 / 1000));

	textview.set_font(PROSA_FONT, PROSA_FONT_CLR_FG);
}

void Fullscreen_Menu_TextView::set_text(const std::string & text)
{
	textview.set_text(text);
}

Fullscreen_Menu_FileView::Fullscreen_Menu_FileView(const std::string & filename)
: Fullscreen_Menu_TextView(filename)
{}


struct FileViewWindow : public UI::UniqueWindow {
	FileViewWindow
		(UI::Panel                  & parent,
		 UI::UniqueWindow::Registry & reg,
		 const std::string          & filename);
private:
	UI::Multiline_Textarea textview;
};

FileViewWindow::FileViewWindow
	(UI::Panel                  & parent,
	 UI::UniqueWindow::Registry & reg,
	 const std::string          & filename)
	:
	UI::UniqueWindow(&parent, "file_view", &reg, 0, 0, ""),
	textview(this, 0, 0, 560, 240)
{
	std::string title_text, content;
	read_text(filename, &title_text, &content);

	textview.set_text(content);

	textview.set_font(PROSA_FONT, PROSA_FONT_CLR_FG);

	set_inner_size(560, 240);

	if (get_usedefaultpos())
		center_to_parent();
}


/**
 * Display the contents of a text file in a scrollable window.
*/
void fileview_window
	(UI::Panel                  & parent,
	 UI::UniqueWindow::Registry & reg,
	 const std::string          & filename)
{
	new FileViewWindow(parent, reg, filename);
}<|MERGE_RESOLUTION|>--- conflicted
+++ resolved
@@ -35,11 +35,7 @@
 	if (boost::algorithm::ends_with(filename, ".lua")) {
 		try {
 			LuaInterface lua;
-<<<<<<< HEAD
-			std::unique_ptr<LuaTable> t(lua.run_script(*g_fs, filename));
-=======
 			std::unique_ptr<LuaTable> t(lua.run_script(filename));
->>>>>>> 1f833edf
 			*content = t->get_string("text");
 			*title = t->get_string("title");
 		} catch (LuaError & err) {
