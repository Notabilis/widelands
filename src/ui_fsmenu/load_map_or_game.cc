--- conflicted
+++ resolved
@@ -54,23 +54,13 @@
 		// Main buttons
 		back_
 		  (this, "back",
-<<<<<<< HEAD
 			right_column_x_, buty_, butw_, buth_,
-			g_gr->images().get("pics/but0.png"),
+			g_gr->images().get("images/ui_basic/but0.png"),
 			_("Back"), std::string(), true, false),
 		ok_
 		  (this, "ok",
 			get_w() - right_column_margin_ - butw_, buty_, butw_, buth_,
-			g_gr->images().get("pics/but2.png"),
-=======
-			right_column_x_, m_buty, m_butw, buth_,
-			g_gr->images().get("images/ui_basic/but0.png"),
-			_("Back"), std::string(), true, false),
-		ok_
-		  (this, "ok",
-			get_w() - m_right_column_margin - m_butw, m_buty, m_butw, buth_,
 			g_gr->images().get("images/ui_basic/but2.png"),
->>>>>>> 03015dcf
 			_("OK"), std::string(), false, false)
 	{}
 
