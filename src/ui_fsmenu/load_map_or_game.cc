/*
 * Copyright (C) 2002, 2006-2008, 2010-2011, 2013 by the Widelands Development Team
 *
 * This program is free software; you can redistribute it and/or
 * modify it under the terms of the GNU General Public License
 * as published by the Free Software Foundation; either version 2
 * of the License, or (at your option) any later version.
 *
 * This program is distributed in the hope that it will be useful,
 * but WITHOUT ANY WARRANTY; without even the implied warranty of
 * MERCHANTABILITY or FITNESS FOR A PARTICULAR PURPOSE.  See the
 * GNU General Public License for more details.
 *
 * You should have received a copy of the GNU General Public License
 * along with this program; if not, write to the Free Software
 * Foundation, Inc., 51 Franklin Street, Fifth Floor, Boston, MA  02110-1301, USA.
 *
 */

#include "ui_fsmenu/load_map_or_game.h"

#include <memory>

#include "base/i18n.h"
#include "graphic/graphic.h"
#include "io/filesystem/filesystem.h"
#include "ui_basic/button.h"
#include "ui_basic/multilinetextarea.h"
#include "ui_basic/textarea.h"

/// Select a Map, Saved Game or Replay in Fullscreen Mode.
/// This class defines common coordinates for these UI screens.
/// It also defines common buttons.
FullscreenMenuLoadMapOrGame::FullscreenMenuLoadMapOrGame()
   : FullscreenMenuBase(),

     // Values for alignment and size
     padding_(4),
     indent_(10),
     label_height_(20),
     right_column_margin_(15),

     // Main buttons
<<<<<<< HEAD
     back_(this, "back", 0, 0, 0, 0, g_gr->images().get("images/ui_basic/but0.png"), _("Back")),
=======
     back_(this,
           "back",
           right_column_x_,
           buty_,
           butw_,
           buth_,
           g_gr->images().get("images/ui_basic/but0.png"),
           _("Back")),
>>>>>>> 030dfcee
     ok_(this,
         "ok",
         0,
         0,
         0,
         0,
         g_gr->images().get("images/ui_basic/but2.png"),
<<<<<<< HEAD
         _("OK"),
         std::string(),
         false) {
	layout();
}

void FullscreenMenuLoadMapOrGame::layout() {
	// UI coordinates and spacers
	tablex_ = get_w() * 47 / 2500;
	tabley_ = get_h() * 17 / 50;
	tablew_ = get_w() * 711 / 1250;
	tableh_ = get_h() * 6083 / 10000;
	right_column_x_ = tablex_ + tablew_ + right_column_margin_;
	buty_ = get_h() * 9 / 10;
	butw_ = (get_w() - right_column_x_ - right_column_margin_) / 2 - padding_;
	buth_ = get_h() * 9 / 200;
	right_column_tab_ = get_w() - right_column_margin_ - butw_;

	// Main buttons
	back_.set_size(butw_, buth_);
	back_.set_pos(Point(right_column_x_, buty_));
	ok_.set_size(butw_, buth_);
	ok_.set_pos(Point(get_w() - right_column_margin_ - butw_, buty_));
=======
         _("OK")) {
>>>>>>> 030dfcee
}

int32_t FullscreenMenuLoadMapOrGame::get_y_from_preceding(UI::Panel& preceding_panel) {
	return preceding_panel.get_y() + preceding_panel.get_h();
}

int32_t FullscreenMenuLoadMapOrGame::get_right_column_w(int32_t x) {
	return get_w() - right_column_margin_ - x;
}<|MERGE_RESOLUTION|>--- conflicted
+++ resolved
@@ -41,29 +41,8 @@
      right_column_margin_(15),
 
      // Main buttons
-<<<<<<< HEAD
      back_(this, "back", 0, 0, 0, 0, g_gr->images().get("images/ui_basic/but0.png"), _("Back")),
-=======
-     back_(this,
-           "back",
-           right_column_x_,
-           buty_,
-           butw_,
-           buth_,
-           g_gr->images().get("images/ui_basic/but0.png"),
-           _("Back")),
->>>>>>> 030dfcee
-     ok_(this,
-         "ok",
-         0,
-         0,
-         0,
-         0,
-         g_gr->images().get("images/ui_basic/but2.png"),
-<<<<<<< HEAD
-         _("OK"),
-         std::string(),
-         false) {
+     ok_(this, "ok", 0, 0, 0, 0, g_gr->images().get("images/ui_basic/but2.png"), _("OK")) {
 	layout();
 }
 
@@ -81,12 +60,9 @@
 
 	// Main buttons
 	back_.set_size(butw_, buth_);
-	back_.set_pos(Point(right_column_x_, buty_));
+	back_.set_pos(Vector2i(right_column_x_, buty_));
 	ok_.set_size(butw_, buth_);
-	ok_.set_pos(Point(get_w() - right_column_margin_ - butw_, buty_));
-=======
-         _("OK")) {
->>>>>>> 030dfcee
+	ok_.set_pos(Vector2i(get_w() - right_column_margin_ - butw_, buty_));
 }
 
 int32_t FullscreenMenuLoadMapOrGame::get_y_from_preceding(UI::Panel& preceding_panel) {
