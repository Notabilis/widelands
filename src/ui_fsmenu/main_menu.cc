/*
 * Copyright (C) 2002-2004, 2006-2009 by the Widelands Development Team
 *
 * This program is free software; you can redistribute it and/or
 * modify it under the terms of the GNU General Public License
 * as published by the Free Software Foundation; either version 2
 * of the License, or (at your option) any later version.
 *
 * This program is distributed in the hope that it will be useful,
 * but WITHOUT ANY WARRANTY; without even the implied warranty of
 * MERCHANTABILITY or FITNESS FOR A PARTICULAR PURPOSE.  See the
 * GNU General Public License for more details.
 *
 * You should have received a copy of the GNU General Public License
 * along with this program; if not, write to the Free Software
 * Foundation, Inc., 51 Franklin Street, Fifth Floor, Boston, MA  02110-1301, USA.
 *
 */

#include "ui_fsmenu/main_menu.h"

FullscreenMenuMainMenu::FullscreenMenuMainMenu()
   : FullscreenMenuBase(),

     // Values for alignment and size
     box_x_(get_w() * 13 / 40),
     box_y_(get_h() * 6 / 25),
     butw_(get_w() * 7 / 20),
     buth_(get_h() * 9 / 200),
     title_y_(get_h() * 3 / 40),
     padding_(buth_ / 3),
     button_background_("images/ui_basic//but3.png"),
<<<<<<< HEAD
     vbox(this, 0, 0, UI::Box::Vertical, 0, 0, padding_) {
=======
     vbox_(this, 0, 0, UI::Box::Vertical, 0, 0, padding_) {
>>>>>>> 030dfcee
}

void FullscreenMenuMainMenu::layout() {
	box_x_ = get_w() * 13 / 40;
	box_y_ = get_h() * 6 / 25;
	butw_ = get_w() * 7 / 20;
	buth_ = get_h() * 9 / 200;
	title_y_ = get_h() * 3 / 40;
	padding_ = buth_ / 3;
}<|MERGE_RESOLUTION|>--- conflicted
+++ resolved
@@ -30,11 +30,7 @@
      title_y_(get_h() * 3 / 40),
      padding_(buth_ / 3),
      button_background_("images/ui_basic//but3.png"),
-<<<<<<< HEAD
-     vbox(this, 0, 0, UI::Box::Vertical, 0, 0, padding_) {
-=======
      vbox_(this, 0, 0, UI::Box::Vertical, 0, 0, padding_) {
->>>>>>> 030dfcee
 }
 
 void FullscreenMenuMainMenu::layout() {
