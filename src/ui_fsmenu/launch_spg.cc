/*
 * Copyright (C) 2002-2017 by the Widelands Development Team
 *
 * This program is free software; you can redistribute it and/or
 * modify it under the terms of the GNU General Public License
 * as published by the Free Software Foundation; either version 2
 * of the License, or (at your option) any later version.
 *
 * This program is distributed in the hope that it will be useful,
 * but WITHOUT ANY WARRANTY; without even the implied warranty of
 * MERCHANTABILITY or FITNESS FOR A PARTICULAR PURPOSE.  See the
 * GNU General Public License for more details.
 *
 * You should have received a copy of the GNU General Public License
 * along with this program; if not, write to the Free Software
 * Foundation, Inc., 51 Franklin Street, Fifth Floor, Boston, MA  02110-1301, USA.
 *
 */

#include "ui_fsmenu/launch_spg.h"

#include <memory>

#include <boost/algorithm/string/predicate.hpp>

#include "base/i18n.h"
#include "base/warning.h"
#include "base/wexception.h"
#include "graphic/graphic.h"
#include "graphic/text_constants.h"
#include "helper.h"
#include "io/filesystem/layered_filesystem.h"
#include "logic/game.h"
#include "logic/game_controller.h"
#include "logic/game_settings.h"
#include "logic/map_objects/map_object.h"
#include "logic/player.h"
#include "map_io/map_loader.h"
#include "scripting/lua_interface.h"
#include "scripting/lua_table.h"
#include "ui_fsmenu/loadgame.h"
#include "ui_fsmenu/mapselect.h"
#include "wui/playerdescrgroup.h"

FullscreenMenuLaunchSPG::FullscreenMenuLaunchSPG(GameSettingsProvider* const settings,
                                                 GameController* const ctrl)
   : FullscreenMenuLaunchGame(settings, ctrl),
     // Buttons
     select_map_(this,
                 "select_map",
                 get_w() * 7 / 10,
                 get_h() * 3 / 10,
                 butw_,
                 buth_,
                 g_gr->images().get("images/ui_basic/but1.png"),
                 _("Select map")),
     // Text labels
<<<<<<< HEAD
=======
     title_(this, get_w() / 2, get_h() / 10, _("Launch Game"), UI::Align::kCenter),
>>>>>>> 5582e816
     mapname_(this,
              get_w() * 7 / 10 + butw_ / 2,
              get_h() * 53 / 200 - 15,
              std::string(),
              UI::Align::kCenter),
     name_(this, get_w() * 1 / 25, get_h() * 53 / 200 - 15, _("Player’s name"), UI::Align::kLeft),
     type_(this,
           // (Element x) + (PlayerDescriptionGroup x)  + border
           ((get_w() * 16 / 25) * 35 / 125) + (get_w() / 25) + 2,
           get_h() * 53 / 200 - 15,
           _("Player’s type"),
           UI::Align::kLeft),
     team_(this,
           ((get_w() * 16 / 25) * 35 / 125) + (get_w() / 25) + 2,
           get_h() * 53 / 200,
           _("Team"),
           UI::Align::kLeft),
     tribe_(this,
            ((get_w() * 16 / 25) * 80 / 125) + (get_w() / 25) + 2,
            get_h() * 53 / 200 - 15,
            _("Player’s tribe"),
            UI::Align::kLeft),
     init_(this,
           ((get_w() * 16 / 25) * 55 / 125) + (get_w() / 25) + 2,
           get_h() * 53 / 200,
           _("Start type"),
           UI::Align::kLeft),
     wincondition_type_(this,
                        get_w() * 7 / 10 + (butw_ / 2),
                        get_h() * 7 / 20 + buth_,
                        _("Type of game"),
                        UI::Align::kCenter),

     // Variables and objects used in the menu
     is_scenario_(false) {
	ok_.set_pos(Vector2i(get_w() * 7 / 10, get_h() * 9 / 10));
	back_.set_pos(Vector2i(get_w() * 7 / 10, get_h() * 17 / 20));
	win_condition_dropdown_.set_pos(Vector2i(get_w() * 7 / 10, get_h() * 4 / 10 + buth_));
	title_.set_text(_("Launch Game"));
	select_map_.sigclicked.connect(
	   boost::bind(&FullscreenMenuLaunchSPG::select_map, boost::ref(*this)));

	int smaller_fontsize = fs_small() * 4 / 5;
	name_.set_fontsize(smaller_fontsize);
	type_.set_fontsize(smaller_fontsize);
	team_.set_fontsize(smaller_fontsize);
	tribe_.set_fontsize(smaller_fontsize);
	init_.set_fontsize(smaller_fontsize);

	uint32_t y = get_h() * 3 / 10 - buth_;
	for (uint32_t i = 0; i < kMaxPlayers; ++i) {
		const Image* player_image =
		   playercolor_image(i, g_gr->images().get("images/players/player_position_menu.png"),
		                     g_gr->images().get("images/players/player_position_menu_pc.png"));
		assert(player_image);

		pos_[i] =
		   new UI::Button(this, "switch_to_position", get_w() / 100, y += buth_, get_h() * 17 / 500,
		                  get_h() * 17 / 500, g_gr->images().get("images/ui_basic/but1.png"),
		                  player_image, _("Switch to position"));
		pos_[i]->sigclicked.connect(
		   boost::bind(&FullscreenMenuLaunchSPG::switch_to_position, boost::ref(*this), i));
		players_[i] = new PlayerDescriptionGroup(
		   this, get_w() / 25, y, get_w() * 16 / 25, get_h() * 17 / 500 * 2, settings, i);
		y += buth_ / 1.17;
	}
}

FullscreenMenuLaunchSPG::~FullscreenMenuLaunchSPG() {
}

void FullscreenMenuLaunchSPG::layout() {
	// TODO(GunChleoc): Implement when we have redesigned this
}

/**
 * Select a map as a first step in launching a game, before
 * showing the actual setup menu.
 */
void FullscreenMenuLaunchSPG::start() {
	select_map();
	if (settings_->settings().mapname.empty()) {
		end_modal<FullscreenMenuBase::MenuTarget>(FullscreenMenuBase::MenuTarget::kBack);
	}
}

/**
 * back-button has been pressed
 */
void FullscreenMenuLaunchSPG::clicked_back() {
	//  The following behaviour might look strange at first view, but for the
	//  user it seems as if the launchgame-menu is a child of mapselect and
	//  not the other way around - just end_modal(0); will be seen as bug
	//  from user point of view, so we reopen the mapselect-menu.
	settings_->set_map(std::string(), std::string(), 0);
	select_map();
	if (settings_->settings().mapname.empty())
		return end_modal<FullscreenMenuBase::MenuTarget>(FullscreenMenuBase::MenuTarget::kBack);
	refresh();
}

void FullscreenMenuLaunchSPG::win_condition_selected() {
	last_win_condition_ = win_condition_dropdown_.get_selected();
}

/**
 * start-button has been pressed
 */
void FullscreenMenuLaunchSPG::clicked_ok() {
	if (!g_fs->file_exists(filename_))
		throw WLWarning(_("File not found"),
		                _("Widelands tried to start a game with a file that could not be "
		                  "found at the given path.\n"
		                  "The file was: %s\n"
		                  "If this happens in a network game, the host might have selected "
		                  "a file that you do not own. Normally, such a file should be sent "
		                  "from the host to you, but perhaps the transfer was not yet "
		                  "finished!?!"),
		                filename_.c_str());
	if (settings_->can_launch()) {
		if (is_scenario_) {
			end_modal<FullscreenMenuBase::MenuTarget>(FullscreenMenuBase::MenuTarget::kScenarioGame);
		} else {
			settings_->set_win_condition_script(win_condition_dropdown_.get_selected());
			end_modal<FullscreenMenuBase::MenuTarget>(FullscreenMenuBase::MenuTarget::kNormalGame);
		}
	}
}

/**
 * update the user interface and take care about the visibility of
 * buttons and text.
 */
void FullscreenMenuLaunchSPG::refresh() {
	const GameSettings& settings = settings_->settings();

	{
		// Translate the maps name
		const char* nomap = _("(no map)");
		i18n::Textdomain td("maps");
		mapname_.set_text(settings.mapname.size() != 0 ? _(settings.mapname) : nomap);
	}
	filename_ = settings.mapfilename;
	nr_players_ = settings.players.size();

	ok_.set_enabled(settings_->can_launch());

	select_map_.set_visible(settings_->can_change_map());
	select_map_.set_enabled(settings_->can_change_map());

	if (settings.scenario) {
		set_scenario_values();
	}

	// "Choose Position" Buttons in frond of PDG
	for (uint8_t i = 0; i < nr_players_; ++i) {
		pos_[i]->set_visible(true);
		const PlayerSettings& player = settings.players[i];
		pos_[i]->set_enabled(!is_scenario_ && (player.state == PlayerSettings::stateOpen ||
		                                       player.state == PlayerSettings::stateComputer));
	}
	for (uint32_t i = nr_players_; i < kMaxPlayers; ++i)
		pos_[i]->set_visible(false);

	// update the player description groups
	for (uint32_t i = 0; i < kMaxPlayers; ++i)
		players_[i]->refresh();
}

/**
 * Select a map and send all information to the user interface.
 */
void FullscreenMenuLaunchSPG::select_map() {
	if (!settings_->can_change_map())
		return;

	FullscreenMenuMapSelect msm(settings_, nullptr);
	FullscreenMenuBase::MenuTarget code = msm.run<FullscreenMenuBase::MenuTarget>();

	if (code == FullscreenMenuBase::MenuTarget::kBack) {
		// Set scenario = false, else the menu might crash when back is pressed.
		settings_->set_scenario(false);
		return;  // back was pressed
	}

	is_scenario_ = code == FullscreenMenuBase::MenuTarget::kScenarioGame;
	settings_->set_scenario(is_scenario_);

	const MapData& mapdata = *msm.get_map();
	nr_players_ = mapdata.nrplayers;

	safe_place_for_host(nr_players_);
	settings_->set_map(mapdata.name, mapdata.filename, nr_players_);
	update_win_conditions();
}

/**
 * if map was selected to be loaded as scenario, set all values like
 * player names and player tribes and take care about visibility
 * and usability of all the parts of the UI.
 */
void FullscreenMenuLaunchSPG::set_scenario_values() {
	if (settings_->settings().mapfilename.empty()) {
		throw wexception("settings()->scenario was set to true, but no map is available");
	}
	Widelands::Map map;  //  MapLoader needs a place to put its preload data
	std::unique_ptr<Widelands::MapLoader> map_loader(
	   map.get_correct_loader(settings_->settings().mapfilename));
	map.set_filename(settings_->settings().mapfilename);
	map_loader->preload_map(true);
	Widelands::PlayerNumber const nrplayers = map.get_nrplayers();
	for (uint8_t i = 0; i < nrplayers; ++i) {
		settings_->set_player_name(i, map.get_scenario_player_name(i + 1));
		settings_->set_player_tribe(i, map.get_scenario_player_tribe(i + 1));
	}
}

/**
 * Called when a position-button was clicked.
 */
void FullscreenMenuLaunchSPG::switch_to_position(uint8_t const pos) {
	settings_->set_player_number(pos);
}

/**
 * Check to avoid segfaults, if the player changes a map with less player
 * positions while being on a later invalid position.
 */
void FullscreenMenuLaunchSPG::safe_place_for_host(uint8_t const newplayernumber) {
	GameSettings settings = settings_->settings();

	// Check whether the host would still keep a valid position and return if
	// yes.
	if (settings.playernum == UserSettings::none() || settings.playernum < newplayernumber)
		return;

	// Check if a still valid place is open.
	for (uint8_t i = 0; i < newplayernumber; ++i) {
		PlayerSettings position = settings.players.at(i);
		if (position.state == PlayerSettings::stateOpen) {
			switch_to_position(i);
			return;
		}
	}

	// Kick player 1 and take the position
	settings_->set_player_state(0, PlayerSettings::stateClosed);
	settings_->set_player_state(0, PlayerSettings::stateOpen);
	switch_to_position(0);
}<|MERGE_RESOLUTION|>--- conflicted
+++ resolved
@@ -55,10 +55,6 @@
                  g_gr->images().get("images/ui_basic/but1.png"),
                  _("Select map")),
      // Text labels
-<<<<<<< HEAD
-=======
-     title_(this, get_w() / 2, get_h() / 10, _("Launch Game"), UI::Align::kCenter),
->>>>>>> 5582e816
      mapname_(this,
               get_w() * 7 / 10 + butw_ / 2,
               get_h() * 53 / 200 - 15,
