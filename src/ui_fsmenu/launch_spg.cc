/*
 * Copyright (C) 2002-2016 by the Widelands Development Team
 *
 * This program is free software; you can redistribute it and/or
 * modify it under the terms of the GNU General Public License
 * as published by the Free Software Foundation; either version 2
 * of the License, or (at your option) any later version.
 *
 * This program is distributed in the hope that it will be useful,
 * but WITHOUT ANY WARRANTY; without even the implied warranty of
 * MERCHANTABILITY or FITNESS FOR A PARTICULAR PURPOSE.  See the
 * GNU General Public License for more details.
 *
 * You should have received a copy of the GNU General Public License
 * along with this program; if not, write to the Free Software
 * Foundation, Inc., 51 Franklin Street, Fifth Floor, Boston, MA  02110-1301, USA.
 *
 */

#include "ui_fsmenu/launch_spg.h"

#include <memory>

#include <boost/algorithm/string/predicate.hpp>

#include "base/i18n.h"
#include "base/warning.h"
#include "base/wexception.h"
#include "graphic/graphic.h"
#include "graphic/text_constants.h"
#include "helper.h"
#include "io/filesystem/layered_filesystem.h"
#include "logic/constants.h"
#include "logic/game.h"
#include "logic/game_controller.h"
#include "logic/game_settings.h"
#include "logic/map.h"
#include "logic/map_objects/map_object.h"
#include "logic/player.h"
#include "map_io/map_loader.h"
#include "scripting/lua_interface.h"
#include "scripting/lua_table.h"
#include "ui_fsmenu/loadgame.h"
#include "ui_fsmenu/mapselect.h"
#include "wui/playerdescrgroup.h"

namespace {
static char const * const player_pictures_small[] = {
	"images/players/fsel_editor_set_player_01_pos.png",
	"images/players/fsel_editor_set_player_02_pos.png",
	"images/players/fsel_editor_set_player_03_pos.png",
	"images/players/fsel_editor_set_player_04_pos.png",
	"images/players/fsel_editor_set_player_05_pos.png",
	"images/players/fsel_editor_set_player_06_pos.png",
	"images/players/fsel_editor_set_player_07_pos.png",
	"images/players/fsel_editor_set_player_08_pos.png"
};
} // namespace

FullscreenMenuLaunchSPG::FullscreenMenuLaunchSPG
	(GameSettingsProvider * const settings, GameController * const ctrl,
	 bool /* autolaunch */)
	:
	FullscreenMenuBase(),

// Values for alignment and size
	butw_ (get_w() / 4),
	buth_ (get_h() * 9 / 200),

// Buttons
	select_map_
		(this, "select_map",
<<<<<<< HEAD
		 get_w() * 7 / 10, get_h() * 3 / 10, butw_, buth_,
		 g_gr->images().get("pics/but1.png"),
=======
		 get_w() * 7 / 10, get_h() * 3 / 10, m_butw, m_buth,
		 g_gr->images().get("images/ui_basic/but1.png"),
>>>>>>> 03015dcf
		 _("Select map"), std::string(), false, false),
	wincondition_
		(this, "win_condition",
<<<<<<< HEAD
		 get_w() * 7 / 10, get_h() * 4 / 10 + buth_, butw_, buth_,
		 g_gr->images().get("pics/but1.png"),
=======
		 get_w() * 7 / 10, get_h() * 4 / 10 + m_buth, m_butw, m_buth,
		 g_gr->images().get("images/ui_basic/but1.png"),
>>>>>>> 03015dcf
		 "", std::string(), false, false),
	back_
		(this, "back",
<<<<<<< HEAD
		 get_w() * 7 / 10, get_h() * 17 / 20, butw_, buth_,
		 g_gr->images().get("pics/but0.png"),
=======
		 get_w() * 7 / 10, get_h() * 17 / 20, m_butw, m_buth,
		 g_gr->images().get("images/ui_basic/but0.png"),
>>>>>>> 03015dcf
		 _("Back"), std::string(), true, false),
	ok_
		(this, "ok",
<<<<<<< HEAD
		 get_w() * 7 / 10, get_h() * 9 / 10, butw_, buth_,
		 g_gr->images().get("pics/but2.png"),
=======
		 get_w() * 7 / 10, get_h() * 9 / 10, m_butw, m_buth,
		 g_gr->images().get("images/ui_basic/but2.png"),
>>>>>>> 03015dcf
		 _("Start game"), std::string(), false, false),

// Text labels
	title_
		(this,
		 get_w() / 2, get_h() / 10,
<<<<<<< HEAD
		 _("Launch Game"), UI::Align_HCenter),
	mapname_
		(this,
		 get_w() * 7 / 10 + butw_ / 2, get_h() * 53 / 200 - 15,
		 std::string(), UI::Align_HCenter),
	name_
		(this,
		 get_w() * 1 / 25, get_h() * 53 / 200 - 15,
		 _("Player’s name"), UI::Align_Left),
	type_
		(this,
		 // (Element x) + (PlayerDescriptionGroup x)  + border
		 ((get_w() * 16 / 25) * 35 / 125) + (get_w() / 25) + 2, get_h() * 53 / 200 - 15,
		 _("Player’s type"), UI::Align_Left),
	team_
		(this,
		 ((get_w() * 16 / 25) * 35 / 125) + (get_w() / 25) + 2, get_h() * 53 / 200,
		 _("Team"), UI::Align_Left),
	tribe_
		(this,
		 ((get_w() * 16 / 25) * 80 / 125) + (get_w() / 25) + 2, get_h() * 53 / 200 - 15,
		 _("Player’s tribe"), UI::Align_Left),
	init_
		(this,
		 ((get_w() * 16 / 25) * 55 / 125) + (get_w() / 25) + 2, get_h() * 53 / 200,
		 _("Start type"), UI::Align_Left),
	wincondition_type_
		(this,
		 get_w() * 7 / 10 + (butw_ / 2), get_h() * 7 / 20 + buth_,
		 _("Type of game"), UI::Align_HCenter),
=======
		 _("Launch Game"), UI::Align::kHCenter),
	m_mapname
		(this,
		 get_w() * 7 / 10 + m_butw / 2, get_h() * 53 / 200 - 15,
		 std::string(), UI::Align::kHCenter),
	m_name
		(this,
		 get_w() * 1 / 25, get_h() * 53 / 200 - 15,
		 _("Player’s name"), UI::Align::kLeft),
	m_type
		(this,
		 // (Element x) + (PlayerDescriptionGroup x)  + border
		 ((get_w() * 16 / 25) * 35 / 125) + (get_w() / 25) + 2, get_h() * 53 / 200 - 15,
		 _("Player’s type"), UI::Align::kLeft),
	m_team
		(this,
		 ((get_w() * 16 / 25) * 35 / 125) + (get_w() / 25) + 2, get_h() * 53 / 200,
		 _("Team"), UI::Align::kLeft),
	m_tribe
		(this,
		 ((get_w() * 16 / 25) * 80 / 125) + (get_w() / 25) + 2, get_h() * 53 / 200 - 15,
		 _("Player’s tribe"), UI::Align::kLeft),
	m_init
		(this,
		 ((get_w() * 16 / 25) * 55 / 125) + (get_w() / 25) + 2, get_h() * 53 / 200,
		 _("Start type"), UI::Align::kLeft),
	m_wincondition_type
		(this,
		 get_w() * 7 / 10 + (m_butw / 2), get_h() * 7 / 20 + m_buth,
		 _("Type of game"), UI::Align::kHCenter),
>>>>>>> 03015dcf

// Variables and objects used in the menu
	settings_     (settings),
	ctrl_         (ctrl),
	is_scenario_  (false)
{
	select_map_.sigclicked.connect(boost::bind(&FullscreenMenuLaunchSPG::select_map, boost::ref(*this)));
	wincondition_.sigclicked.connect
		(boost::bind
			 (&FullscreenMenuLaunchSPG::win_condition_clicked,
			  boost::ref(*this)));
	back_.sigclicked.connect(boost::bind(&FullscreenMenuLaunchSPG::clicked_back, boost::ref(*this)));
	ok_.sigclicked.connect
		(boost::bind
			 (&FullscreenMenuLaunchSPG::clicked_ok, boost::ref(*this)));

	lua_ = new LuaInterface();
	win_condition_scripts_ = settings_->settings().win_condition_scripts;
	cur_wincondition_ = -1;
	win_condition_clicked();

	title_.set_textstyle(UI::TextStyle::ui_big());

	UI::TextStyle tsmaller
		(UI::TextStyle::makebold
		 (UI::Font::get(ui_fn(), fs_small() * 4 / 5), UI_FONT_CLR_FG));
	name_.set_textstyle(tsmaller);
	type_.set_textstyle(tsmaller);
	team_.set_textstyle(tsmaller);
	tribe_.set_textstyle(tsmaller);
	init_.set_textstyle(tsmaller);

<<<<<<< HEAD
	uint32_t y = get_h() * 3 / 10 - buth_;
	char posIco[42];
	for (uint32_t i = 0; i < MAX_PLAYERS; ++i) {
		sprintf(posIco, "pics/fsel_editor_set_player_0%i_pos.png", i + 1);
		pos_[i] =
			new UI::Button
				(this, "switch_to_position",
				 get_w() / 100, y += buth_, get_h() * 17 / 500, get_h() * 17 / 500,
				 g_gr->images().get("pics/but1.png"),
				 g_gr->images().get(posIco),
=======
	uint32_t y = get_h() * 3 / 10 - m_buth;
	for (uint32_t i = 0; i < MAX_PLAYERS; ++i) {
		const Image* player_image = g_gr->images().get(player_pictures_small[i]);
		assert(player_image);

		m_pos[i] =
			new UI::Button
				(this, "switch_to_position",
				 get_w() / 100, y += m_buth, get_h() * 17 / 500, get_h() * 17 / 500,
				 g_gr->images().get("images/ui_basic/but1.png"),
				 player_image,
>>>>>>> 03015dcf
				 _("Switch to position"), false);
		pos_[i]->sigclicked.connect
			(boost::bind(&FullscreenMenuLaunchSPG::switch_to_position, boost::ref(*this), i));
		players_[i] =
			new PlayerDescriptionGroup
				(this,
				 get_w() / 25, y, get_w() * 16 / 25, get_h() * 17 / 500 * 2,
				 settings, i);
		y += buth_ / 1.17;
	}
}

FullscreenMenuLaunchSPG::~FullscreenMenuLaunchSPG() {
	delete lua_;
}

/**
 * Select a map as a first step in launching a game, before
 * showing the actual setup menu.
 */
void FullscreenMenuLaunchSPG::start()
{
	select_map();
	if (settings_->settings().mapname.empty()) {
		end_modal<FullscreenMenuBase::MenuTarget>(FullscreenMenuBase::MenuTarget::kBack);
	}
}


void FullscreenMenuLaunchSPG::think()
{
	if (ctrl_)
		ctrl_->think();

	refresh();
}


/**
 * back-button has been pressed
 */
void FullscreenMenuLaunchSPG::clicked_back()
{
	//  The following behaviour might look strange at first view, but for the
	//  user it seems as if the launchgame-menu is a child of mapselect and
	//  not the other way around - just end_modal(0); will be seen as bug
	//  from user point of view, so we reopen the mapselect-menu.
	settings_->set_map(std::string(), std::string(), 0);
	select_map();
	if (settings_->settings().mapname.empty())
		return end_modal<FullscreenMenuBase::MenuTarget>(FullscreenMenuBase::MenuTarget::kBack);
	refresh();
}

/**
 * WinCondition button has been pressed
 */
void FullscreenMenuLaunchSPG::win_condition_clicked()
{
	if (settings_->can_change_map()) {
		cur_wincondition_++;
		cur_wincondition_ %= win_condition_scripts_.size();
		settings_->set_win_condition_script(win_condition_scripts_[cur_wincondition_]);
	}

	win_condition_update();
}

/**
 * update win conditions information
 */
void FullscreenMenuLaunchSPG::win_condition_update() {
	if (settings_->settings().scenario) {
		wincondition_.set_title(_("Scenario"));
		wincondition_.set_tooltip
			(_("Win condition is set through the scenario"));
	} else {
		win_condition_load();
	}
}


/**
 * Loads the current win condition script from the settings provider.
 * Calls win_condition_clicked() if the current map can't handle the win condition.
 */
void FullscreenMenuLaunchSPG::win_condition_load() {
	bool is_usable = true;
	try {
		std::unique_ptr<LuaTable> t =
			lua_->run_script(settings_->get_win_condition_script());
		t->do_not_warn_about_unaccessed_keys();

		// Skip this win condition if the map doesn't have all the required tags
		if (t->has_key("map_tags") && !settings_->settings().mapfilename.empty()) {
			Widelands::Map map;
			std::unique_ptr<Widelands::MapLoader> ml =
					map.get_correct_loader(settings_->settings().mapfilename);
			ml->preload_map(true);
			for (const std::string map_tag : t->get_table("map_tags")->array_entries<std::string>()) {
				if (!map.has_tag(map_tag)) {
					is_usable = false;
					break;
				}
			}
		}

		const std::string name = t->get_string("name");
		const std::string descr = t->get_string("description");
		{
			i18n::Textdomain td("win_conditions");
			wincondition_.set_title(_(name));
		}
		wincondition_.set_tooltip(descr.c_str());
	} catch (LuaTableKeyError &) {
		// might be that this is not a win condition after all.
		is_usable = false;
	}
	if (!is_usable) {
		win_condition_clicked();
	}
}

/**
 * start-button has been pressed
 */
void FullscreenMenuLaunchSPG::clicked_ok()
{
	if (!g_fs->file_exists(filename_))
		throw WLWarning
			(_("File not found"),
			 _
			 	("Widelands tried to start a game with a file that could not be "
			 	 "found at the given path.\n"
			 	 "The file was: %s\n"
			 	 "If this happens in a network game, the host might have selected "
			 	 "a file that you do not own. Normally, such a file should be sent "
			 	 "from the host to you, but perhaps the transfer was not yet "
			 	 "finished!?!"),
			 filename_.c_str());
	if (settings_->can_launch()) {
		if (is_scenario_) {
			end_modal<FullscreenMenuBase::MenuTarget>(FullscreenMenuBase::MenuTarget::kScenarioGame);
		} else {
			end_modal<FullscreenMenuBase::MenuTarget>(FullscreenMenuBase::MenuTarget::kNormalGame);
		}
	}
}


/**
 * update the user interface and take care about the visibility of
 * buttons and text.
 */
void FullscreenMenuLaunchSPG::refresh()
{
	const GameSettings & settings = settings_->settings();

	{
		// Translate the maps name
		const char * nomap = _("(no map)");
		i18n::Textdomain td("maps");
		mapname_.set_text(settings.mapname.size() != 0 ? _(settings.mapname) : nomap);
	}
	filename_ = settings.mapfilename;
	nr_players_ = settings.players.size();

	ok_.set_enabled(settings_->can_launch());

	select_map_.set_visible(settings_->can_change_map());
	select_map_.set_enabled(settings_->can_change_map());
	wincondition_.set_enabled
		(settings_->can_change_map() && !settings.scenario);

	if (settings.scenario)
		set_scenario_values();

	// "Choose Position" Buttons in frond of PDG
	for (uint8_t i = 0; i < nr_players_; ++i) {
		pos_[i]->set_visible(true);
		const PlayerSettings & player = settings.players[i];
		if
			(player.state == PlayerSettings::stateOpen ||
			 player.state == PlayerSettings::stateComputer)
			pos_[i]->set_enabled(true);
		else
			pos_[i]->set_enabled(false);
	}
	for (uint32_t i = nr_players_; i < MAX_PLAYERS; ++i)
		pos_[i]->set_visible(false);

	// update the player description groups
	for (uint32_t i = 0; i < MAX_PLAYERS; ++i)
		players_[i]->refresh();

	win_condition_update();
}


/**
 * Select a map and send all information to the user interface.
 */
void FullscreenMenuLaunchSPG::select_map()
{
	if (!settings_->can_change_map())
		return;
<<<<<<< HEAD

	FullscreenMenuMapSelect msm(settings_, nullptr);
=======
	FullscreenMenuMapSelect msm(m_settings, nullptr);
>>>>>>> 03015dcf
	FullscreenMenuBase::MenuTarget code = msm.run<FullscreenMenuBase::MenuTarget>();

	if (code == FullscreenMenuBase::MenuTarget::kBack) {
		// Set scenario = false, else the menu might crash when back is pressed.
		settings_->set_scenario(false);
		return;  // back was pressed
	}

	is_scenario_ = code == FullscreenMenuBase::MenuTarget::kScenarioGame;
	settings_->set_scenario(is_scenario_);

	const MapData & mapdata = *msm.get_map();
	nr_players_ = mapdata.nrplayers;

	safe_place_for_host(nr_players_);
	settings_->set_map(mapdata.name, mapdata.filename, nr_players_);
}


/**
 * if map was selected to be loaded as scenario, set all values like
 * player names and player tribes and take care about visibility
 * and usability of all the parts of the UI.
 */
void FullscreenMenuLaunchSPG::set_scenario_values()
{
	if (settings_->settings().mapfilename.empty())
		throw wexception
				("settings()->scenario was set to true, but no map is available");
	Widelands::Map map; //  MapLoader needs a place to put its preload data
	std::unique_ptr<Widelands::MapLoader> map_loader(
	   map.get_correct_loader(settings_->settings().mapfilename));
	map.set_filename(settings_->settings().mapfilename);
	map_loader->preload_map(true);
	Widelands::PlayerNumber const nrplayers = map.get_nrplayers();
	for (uint8_t i = 0; i < nrplayers; ++i) {
		settings_->set_player_name (i, map.get_scenario_player_name (i + 1));
		settings_->set_player_tribe(i, map.get_scenario_player_tribe(i + 1));
	}
}

/**
 * Called when a position-button was clicked.
 */
void FullscreenMenuLaunchSPG::switch_to_position(uint8_t const pos)
{
	settings_->set_player_number(pos);
}


/**
 * Check to avoid segfaults, if the player changes a map with less player
 * positions while being on a later invalid position.
 */
void FullscreenMenuLaunchSPG::safe_place_for_host
	(uint8_t const newplayernumber)
{
	GameSettings settings = settings_->settings();

	// Check whether the host would still keep a valid position and return if
	// yes.
	if
		(settings.playernum == UserSettings::none() ||
		 settings.playernum < newplayernumber)
		return;

	// Check if a still valid place is open.
	for (uint8_t i = 0; i < newplayernumber; ++i) {
		PlayerSettings position = settings.players.at(i);
		if (position.state == PlayerSettings::stateOpen) {
			switch_to_position(i);
			return;
		}
	}

	// Kick player 1 and take the position
	settings_->set_player_state(0, PlayerSettings::stateClosed);
	settings_->set_player_state(0, PlayerSettings::stateOpen);
	switch_to_position(0);
}<|MERGE_RESOLUTION|>--- conflicted
+++ resolved
@@ -70,112 +70,59 @@
 // Buttons
 	select_map_
 		(this, "select_map",
-<<<<<<< HEAD
 		 get_w() * 7 / 10, get_h() * 3 / 10, butw_, buth_,
-		 g_gr->images().get("pics/but1.png"),
-=======
-		 get_w() * 7 / 10, get_h() * 3 / 10, m_butw, m_buth,
 		 g_gr->images().get("images/ui_basic/but1.png"),
->>>>>>> 03015dcf
 		 _("Select map"), std::string(), false, false),
 	wincondition_
 		(this, "win_condition",
-<<<<<<< HEAD
 		 get_w() * 7 / 10, get_h() * 4 / 10 + buth_, butw_, buth_,
-		 g_gr->images().get("pics/but1.png"),
-=======
-		 get_w() * 7 / 10, get_h() * 4 / 10 + m_buth, m_butw, m_buth,
 		 g_gr->images().get("images/ui_basic/but1.png"),
->>>>>>> 03015dcf
 		 "", std::string(), false, false),
 	back_
 		(this, "back",
-<<<<<<< HEAD
 		 get_w() * 7 / 10, get_h() * 17 / 20, butw_, buth_,
-		 g_gr->images().get("pics/but0.png"),
-=======
-		 get_w() * 7 / 10, get_h() * 17 / 20, m_butw, m_buth,
 		 g_gr->images().get("images/ui_basic/but0.png"),
->>>>>>> 03015dcf
 		 _("Back"), std::string(), true, false),
 	ok_
 		(this, "ok",
-<<<<<<< HEAD
 		 get_w() * 7 / 10, get_h() * 9 / 10, butw_, buth_,
-		 g_gr->images().get("pics/but2.png"),
-=======
-		 get_w() * 7 / 10, get_h() * 9 / 10, m_butw, m_buth,
 		 g_gr->images().get("images/ui_basic/but2.png"),
->>>>>>> 03015dcf
 		 _("Start game"), std::string(), false, false),
 
 // Text labels
 	title_
 		(this,
 		 get_w() / 2, get_h() / 10,
-<<<<<<< HEAD
-		 _("Launch Game"), UI::Align_HCenter),
+		 _("Launch Game"), UI::Align::kHCenter),
 	mapname_
 		(this,
 		 get_w() * 7 / 10 + butw_ / 2, get_h() * 53 / 200 - 15,
-		 std::string(), UI::Align_HCenter),
+		 std::string(), UI::Align::kHCenter),
 	name_
-		(this,
-		 get_w() * 1 / 25, get_h() * 53 / 200 - 15,
-		 _("Player’s name"), UI::Align_Left),
-	type_
-		(this,
-		 // (Element x) + (PlayerDescriptionGroup x)  + border
-		 ((get_w() * 16 / 25) * 35 / 125) + (get_w() / 25) + 2, get_h() * 53 / 200 - 15,
-		 _("Player’s type"), UI::Align_Left),
-	team_
-		(this,
-		 ((get_w() * 16 / 25) * 35 / 125) + (get_w() / 25) + 2, get_h() * 53 / 200,
-		 _("Team"), UI::Align_Left),
-	tribe_
-		(this,
-		 ((get_w() * 16 / 25) * 80 / 125) + (get_w() / 25) + 2, get_h() * 53 / 200 - 15,
-		 _("Player’s tribe"), UI::Align_Left),
-	init_
-		(this,
-		 ((get_w() * 16 / 25) * 55 / 125) + (get_w() / 25) + 2, get_h() * 53 / 200,
-		 _("Start type"), UI::Align_Left),
-	wincondition_type_
-		(this,
-		 get_w() * 7 / 10 + (butw_ / 2), get_h() * 7 / 20 + buth_,
-		 _("Type of game"), UI::Align_HCenter),
-=======
-		 _("Launch Game"), UI::Align::kHCenter),
-	m_mapname
-		(this,
-		 get_w() * 7 / 10 + m_butw / 2, get_h() * 53 / 200 - 15,
-		 std::string(), UI::Align::kHCenter),
-	m_name
 		(this,
 		 get_w() * 1 / 25, get_h() * 53 / 200 - 15,
 		 _("Player’s name"), UI::Align::kLeft),
-	m_type
+	type_
 		(this,
 		 // (Element x) + (PlayerDescriptionGroup x)  + border
 		 ((get_w() * 16 / 25) * 35 / 125) + (get_w() / 25) + 2, get_h() * 53 / 200 - 15,
 		 _("Player’s type"), UI::Align::kLeft),
-	m_team
+	team_
 		(this,
 		 ((get_w() * 16 / 25) * 35 / 125) + (get_w() / 25) + 2, get_h() * 53 / 200,
 		 _("Team"), UI::Align::kLeft),
-	m_tribe
+	tribe_
 		(this,
 		 ((get_w() * 16 / 25) * 80 / 125) + (get_w() / 25) + 2, get_h() * 53 / 200 - 15,
 		 _("Player’s tribe"), UI::Align::kLeft),
-	m_init
+	init_
 		(this,
 		 ((get_w() * 16 / 25) * 55 / 125) + (get_w() / 25) + 2, get_h() * 53 / 200,
 		 _("Start type"), UI::Align::kLeft),
-	m_wincondition_type
-		(this,
-		 get_w() * 7 / 10 + (m_butw / 2), get_h() * 7 / 20 + m_buth,
+	wincondition_type_
+		(this,
+		 get_w() * 7 / 10 + (butw_ / 2), get_h() * 7 / 20 + buth_,
 		 _("Type of game"), UI::Align::kHCenter),
->>>>>>> 03015dcf
 
 // Variables and objects used in the menu
 	settings_     (settings),
@@ -208,30 +155,17 @@
 	tribe_.set_textstyle(tsmaller);
 	init_.set_textstyle(tsmaller);
 
-<<<<<<< HEAD
 	uint32_t y = get_h() * 3 / 10 - buth_;
-	char posIco[42];
 	for (uint32_t i = 0; i < MAX_PLAYERS; ++i) {
-		sprintf(posIco, "pics/fsel_editor_set_player_0%i_pos.png", i + 1);
+		const Image* player_image = g_gr->images().get(player_pictures_small[i]);
+		assert(player_image);
+
 		pos_[i] =
 			new UI::Button
 				(this, "switch_to_position",
 				 get_w() / 100, y += buth_, get_h() * 17 / 500, get_h() * 17 / 500,
-				 g_gr->images().get("pics/but1.png"),
-				 g_gr->images().get(posIco),
-=======
-	uint32_t y = get_h() * 3 / 10 - m_buth;
-	for (uint32_t i = 0; i < MAX_PLAYERS; ++i) {
-		const Image* player_image = g_gr->images().get(player_pictures_small[i]);
-		assert(player_image);
-
-		m_pos[i] =
-			new UI::Button
-				(this, "switch_to_position",
-				 get_w() / 100, y += m_buth, get_h() * 17 / 500, get_h() * 17 / 500,
 				 g_gr->images().get("images/ui_basic/but1.png"),
 				 player_image,
->>>>>>> 03015dcf
 				 _("Switch to position"), false);
 		pos_[i]->sigclicked.connect
 			(boost::bind(&FullscreenMenuLaunchSPG::switch_to_position, boost::ref(*this), i));
@@ -438,12 +372,8 @@
 {
 	if (!settings_->can_change_map())
 		return;
-<<<<<<< HEAD
 
 	FullscreenMenuMapSelect msm(settings_, nullptr);
-=======
-	FullscreenMenuMapSelect msm(m_settings, nullptr);
->>>>>>> 03015dcf
 	FullscreenMenuBase::MenuTarget code = msm.run<FullscreenMenuBase::MenuTarget>();
 
 	if (code == FullscreenMenuBase::MenuTarget::kBack) {
