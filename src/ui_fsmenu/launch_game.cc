/*
 * Copyright (C) 2002-2019 by the Widelands Development Team
 *
 * This program is free software; you can redistribute it and/or
 * modify it under the terms of the GNU General Public License
 * as published by the Free Software Foundation; either version 2
 * of the License, or (at your option) any later version.
 *
 * This program is distributed in the hope that it will be useful,
 * but WITHOUT ANY WARRANTY; without even the implied warranty of
 * MERCHANTABILITY or FITNESS FOR A PARTICULAR PURPOSE.  See the
 * GNU General Public License for more details.
 *
 * You should have received a copy of the GNU General Public License
 * along with this program; if not, write to the Free Software
 * Foundation, Inc., 51 Franklin Street, Fifth Floor, Boston, MA  02110-1301, USA.
 *
 */

#include "ui_fsmenu/launch_game.h"

#include <memory>

#include <boost/algorithm/string/predicate.hpp>

#include "base/i18n.h"
#include "base/warning.h"
#include "base/wexception.h"
#include "graphic/text_constants.h"
#include "logic/game.h"
#include "logic/game_controller.h"
#include "logic/game_settings.h"
#include "logic/map_objects/map_object.h"
#include "logic/player.h"
#include "map_io/map_loader.h"
#include "scripting/lua_interface.h"
#include "scripting/lua_table.h"
#include "ui_fsmenu/loadgame.h"
#include "ui_fsmenu/mapselect.h"

FullscreenMenuLaunchGame::FullscreenMenuLaunchGame(GameSettingsProvider* const settings,
                                                   GameController* const ctrl)
   : FullscreenMenuBase(),

     // Values for alignment and size
     butw_(get_w() / 4),
     buth_(get_h() * 9 / 200),

     win_condition_dropdown_(this,
							 "dropdown_wincondition",
                             get_w() * 7 / 10,
                             get_h() * 4 / 10 + buth_,
                             butw_,
                             10, // max number of items
                             buth_,
                             "",
                             UI::DropdownType::kTextual,
<<<<<<< HEAD
                             UI::PanelStyle::kFsMenu, UI::ButtonStyle::kFsMenuMenu),
=======
                             UI::PanelStyle::kFsMenu),

     peaceful_(this, Vector2i(get_w() * 7 / 10, get_h() * 19 / 40 + buth_), _("Peaceful mode")),
>>>>>>> a55bc38c
     ok_(this, "ok", 0, 0, butw_, buth_, UI::ButtonStyle::kFsMenuPrimary, _("Start game")),
     back_(this, "back", 0, 0, butw_, buth_, UI::ButtonStyle::kFsMenuSecondary, _("Back")),
     // Text labels
     title_(this, get_w() / 2, get_h() / 25, "", UI::Align::kCenter),
     // Variables and objects used in the menu
     settings_(settings),
     ctrl_(ctrl),
     peaceful_mode_forbidden_(false),
     nr_players_(0) {
	win_condition_dropdown_.selected.connect(
	   boost::bind(&FullscreenMenuLaunchGame::win_condition_selected, this));
	peaceful_.changed.connect(boost::bind(&FullscreenMenuLaunchGame::toggle_peaceful, this));
	back_.sigclicked.connect(
	   boost::bind(&FullscreenMenuLaunchGame::clicked_back, boost::ref(*this)));
	ok_.sigclicked.connect(boost::bind(&FullscreenMenuLaunchGame::clicked_ok, boost::ref(*this)));

	lua_ = new LuaInterface();

	title_.set_fontsize(fs_big());
}

FullscreenMenuLaunchGame::~FullscreenMenuLaunchGame() {
	delete lua_;
}

void FullscreenMenuLaunchGame::update_peaceful_mode() {
	bool forbidden =
	   peaceful_mode_forbidden_ || settings_->settings().scenario || settings_->settings().savegame;
	peaceful_.set_enabled(!forbidden && settings_->can_change_map());
	if (forbidden) {
		peaceful_.set_state(false);
	}
	if (settings_->settings().scenario) {
		peaceful_.set_tooltip(_("The relations between players are set by the scenario"));
	} else if (settings_->settings().savegame) {
		peaceful_.set_tooltip(_("The relations between players are set by the saved game"));
	} else if (peaceful_mode_forbidden_) {
		peaceful_.set_tooltip(_("The selected win condition does not allow peaceful matches"));
	} else {
		peaceful_.set_tooltip(_("Forbid fighting between players"));
	}
}

bool FullscreenMenuLaunchGame::init_win_condition_label() {
	if (settings_->settings().scenario) {
		win_condition_dropdown_.set_enabled(false);
		win_condition_dropdown_.set_label(_("Scenario"));
		win_condition_dropdown_.set_tooltip(_("Win condition is set through the scenario"));
		return true;
	} else if (settings_->settings().savegame) {
		win_condition_dropdown_.set_enabled(false);
		/** Translators: This is a game type */
		win_condition_dropdown_.set_label(_("Saved Game"));
		win_condition_dropdown_.set_tooltip(
		   _("The game is a saved game – the win condition was set before."));
		return true;
	} else {
		win_condition_dropdown_.set_enabled(settings_->can_change_map());
		win_condition_dropdown_.set_label("");
		win_condition_dropdown_.set_tooltip("");
		return false;
	}
}

/**
 * Fill the dropdown with the available win conditions.
 */
void FullscreenMenuLaunchGame::update_win_conditions() {
	if (!init_win_condition_label()) {
		std::set<std::string> tags;
		if (!settings_->settings().mapfilename.empty()) {
			Widelands::Map map;
			std::unique_ptr<Widelands::MapLoader> ml =
			   map.get_correct_loader(settings_->settings().mapfilename);
			if (ml != nullptr) {
				ml->preload_map(true);
				tags = map.get_tags();
			}
		}
		load_win_conditions(tags);
	}
}

void FullscreenMenuLaunchGame::load_win_conditions(const std::set<std::string>& tags) {
	win_condition_dropdown_.clear();
	try {
		// Make sure that the last win condition is still valid. If not, pick the first one
		// available.
		if (last_win_condition_.empty()) {
			last_win_condition_ = settings_->settings().win_condition_scripts.front();
		}
		std::unique_ptr<LuaTable> t = win_condition_if_valid(last_win_condition_, tags);
		for (const std::string& win_condition_script : settings_->settings().win_condition_scripts) {
			if (t) {
				break;
			} else {
				last_win_condition_ = win_condition_script;
				t = win_condition_if_valid(last_win_condition_, tags);
			}
		}

		// Now fill the dropdown.
		for (const std::string& win_condition_script : settings_->settings().win_condition_scripts) {
			try {
				t = win_condition_if_valid(win_condition_script, tags);
				if (t) {
					i18n::Textdomain td("win_conditions");
					win_condition_dropdown_.add(_(t->get_string("name")), win_condition_script, nullptr,
					                            win_condition_script == last_win_condition_,
					                            t->get_string("description"));
				}
			} catch (LuaTableKeyError& e) {
				log("Launch Game: Error loading win condition: %s %s\n", win_condition_script.c_str(),
				    e.what());
			}
		}
	} catch (const std::exception& e) {
		const std::string error_message =
		   (boost::format(_("Unable to determine valid win conditions because the map '%s' "
		                    "could not be loaded.")) %
		    settings_->settings().mapfilename)
		      .str();
		win_condition_dropdown_.set_errored(error_message);
		log("Launch Game: Exception: %s %s\n", error_message.c_str(), e.what());
	}
}

std::unique_ptr<LuaTable>
FullscreenMenuLaunchGame::win_condition_if_valid(const std::string& win_condition_script,
                                                 std::set<std::string> tags) const {
	bool is_usable = true;
	std::unique_ptr<LuaTable> t;
	try {
		t = lua_->run_script(win_condition_script);
		t->do_not_warn_about_unaccessed_keys();

		// Skip this win condition if the map doesn't have all the required tags
		if (t->has_key("map_tags")) {
			for (const std::string& map_tag : t->get_table("map_tags")->array_entries<std::string>()) {
				if (!tags.count(map_tag)) {
					is_usable = false;
					break;
				}
			}
		}
	} catch (LuaTableKeyError& e) {
		log("Launch Game: Error loading win condition: %s %s\n", win_condition_script.c_str(),
		    e.what());
	}
	if (!is_usable) {
		t.reset(nullptr);
	}
	return t;
}

void FullscreenMenuLaunchGame::toggle_peaceful() {
	settings_->set_peaceful_mode(peaceful_.get_state());
}

// Implemented by subclasses
void FullscreenMenuLaunchGame::clicked_ok() {
	NEVER_HERE();
}

// Implemented by subclasses
void FullscreenMenuLaunchGame::clicked_back() {
	NEVER_HERE();
}<|MERGE_RESOLUTION|>--- conflicted
+++ resolved
@@ -55,13 +55,8 @@
                              buth_,
                              "",
                              UI::DropdownType::kTextual,
-<<<<<<< HEAD
                              UI::PanelStyle::kFsMenu, UI::ButtonStyle::kFsMenuMenu),
-=======
-                             UI::PanelStyle::kFsMenu),
-
      peaceful_(this, Vector2i(get_w() * 7 / 10, get_h() * 19 / 40 + buth_), _("Peaceful mode")),
->>>>>>> a55bc38c
      ok_(this, "ok", 0, 0, butw_, buth_, UI::ButtonStyle::kFsMenuPrimary, _("Start game")),
      back_(this, "back", 0, 0, butw_, buth_, UI::ButtonStyle::kFsMenuSecondary, _("Back")),
      // Text labels
