configure_file (${CMAKE_CURRENT_SOURCE_DIR}/config.h.cmake ${CMAKE_CURRENT_BINARY_DIR}/config.h)
configure_file (${CMAKE_CURRENT_SOURCE_DIR}/build_info.cc.cmake ${CMAKE_CURRENT_BINARY_DIR}/build_info.cc)

# Catchall target to codecheck all files.
add_custom_target(codecheck)
add_custom_target(run_build_deps
  COMMAND
    ${PYTHON_EXECUTABLE}
    ${CMAKE_SOURCE_DIR}/utils/build_deps.py
  COMMENT "Checking CMakeLists.txt files."
)
add_dependencies(codecheck run_build_deps)

# A target that depends on all unit tests as 'make test' will not rebuild
# tests:
# http://stackoverflow.com/questions/733475/cmake-ctest-make-test-doesnt-build-tests
add_custom_target(wl_tests)

macro(_parse_common_args ARGS)
  set(OPTIONS
    THIRD_PARTY  # Is a third party lib. Less warnings, no codecheck.
    C_LIBRARY # Pure C library. No CXX flags.
    WIN32 # Windows binary/library.
    USES_BOOST_REGEX
    USES_INTL
    USES_OPENGL
    USES_PNG
    USES_SDL
    USES_SDL_GFX
    USES_SDL_IMAGE
    USES_SDL_MIXER
    USES_SDL_NET
    USES_SDL_TTF
    USES_ZLIB
  )
  set(ONE_VALUE_ARG )
  set(MULTI_VALUE_ARGS SRCS DEPENDS)
  cmake_parse_arguments(ARG "${OPTIONS}" "${ONE_VALUE_ARG}" "${MULTI_VALUE_ARGS}"
    ${ARGS}
  )
endmacro(_parse_common_args)

#include the cmake version dependend macro _include_directories
if (CMAKE_VERSION VERSION_LESS 2.8.11)
  include (${CMAKE_SOURCE_DIR}/cmake/IncludeDirectoriesOld.cmake)
else (CMAKE_VERSION VERSION_LESS 2.8.11)
  include (${CMAKE_SOURCE_DIR}/cmake/IncludeDirectories.cmake)
endif (CMAKE_VERSION VERSION_LESS 2.8.11)

function(_include_directories TARGET DIR)
  _include_directories_internal(${TARGET} ${DIR} FALSE)
endfunction(_include_directories TARGET DIR)
function(_include_system_directories TARGET DIR)
  _include_directories_internal(${TARGET} ${DIR} TRUE)
endfunction(_include_system_directories TARGET_DIR)

macro(_common_compile_tasks)
  if (NOT ARG_C_LIBRARY)
    set(TARGET_COMPILE_FLAGS "${TARGET_COMPILE_FLAGS} ${WL_GENERIC_CXX_FLAGS}")

    # This is needed for header only libraries. While they do not really mean
    # anything for cmake, they are useful to make dependencies explicit.
    set_target_properties(${NAME} PROPERTIES LINKER_LANGUAGE CXX)
  endif()

  set(TARGET_COMPILE_FLAGS "${TARGET_COMPILE_FLAGS} ${WL_OPTIMIZE_FLAGS} ${WL_DEBUG_FLAGS}")

  if(ARG_THIRD_PARTY)
    # Disable all warings for third_party.
    set(TARGET_COMPILE_FLAGS "${TARGET_COMPILE_FLAGS} -w")
  else()
    foreach(SRC ${ARG_SRCS})
      run_codecheck(${NAME} ${SRC})
    endforeach(SRC)

    set(TARGET_COMPILE_FLAGS "${TARGET_COMPILE_FLAGS} ${WL_COMPILE_DIAGNOSTICS}")
  endif()

  set_target_properties(${NAME} PROPERTIES COMPILE_FLAGS ${TARGET_COMPILE_FLAGS})

  if(NOT ARG_THIRD_PARTY)
    # src/ is the base for all of our includes. The binary one is for generated files.
    _include_directories(${NAME} ${CMAKE_SOURCE_DIR}/src)
    _include_directories(${NAME} ${CMAKE_BINARY_DIR}/src)

    # Boost is practically the standard library, so we always add a search path
    # to include it easily. Except for third party.
    _include_system_directories(${NAME} ${Boost_INCLUDE_DIR})
  endif()

  if(ARG_USES_ZLIB)
    _include_system_directories(${NAME} ${ZLIB_INCLUDE_DIRS})
    target_link_libraries(${NAME} ${ZLIB_LIBRARY})
  endif()

  # OpenGL and GLEW are one thing for us. If you use the one, you also use the
  # other.
  if(ARG_USES_OPENGL)
    _include_system_directories(${NAME} ${GLEW_INCLUDE_DIR})
    target_link_libraries(${NAME} ${GLEW_LIBRARY})
    target_link_libraries(${NAME} ${OPENGL_gl_LIBRARY})
    add_definitions(${GLEW_EXTRA_DEFINITIONS})
  endif()

  if(ARG_USES_PNG)
    _include_system_directories(${NAME} ${PNG_INCLUDE_DIR})
    target_link_libraries(${NAME} ${PNG_LIBRARY})
  endif()

  if(ARG_USES_SDL)
    _include_system_directories(${NAME} ${SDL_INCLUDE_DIR})
    target_link_libraries(${NAME} ${SDL_LIBRARY})
  endif()

  if(ARG_USES_SDL_MIXER)
    _include_system_directories(${NAME} ${SDLMIXER_INCLUDE_DIR})
    target_link_libraries(${NAME} ${SDLMIXER_LIBRARY})
  endif()

  if(ARG_USES_SDL_NET)
    _include_system_directories(${NAME} ${SDLNET_INCLUDE_DIR})
    target_link_libraries(${NAME} ${SDLNET_LIBRARY})
  endif()

  if(ARG_USES_SDL_IMAGE)
    _include_system_directories(${NAME} ${SDLIMAGE_INCLUDE_DIR})
    target_link_libraries(${NAME} ${SDLIMAGE_LIBRARY})
  endif()

  if(ARG_USES_SDL_GFX)
    _include_system_directories(${NAME} ${SDLGFX_INCLUDE_DIR})
    target_link_libraries(${NAME} ${SDLGFX_LIBRARY})
  endif()

  if(ARG_USES_SDL_TTF)
    _include_system_directories(${NAME} ${SDLTTF_INCLUDE_DIR})
    target_link_libraries(${NAME} ${SDLTTF_LIBRARY})
  endif()

  if (ARG_USES_INTL)
    # libintl is not used on all systems, so only include it, when we actually
    # found it.
    if (INTL_FOUND)
      _include_system_directories(${NAME} ${INTL_INCLUDE_DIR})
      target_link_libraries(${NAME} ${INTL_LIBRARY})
    endif()
  endif()

  if (ARG_USES_BOOST_REGEX)
    target_link_libraries(${NAME} ${Boost_LIBRARIES})
  endif()

  foreach(DEPENDENCY ${ARG_DEPENDS})
    target_link_libraries(${NAME} ${DEPENDENCY})
  endforeach(DEPENDENCY)
endmacro(_common_compile_tasks)

# See
# http://www.cmake.org/cmake/help/v3.0/module/CMakeParseArguments.html
function(wl_library NAME)
  _parse_common_args("${ARGN}")

  add_library(${NAME}
    STATIC
    EXCLUDE_FROM_ALL
    ${ARG_SRCS}
  )

  _common_compile_tasks()
endfunction()

function(wl_binary NAME)
  _parse_common_args("${ARGN}")

  if (ARG_WIN32)
    add_executable(${NAME}
      WIN32
      ${ARG_SRCS}
    )
  else()
    add_executable(${NAME}
      ${ARG_SRCS}
    )
  endif()

  _common_compile_tasks()
endfunction()

function(wl_test NAME)
  _parse_common_args("${ARGN}")

  add_executable(${NAME} ${ARG_SRCS})

  # If boost unit test library is linked dynamically, BOOST_TEST_DYN_LINK must be defined
  string(REGEX MATCH ".a$" BOOST_STATIC_UNIT_TEST_LIB ${Boost_UNIT_TEST_FRAMEWORK_LIBRARY})
  if (NOT BOOST_STATIC_UNIT_TEST_LIB)
    set(TARGET_COMPILE_FLAGS "${TARGET_COMPILE_FLAGS} -DBOOST_TEST_DYN_LINK")
  endif()
  target_link_libraries(${NAME} ${Boost_UNIT_TEST_FRAMEWORK_LIBRARY})

  # Tests need to link with SDL library without main.
  set(SDL_LIBRARY_TEMP ${SDL_LIBRARY})
  list(REMOVE_ITEM SDL_LIBRARY_TEMP ${SDLMAIN_LIBRARY})
  target_link_libraries(${NAME} ${SDL_LIBRARY_TEMP})

  _common_compile_tasks()

  add_test(${NAME} ${NAME})
  add_dependencies(wl_tests ${NAME})
endfunction()

# Checks a single 'SRC' file using Codecheck and writes a file named
# codecheck_<shasum of input> if the codecheck did not yield anything. The
# target for the codecheck will be added as a dependency to 'NAME' for debug
# builds, but always for the target 'codecheck', so that make codecheck checks
# all source code.
function(run_codecheck NAME SRC)
  get_filename_component(ABSOLUTE_SRC ${SRC} ABSOLUTE)

  # If the file does not exist, it is probably auto-generated. In that case, it
  # makes no sense to codecheck it.
  if(EXISTS ${ABSOLUTE_SRC})
    string(SHA1 CHECKSUM ${ABSOLUTE_SRC})

    set(OUTPUT_FILE "${CMAKE_CURRENT_BINARY_DIR}/codecheck_${CHECKSUM}")
    add_custom_command(
      OUTPUT
        ${OUTPUT_FILE}
      COMMAND
        ${CMAKE_COMMAND}
        -DPYTHON_EXECUTABLE=${PYTHON_EXECUTABLE}
        -DWL_SOURCE_CHECKER=${CMAKE_SOURCE_DIR}/cmake/codecheck/CodeCheck.py
        -DSRC=${ABSOLUTE_SRC}
        -DOUTPUT_FILE=${OUTPUT_FILE}
        -DCMAKE_CURRENT_BINARY_DIR=${CMAKE_CURRENT_BINARY_DIR}
        -P ${CMAKE_SOURCE_DIR}/cmake/codecheck/CodeCheck.cmake
      DEPENDS ${ABSOLUTE_SRC}
      COMMENT "Checking ${SRC} with CodeCheck"
    )
    add_custom_target(
      see_if_codecheck_needs_to_run_${CHECKSUM}
      DEPENDS ${OUTPUT_FILE}
      COMMENT ""
    )

    add_dependencies(codecheck see_if_codecheck_needs_to_run_${CHECKSUM})

    if(CMAKE_BUILD_TYPE STREQUAL Debug)
      add_dependencies(${NAME} see_if_codecheck_needs_to_run_${CHECKSUM})
    endif(CMAKE_BUILD_TYPE STREQUAL Debug)
  endif(EXISTS ${ABSOLUTE_SRC})
endfunction(run_codecheck)

wl_library(build_info
  SRCS
    build_info.cc
    build_info.h
)

if (WIN32)
	configure_file (${CMAKE_CURRENT_SOURCE_DIR}/../utils/win32/widelands.rc.cmake ${CMAKE_CURRENT_BINARY_DIR}/widelands.rc)
	message (STATUS "Configured windows resource file")
	set(WIN32_ICON_O ${CMAKE_CURRENT_BINARY_DIR}/wl_icon.o)
	ADD_CUSTOM_COMMAND(OUTPUT ${WIN32_ICON_O}
		COMMAND ${MINGW_PREFIX}windres
			-o${WIN32_ICON_O}
			-i${CMAKE_CURRENT_BINARY_DIR}/widelands.rc
  )
  wl_binary(widelands
    WIN32
    SRCS
      main.cc
      ${WIN32_ICON_O}
    USES_SDL
    DEPENDS
      widelands_ball_of_mud
      build_info
  )
else()
  wl_binary(widelands
    SRCS
      main.cc
    USES_SDL
    DEPENDS
      base_exceptions
      widelands_ball_of_mud
      build_info
  )
endif()

add_subdirectory(ai)
add_subdirectory(base)
add_subdirectory(economy)
add_subdirectory(editor)
add_subdirectory(game_io)
add_subdirectory(graphic)
add_subdirectory(io)
add_subdirectory(logic)
add_subdirectory(map_io)
add_subdirectory(network)
add_subdirectory(profile)
add_subdirectory(scripting)
add_subdirectory(sound)
add_subdirectory(third_party)
add_subdirectory(ui_basic)
add_subdirectory(ui_fsmenu)
add_subdirectory(wui)

# TODO: Ideally widelands_ball_of_mud shouldn't exist, everything should be in a
# library.
wl_library(widelands_ball_of_mud
  SRCS
    campvis.cc
    campvis.h
    chat.cc
    chat.h
    constants.h
    container_iterate.h
    gamecontroller.h
    helper.cc
    helper.h
    interval.h
    machdep.h
    random.cc
    random.h
    ref_cast.h
    replay_game_controller.cc
    replay_game_controller.h
    save_handler.cc
    save_handler.h
    scoped_timer.cc
    scoped_timer.h
    single_player_game_controller.cc
    single_player_game_controller.h
    single_player_game_settings_provider.cc
    single_player_game_settings_provider.h
    text_layout.cc
    text_layout.h
    timestring.cc
    timestring.h
    wlapplication.cc
    wlapplication.h
  USES_SDL
  DEPENDS
    ai
    base_exceptions
    base_geometry
    base_i18n
    base_log
    base_macros
    build_info
    editor
    graphic
    graphic_color
<<<<<<< HEAD
    graphic_image
    graphic_image_io
    graphic_surface
=======
>>>>>>> 07cad6a1
    io_dedicated_log
    io_filesystem
    io_stream
    logic
    logic_notification
    map_io_map_loader
    network
    profile
    sound
    ui_basic
    ui_fsmenu
    wui
    game_io
)


if (CMAKE_SYSTEM_NAME MATCHES "FreeBSD" OR CMAKE_SYSTEM_NAME MATCHES "OpenBSD")
  target_link_libraries(widelands_ball_of_mud ${EXECINFO_LIBRARY})
endif (CMAKE_SYSTEM_NAME MATCHES "FreeBSD" OR CMAKE_SYSTEM_NAME MATCHES "OpenBSD")

if (WIN32)
  target_link_libraries(widelands_ball_of_mud wsock32)
endif (WIN32)

install(TARGETS widelands DESTINATION ${WL_INSTALL_BINDIR} COMPONENT ExecutableFiles)<|MERGE_RESOLUTION|>--- conflicted
+++ resolved
@@ -352,12 +352,6 @@
     editor
     graphic
     graphic_color
-<<<<<<< HEAD
-    graphic_image
-    graphic_image_io
-    graphic_surface
-=======
->>>>>>> 07cad6a1
     io_dedicated_log
     io_filesystem
     io_stream
