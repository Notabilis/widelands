--- conflicted
+++ resolved
@@ -107,11 +107,6 @@
     graphic
     graphic_fonthandler
     graphic_text
-<<<<<<< HEAD
-    graphic_text_constants
-=======
-    helper
->>>>>>> e88e774e
     io_filesystem
     logic
     logic_exceptions
