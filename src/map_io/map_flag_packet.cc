/*
 * Copyright (C) 2002-2018 by the Widelands Development Team
 *
 * This program is free software; you can redistribute it and/or
 * modify it under the terms of the GNU General Public License
 * as published by the Free Software Foundation; either version 2
 * of the License, or (at your option) any later version.
 *
 * This program is distributed in the hope that it will be useful,
 * but WITHOUT ANY WARRANTY; without even the implied warranty of
 * MERCHANTABILITY or FITNESS FOR A PARTICULAR PURPOSE.  See the
 * GNU General Public License for more details.
 *
 * You should have received a copy of the GNU General Public License
 * along with this program; if not, write to the Free Software
 * Foundation, Inc., 51 Franklin Street, Fifth Floor, Boston, MA  02110-1301, USA.
 *
 */

#include "map_io/map_flag_packet.h"

#include <map>

#include <boost/format.hpp>

#include "base/macros.h"
#include "economy/flag.h"
#include "io/fileread.h"
#include "io/filewrite.h"
#include "logic/game.h"
#include "logic/map.h"
#include "logic/player.h"
#include "map_io/map_object_loader.h"
#include "map_io/map_object_saver.h"

namespace Widelands {

constexpr uint16_t kCurrentPacketVersion = 2;

void MapFlagPacket::read(FileSystem& fs,
                         EditorGameBase& egbase,
                         bool const skip,
                         MapObjectLoader& mol) {
	if (skip)
		return;

	FileRead fr;
	try {
		fr.open(fs, "binary/flag");
	} catch (...) {
		return;
	}

	try {
		uint16_t const packet_version = fr.unsigned_16();
		if (packet_version == kCurrentPacketVersion) {
			const Map& map = egbase.map();
			PlayerNumber const nr_players = map.get_nrplayers();
			Widelands::Extent const extent = map.extent();
			iterate_Map_FCoords(map, extent, fc) if (fr.unsigned_8()) {
				PlayerNumber const owner = fr.unsigned_8();
				if (!(0 < owner && owner <= nr_players)) {
					throw GameDataError("Invalid player number: %i.", owner);
				}

				const Serial economy_serial = fr.unsigned_32();

				Serial const serial = fr.unsigned_32();

				try {
					if (fc.field->get_owned_by() != owner)
						throw GameDataError("the node is owned by player %u", fc.field->get_owned_by());

					for (Direction dir = 6; dir; --dir) {
						FCoords n;
						map.get_neighbour(fc, dir, &n);
						try {

							//  Check that the flag owner owns all neighbour nodes (so
							//  that the flag is not on his border). We can not check
							//  the border bit of the node because it has not been set
							//  yet.
							if (n.field->get_owned_by() != owner)
								throw GameDataError("is owned by player %u", n.field->get_owned_by());

							//  Check that there is not already a flag on a neighbour
							//  node. We read the map in order and only need to check
							//  the nodes that we have already read.
							if (n.field < fc.field)
								if (upcast(Flag const, nf, n.field->get_immovable()))
									throw GameDataError("has a flag (%u)", nf->serial());
						} catch (const WException& e) {
							throw GameDataError("neighbour node (%i, %i): %s", n.x, n.y, e.what());
						}
					}

					//  No flag lives on more than one place.

<<<<<<< HEAD
					// Get economy from serial
					Player* player = egbase.get_player(owner);
					Economy* economy = player->get_economy(economy_serial);
					log("NOCOM Want economy %d for flag\n", economy_serial);
					if (!economy) {
						log("NOCOM Creating economy %d for flag\n", economy_serial);
						economy = player->create_economy(economy_serial);
					}

					// Create a flag without connecting anything.
					// We always create this, no matter what skip is
					// since we have to read the data packets. We delete this
					// object later again if it is not wanted.
					Flag* flag = new Flag(dynamic_cast<Game&>(egbase), *player, fc, economy);
					mol.register_object<Flag>(serial, *flag);

					log("NOCOM Flag has economy %d\n", flag->economy().serial());

=======
					//  Now, create this Flag. Directly create it, do not call
					//  the player class since we recreate the data in another
					//  packet. We always create this, no matter what skip is
					//  since we have to read the data packets. We delete this
					//  object later again, if it is not wanted.
					mol.register_object<Flag>(
					   serial, *new Flag(dynamic_cast<Game&>(egbase), egbase.get_player(owner), fc));
>>>>>>> 9958ef3a
				} catch (const WException& e) {
					throw GameDataError(
					   "%u (at (%i, %i), owned by player %u): %s", serial, fc.x, fc.y, owner, e.what());
				}
			}
		} else {
			throw UnhandledVersionError("MapFlagPacket", packet_version, kCurrentPacketVersion);
		}
	} catch (const WException& e) {
		throw GameDataError("flags: %s", e.what());
	}
}

void MapFlagPacket::write(FileSystem& fs, EditorGameBase& egbase, MapObjectSaver& mos) {
	FileWrite fw;

	fw.unsigned_16(kCurrentPacketVersion);

	//  Write flags and owner, register this with the map_object_saver so that
	//  it's data can be saved later.
	const Map& map = egbase.map();
	const Field& fields_end = map[map.max_index()];
	for (Field const* field = &map[0]; field < &fields_end; ++field)
		//  we only write flags, so the upcast is safe
		if (upcast(Flag const, flag, field->get_immovable())) {
			//  Flags can't life on multiply positions, therefore this flag
			//  shouldn't be registered.
			assert(!mos.is_object_known(*flag));
			assert(field->get_owned_by() == flag->owner().player_number());

			fw.unsigned_8(1);
			fw.unsigned_8(flag->owner().player_number());
			fw.unsigned_32(flag->economy().serial());
			fw.unsigned_32(mos.register_object(*flag));
		} else  //  no existence, no owner
			fw.unsigned_8(0);

	fw.write(fs, "binary/flag");
}
}<|MERGE_RESOLUTION|>--- conflicted
+++ resolved
@@ -96,7 +96,6 @@
 
 					//  No flag lives on more than one place.
 
-<<<<<<< HEAD
 					// Get economy from serial
 					Player* player = egbase.get_player(owner);
 					Economy* economy = player->get_economy(economy_serial);
@@ -106,24 +105,16 @@
 						economy = player->create_economy(economy_serial);
 					}
 
-					// Create a flag without connecting anything.
-					// We always create this, no matter what skip is
-					// since we have to read the data packets. We delete this
-					// object later again if it is not wanted.
-					Flag* flag = new Flag(dynamic_cast<Game&>(egbase), *player, fc, economy);
-					mol.register_object<Flag>(serial, *flag);
-
-					log("NOCOM Flag has economy %d\n", flag->economy().serial());
-
-=======
 					//  Now, create this Flag. Directly create it, do not call
 					//  the player class since we recreate the data in another
 					//  packet. We always create this, no matter what skip is
 					//  since we have to read the data packets. We delete this
 					//  object later again, if it is not wanted.
-					mol.register_object<Flag>(
-					   serial, *new Flag(dynamic_cast<Game&>(egbase), egbase.get_player(owner), fc));
->>>>>>> 9958ef3a
+					Flag* flag = new Flag(dynamic_cast<Game&>(egbase), player, fc, economy);
+					mol.register_object<Flag>(serial, *flag);
+
+					log("NOCOM Flag has economy %d\n", flag->economy().serial());
+
 				} catch (const WException& e) {
 					throw GameDataError(
 					   "%u (at (%i, %i), owned by player %u): %s", serial, fc.x, fc.y, owner, e.what());
