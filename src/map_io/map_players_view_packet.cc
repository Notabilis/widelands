/*
 * Copyright (C) 2007-2017 by the Widelands Development Team
 *
 * This program is free software; you can redistribute it and/or
 * modify it under the terms of the GNU General Public License
 * as published by the Free Software Foundation; either version 2
 * of the License, or (at your option) any later version.
 *
 * This program is distributed in the hope that it will be useful,
 * but WITHOUT ANY WARRANTY; without even the implied warranty of
 * MERCHANTABILITY or FITNESS FOR A PARTICULAR PURPOSE.  See the
 * GNU General Public License for more details.
 *
 * You should have received a copy of the GNU General Public License
 * along with this program; if not, write to the Free Software
 * Foundation, Inc., 51 Franklin Street, Fifth Floor, Boston, MA  02110-1301, USA.
 *
 */

#include "map_io/map_players_view_packet.h"

#include <iostream>
#include <typeinfo>

#include <boost/format.hpp>

#include "base/log.h"
#include "base/macros.h"
#include "base/wexception.h"
#include "economy/flag.h"
#include "economy/road.h"
#include "io/fileread.h"
#include "io/filewrite.h"
#include "logic/editor_game_base.h"
#include "logic/field.h"
#include "logic/game_data_error.h"
#include "logic/map_objects/tribes/tribe_descr.h"
#include "logic/map_objects/world/world.h"
#include "logic/player.h"

namespace Widelands {

#define PLAYERDIRNAME_TEMPLATE "player/%u"
#define DIRNAME_TEMPLATE PLAYERDIRNAME_TEMPLATE "/view"

constexpr uint8_t kCurrentPacketVersionUnseenTimes = 1;
#define UNSEEN_TIMES_FILENAME_TEMPLATE DIRNAME_TEMPLATE "/unseen_times_%u"

constexpr uint8_t kCurrentPacketVersionImmovableKinds = 2;
#define NODE_IMMOVABLE_KINDS_FILENAME_TEMPLATE DIRNAME_TEMPLATE "/node_immovable_kinds_%u"
#define TRIANGLE_IMMOVABLE_KINDS_FILENAME_TEMPLATE DIRNAME_TEMPLATE "/triangle_immovable_kinds_%u"

constexpr uint8_t kCurrentPacketVersionImmovables = 2;
#define NODE_IMMOVABLES_FILENAME_TEMPLATE DIRNAME_TEMPLATE "/node_immovables_%u"
#define TRIANGLE_IMMOVABLES_FILENAME_TEMPLATE DIRNAME_TEMPLATE "/triangle_immovables_%u"

constexpr uint8_t kCurrentPacketVersionRoads = 2;
#define ROADS_FILENAME_TEMPLATE DIRNAME_TEMPLATE "/roads_%u"

constexpr uint8_t kCurrentPacketVersionTerrains = 2;
#define TERRAINS_FILENAME_TEMPLATE DIRNAME_TEMPLATE "/terrains_%u"

constexpr uint8_t kCurrentPacketVersionOwners = 0;
#define OWNERS_FILENAME_TEMPLATE DIRNAME_TEMPLATE "/owners_%u"

constexpr uint8_t kCurrentPacketVersionSurveys = 2;
#define SURVEYS_FILENAME_TEMPLATE DIRNAME_TEMPLATE "/surveys_%u"

constexpr uint8_t kCurrentPacketVersionSurveyAmounts = 2;
#define SURVEY_AMOUNTS_FILENAME_TEMPLATE DIRNAME_TEMPLATE "/survey_amounts_%u"

constexpr uint8_t kCurrentPacketVersionSurveyTimes = 1;
#define SURVEY_TIMES_FILENAME_TEMPLATE DIRNAME_TEMPLATE "/survey_times_%u"

constexpr uint8_t kCurrentPacketVersionVision = 1;
#define VISION_FILENAME_TEMPLATE DIRNAME_TEMPLATE "/vision_%u"

constexpr uint8_t kCurrentPacketVersionBorder = 1;
#define BORDER_FILENAME_TEMPLATE DIRNAME_TEMPLATE "/border_%u"

#define FILENAME_SIZE 48

enum {
	UNSEEN_NONE = 0,
	UNSEEN_TRIBEORWORLD = 1,
	UNSEEN_FLAG = 2,
	UNSEEN_BUILDING = 3,
	UNSEEN_PORTDOCK = 4
};

//  The map is traversed by row and column. In each step we process of one map
//  field (which is 1 node, 2 triangles and 3 edges that are stored together).
//  For this processing we need to keep track of 4 nodes:
//  *  f: the node of the processed field
//  * bl: the bottom left neighbour of f
//  * br: the bottom right neighbour of f
//  *  r: the right neighbour of f
//
//  The layout of the processing region is as follows:
//
//                     f------ r
//                    / \     /
//                   /  \    /
//                  / D \ R /
//                 /    \  /
//                /     \ /
//              bl------br

struct MapObjectData {
	MapObjectData() : map_object_descr(nullptr) {
	}
	const MapObjectDescr* map_object_descr;
	ConstructionsiteInformation csi;
};

namespace {
#define OPEN_INPUT_FILE(filetype, file, filename, filename_template, version)                      \
	char(filename)[FILENAME_SIZE];                                                                  \
	snprintf(filename, sizeof(filename), filename_template, plnum, version);                        \
	filetype file;                                                                                  \
	try {                                                                                           \
		(file).open(fs, filename);                                                                   \
	} catch (const FileError&) {                                                                    \
		throw GameDataError("MapPlayersViewPacket::read: player %u:Could not open "                  \
		                    "\"%s\" for reading. This file should exist when \"%s\" exists",         \
		                    plnum, filename, unseen_times_filename);                                 \
	}

// Try to find the file with newest fitting version number
#define OPEN_INPUT_FILE_NEW_VERSION(filetype, file, filename, fileversion, filename_template,      \
                                    version)                                                       \
	uint8_t fileversion = version;                                                                  \
	filetype file;                                                                                  \
	char(filename)[FILENAME_SIZE];                                                                  \
	for (;; --fileversion) {                                                                        \
		snprintf(filename, sizeof(filename), filename_template, plnum, fileversion);                 \
		try {                                                                                        \
			(file).open(fs, filename);                                                                \
			break;                                                                                    \
		} catch (...) {                                                                              \
			if (fileversion == 0)                                                                     \
				throw GameDataError("MapPlayersViewPacket::read: player %u:Could not open "            \
				                    "\"%s\" for reading. This file should exist when \"%s\" exists",   \
				                    plnum, filename, unseen_times_filename);                           \
		}                                                                                            \
	}

// Using this macro, if no file exists, fileversion will be set to -1
#define OPEN_INPUT_FILE_NEW_VERSION_SILENT(filetype, file, filename, fileversion, file_templ, v)   \
	int8_t fileversion = v;                                                                         \
	filetype file;                                                                                  \
	char(filename)[FILENAME_SIZE];                                                                  \
	for (; fileversion >= -1; --fileversion) {                                                      \
		snprintf(filename, sizeof(filename), file_templ, plnum, fileversion);                        \
		try {                                                                                        \
			(file).open(fs, filename);                                                                \
			break;                                                                                    \
		} catch (...) {                                                                              \
		}                                                                                            \
	}

#define CHECK_TRAILING_BYTES(file, filename)                                                       \
	if (!(file).end_of_file())                                                                      \
		throw GameDataError(                                                                         \
		   "MapPlayersViewPacket::read: player %u:"                                                  \
		   "Found %lu trailing bytes in \"%s\"",                                                     \
		   plnum, static_cast<long unsigned int>((file).get_size() - (file).get_pos()), filename);

// Errors for the Read* functions.
struct TribeImmovableNonexistent : public FileRead::DataError {
	explicit TribeImmovableNonexistent(const std::string& Name)
	   : DataError("immovable type \"%s\" does not seem to be a tribe immovable", Name.c_str()),
	     name(Name) {
	}

	std::string name;
};
struct WorldImmovableNonexistent : public FileRead::DataError {
	explicit WorldImmovableNonexistent(char const* const Name)
	   : DataError("world does not define immovable type \"%s\"", Name), name(Name) {
	}
	char const* const name;
};
struct BuildingNonexistent : public FileRead::DataError {
	explicit BuildingNonexistent(char const* const Name)
	   : DataError("tribes do not define building type \"%s\"", Name), name(Name) {
	}
	char const* const name;
};

// reads an immovable depending on whether it is a tribe or world immovable
const ImmovableDescr& read_immovable_type(StreamRead* fr, const EditorGameBase& egbase) {
	uint8_t owner = fr->unsigned_8();
	char const* const name = fr->c_string();
	if (owner == static_cast<uint8_t>(MapObjectDescr::OwnerType::kWorld)) {
		DescriptionIndex const index = egbase.world().get_immovable_index(name);
		if (index == Widelands::INVALID_INDEX)
			throw WorldImmovableNonexistent(name);
		return *egbase.world().get_immovable_descr(index);
	} else {
		assert(owner == static_cast<uint8_t>(MapObjectDescr::OwnerType::kTribe));
		DescriptionIndex const index = egbase.tribes().immovable_index(name);
		if (index == Widelands::INVALID_INDEX)
			throw TribeImmovableNonexistent(name);
		return *egbase.tribes().get_immovable_descr(index);
	}
}

// Reads a c_string and interprets it as the name of an immovable type.
//
// \returns a reference to the building type description.
//
// \throws Building_Nonexistent if there is no building type with that name
const BuildingDescr& read_building_type(StreamRead* fr, const EditorGameBase& egbase) {
	char const* const name = fr->c_string();
	DescriptionIndex const index = egbase.tribes().building_index(name);
	if (!egbase.tribes().building_exists(index)) {
		throw BuildingNonexistent(name);
	}
	return *egbase.tribes().get_building_descr(index);
}

// Encode a Immovable_Type into 'wr'.
void write_immovable_type(StreamWrite* wr, const ImmovableDescr& immovable) {
	wr->unsigned_8(static_cast<uint8_t>(immovable.owner_type()));
	wr->string(immovable.name());
}

// Encode a Building_Type into 'wr'.
void write_building_type(StreamWrite* wr, const BuildingDescr& building) {
	wr->string(building.name());
}

}  // namespace

inline static MapObjectData read_unseen_immovable(const EditorGameBase& egbase,
                                                  uint8_t& immovable_kind,
                                                  FileRead& immovables_file,
                                                  uint8_t& version) {
	MapObjectData m;
	try {
		switch (immovable_kind) {
		case UNSEEN_NONE:  //  The player sees no immovable.
			m.map_object_descr = nullptr;
			break;
		case UNSEEN_TRIBEORWORLD:  //  The player sees a tribe or world immovable.
			m.map_object_descr = &read_immovable_type(&immovables_file, egbase);
			break;
		case UNSEEN_FLAG:  //  The player sees a flag.
			m.map_object_descr = &g_flag_descr;
			break;
		case UNSEEN_BUILDING:  //  The player sees a building.
			m.map_object_descr = &read_building_type(&immovables_file, egbase);
			if (version == kCurrentPacketVersionImmovables) {
				// Read data from immovables file
				if (immovables_file.unsigned_8() == 1) {  // the building is a constructionsite
					m.csi.becomes = &read_building_type(&immovables_file, egbase);
					if (immovables_file.unsigned_8() == 1) {
						m.csi.was = &read_building_type(&immovables_file, egbase);
					}
					m.csi.totaltime = immovables_file.unsigned_32();
					m.csi.completedtime = immovables_file.unsigned_32();
				}
			} else {
				throw UnhandledVersionError(
				   "MapPlayersViewPacket", version, kCurrentPacketVersionImmovables);
			}
			break;
		case UNSEEN_PORTDOCK:  // The player sees a port dock
			m.map_object_descr = &g_portdock_descr;
			break;
		default:
			throw GameDataError("Unknown immovable-kind type %d", immovable_kind);
		}
	} catch (const WException& e) {
		throw GameDataError("unseen immovable: %s", e.what());
	}
	return m;
}

void MapPlayersViewPacket::read(FileSystem& fs,
                                EditorGameBase& egbase,
                                bool const skip,
                                MapObjectLoader&)

{
	if (skip)
		return;

	const Map& map = egbase.map();
	const uint16_t mapwidth = map.get_width();
	const uint16_t mapheight = map.get_height();
	Field& first_field = map[0];
	const PlayerNumber nr_players = map.get_nrplayers();
	iterate_players_existing_const(plnum, nr_players, egbase, player) {
		Player::Field* const player_fields = player->fields_;
		uint32_t const gametime = egbase.get_gametime();

		char unseen_times_filename[FILENAME_SIZE];
		snprintf(unseen_times_filename, sizeof(unseen_times_filename), UNSEEN_TIMES_FILENAME_TEMPLATE,
		         plnum, kCurrentPacketVersionUnseenTimes);
		FileRead unseen_times_file;
		struct NotFound {};

		if (!unseen_times_file.try_open(fs, unseen_times_filename)) {
			log("MapPlayersViewPacket::read: WARNING: Could not open "
			    "\"%s\" for reading. Assuming that the game is from an old "
			    "version without player point of view. Will give player %u "
			    "knowledge of unseen nodes, edges and triangles (but not "
			    "resources).",
			    unseen_times_filename, plnum);

			for (FCoords first_in_row(Coords(0, 0), &first_field); first_in_row.y < mapheight;
			     ++first_in_row.y, first_in_row.field += mapwidth) {
				FCoords r = first_in_row, br = map.bl_n(r);
				MapIndex r_index = r.field - &first_field;
				MapIndex br_index = br.field - &first_field;
				Player::Field* r_player_field = player_fields + r_index;
				Player::Field* br_player_field = player_fields + br_index;
				Vision r_vision = r_player_field->vision;
				Vision br_vision = br_player_field->vision;
				do {
					const FCoords f = r;
					Player::Field& f_player_field = *r_player_field;
					const Vision f_vision = r_vision, bl_vision = br_vision;
					move_r(mapwidth, r, r_index);
					move_r(mapwidth, br, br_index);
					r_player_field = player_fields + r_index;
					br_player_field = player_fields + br_index;
					r_vision = r_player_field->vision;
					br_vision = br_player_field->vision;

					f_player_field.time_node_last_unseen = gametime;

					if (f_vision) {  //  node
						//  owner
						f_player_field.owner = f.field->get_owned_by();
						assert(f_player_field.owner < 0x20);

						//  map_object_descr
						const MapObjectDescr* map_object_descr;
						if (const BaseImmovable* base_immovable = f.field->get_immovable()) {
							map_object_descr = &base_immovable->descr();
							if (Road::is_road_descr(map_object_descr))
								map_object_descr = nullptr;
							else if (upcast(Building const, building, base_immovable))
								if (building->get_position() != f)
									//  TODO(unknown): This is not the building's main position
									//  so we can not see it. But it should be
									//  possible to see it from a distance somehow.
									map_object_descr = nullptr;
						} else
							map_object_descr = nullptr;
<<<<<<< HEAD
						f_player_field.map_object_descr[static_cast<int>(TriangleIndex::None)] = map_object_descr;
=======
						f_player_field.map_object_descr = map_object_descr;
>>>>>>> db2ac7e3
					}

					{  //  triangles
						//  Must be initialized because the rendering code is
						//  accessing it even for triangles that the player does not
						//  see (it is the darkening that actually hides the ground
						//  from the player).
						Field::Terrains terrains;
						terrains.d = terrains.r = 0;

						if (f_vision | bl_vision | br_vision)
							terrains.d = f.field->terrain_d();
						if (f_vision | br_vision | r_vision)
							terrains.r = f.field->terrain_r();
						f_player_field.terrains = terrains;
					}

					{  //  edges
						uint8_t mask = 0;
						if (f_vision | bl_vision)
							mask = RoadType::kMask << RoadType::kSouthWest;
						if (f_vision | br_vision)
							mask |= RoadType::kMask << RoadType::kSouthEast;
						if (f_vision | r_vision)
							mask |= RoadType::kMask << RoadType::kEast;
						f_player_field.roads = f.field->get_roads() & mask;
					}

					//  The player is not given information about resources that he
					//  has discovered, because there is no such information in old
					//  savegames, except for the resource indicators that are
					//  merely immovables with limited lifetime.
				} while (r.x);
			}
			return;
		}

		// Verify the vision values
		FileRead vision_file;
		bool have_vision = false;

		try {
			char fname[FILENAME_SIZE];
			snprintf(
			   fname, sizeof(fname), VISION_FILENAME_TEMPLATE, plnum, kCurrentPacketVersionVision);
			vision_file.open(fs, fname);
			have_vision = true;
		} catch (...) {
		}

		if (have_vision) {
			for (FCoords first_in_row(Coords(0, 0), &first_field); first_in_row.y < mapheight;
			     ++first_in_row.y, first_in_row.field += mapwidth) {
				FCoords r = first_in_row;
				MapIndex r_index = r.field - &first_field;
				Player::Field* r_player_field = player_fields + r_index;
				do {
					Player::Field& f_player_field = *r_player_field;
					move_r(mapwidth, r, r_index);
					r_player_field = player_fields + r_index;

					uint32_t file_vision = vision_file.unsigned_32();

					// There used to be a check here that the calculated, and the
					// loaded vision were the same. I removed this check, because
					// scripting could have given the player a permanent view of
					// this field. That's why we save this stuff in the first place!
					if (file_vision != f_player_field.vision)
						f_player_field.vision = file_vision;
				} while (r.x);
			}

			log("Vision check successful for player %u\n", plnum);
		}

		// Read the player's knowledge about all fields
		OPEN_INPUT_FILE_NEW_VERSION(FileRead, node_immovable_kinds_file,
		                            node_immovable_kinds_filename, node_immovable_kinds_file_version,
		                            NODE_IMMOVABLE_KINDS_FILENAME_TEMPLATE,
		                            kCurrentPacketVersionImmovableKinds);

		OPEN_INPUT_FILE_NEW_VERSION(FileRead, node_immovables_file, node_immovables_filename,
		                            node_immovables_file_version, NODE_IMMOVABLES_FILENAME_TEMPLATE,
		                            kCurrentPacketVersionImmovables);

		OPEN_INPUT_FILE_NEW_VERSION(FileRead, roads_file, roads_filename, road_file_version,
		                            ROADS_FILENAME_TEMPLATE, kCurrentPacketVersionRoads);

		OPEN_INPUT_FILE_NEW_VERSION(FileRead, terrains_file, terrains_filename, terrains_file_version,
		                            TERRAINS_FILENAME_TEMPLATE, kCurrentPacketVersionTerrains);

		OPEN_INPUT_FILE_NEW_VERSION(
		   FileRead, triangle_immovable_kinds_file, triangle_immovable_kinds_filename,
		   triangle_immovable_kinds_file_version, TRIANGLE_IMMOVABLE_KINDS_FILENAME_TEMPLATE,
		   kCurrentPacketVersionImmovableKinds);

		OPEN_INPUT_FILE_NEW_VERSION(FileRead, triangle_immovables_file, triangle_immovables_filename,
		                            triangle_immovables_file_version,
		                            TRIANGLE_IMMOVABLES_FILENAME_TEMPLATE,
		                            kCurrentPacketVersionImmovables);

		OPEN_INPUT_FILE(FileRead, owners_file, owners_filename, OWNERS_FILENAME_TEMPLATE,
		                kCurrentPacketVersionOwners);

		OPEN_INPUT_FILE_NEW_VERSION(FileRead, surveys_file, surveys_filename, surveys_file_version,
		                            SURVEYS_FILENAME_TEMPLATE, kCurrentPacketVersionSurveys);

		OPEN_INPUT_FILE_NEW_VERSION(FileRead, survey_amounts_file, survey_amounts_filename,
		                            survey_amounts_file_version, SURVEY_AMOUNTS_FILENAME_TEMPLATE,
		                            kCurrentPacketVersionSurveyAmounts);

		OPEN_INPUT_FILE(FileRead, survey_times_file, survey_times_filename,
		                SURVEY_TIMES_FILENAME_TEMPLATE, kCurrentPacketVersionSurveyTimes);

		OPEN_INPUT_FILE_NEW_VERSION_SILENT(FileRead, border_file, border_filename,
		                                   border_file_version, BORDER_FILENAME_TEMPLATE,
		                                   kCurrentPacketVersionBorder);

		for (FCoords first_in_row(Coords(0, 0), &first_field); first_in_row.y < mapheight;
		     ++first_in_row.y, first_in_row.field += mapwidth) {
			FCoords r = first_in_row, br = map.bl_n(r);
			MapIndex r_index = r.field - &first_field;
			MapIndex br_index = br.field - &first_field;
			Player::Field* r_player_field = player_fields + r_index;
			Player::Field* br_player_field = player_fields + br_index;
			Vision r_vision = r_player_field->vision;
			Vision br_vision = br_player_field->vision;
			bool r_everseen = r_vision, r_seen = 1 < r_vision;
			bool br_everseen = br_vision, br_seen = 1 < br_vision;
			do {
				const FCoords f = r;
				Player::Field& f_player_field = *r_player_field;
				const Vision f_vision = r_vision;
				const bool f_everseen = r_everseen;
				const bool bl_everseen = br_everseen;
				const bool f_seen = r_seen;
				const bool bl_seen = br_seen;
				move_r(mapwidth, r, r_index);
				move_r(mapwidth, br, br_index);
				r_player_field = player_fields + r_index;
				br_player_field = player_fields + br_index;
				r_vision = r_player_field->vision;
				br_vision = br_player_field->vision;
				r_everseen = r_vision;
				r_seen = 1 < r_vision;
				br_everseen = br_vision;
				br_seen = 1 < br_vision;

				//  Store the player's view of roads and ownership in these
				//  temporary variables and save it in the player when set.
				uint8_t roads = 0;
				PlayerNumber owner = 0;

				switch (f_vision) {  //  owner and map_object_descr
				case 0:
					//  The player has never seen this node, so he has no
					//  information about it. Neither should he be informed about
					//  it now.
					break;
				case 1: {
					//  The player has seen the node but does not see it now. Load
					//  his information about the node from file.
					try {
						f_player_field.time_node_last_unseen = unseen_times_file.unsigned_32();
					} catch (const FileRead::FileBoundaryExceeded&) {
						throw GameDataError(
						   "MapPlayersViewPacket::read: player %u: in "
						   "\"%s\":%lu: node (%i, %i): unexpected end of file "
						   "while reading time_node_last_unseen",
						   plnum, unseen_times_filename,
						   static_cast<long unsigned int>(unseen_times_file.get_pos() - 4), f.x, f.y);
					}

					try {
						owner = owners_file.unsigned_8();
					} catch (const FileRead::FileBoundaryExceeded&) {
						throw GameDataError(
						   "MapPlayersViewPacket::read: player %u: in "
						   "\"%s\":%lu: node (%i, %i): unexpected end of file "
						   "while reading owner",
						   plnum, unseen_times_filename,
						   static_cast<long unsigned int>(unseen_times_file.get_pos() - 1), f.x, f.y);
					}
					if (nr_players < owner) {
						throw GameDataError("MapPlayersViewPacket::read: player %u: in "
						                    "\"%s\":%lu & 0xf: node (%i, %i): Player thinks that "
						                    "this node is owned by player %u, but there are only %u "
						                    "players",
						                    plnum, owners_filename,
						                    static_cast<long unsigned int>(owners_file.get_pos() - 1),
						                    f.x, f.y, owner, nr_players);
					}
					uint8_t imm_kind = 0;
					if (node_immovable_kinds_file_version == kCurrentPacketVersionImmovableKinds) {
						imm_kind = node_immovable_kinds_file.unsigned_8();
					} else {
						throw UnhandledVersionError("MapPlayersViewPacket - Node Immovable kinds",
						                            node_immovable_kinds_file_version,
						                            kCurrentPacketVersionImmovableKinds);
					}
					MapObjectData mod = read_unseen_immovable(
					   egbase, imm_kind, node_immovables_file, node_immovables_file_version);
<<<<<<< HEAD
					f_player_field.map_object_descr[static_cast<int>(TriangleIndex::None)] = mod.map_object_descr;
=======
					f_player_field.map_object_descr = mod.map_object_descr;
>>>>>>> db2ac7e3
					f_player_field.constructionsite = mod.csi;

					// Read in whether this field had a border the last time it was seen
					if (border_file_version == kCurrentPacketVersionBorder) {
						uint8_t borders = border_file.unsigned_8();
						f_player_field.border = borders & 1;
						f_player_field.border_r = borders & 2;
						f_player_field.border_br = borders & 4;
						f_player_field.border_bl = borders & 8;
					} else {
						throw UnhandledVersionError("MapPlayersViewPacket - Border file",
						                            border_file_version, kCurrentPacketVersionBorder);
					}
					break;
				}
				default:
					//  The player currently sees the node. Therefore his
					//  information about the node has not been saved. Fill in the
					//  information from the game state.

					//  owner
					owner = f.field->get_owned_by();
					assert(owner <= nr_players);

					//  map_object_descr
					const MapObjectDescr* map_object_descr;
					if (const BaseImmovable* base_immovable = f.field->get_immovable()) {
						map_object_descr = &base_immovable->descr();
						if (Road::is_road_descr(map_object_descr))
							map_object_descr = nullptr;
						else if (upcast(Building const, building, base_immovable))
							if (building->get_position() != f)
								//  TODO(unknown): This is not the building's main position so
								//  we can not see it. But it should be possible
								//  to see it from a distance somehow.
								map_object_descr = nullptr;
					} else
						map_object_descr = nullptr;
<<<<<<< HEAD
					f_player_field.map_object_descr[static_cast<int>(TriangleIndex::None)] = map_object_descr;
=======
					f_player_field.map_object_descr = map_object_descr;
>>>>>>> db2ac7e3
					break;
				}

				//  triangles
				if (f_seen | bl_seen | br_seen) {
					//  The player currently sees the D triangle. Therefore his
					//  information about the triangle has not been saved. Fill in
					//  the information from the game state.
					f_player_field.terrains.d = f.field->terrain_d();
<<<<<<< HEAD
					f_player_field.map_object_descr[static_cast<int>(TriangleIndex::D)] = nullptr;
=======
>>>>>>> db2ac7e3
				} else if (f_everseen | bl_everseen | br_everseen) {
					//  The player has seen the D triangle but does not see it now.
					//  Load his information about the triangle from file.
					if (terrains_file_version == kCurrentPacketVersionTerrains) {
						f_player_field.terrains.d = terrains_file.unsigned_8();
					} else {
						throw UnhandledVersionError("MapPlayersViewPacket - Terrains",
						                            terrains_file_version, kCurrentPacketVersionTerrains);
					}
					uint8_t im_kind = 0;
					if (triangle_immovable_kinds_file_version == kCurrentPacketVersionImmovableKinds) {
						im_kind = triangle_immovable_kinds_file.unsigned_8();
					} else {
						throw UnhandledVersionError("MapPlayersViewPacket - Triangle Immovable kinds",
						                            triangle_immovable_kinds_file_version,
						                            kCurrentPacketVersionImmovableKinds);
					}
					// We read and ignore the immovable information on the D
					// triangle. This was done because there were vague plans of
					// suporting immovables on the triangles instead as on the
					// nodes.
					read_unseen_immovable(
					   egbase, im_kind, triangle_immovables_file, triangle_immovables_file_version);
<<<<<<< HEAD
					f_player_field.map_object_descr[static_cast<int>(TriangleIndex::D)] =
					   mod.map_object_descr;
=======
>>>>>>> db2ac7e3
				}
				if (f_seen | br_seen | r_seen) {
					//  The player currently sees the R triangle. Therefore his
					//  information about the triangle has not been saved. Fill in
					//  the information from the game state.
					f_player_field.terrains.r = f.field->terrain_r();
<<<<<<< HEAD
					f_player_field.map_object_descr[static_cast<int>(TriangleIndex::R)] = nullptr;
=======
>>>>>>> db2ac7e3
				} else if (f_everseen | br_everseen | r_everseen) {
					//  The player has seen the R triangle but does not see it now.
					//  Load his information about the triangle from file.
					if (terrains_file_version == kCurrentPacketVersionTerrains) {
						f_player_field.terrains.r = terrains_file.unsigned_8();
					} else {
						throw UnhandledVersionError("MapPlayersViewPacket - Terrains",
						                            terrains_file_version, kCurrentPacketVersionTerrains);
					}
					uint8_t im_kind = 0;
					if (triangle_immovable_kinds_file_version == kCurrentPacketVersionImmovableKinds) {
						im_kind = triangle_immovable_kinds_file.unsigned_8();
					} else {
						throw UnhandledVersionError("MapPlayersViewPacket - Triangle Immovable kinds",
						                            triangle_immovable_kinds_file_version,
						                            kCurrentPacketVersionImmovableKinds);
					}
					// We read and ignore the immovable information on the D
					// triangle. This was done because there were vague plans of
					// suporting immovables on the triangles instead as on the
					// nodes.
					read_unseen_immovable(
					   egbase, im_kind, triangle_immovables_file, triangle_immovables_file_version);
<<<<<<< HEAD
					f_player_field.map_object_descr[static_cast<int>(TriangleIndex::R)] =
					   mod.map_object_descr;
=======
>>>>>>> db2ac7e3
				}

				{  //  edges
					uint8_t mask = 0;
					if (f_seen | bl_seen) {
						mask = RoadType::kMask << RoadType::kSouthWest;
					} else if (f_everseen | bl_everseen) {
						//  The player has seen the SouthWest edge but does not see
						//  it now. Load his information about this edge from file.
						if (road_file_version == kCurrentPacketVersionRoads) {
							roads = roads_file.unsigned_8();
						} else {
							throw UnhandledVersionError("MapPlayersViewPacket - Road file",
							                            road_file_version, kCurrentPacketVersionRoads);
						}
					}
					if (f_seen | br_seen) {
						mask |= RoadType::kMask << RoadType::kSouthEast;
					} else if (f_everseen | br_everseen) {
						//  The player has seen the SouthEast edge but does not see
						//  it now. Load his information about this edge from file.
						if (road_file_version == kCurrentPacketVersionRoads) {
							roads |= roads_file.unsigned_8();
						} else {
							throw UnhandledVersionError("MapPlayersViewPacket - Road file",
							                            road_file_version, kCurrentPacketVersionRoads);
						}
					}
					if (f_seen | r_seen) {
						mask |= RoadType::kMask << RoadType::kEast;
					} else if (f_everseen | r_everseen) {
						//  The player has seen the      East edge but does not see
						//  it now. Load his information about this edge from file.
						if (road_file_version == kCurrentPacketVersionRoads) {
							roads |= roads_file.unsigned_8();
						} else {
							throw UnhandledVersionError("MapPlayersViewPacket - Road file",
							                            road_file_version, kCurrentPacketVersionRoads);
						}
					}
					roads |= f.field->get_roads() & mask;
				}

				//  Now save this information in the player field.
				f_player_field.roads = roads;
				f_player_field.owner = owner;

				//  geologic survey
				try {
					bool survey = false;
					if (surveys_file_version == kCurrentPacketVersionSurveys) {
						survey = (f_everseen & bl_everseen & br_everseen) && surveys_file.unsigned_8();
					} else {
						throw UnhandledVersionError("MapPlayersViewPacket - Surveys file",
						                            surveys_file_version, kCurrentPacketVersionSurveys);
					}
					if (survey) {
						if (survey_amounts_file_version == kCurrentPacketVersionSurveyAmounts) {
							f_player_field.resource_amounts.d = survey_amounts_file.unsigned_8();
						} else {
							throw UnhandledVersionError("MapPlayersViewPacket - Survey amounts",
							                            survey_amounts_file_version,
							                            kCurrentPacketVersionSurveyAmounts);
						}
						try {
							f_player_field
							   .time_triangle_last_surveyed[static_cast<int>(TriangleIndex::D)] =
							   survey_times_file.unsigned_32();
						} catch (const FileRead::FileBoundaryExceeded&) {
							throw GameDataError(
							   "MapPlayersViewPacket::read: player %u: in "
							   "\"%s\":%lu: node (%i, %i) t = D: unexpected end of "
							   "file while reading time_triangle_last_surveyed",
							   plnum, survey_times_filename,
							   static_cast<long unsigned int>(survey_times_file.get_pos() - 4), f.x, f.y);
						}
					}
				} catch (const FileRead::FileBoundaryExceeded&) {
					throw GameDataError("MapPlayersViewPacket::read: player %u: in \"%s\": "
					                    "node (%i, %i) t = D: unexpected end of file while reading "
					                    "survey bit",
					                    plnum, surveys_filename, f.x, f.y);
				}
				try {
					bool survey = false;
					if (surveys_file_version == kCurrentPacketVersionSurveys) {
						survey = (f_everseen & br_everseen & r_everseen) && surveys_file.unsigned_8();
					} else {
						throw UnhandledVersionError("MapPlayersViewPacket - Surveys file",
						                            surveys_file_version, kCurrentPacketVersionSurveys);
					}
					if (survey) {
						if (survey_amounts_file_version == kCurrentPacketVersionSurveyAmounts) {
							f_player_field.resource_amounts.r = survey_amounts_file.unsigned_8();
						} else {
							throw UnhandledVersionError("MapPlayersViewPacket - Survey amounts",
							                            survey_amounts_file_version,
							                            kCurrentPacketVersionSurveyAmounts);
						}
						try {
							f_player_field
							   .time_triangle_last_surveyed[static_cast<int>(TriangleIndex::R)] =
							   survey_times_file.unsigned_32();
						} catch (const FileRead::FileBoundaryExceeded&) {
							throw GameDataError(
							   "MapPlayersViewPacket::read: player %u: in "
							   "\"%s\":%lu: node (%i, %i) t = R: unexpected end of "
							   "file while reading time_triangle_last_surveyed",
							   plnum, survey_times_filename,
							   static_cast<long unsigned int>(survey_times_file.get_pos() - 4), f.x, f.y);
						}
					}
				} catch (const FileRead::FileBoundaryExceeded&) {
					throw GameDataError("MapPlayersViewPacket::read: player %u: in \"%s\": "
					                    "node (%i, %i) t = R: unexpected end of file while reading "
					                    "survey bit",
					                    plnum, surveys_filename, f.x, f.y);
				}
			} while (r.x);
		}
		CHECK_TRAILING_BYTES(unseen_times_file, unseen_times_filename);
		CHECK_TRAILING_BYTES(node_immovable_kinds_file, node_immovable_kinds_filename);
		CHECK_TRAILING_BYTES(node_immovables_file, node_immovables_filename);
		CHECK_TRAILING_BYTES(roads_file, roads_filename);
		CHECK_TRAILING_BYTES(terrains_file, terrains_filename);
		CHECK_TRAILING_BYTES(triangle_immovable_kinds_file, triangle_immovable_kinds_filename);
		CHECK_TRAILING_BYTES(triangle_immovables_file, triangle_immovables_filename);
		CHECK_TRAILING_BYTES(owners_file, owners_filename);
		CHECK_TRAILING_BYTES(surveys_file, surveys_filename);
		CHECK_TRAILING_BYTES(survey_amounts_file, survey_amounts_filename);
		CHECK_TRAILING_BYTES(survey_times_file, survey_times_filename);
	}
}

inline static void write_unseen_immovable(MapObjectData const* map_object_data,
                                          FileWrite& immovable_kinds_file,
                                          FileWrite& immovables_file) {
	MapObjectDescr const* const map_object_descr = map_object_data->map_object_descr;
	const ConstructionsiteInformation& csi = map_object_data->csi;
	assert(!Road::is_road_descr(map_object_descr));
	uint8_t immovable_kind = 255;

	if (!map_object_descr)
		immovable_kind = UNSEEN_NONE;
	else if (upcast(ImmovableDescr const, immovable_descr, map_object_descr)) {
		immovable_kind = UNSEEN_TRIBEORWORLD;
		write_immovable_type(&immovables_file, *immovable_descr);
	} else if (map_object_descr->type() == MapObjectType::FLAG)
		immovable_kind = UNSEEN_FLAG;
	else if (upcast(BuildingDescr const, building_descr, map_object_descr)) {
		immovable_kind = UNSEEN_BUILDING;
		write_building_type(&immovables_file, *building_descr);
		if (!csi.becomes)
			immovables_file.unsigned_8(0);
		else {
			// the building is a constructionsite
			immovables_file.unsigned_8(1);
			write_building_type(&immovables_file, *csi.becomes);
			if (!csi.was)
				immovables_file.unsigned_8(0);
			else {
				// constructionsite is an enhancement, therefor we write down the enhancement
				immovables_file.unsigned_8(1);
				write_building_type(&immovables_file, *csi.was);
			}
			immovables_file.unsigned_32(csi.totaltime);
			immovables_file.unsigned_32(csi.completedtime);
		}
	} else if (map_object_descr->type() == MapObjectType::PORTDOCK)
		immovable_kind = UNSEEN_PORTDOCK;
	else {
		// We should never get here.. output some information about the situation.
		log("\nwidelands_map_players_view_data_packet.cc::write_unseen_immovable(): ");
		log("%s %s (%s) was not expected.\n", typeid(*map_object_descr).name(),
		    map_object_descr->name().c_str(), map_object_descr->descname().c_str());
		NEVER_HERE();
	}
	immovable_kinds_file.unsigned_8(immovable_kind);
}

#define WRITE(file, filename_template, version)                                                    \
	snprintf(filename, sizeof(filename), filename_template, plnum, version);                        \
	(file).write(fs, filename);

void MapPlayersViewPacket::write(FileSystem& fs, EditorGameBase& egbase, MapObjectSaver&) {
	fs.ensure_directory_exists("player");
	const Map& map = egbase.map();
	const uint16_t mapwidth = map.get_width();
	const uint16_t mapheight = map.get_height();
	// TODO(unknown): make first_field const when FCoords has been templatized so it can
	// have "const Field * field;"
	Field& first_field = map[0];
	const PlayerNumber nr_players = map.get_nrplayers();
	iterate_players_existing_const(
	   plnum, nr_players, egbase,
	   player) if (const Player::Field* const player_fields = player->fields_) {
		FileWrite unseen_times_file;
		FileWrite node_immovable_kinds_file;
		FileWrite node_immovables_file;
		FileWrite roads_file;
		FileWrite terrains_file;
		FileWrite triangle_immovable_kinds_file;
		FileWrite triangle_immovables_file;
		FileWrite owners_file;
		FileWrite surveys_file;
		FileWrite survey_amounts_file;
		FileWrite survey_times_file;
		FileWrite vision_file;
		FileWrite border_file;
		for (FCoords first_in_row(Coords(0, 0), &first_field); first_in_row.y < mapheight;
		     ++first_in_row.y, first_in_row.field += mapwidth) {
			FCoords r = first_in_row, br = map.bl_n(r);
			MapIndex r_index = r.field - &first_field;
			MapIndex br_index = br.field - &first_field;
			const Player::Field* r_player_field = player_fields + r_index;
			const Player::Field* br_player_field = player_fields + br_index;
			Vision r_vision = r_player_field->vision;
			Vision br_vision = br_player_field->vision;
			bool r_everseen = r_vision, r_seen = 1 < r_vision;
			bool br_everseen = br_vision, br_seen = 1 < br_vision;
			do {
				const Player::Field& f_player_field = *r_player_field;
				const bool f_everseen = r_everseen;
				const bool bl_everseen = br_everseen;
				const bool f_seen = r_seen;
				const bool bl_seen = br_seen;
				move_r(mapwidth, r, r_index);
				move_r(mapwidth, br, br_index);
				r_player_field = player_fields + r_index;
				br_player_field = player_fields + br_index;
				r_vision = r_player_field->vision;
				br_vision = br_player_field->vision;
				r_everseen = r_vision;
				r_seen = 1 < r_vision;
				br_everseen = br_vision;
				br_seen = 1 < br_vision;

				vision_file.unsigned_32(f_player_field.vision);

				if (!f_seen) {

					if (f_everseen) {  //  node
						unseen_times_file.unsigned_32(f_player_field.time_node_last_unseen);
						assert(f_player_field.owner < 0x20);
						owners_file.unsigned_8(f_player_field.owner);
						MapObjectData mod;
<<<<<<< HEAD
						mod.map_object_descr =
						   f_player_field.map_object_descr[static_cast<int>(TriangleIndex::None)];
=======
						mod.map_object_descr = f_player_field.map_object_descr;
>>>>>>> db2ac7e3
						mod.csi = f_player_field.constructionsite;
						write_unseen_immovable(&mod, node_immovable_kinds_file, node_immovables_file);

						// write whether this field had a border the last time it was seen
						uint8_t borders = 0;
						borders |= f_player_field.border;
						borders |= f_player_field.border_r << 1;
						borders |= f_player_field.border_br << 2;
						borders |= f_player_field.border_bl << 3;
						border_file.unsigned_8(borders);
					}

					//  triangles
					if
					   //  the player does not see the D triangle now but has
					   //  seen it
					   (!bl_seen & !br_seen & (f_everseen | bl_everseen | br_everseen)) {
						terrains_file.unsigned_8(f_player_field.terrains.d);
						MapObjectData mod;
<<<<<<< HEAD
						mod.map_object_descr =
						   f_player_field.map_object_descr[static_cast<int>(TriangleIndex::D)];
=======
						mod.map_object_descr = nullptr;
>>>>>>> db2ac7e3
						write_unseen_immovable(
						   &mod, triangle_immovable_kinds_file, triangle_immovables_file);
					}
					if
					   //  the player does not see the R triangle now but has
					   //  seen it
					   (!br_seen & !r_seen & (f_everseen | br_everseen | r_everseen)) {
						terrains_file.unsigned_8(f_player_field.terrains.r);
						MapObjectData mod;
<<<<<<< HEAD
						mod.map_object_descr =
						   f_player_field.map_object_descr[static_cast<int>(TriangleIndex::R)];
=======
						mod.map_object_descr = nullptr;
>>>>>>> db2ac7e3
						write_unseen_immovable(
						   &mod, triangle_immovable_kinds_file, triangle_immovables_file);
					}

					//  edges
					if (!bl_seen && (f_everseen || bl_everseen))
						roads_file.unsigned_8(f_player_field.road_sw());
					if (!br_seen && (f_everseen || br_everseen))
						roads_file.unsigned_8(f_player_field.road_se());
					if (!r_seen && (f_everseen || r_everseen))
						roads_file.unsigned_8(f_player_field.road_e());
				}

				//  geologic survey
				if (f_everseen & bl_everseen & br_everseen) {
					const uint32_t time_last_surveyed =
					   f_player_field.time_triangle_last_surveyed[static_cast<int>(TriangleIndex::D)];
					const uint8_t has_info = time_last_surveyed != 0xffffffff;
					surveys_file.unsigned_8(has_info);
					if (has_info) {
						survey_amounts_file.unsigned_8(f_player_field.resource_amounts.d);
						survey_times_file.unsigned_32(time_last_surveyed);
					}
				}
				if (f_everseen & br_everseen & r_everseen) {
					const uint32_t time_last_surveyed =
					   f_player_field.time_triangle_last_surveyed[static_cast<int>(TriangleIndex::R)];
					const uint8_t has_info = time_last_surveyed != 0xffffffff;
					surveys_file.unsigned_8(has_info);
					if (has_info) {
						survey_amounts_file.unsigned_8(f_player_field.resource_amounts.r);
						survey_times_file.unsigned_32(time_last_surveyed);
					}
				}
			} while (r.x);
		}

		char filename[FILENAME_SIZE];

		fs.ensure_directory_exists(
		   (boost::format(PLAYERDIRNAME_TEMPLATE) % static_cast<unsigned int>(plnum)).str());
		fs.ensure_directory_exists(
		   (boost::format(DIRNAME_TEMPLATE) % static_cast<unsigned int>(plnum)).str());

		WRITE(unseen_times_file, UNSEEN_TIMES_FILENAME_TEMPLATE, kCurrentPacketVersionUnseenTimes);

		WRITE(node_immovable_kinds_file, NODE_IMMOVABLE_KINDS_FILENAME_TEMPLATE,
		      kCurrentPacketVersionImmovableKinds);

		WRITE(
		   node_immovables_file, NODE_IMMOVABLES_FILENAME_TEMPLATE, kCurrentPacketVersionImmovables);

		WRITE(roads_file, ROADS_FILENAME_TEMPLATE, kCurrentPacketVersionRoads);

		WRITE(terrains_file, TERRAINS_FILENAME_TEMPLATE, kCurrentPacketVersionTerrains);

		WRITE(triangle_immovable_kinds_file, TRIANGLE_IMMOVABLE_KINDS_FILENAME_TEMPLATE,
		      kCurrentPacketVersionImmovableKinds);

		WRITE(triangle_immovables_file, TRIANGLE_IMMOVABLES_FILENAME_TEMPLATE,
		      kCurrentPacketVersionImmovables);

		WRITE(owners_file, OWNERS_FILENAME_TEMPLATE, kCurrentPacketVersionOwners);

		WRITE(surveys_file, SURVEYS_FILENAME_TEMPLATE, kCurrentPacketVersionSurveys);

		WRITE(
		   survey_amounts_file, SURVEY_AMOUNTS_FILENAME_TEMPLATE, kCurrentPacketVersionSurveyAmounts);

		WRITE(survey_times_file, SURVEY_TIMES_FILENAME_TEMPLATE, kCurrentPacketVersionSurveyTimes);

		WRITE(vision_file, VISION_FILENAME_TEMPLATE, kCurrentPacketVersionVision);

		WRITE(border_file, BORDER_FILENAME_TEMPLATE, kCurrentPacketVersionBorder);
	}
}
}<|MERGE_RESOLUTION|>--- conflicted
+++ resolved
@@ -351,11 +351,7 @@
 									map_object_descr = nullptr;
 						} else
 							map_object_descr = nullptr;
-<<<<<<< HEAD
-						f_player_field.map_object_descr[static_cast<int>(TriangleIndex::None)] = map_object_descr;
-=======
 						f_player_field.map_object_descr = map_object_descr;
->>>>>>> db2ac7e3
 					}
 
 					{  //  triangles
@@ -558,11 +554,7 @@
 					}
 					MapObjectData mod = read_unseen_immovable(
 					   egbase, imm_kind, node_immovables_file, node_immovables_file_version);
-<<<<<<< HEAD
-					f_player_field.map_object_descr[static_cast<int>(TriangleIndex::None)] = mod.map_object_descr;
-=======
 					f_player_field.map_object_descr = mod.map_object_descr;
->>>>>>> db2ac7e3
 					f_player_field.constructionsite = mod.csi;
 
 					// Read in whether this field had a border the last time it was seen
@@ -601,11 +593,7 @@
 								map_object_descr = nullptr;
 					} else
 						map_object_descr = nullptr;
-<<<<<<< HEAD
-					f_player_field.map_object_descr[static_cast<int>(TriangleIndex::None)] = map_object_descr;
-=======
 					f_player_field.map_object_descr = map_object_descr;
->>>>>>> db2ac7e3
 					break;
 				}
 
@@ -615,10 +603,6 @@
 					//  information about the triangle has not been saved. Fill in
 					//  the information from the game state.
 					f_player_field.terrains.d = f.field->terrain_d();
-<<<<<<< HEAD
-					f_player_field.map_object_descr[static_cast<int>(TriangleIndex::D)] = nullptr;
-=======
->>>>>>> db2ac7e3
 				} else if (f_everseen | bl_everseen | br_everseen) {
 					//  The player has seen the D triangle but does not see it now.
 					//  Load his information about the triangle from file.
@@ -642,21 +626,12 @@
 					// nodes.
 					read_unseen_immovable(
 					   egbase, im_kind, triangle_immovables_file, triangle_immovables_file_version);
-<<<<<<< HEAD
-					f_player_field.map_object_descr[static_cast<int>(TriangleIndex::D)] =
-					   mod.map_object_descr;
-=======
->>>>>>> db2ac7e3
 				}
 				if (f_seen | br_seen | r_seen) {
 					//  The player currently sees the R triangle. Therefore his
 					//  information about the triangle has not been saved. Fill in
 					//  the information from the game state.
 					f_player_field.terrains.r = f.field->terrain_r();
-<<<<<<< HEAD
-					f_player_field.map_object_descr[static_cast<int>(TriangleIndex::R)] = nullptr;
-=======
->>>>>>> db2ac7e3
 				} else if (f_everseen | br_everseen | r_everseen) {
 					//  The player has seen the R triangle but does not see it now.
 					//  Load his information about the triangle from file.
@@ -680,11 +655,6 @@
 					// nodes.
 					read_unseen_immovable(
 					   egbase, im_kind, triangle_immovables_file, triangle_immovables_file_version);
-<<<<<<< HEAD
-					f_player_field.map_object_descr[static_cast<int>(TriangleIndex::R)] =
-					   mod.map_object_descr;
-=======
->>>>>>> db2ac7e3
 				}
 
 				{  //  edges
@@ -931,12 +901,7 @@
 						assert(f_player_field.owner < 0x20);
 						owners_file.unsigned_8(f_player_field.owner);
 						MapObjectData mod;
-<<<<<<< HEAD
-						mod.map_object_descr =
-						   f_player_field.map_object_descr[static_cast<int>(TriangleIndex::None)];
-=======
 						mod.map_object_descr = f_player_field.map_object_descr;
->>>>>>> db2ac7e3
 						mod.csi = f_player_field.constructionsite;
 						write_unseen_immovable(&mod, node_immovable_kinds_file, node_immovables_file);
 
@@ -956,12 +921,7 @@
 					   (!bl_seen & !br_seen & (f_everseen | bl_everseen | br_everseen)) {
 						terrains_file.unsigned_8(f_player_field.terrains.d);
 						MapObjectData mod;
-<<<<<<< HEAD
-						mod.map_object_descr =
-						   f_player_field.map_object_descr[static_cast<int>(TriangleIndex::D)];
-=======
 						mod.map_object_descr = nullptr;
->>>>>>> db2ac7e3
 						write_unseen_immovable(
 						   &mod, triangle_immovable_kinds_file, triangle_immovables_file);
 					}
@@ -971,12 +931,7 @@
 					   (!br_seen & !r_seen & (f_everseen | br_everseen | r_everseen)) {
 						terrains_file.unsigned_8(f_player_field.terrains.r);
 						MapObjectData mod;
-<<<<<<< HEAD
-						mod.map_object_descr =
-						   f_player_field.map_object_descr[static_cast<int>(TriangleIndex::R)];
-=======
 						mod.map_object_descr = nullptr;
->>>>>>> db2ac7e3
 						write_unseen_immovable(
 						   &mod, triangle_immovable_kinds_file, triangle_immovables_file);
 					}
