--- conflicted
+++ resolved
@@ -60,15 +60,9 @@
 	// kinds of map objects have suitable default constructors.
 	template<typename T> T & register_object(Serial const n, T & object) {
 		ReverseMapObjectMap::const_iterator const existing =
-<<<<<<< HEAD
-			objects_.find(n);
+			m_objects.find(n);
 		if (existing != objects_.end()) {
-			//delete &object; can not do this
-=======
-			m_objects.find(n);
-		if (existing != m_objects.end()) {
 			// delete &object; can not do this
->>>>>>> 65c071fc
 			throw GameDataError("already loaded (%s)", to_string(existing->second->descr().type()).c_str());
 		}
 		objects_.insert(std::pair<Serial, MapObject *>(n, &object));
