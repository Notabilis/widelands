/*
 * Copyright (C) 2002-2004, 2006-2008, 2010 by the Widelands Development Team
 *
 * This program is free software; you can redistribute it and/or
 * modify it under the terms of the GNU General Public License
 * as published by the Free Software Foundation; either version 2
 * of the License, or (at your option) any later version.
 *
 * This program is distributed in the hope that it will be useful,
 * but WITHOUT ANY WARRANTY; without even the implied warranty of
 * MERCHANTABILITY or FITNESS FOR A PARTICULAR PURPOSE.  See the
 * GNU General Public License for more details.
 *
 * You should have received a copy of the GNU General Public License
 * along with this program; if not, write to the Free Software
 * Foundation, Inc., 51 Franklin Street, Fifth Floor, Boston, MA  02110-1301, USA.
 *
 */

#include "map_io/widelands_map_bob_data_packet.h"

#include "logic/player.h"
#include "logic/tribe.h"
#include "logic/world/world.h"
#include "map_io/widelands_map_map_object_loader.h"
#include "map_io/widelands_map_map_object_saver.h"

namespace Widelands {

#define CURRENT_PACKET_VERSION 1


void Map_Bob_Data_Packet::ReadBob
	(FileRead              &       fr,
	 Editor_Game_Base      &       egbase,
	 bool                    const skip,
	 Map_Map_Object_Loader &       mol,
	 Coords                  const coords)
{
	char const * const owner = fr.CString();
	char const * const name  = fr.CString();
	uint8_t subtype = fr.Unsigned8();

	Serial const serial = fr.Unsigned32();

	try {
		if (subtype != Bob::CRITTER && subtype != Bob::WORKER)
			throw game_data_error("unknown bob type %u", subtype);

		if (not strcmp(owner, "world")) {
			if (subtype != Bob::CRITTER)
				throw game_data_error("world bob is not a critter!");

			const Map   & map   = egbase.map();
			const World & world = egbase.world();
			int32_t const idx = world.get_bob(name);
			if (idx == -1)
<<<<<<< HEAD
				throw game_data_error("world does not define bob type \"%s\"", name);
			const Bob::Descr & descr = *world.get_bob_descr(idx);
=======
				throw game_data_error
					("world %s does not define bob type \"%s\"",
					 world.get_name(), name);
			const BobDescr & descr = *world.get_bob_descr(idx);
>>>>>>> a60e81b8
			if (not (map[coords].nodecaps() & descr.movecaps()))
				log
					("WARNING: Found a %s at (%i, %i), but it can not move "
					 "there. Put it somewhere else instead. (Node has movecaps %u, "
					 "bob type has movecaps %u.)\n",
					 descr.name().c_str(), coords.x, coords.y,
					 map[coords].nodecaps() & (MOVECAPS_WALK | MOVECAPS_SWIM),
					 descr.movecaps());
			mol.register_object<Bob>(serial, descr.create(egbase, nullptr, coords));
		} else {
			if (skip)
				return; // We do no load player bobs when no scenario

			// Make sure that the correct tribe is known and loaded
			egbase.manually_load_tribe(owner);

			if (Tribe_Descr const * const tribe = egbase.get_tribe(owner)) {
				if        (subtype == Bob::WORKER)  {
					const Ware_Index idx = tribe->worker_index(name);
					if (idx) {
						Bob & bob =
							mol.register_object<Bob>
								(serial,
								 tribe->get_worker_descr(idx)->create_object());
						bob.set_position(egbase, coords);
						bob.init(egbase);
					} else
						throw game_data_error
							("tribe %s does not define bob type \"%s\"", owner, name);
				} else if (subtype == Bob::CRITTER) {
					int32_t const idx = tribe->get_bob(name);
					if (idx != -1)
						mol.register_object<Bob>
							(serial, egbase.create_bob(coords, idx, tribe));
					else
						throw game_data_error
							("tribe %s does not define defines bob type \"%s\"",
							 owner, name);
				}
			} else
				throw game_data_error("tribe \"%s\" does not exist", owner);
		}
	} catch (const _wexception & e) {
		throw game_data_error
			("%u (owner = \"%s\", name = \"%s\"): %s",
			 serial, owner, name, e.what());
	}
}

void Map_Bob_Data_Packet::Read
	(FileSystem            &       fs,
	 Editor_Game_Base      &       egbase,
	 bool                    const skip,
	 Map_Map_Object_Loader &       mol)
{
	FileRead fr;
	fr.Open(fs, "binary/bob");

	Map & map = egbase.map();
	map.recalc_whole_map(egbase.world()); //  for movecaps checks in ReadBob

	try {
		uint16_t const packet_version = fr.Unsigned16();
		if (packet_version == CURRENT_PACKET_VERSION)
			for (uint16_t y = 0; y < map.get_height(); ++y) {
				for (uint16_t x = 0; x < map.get_width(); ++x) {
					uint32_t const nr_bobs = fr.Unsigned32();

					for (uint32_t i = 0; i < nr_bobs; ++i)
						ReadBob(fr, egbase, skip, mol, Coords(x, y));
				}
			}
		else
			throw game_data_error
				("unknown/unhandled version %u", packet_version);
	} catch (const _wexception & e) {
		throw game_data_error("bobs: %s", e.what());
	}
}


void Map_Bob_Data_Packet::Write
	(FileSystem & /* fs */, Editor_Game_Base & /* egbase */, Map_Map_Object_Saver & /* mos */)
{
	throw wexception("bob packet is deprecated");
}

}<|MERGE_RESOLUTION|>--- conflicted
+++ resolved
@@ -55,15 +55,8 @@
 			const World & world = egbase.world();
 			int32_t const idx = world.get_bob(name);
 			if (idx == -1)
-<<<<<<< HEAD
 				throw game_data_error("world does not define bob type \"%s\"", name);
-			const Bob::Descr & descr = *world.get_bob_descr(idx);
-=======
-				throw game_data_error
-					("world %s does not define bob type \"%s\"",
-					 world.get_name(), name);
 			const BobDescr & descr = *world.get_bob_descr(idx);
->>>>>>> a60e81b8
 			if (not (map[coords].nodecaps() & descr.movecaps()))
 				log
 					("WARNING: Found a %s at (%i, %i), but it can not move "
