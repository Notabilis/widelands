--- conflicted
+++ resolved
@@ -25,13 +25,8 @@
 #include "logic/editor_game_base.h"
 #include "logic/game_data_error.h"
 #include "logic/map.h"
-<<<<<<< HEAD
-#include "logic/world/resource_description.h"
-#include "logic/world/world.h"
-=======
 #include "logic/map_objects/world/resource_description.h"
 #include "logic/map_objects/world/world.h"
->>>>>>> 326c66e9
 #include "map_io/world_legacy_lookup_table.h"
 
 namespace Widelands {
@@ -47,28 +42,6 @@
 	Map   & map   = egbase.map();
 	const World & world = egbase.world();
 
-<<<<<<< HEAD
-	const uint16_t packet_version = fr.unsigned_16();
-	if (packet_version == CURRENT_PACKET_VERSION) {
-		int32_t const nr_res = fr.unsigned_16();
-		if (world.get_nr_resources() < nr_res)
-			log
-				("WARNING: Number of resources in map (%i) is bigger than in world "
-				 "(%i)",
-				 nr_res, world.get_nr_resources());
-
-		// construct ids and map
-		std::map<uint8_t, uint8_t> smap;
-		for (uint8_t i = 0; i < nr_res; ++i) {
-			uint8_t const id = fr.unsigned_16();
-			const std::string resource_name = lookup_table.lookup_resource(fr.c_string());
-			int32_t const res = world.get_resource(resource_name.c_str());
-			if (res == Widelands::INVALID_INDEX)
-				throw GameDataError
-					("resource '%s' exists in map but not in world", resource_name.c_str());
-			smap[id] = res;
-		}
-=======
 	try {
 		const uint16_t packet_version = fr.unsigned_16();
 		if (packet_version == kCurrentPacketVersion) {
@@ -90,7 +63,6 @@
 						("resource '%s' exists in map but not in world", resource_name.c_str());
 				smap[id] = res;
 			}
->>>>>>> 326c66e9
 
 			for (uint16_t y = 0; y < map.get_height(); ++y) {
 				for (uint16_t x = 0; x < map.get_width(); ++x) {
