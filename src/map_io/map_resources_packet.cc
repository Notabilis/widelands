--- conflicted
+++ resolved
@@ -86,16 +86,8 @@
 					if (0xa < set_id)
 						throw "Unknown resource in map file. It is not in world!\n";
 					map[Coords(x, y)].set_resources(set_id, set_amount);
-					map[Coords(x, y)].set_starting_res_amount(set_start_amount);
+					map[Coords(x, y)].set_initial_res_amount(set_start_amount);
 				}
-<<<<<<< HEAD
-=======
-
-				if (0xa < set_id)
-					throw "Unknown resource in map file. It is not in world!\n";
-				map[Coords(x, y)].set_resources(set_id, set_amount);
-				map[Coords(x, y)].set_initial_res_amount(set_start_amount);
->>>>>>> 87e46fa4
 			}
 		} else {
 			throw UnhandledVersionError(packet_version, kCurrentPacketVersion);
