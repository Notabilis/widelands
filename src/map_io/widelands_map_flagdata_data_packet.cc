--- conflicted
+++ resolved
@@ -155,11 +155,7 @@
 									flag.m_wares[i].nextstep = nullptr;
 							} catch (const _wexception & e) {
 								throw game_data_error
-<<<<<<< HEAD
-									("item #%1$u (%2$u): %3$s", i, item_serial, e.what());
-=======
-									("ware #%u (%u): %s", i, ware_serial, e.what());
->>>>>>> 9bea8771
+									("ware #%1$u (%2$u): %3$s", i, ware_serial, e.what());
 							}
 						}
 
