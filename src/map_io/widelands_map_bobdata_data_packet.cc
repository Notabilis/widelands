--- conflicted
+++ resolved
@@ -517,11 +517,7 @@
 						&mol.get<WareInstance>(carried_ware_serial);
 				} catch (const _wexception & e) {
 					throw game_data_error
-<<<<<<< HEAD
-						("carried item (%1$u): %2$s", carried_item_serial, e.what());
-=======
-						("carried ware (%u): %s", carried_ware_serial, e.what());
->>>>>>> 9bea8771
+						("carried ware (%1$u): %2$s", carried_ware_serial, e.what());
 				}
 			} else
 				worker.m_carried_ware = nullptr;
