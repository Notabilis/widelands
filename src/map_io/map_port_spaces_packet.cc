/*
 * Copyright (C) 2011-2017 by the Widelands Development Team
 *
 * This program is free software; you can redistribute it and/or
 * modify it under the terms of the GNU General Public License
 * as published by the Free Software Foundation; either version 2
 * of the License, or (at your option) any later version.
 *
 * This program is distributed in the hope that it will be useful,
 * but WITHOUT ANY WARRANTY; without even the implied warranty of
 * MERCHANTABILITY or FITNESS FOR A PARTICULAR PURPOSE.  See the
 * GNU General Public License for more details.
 *
 * You should have received a copy of the GNU General Public License
 * along with this program; if not, write to the Free Software
 * Foundation, Inc., 51 Franklin Street, Fifth Floor, Boston, MA  02110-1301, USA.
 *
 */

#include "map_io/map_port_spaces_packet.h"

#include <string>

#include <boost/algorithm/string.hpp>

#include "base/log.h"
#include "logic/editor_game_base.h"
#include "logic/game_data_error.h"
#include "logic/map.h"
#include "map_io/coords_profile.h"
#include "profile/profile.h"

namespace Widelands {

constexpr int32_t kCurrentPacketVersion = 1;

void MapPortSpacesPacket::read(FileSystem& fs, EditorGameBase& egbase, bool, MapObjectLoader&) {
	Profile prof;
	prof.read("port_spaces", nullptr, fs);
	Section& s1 = prof.get_safe_section("global");

	Map* map = egbase.mutable_map();
	Extent ext(map->extent());

	try {
		int32_t const packet_version = s1.get_int("packet_version");
		if (packet_version == kCurrentPacketVersion) {
			const uint16_t num = s1.get_int("number_of_port_spaces", 0);
			if (!num)
				return;

			Section& s2 = prof.get_safe_section("port_spaces");
			for (uint16_t i = 0; i < num; ++i) {
<<<<<<< HEAD
				map.set_port_space(
				   get_safe_coords(std::to_string(static_cast<unsigned int>(i)), ext, &s2), egbase,
				   true);
=======
				map->set_port_space(
				   get_safe_coords(std::to_string(static_cast<unsigned int>(i)), ext, &s2), true);
>>>>>>> 9eb72b73
			}
		} else {
			throw UnhandledVersionError("MapPortSpacesPacket", packet_version, kCurrentPacketVersion);
		}
	} catch (const WException& e) {
		throw GameDataError("port_spaces data: %s", e.what());
	}
}

void MapPortSpacesPacket::write(FileSystem& fs, EditorGameBase& egbase, MapObjectSaver&)

{
	Profile prof;
	Section& s1 = prof.create_section("global");
	s1.set_int("packet_version", kCurrentPacketVersion);

	const Map& map = egbase.map();
	const uint16_t num = map.get_port_spaces().size();
	s1.set_int("number_of_port_spaces", num);

	Section& s2 = prof.create_section("port_spaces");
	int i = 0;
	for (const Coords& c : map.get_port_spaces()) {
		set_coords(std::to_string(i++), c, &s2);
	}
	prof.write("port_spaces", false, fs);
}
}<|MERGE_RESOLUTION|>--- conflicted
+++ resolved
@@ -51,14 +51,9 @@
 
 			Section& s2 = prof.get_safe_section("port_spaces");
 			for (uint16_t i = 0; i < num; ++i) {
-<<<<<<< HEAD
-				map.set_port_space(
+				map->set_port_space(
 				   get_safe_coords(std::to_string(static_cast<unsigned int>(i)), ext, &s2), egbase,
 				   true);
-=======
-				map->set_port_space(
-				   get_safe_coords(std::to_string(static_cast<unsigned int>(i)), ext, &s2), true);
->>>>>>> 9eb72b73
 			}
 		} else {
 			throw UnhandledVersionError("MapPortSpacesPacket", packet_version, kCurrentPacketVersion);
