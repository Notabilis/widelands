--- conflicted
+++ resolved
@@ -166,13 +166,7 @@
 						} else {
 							delete carrier_request;
 							if (carrier) {
-<<<<<<< HEAD
-								carrier->reset_tasks
-									(ref_cast<Game,
-									 EditorGameBase>(egbase));
-=======
 								carrier->reset_tasks(dynamic_cast<Game&>(egbase));
->>>>>>> 87e46fa4
 							}
 						}
 					}
