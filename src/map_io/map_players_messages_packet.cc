/*
 * Copyright (C) 2010-2013 by the Widelands Development Team
 *
 * This program is free software; you can redistribute it and/or
 * modify it under the terms of the GNU General Public License
 * as published by the Free Software Foundation; either version 2
 * of the License, or (at your option) any later version.
 *
 * This program is distributed in the hope that it will be useful,
 * but WITHOUT ANY WARRANTY; without even the implied warranty of
 * MERCHANTABILITY or FITNESS FOR A PARTICULAR PURPOSE.  See the
 * GNU General Public License for more details.
 *
 * You should have received a copy of the GNU General Public License
 * along with this program; if not, write to the Free Software
 * Foundation, Inc., 51 Franklin Street, Fifth Floor, Boston, MA  02110-1301, USA.
 *
 */

#include "map_io/map_players_messages_packet.h"

#include <boost/format.hpp>

#include "logic/game_data_error.h"
#include "logic/player.h"
#include "map_io/coords_profile.h"
#include "map_io/map_object_loader.h"
#include "map_io/map_object_saver.h"
#include "profile/profile.h"

namespace Widelands {

#define CURRENT_PACKET_VERSION 1
#define PLAYERDIRNAME_TEMPLATE "player/%u"
#define FILENAME_TEMPLATE PLAYERDIRNAME_TEMPLATE "/messages"

void MapPlayersMessagesPacket::read
	(FileSystem & fs, EditorGameBase & egbase, bool, MapObjectLoader & mol)

{
	uint32_t      const gametime   = egbase.get_gametime ();
	const Map   &       map        = egbase.map          ();
	Extent        const extent     = map   .extent       ();
	PlayerNumber const nr_players = map   .get_nrplayers();
	iterate_players_existing(p, nr_players, egbase, player)
		try {
			Profile prof;
			try {
				prof.read((boost::format(FILENAME_TEMPLATE) % static_cast<unsigned int>(p)).str().c_str(),
							 nullptr, fs);
			} catch (...) {continue;}
			prof.get_safe_section("global").get_positive
				("packet_version", CURRENT_PACKET_VERSION);
			MessageQueue & messages = player->messages();

			{
				MessageQueue::const_iterator const begin = messages.begin();
				if (begin != messages.end()) {
					log
						("ERROR: The message queue for player %u contains a message "
						 "before any messages have been loaded into it. This is a bug "
						 "in the savegame loading code. It created a new message and "
						 "added it to the queue. This is only allowed during "
						 "simulation, not at load. The following messge will be "
						 "removed when the queue is reset:\n"
						 "\tsender  : %s\n"
						 "\ttitle   : %s\n"
						 "\tsent    : %u\n"
						 "\tposition: (%i, %i)\n"
						 "\tstatus  : %u\n"
						 "\tbody    : %s\n",
						 p,
						 begin->second->sender  ().c_str(),
						 begin->second->title   ().c_str(),
						 begin->second->sent    (),
						 begin->second->position().x, begin->second->position().y,
						 begin->second->status  (),
						 begin->second->body    ().c_str());
					messages.clear();
				}
			}

			uint32_t previous_message_sent = 0;
			while (Section * const s = prof.get_next_section())
				try {
					uint32_t const sent    = s->get_safe_int("sent");
					if (sent < previous_message_sent)
						throw GameDataError
							(
							 "messages are not ordered: sent at %u but previous "
							 "message sent at %u",
							 sent, previous_message_sent);
					if (gametime < sent)
						throw GameDataError
							(
							 "message is sent in the future: sent at %u but "
							 "gametime is only %u",
							 sent, gametime);

					Message::Status status = Message::Archived; //  default status
					if (char const * const status_string = s->get_string("status")) {
						try {
							if      (!strcmp(status_string, "new"))
								status = Message::New;
							else if (!strcmp(status_string, "read"))
								status = Message::Read;
							else
								throw GameDataError
									("expected %s but found \"%s\"",
									 "{new|read}", status_string);
						} catch (const WException & e) {
							throw GameDataError("status: %s", e.what());
						}
					}
					Serial serial = s->get_int("serial", 0);
					if (serial > 0) {
						assert(mol.is_object_known(serial));
						MapObject & mo = mol.get<MapObject>(serial);
						assert(mol.is_object_loaded(mo));
						serial = mo.serial();
					}

					messages.add_message
						(*new Message
						 	(s->get_string     ("sender", ""),
						 	 sent,
						 	 s->get_name       (),
						 	 s->get_safe_string("body"),
							 get_coords("position", extent, Coords::null(), s),
							 serial,
						 	 status));
					previous_message_sent = sent;
				} catch (const WException & e) {
					throw GameDataError
						("\"%s\": %s", s->get_name(), e.what());
				}
				prof.check_used();
		} catch (const WException & e) {
			throw GameDataError
				("messages for player %u: %s", p, e.what());
		}
}

void MapPlayersMessagesPacket::write
	(FileSystem & fs, EditorGameBase & egbase, MapObjectSaver & mos)
{
	fs.ensure_directory_exists("player");
	PlayerNumber const nr_players = egbase.map().get_nrplayers();
	iterate_players_existing_const(p, nr_players, egbase, player) {
		Profile prof;
		prof.create_section("global").set_int
			("packet_version", CURRENT_PACKET_VERSION);
		const MessageQueue & messages = player->messages();
		MapMessageSaver & message_saver = mos.message_savers[p - 1];
		for (const std::pair<MessageId, Message *>& temp_message : messages) {
			message_saver.add         (temp_message.first);
			const Message & message = *temp_message.second;
			assert(message.sent() <= static_cast<uint32_t>(egbase.get_gametime()));

			Section & s = prof.create_section_duplicate(message.title().c_str());
			if (message.sender().size())
				s.set_string("sender",    message.sender  ());
			s.set_int      ("sent",      message.sent    ());
			s.set_string   ("body",      message.body    ());
			if (Coords const c =         message.position())
				set_coords("position",  c, &s);
			switch (message.status()) {
			case Message::New:
				s.set_string("status",    "new");
				break;
			case Message::Read:
				s.set_string("status",    "read");
				break;
			case Message::Archived: //  The default status. Do not write.
				break;
			default:
				assert(false);
			}
			if (message.serial()) {
				const MapObject* mo = egbase.objects().get_object(message.serial());
				uint32_t fileindex = mos.get_object_file_index_or_zero(mo);
				s.set_int       ("serial",    fileindex);
			}
		}
<<<<<<< HEAD
		fs.EnsureDirectoryExists((boost::format(PLAYERDIRNAME_TEMPLATE)
										  % static_cast<unsigned int>(p)).str().c_str());
		prof.write((boost::format(FILENAME_TEMPLATE)
						% static_cast<unsigned int>(p)).str().c_str(), false, fs);
=======
		char filename[FILENAME_SIZE];
		snprintf(filename, sizeof(filename), PLAYERDIRNAME_TEMPLATE, p);
		fs.ensure_directory_exists(filename);
		snprintf(filename, sizeof(filename),      FILENAME_TEMPLATE, p);
		prof.write(filename, false, fs);
>>>>>>> 92986e06
	}
}

}<|MERGE_RESOLUTION|>--- conflicted
+++ resolved
@@ -182,18 +182,10 @@
 				s.set_int       ("serial",    fileindex);
 			}
 		}
-<<<<<<< HEAD
-		fs.EnsureDirectoryExists((boost::format(PLAYERDIRNAME_TEMPLATE)
+		fs.ensure_directory_exists((boost::format(PLAYERDIRNAME_TEMPLATE)
 										  % static_cast<unsigned int>(p)).str().c_str());
 		prof.write((boost::format(FILENAME_TEMPLATE)
 						% static_cast<unsigned int>(p)).str().c_str(), false, fs);
-=======
-		char filename[FILENAME_SIZE];
-		snprintf(filename, sizeof(filename), PLAYERDIRNAME_TEMPLATE, p);
-		fs.ensure_directory_exists(filename);
-		snprintf(filename, sizeof(filename),      FILENAME_TEMPLATE, p);
-		prof.write(filename, false, fs);
->>>>>>> 92986e06
 	}
 }
 
