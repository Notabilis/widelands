--- conflicted
+++ resolved
@@ -31,16 +31,10 @@
 
 namespace Widelands {
 
-<<<<<<< HEAD
-#define CURRENT_PACKET_VERSION 2
-#define PLAYERDIRNAME_TEMPLATE "player/%u"
-#define FILENAME_TEMPLATE PLAYERDIRNAME_TEMPLATE "/messages"
-=======
-constexpr uint32_t kCurrentPacketVersion = 1;
+constexpr uint32_t kCurrentPacketVersion = 2;
 
 constexpr const char* kPlayerDirnameTemplate = "player/%u";
 constexpr const char* kFilenameTemplate = "player/%u/messages";
->>>>>>> 9cd52272
 
 void MapPlayersMessagesPacket::read
 	(FileSystem & fs, EditorGameBase & egbase, bool, MapObjectLoader & mol)
