/*
 * Copyright (C) 2002-2004, 2006-2008, 2010 by the Widelands Development Team
 *
 * This program is free software; you can redistribute it and/or
 * modify it under the terms of the GNU General Public License
 * as published by the Free Software Foundation; either version 2
 * of the License, or (at your option) any later version.
 *
 * This program is distributed in the hope that it will be useful,
 * but WITHOUT ANY WARRANTY; without even the implied warranty of
 * MERCHANTABILITY or FITNESS FOR A PARTICULAR PURPOSE.  See the
 * GNU General Public License for more details.
 *
 * You should have received a copy of the GNU General Public License
 * along with this program; if not, write to the Free Software
 * Foundation, Inc., 51 Franklin Street, Fifth Floor, Boston, MA  02110-1301, USA.
 *
 */

#include "map_io/map_bob_packet.h"

#include "io/fileread.h"
#include "logic/map_objects/tribes/tribe_descr.h"
#include "logic/map_objects/world/world.h"
#include "logic/player.h"
<<<<<<< HEAD
#include "logic/tribes/tribe_descr.h"
#include "logic/world/world.h"
=======
>>>>>>> 326c66e9
#include "map_io/map_object_loader.h"
#include "map_io/map_object_saver.h"
#include "map_io/world_legacy_lookup_table.h"

namespace Widelands {

constexpr uint16_t kCurrentPacketVersion = 1;

void MapBobPacket::read_bob(FileRead& fr,
<<<<<<< HEAD
                                  EditorGameBase& egbase,
											 MapObjectLoader&,
                                  Coords const coords,
                                  const WorldLegacyLookupTable& lookup_table) {
=======
									 EditorGameBase& egbase,
									 MapObjectLoader&,
									 Coords const coords,
									 const WorldLegacyLookupTable& lookup_table) {
>>>>>>> 326c66e9
	const std::string owner = fr.c_string();
	char const* const read_name = fr.c_string();
	uint8_t subtype = fr.unsigned_8();
	constexpr uint8_t kLegacyCritterType = 0;
	Serial const serial = fr.unsigned_32();

	if (subtype != kLegacyCritterType || owner != "world") {
		throw GameDataError("unknown legacy bob %s/%s", owner.c_str(), read_name);
	}

	const std::string name = lookup_table.lookup_critter(read_name);
	try {
		const World& world = egbase.world();
		DescriptionIndex const idx = world.get_bob(name.c_str());
		if (idx == INVALID_INDEX)
			throw GameDataError("world does not define bob type \"%s\"", name.c_str());

		const BobDescr& descr = *world.get_bob_descr(idx);
		descr.create(egbase, nullptr, coords);
		// We do not register this object as needing loading. This packet is only
		// in fresh maps, that are just started. As soon as the game saves
		// itself, it will write a map_objects packet instead of binary/bob that
		// properly saves all state. Critters when create()ed have a valid state
		// already (starting to roam), so we do not need to load anything
		// further.
	} catch (const WException& e) {
		throw GameDataError(
		   "%u (owner = \"%s\", name = \"%s\"): %s", serial, owner.c_str(), name.c_str(), e.what());
	}
}

void MapBobPacket::read(FileSystem& fs,
<<<<<<< HEAD
                               EditorGameBase& egbase,
										 MapObjectLoader& mol,
                               const WorldLegacyLookupTable& lookup_table) {
=======
								EditorGameBase& egbase,
								MapObjectLoader& mol,
								const WorldLegacyLookupTable& lookup_table) {
>>>>>>> 326c66e9
	FileRead fr;
	fr.open(fs, "binary/bob");

	Map& map = egbase.map();
	map.recalc_whole_map(egbase.world());  //  for movecaps checks in ReadBob
	try {
		uint16_t const packet_version = fr.unsigned_16();
		if (packet_version == kCurrentPacketVersion)
			for (uint16_t y = 0; y < map.get_height(); ++y) {
				for (uint16_t x = 0; x < map.get_width(); ++x) {
					uint32_t const nr_bobs = fr.unsigned_32();
					for (uint32_t i = 0; i < nr_bobs; ++i)
						read_bob(fr, egbase, mol, Coords(x, y), lookup_table);
				}
			}
		else {
			throw UnhandledVersionError("MapBobPacket", packet_version, kCurrentPacketVersion);
		}
	} catch (const WException& e) {
		throw GameDataError("bobs: %s", e.what());
	}
}
}<|MERGE_RESOLUTION|>--- conflicted
+++ resolved
@@ -23,11 +23,6 @@
 #include "logic/map_objects/tribes/tribe_descr.h"
 #include "logic/map_objects/world/world.h"
 #include "logic/player.h"
-<<<<<<< HEAD
-#include "logic/tribes/tribe_descr.h"
-#include "logic/world/world.h"
-=======
->>>>>>> 326c66e9
 #include "map_io/map_object_loader.h"
 #include "map_io/map_object_saver.h"
 #include "map_io/world_legacy_lookup_table.h"
@@ -37,17 +32,10 @@
 constexpr uint16_t kCurrentPacketVersion = 1;
 
 void MapBobPacket::read_bob(FileRead& fr,
-<<<<<<< HEAD
-                                  EditorGameBase& egbase,
-											 MapObjectLoader&,
-                                  Coords const coords,
-                                  const WorldLegacyLookupTable& lookup_table) {
-=======
 									 EditorGameBase& egbase,
 									 MapObjectLoader&,
 									 Coords const coords,
 									 const WorldLegacyLookupTable& lookup_table) {
->>>>>>> 326c66e9
 	const std::string owner = fr.c_string();
 	char const* const read_name = fr.c_string();
 	uint8_t subtype = fr.unsigned_8();
@@ -80,15 +68,9 @@
 }
 
 void MapBobPacket::read(FileSystem& fs,
-<<<<<<< HEAD
-                               EditorGameBase& egbase,
-										 MapObjectLoader& mol,
-                               const WorldLegacyLookupTable& lookup_table) {
-=======
 								EditorGameBase& egbase,
 								MapObjectLoader& mol,
 								const WorldLegacyLookupTable& lookup_table) {
->>>>>>> 326c66e9
 	FileRead fr;
 	fr.open(fs, "binary/bob");
 
