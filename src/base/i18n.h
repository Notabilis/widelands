/*
 * Copyright (C) 2006-2018 by the Widelands Development Team
 *
 * This program is free software; you can redistribute it and/or
 * modify it under the terms of the GNU General Public License
 * as published by the Free Software Foundation; either version 2
 * of the License, or (at your option) any later version.
 *
 * This program is distributed in the hope that it will be useful,
 * but WITHOUT ANY WARRANTY; without even the implied warranty of
 * MERCHANTABILITY or FITNESS FOR A PARTICULAR PURPOSE.  See the
 * GNU General Public License for more details.
 *
 * You should have received a copy of the GNU General Public License
 * along with this program; if not, write to the Free Software
 * Foundation, Inc., 51 Franklin Street, Fifth Floor, Boston, MA  02110-1301, USA.
 *
 */

#ifndef WL_BASE_I18N_H
#define WL_BASE_I18N_H

#include <cstring>
#include <string>
#include <vector>

#include "third_party/gettext/gettext.h"  // For ngettext and pgettext.

#include "base/macros.h"
#include "config.h"

/// A macro to make i18n more readable and aid in tagging strings for translation
#define _(str) i18n::translate(str)

namespace i18n {
char const* translate(char const*) __attribute__((format_arg(1)));
char const* translate(const std::string&);

void grab_textdomain(const std::string&);
void release_textdomain();

/// Create an object of this type to grab a textdomain and make sure that it is
/// released when the object goes out of scope. This is exception-safe, unlike
/// calling grab_textdomain and release_textdomain directly.
struct Textdomain {
	explicit Textdomain(const std::string& name) {
		grab_textdomain(name);
	}
	~Textdomain() {
		release_textdomain();
	}
};

void init_locale();
void set_locale(const std::string&);
const std::string& get_locale();

void set_localedir(const std::string&);
const std::string& get_localedir();

enum class ConcatenateWith { AND, OR, AMPERSAND, COMMA };
/**
  * Localize a list of 'items'. The last 2 items are concatenated with "and" or
  * "or" etc, depending on 'concatenate_with'.
  */
std::string localize_list(const std::vector<std::string>& items, ConcatenateWith concatenate_with);
<<<<<<< HEAD

/**
 * Joins 2 sentences together. Use this rather than manually concatenating
 * a blank space, because some languages don't use blank spaces.
 */
std::string join_sentences(const std::string& sentence1, const std::string& sentence2);
}
=======
}  // namespace i18n
>>>>>>> b87bdf67

#endif  // end of include guard: WL_BASE_I18N_H<|MERGE_RESOLUTION|>--- conflicted
+++ resolved
@@ -64,16 +64,13 @@
   * "or" etc, depending on 'concatenate_with'.
   */
 std::string localize_list(const std::vector<std::string>& items, ConcatenateWith concatenate_with);
-<<<<<<< HEAD
 
 /**
  * Joins 2 sentences together. Use this rather than manually concatenating
  * a blank space, because some languages don't use blank spaces.
  */
 std::string join_sentences(const std::string& sentence1, const std::string& sentence2);
-}
-=======
+
 }  // namespace i18n
->>>>>>> b87bdf67
 
 #endif  // end of include guard: WL_BASE_I18N_H