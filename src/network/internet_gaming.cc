--- conflicted
+++ resolved
@@ -335,83 +335,6 @@
 	}
 }
 
-<<<<<<< HEAD
-void InternetGaming::create_second_connection() {
-	NetAddress addr_net;
-	net->get_remote_address(&addr_net);
-	if (!addr_net.is_ipv6()) {
-		// Primary connection already is IPv4, abort
-		return;
-	}
-
-	// Do real work in thread to reduce freezing of GUI
-	// $this cannot become invalid since it is a global variable
-	// Member variables of $this might change their values but it does not really matter if the
-	// thread fails
-	std::thread([this]() {
-
-		NetAddress addr;
-		if (!NetAddress::resolve_to_v4(&addr, meta_, port_)) {
-			// Could not get the IPv4 address of the metaserver? Strange :-/
-			return;
-		}
-
-		std::unique_ptr<NetClient> tmpNet = NetClient::connect(addr);
-		if (!tmpNet || !tmpNet->is_connected()) {
-			// Connecting by IPv4 doesn't work? Well, nothing to do then
-			return;
-		}
-
-		// Okay, we have a connection. Send the login message and terminate the connection
-		SendPacket s;
-		s.string(IGPCMD_TELL_IP);
-		s.string(boost::lexical_cast<std::string>(kInternetGamingProtocolVersion));
-		s.string(clientname_);
-		s.string(reg_ ? "" : authenticator_);
-		tmpNet->send(s);
-		if (!reg_) {
-			// Not registered: We are done here
-			return;
-		}
-
-		// Wait for the challenge
-		uint32_t const secs = time(nullptr);
-		try {
-			while (kInternetGamingTimeout > time(nullptr) - secs) {
-				// Check if the connection is still open
-				if (!tmpNet->is_connected()) {
-					return;
-				}
-				// Try to get a packet
-				std::unique_ptr<RecvPacket> packet = tmpNet->try_receive();
-				if (!packet) {
-					continue;
-				}
-				const std::string cmd = packet->string();
-				if (cmd != IGPCMD_PWD_CHALLENGE) {
-					// Wrong command, abort
-					return;
-				}
-				const std::string challenge = packet->string();
-				// Got a challenge. Calculate the response and send it
-				SendPacket s2;
-				s2.string(IGPCMD_PWD_CHALLENGE);
-				s2.string(crypto::sha1(challenge + authenticator_));
-				tmpNet->send(s2);
-				// Our work is done
-				return;
-			}
-		} catch (const std::exception&) {
-			log("InternetGaming: Error when trying to transmit secondary IP.\n");
-			return;
-		}
-
-		log("InternetGaming: Timeout when trying to transmit secondary IP.\n");
-	}).detach();
-}
-
-=======
->>>>>>> 7da6508c
 /// Handle one packet received from the metaserver.
 void InternetGaming::handle_packet(RecvPacket& packet) {
 	std::string cmd = packet.string();
