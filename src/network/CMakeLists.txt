--- conflicted
+++ resolved
@@ -53,11 +53,8 @@
     logic_filesystem_constants
     logic_game_controller
     logic_game_settings
-<<<<<<< HEAD
     logic_map_objects
-=======
     logic_tribe_basic_info
->>>>>>> 4ad78820
     map_io_map_loader
     profile
     random
