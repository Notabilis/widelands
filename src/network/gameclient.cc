--- conflicted
+++ resolved
@@ -870,7 +870,7 @@
 		throw DisconnectException("PLAYERCMD_WO_GAME");
 
 	int32_t const time = packet.signed_32();
-	Widelands::PlayerCommand& plcmd = *Widelands::PlayerCommand::deserialize(packet);
+	Widelands::PlayerCommand& plcmd = *Widelands::PlayerCommand::deserialize(packet, false);
 	plcmd.set_duetime(time);
 	d->game->enqueue_command(&plcmd);
 	d->time.receive(time);
@@ -996,56 +996,6 @@
 		log("[Client]: server is waiting.\n");
 		d->server_is_waiting = true;
 		break;
-<<<<<<< HEAD
-
-	case NETCMD_PLAYERCOMMAND: {
-		if (!d->game)
-			throw DisconnectException("PLAYERCMD_WO_GAME");
-
-		int32_t const time = packet.signed_32();
-		Widelands::PlayerCommand& plcmd = *Widelands::PlayerCommand::deserialize(packet, false);
-		plcmd.set_duetime(time);
-		d->game->enqueue_command(&plcmd);
-		d->time.receive(time);
-		break;
-	}
-
-	case NETCMD_SYNCREQUEST: {
-		if (!d->game)
-			throw DisconnectException("SYNCREQUEST_WO_GAME");
-		int32_t const time = packet.signed_32();
-		d->time.receive(time);
-		d->game->enqueue_command(new CmdNetCheckSync(time, [this] { sync_report_callback(); }));
-		d->game->report_sync_request();
-		break;
-	}
-
-	case NETCMD_CHAT: {
-		ChatMessage c("");
-		c.playern = packet.signed_16();
-		c.sender = packet.string();
-		c.msg = packet.string();
-		if (packet.unsigned_8())
-			c.recipient = packet.string();
-		d->chatmessages.push_back(c);
-		Notifications::publish(c);
-		break;
-	}
-
-	case NETCMD_SYSTEM_MESSAGE_CODE: {
-		const std::string code = packet.string();
-		const std::string arg1 = packet.string();
-		const std::string arg2 = packet.string();
-		const std::string arg3 = packet.string();
-		ChatMessage c(NetworkGamingMessages::get_message(code, arg1, arg2, arg3));
-		c.playern = UserSettings::none();  //  == System message
-		// c.sender remains empty to indicate a system message
-		d->chatmessages.push_back(c);
-		Notifications::publish(c);
-		break;
-	}
-
-=======
 	case NETCMD_PLAYERCOMMAND:
 		return handle_playercommand(packet);
 	case NETCMD_SYNCREQUEST:
@@ -1054,7 +1004,6 @@
 		return handle_chat(packet);
 	case NETCMD_SYSTEM_MESSAGE_CODE:
 		return handle_system_message(packet);
->>>>>>> c9085f42
 	case NETCMD_INFO_DESYNC:
 		return handle_desync(packet);
 	default:
