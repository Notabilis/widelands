--- conflicted
+++ resolved
@@ -32,10 +32,6 @@
  */
 class NetHost : public NetHostInterface {
 public:
-<<<<<<< HEAD
-
-=======
->>>>>>> fa2a4d4c
 	/**
 	 * Tries to listen on the given port.
 	 * \param port The port to listen on.
@@ -57,10 +53,6 @@
 	void send(const std::vector<ConnectionId>& ids, const SendPacket& packet) override;
 
 private:
-<<<<<<< HEAD
-
-=======
->>>>>>> fa2a4d4c
 	/**
 	 * Returns whether the server is started and is listening.
 	 * \return \c true if the server is listening, \c false otherwise.
