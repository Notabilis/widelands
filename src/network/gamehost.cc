/*
 * Copyright (C) 2008-2017 by the Widelands Development Team
 *
 * This program is free software; you can redistribute it and/or
 * modify it under the terms of the GNU General Public License
 * as published by the Free Software Foundation; either version 2
 * of the License, or (at your option) any later version.
 *
 * This program is distributed in the hope that it will be useful,
 * but WITHOUT ANY WARRANTY; without even the implied warranty of
 * MERCHANTABILITY or FITNESS FOR A PARTICULAR PURPOSE.  See the
 * GNU General Public License for more details.
 *
 * You should have received a copy of the GNU General Public License
 * along with this program; if not, write to the Free Software
 * Foundation, Inc., 51 Franklin Street, Fifth Floor, Boston, MA  02110-1301, USA.
 *
 */

#include "network/gamehost.h"

#include <algorithm>
#include <memory>
#include <sstream>
#include <string>

#include <boost/algorithm/string/predicate.hpp>
#include <boost/format.hpp>
#ifndef _WIN32
#include <unistd.h>  // for usleep
#endif

#include "ai/computer_player.h"
#include "base/i18n.h"
#include "base/md5.h"
#include "base/warning.h"
#include "base/wexception.h"
#include "build_info.h"
#include "chat/chat.h"
#include "game_io/game_loader.h"
#include "game_io/game_preload_packet.h"
#include "helper.h"
#include "io/fileread.h"
#include "io/filesystem/layered_filesystem.h"
#include "logic/filesystem_constants.h"
#include "logic/game.h"
#include "logic/map_objects/tribes/tribe_basic_info.h"
#include "logic/player.h"
#include "logic/playercommand.h"
#include "logic/playersmanager.h"
#include "map_io/widelands_map_loader.h"
#include "network/constants.h"
#include "network/internet_gaming.h"
#include "network/nethost.h"
#include "network/network_gaming_messages.h"
#include "network/network_lan_promotion.h"
#include "network/network_player_settings_backend.h"
#include "network/network_protocol.h"
#include "profile/profile.h"
#include "scripting/lua_interface.h"
#include "ui_basic/progresswindow.h"
#include "ui_fsmenu/launch_mpg.h"
#include "wlapplication.h"
#include "wui/game_tips.h"
#include "wui/interactive_player.h"
#include "wui/interactive_spectator.h"

struct HostGameSettingsProvider : public GameSettingsProvider {
	explicit HostGameSettingsProvider(GameHost* const init_host) : host_(init_host) {
	}
	~HostGameSettingsProvider() {
	}

	void set_scenario(bool is_scenario) override {
		host_->set_scenario(is_scenario);
	}

	const GameSettings& settings() override {
		return host_->settings();
	}

	bool can_change_map() override {
		return true;
	}
	bool can_change_player_state(uint8_t const number) override {
		if (number >= settings().players.size()) {
			return false;
		}
		if (settings().savegame)
			return settings().players.at(number).state != PlayerSettings::State::kClosed;
		else if (settings().scenario)
			return ((settings().players.at(number).state == PlayerSettings::State::kOpen ||
			         settings().players.at(number).state == PlayerSettings::State::kHuman) &&
			        settings().players.at(number).closeable) ||
			       settings().players.at(number).state == PlayerSettings::State::kClosed;
		return true;
	}
	bool can_change_player_tribe(uint8_t const number) override {
		return can_change_player_team(number);
	}
	bool can_change_player_init(uint8_t const number) override {
		if (settings().scenario || settings().savegame)
			return false;
		return number < settings().players.size();
	}
	bool can_change_player_team(uint8_t number) override {
		if (settings().scenario || settings().savegame)
			return false;
		if (number >= settings().players.size())
			return false;
		if (number == settings().playernum)
			return true;
		return settings().players.at(number).state == PlayerSettings::State::kComputer;
	}

	bool can_launch() override {
		return host_->can_launch();
	}

	virtual void set_map(const std::string& mapname,
	                     const std::string& mapfilename,
	                     uint32_t const maxplayers,
	                     bool const savegame = false) override {
		host_->set_map(mapname, mapfilename, maxplayers, savegame);
	}
	void set_player_state(uint8_t number, PlayerSettings::State const state) override {
		if (number >= settings().players.size())
			return;

		host_->set_player_state(number, state);
	}

	void
	set_player_tribe(uint8_t number, const std::string& tribe, bool const random_tribe) override {
		if (number >= host_->settings().players.size())
			return;

		if (number == settings().playernum ||
		    settings().players.at(number).state == PlayerSettings::State::kComputer ||
		    settings().players.at(number).state == PlayerSettings::State::kShared ||
		    settings().players.at(number).state ==
		       PlayerSettings::State::kOpen)  // For savegame loading
			host_->set_player_tribe(number, tribe, random_tribe);
	}

	void set_player_team(uint8_t number, Widelands::TeamNumber team) override {
		if (number >= host_->settings().players.size())
			return;

		if (number == settings().playernum ||
		    settings().players.at(number).state == PlayerSettings::State::kComputer)
			host_->set_player_team(number, team);
	}

	void set_player_closeable(uint8_t number, bool closeable) override {
		if (number >= host_->settings().players.size())
			return;
		host_->set_player_closeable(number, closeable);
	}

	void set_player_shared(PlayerSlot number, Widelands::PlayerNumber shared) override {
		if (number >= host_->settings().players.size())
			return;
		host_->set_player_shared(number, shared);
	}

	void set_player_init(uint8_t const number, uint8_t const index) override {
		if (number >= host_->settings().players.size())
			return;

		host_->set_player_init(number, index);
	}

	void
	set_player_ai(uint8_t number, const std::string& name, bool const random_ai = false) override {
		host_->set_player_ai(number, name, random_ai);
	}

	void set_player_name(uint8_t const number, const std::string& name) override {
		if (number >= host_->settings().players.size())
			return;
		host_->set_player_name(number, name);
	}

	void set_player(uint8_t const number, const PlayerSettings& ps) override {
		if (number >= host_->settings().players.size())
			return;
		host_->set_player(number, ps);
	}

	void set_player_number(uint8_t const number) override {
		if (number == UserSettings::none() || number < host_->settings().players.size())
			host_->set_player_number(number);
	}

	std::string get_win_condition_script() override {
		return host_->settings().win_condition_script;
	}

	void set_win_condition_script(const std::string& wc) override {
		host_->set_win_condition_script(wc);
	}

private:
	GameHost* host_;
	std::vector<std::string> wincondition_scripts_;
};

struct HostChatProvider : public ChatProvider {
	explicit HostChatProvider(GameHost* const init_host) : h(init_host), kickClient(0) {
	}

	void send(const std::string& msg) override {
		ChatMessage c(msg);
		c.playern = h->get_local_playerposition();
		c.sender = h->get_local_playername();
		if (c.msg.size() && *c.msg.begin() == '@') {
			// Personal message
			std::string::size_type const space = c.msg.find(' ');
			if (space >= c.msg.size() - 1)
				return;
			c.recipient = c.msg.substr(1, space - 1);
			c.msg = c.msg.substr(space + 1);
		}

		/* Handle hostcommands like:
		 * /help                : Shows all available commands
		 * /announce <msg>      : Send a chatmessage as announcement (system chat)
		 * /warn <name> <reason>: Warn the user <name> because of <reason>
		 * /kick <name> <reason>: Kick the user <name> because of <reason>
		 * /forcePause         : Force the game to pause.
		 * /endForcedPause      : Puts game back to normal speed.
		 */
		else if (c.msg.size() > 1 && *c.msg.begin() == '/') {

			// Split up in "cmd" "arg1" "arg2"
			std::string cmd, arg1, arg2;
			std::string temp = c.msg.substr(1);  // cut off '/'
			h->split_command_array(temp, cmd, arg1, arg2);
			log("%s + \"%s\" + \"%s\"\n", cmd.c_str(), arg1.c_str(), arg2.c_str());

			// let "/me" pass - handled by chat
			if (cmd == "me") {
				h->send(c);
				return;
			}

			// Everything handled from now on will be system stuff - and so will be
			// messages send because of that commands
			c.playern = -2;
			c.sender = "";

			// Help
			if (cmd == "help") {
				c.msg = (boost::format("<br>%s<br>%s<br>%s<br>%s<br>%s<br>%s<br>%s") %
				         _("Available host commands are:") %
				         /** TRANSLATORS: Available host command */
				         _("/help  -  Shows this help") %
				         /** TRANSLATORS: Available host command */
				         _("/announce <msg>  -  Send a chatmessage as announcement (system chat)") %
				         /** TRANSLATORS: Available host command */
				         _("/warn <name> <reason>  -  Warn the user <name> because of <reason>") %
				         /** TRANSLATORS: Available host command */
				         _("/kick <name> <reason>  -  Kick the user <name> because of <reason>") %
				         /** TRANSLATORS: Available host command */
				         _("/forcePause            -  Force the game to pause.") %
				         /** TRANSLATORS: Available host command */
				         _("/endForcedPause        -  Return game to normal speed."))
				           .str();
			}

			// Announce
			else if (cmd == "announce") {
				if (arg1.empty()) {
					c.msg = _("Wrong use, should be: /announce <message>");
				} else {
					if (arg2.size())
						arg1 += " " + arg2;
					c.msg = "HOST ANNOUNCEMENT: " + arg1;
				}
			}

			// Warn user
			else if (cmd == "warn") {
				if (arg1.empty() || arg2.empty()) {
					c.msg = _("Wrong use, should be: /warn <name> <reason>");
				} else {
					int32_t num = h->check_client(arg1);
					if (num == -1) {
						c.msg = (boost::format(_("The client %s could not be found.")) % arg1).str();
					} else {
						c.msg = (boost::format("HOST WARNING FOR %s: ") % arg1).str();
						c.msg += arg2;
					}
				}
			}

			// Kick
			else if (cmd == "kick") {
				if (arg1.empty()) {
					c.msg = _("Wrong use, should be: /kick <name> <reason>");
				} else {
					kickUser = arg1;
					if (arg2.size())
						kickReason = arg2;
					else
						kickReason = "No reason given!";
					// Check if client exists
					int32_t num = h->check_client(kickUser);
					if (num == -2) {
						c.msg = _("You can not kick yourself!");
					} else if (num == -1) {
						c.msg = (boost::format(_("The client %s could not be found.")) % arg1).str();
					} else {
						kickClient = num;
						c.msg =
						   (boost::format(_("Are you sure you want to kick %s?")) % arg1).str() + "<br>";
						c.msg +=
						   (boost::format(_("The stated reason was: %s")) % kickReason).str() + "<br>";
						c.msg += (boost::format(_("If yes, type: /ack_kick %s")) % arg1).str();
					}
				}
			}

			// Acknowledge kick
			else if (cmd == "ack_kick") {
				if (arg1.empty())
					c.msg = _("kick acknowledgement cancelled: No name given!");
				else if (arg2.size())
					c.msg = _("Wrong use, should be: /ack_kick <name>");
				else {
					if (arg1 == kickUser) {
						h->kick_user(kickClient, kickReason);
						return;
					} else
						c.msg = _("kick acknowledgement cancelled: Wrong name given!");
				}
				kickUser = "";
				kickReason = "";
			}

			// Force Pause
			else if (cmd == "forcePause") {
				if (h->forced_pause()) {
					c.msg = _("Pause was already forced - game should be paused.");
				} else {
					c.msg = "HOST FORCED THE GAME TO PAUSE!";
					h->force_pause();
				}
			}

			// End Forced Pause
			else if (cmd == "endForcedPause") {
				if (!h->forced_pause()) {
					c.msg = _("There is no forced pause - nothing to end.");
				} else {
					c.msg = "HOST ENDED THE FORCED GAME PAUSE!";
					h->end_forced_pause();
				}
			}

			// Default
			else {
				c.msg = _("Invalid command! Type /help for a list of commands.");
			}
		}
		h->send(c);
	}

	const std::vector<ChatMessage>& get_messages() const override {
		return messages;
	}

	void receive(const ChatMessage& msg) {
		messages.push_back(msg);
		Notifications::publish(msg);
	}

	bool has_been_set() const override {
		return true;
	}

private:
	GameHost* h;
	std::vector<ChatMessage> messages;
	std::string kickUser;
	uint32_t kickClient;
	std::string kickReason;
};

struct Client {
	NetHostInterface::ConnectionId sock_id;
	uint8_t playernum;
	int16_t usernum;
	std::string build_id;
	Md5Checksum syncreport;
	bool syncreport_arrived;
	int32_t time;  // last time report
	uint32_t desiredspeed;
	time_t hung_since;
	/// The delta time where the last information about the hung client was sent to the other clients
	/// relative
	/// to when the last answer of the client was received.
	time_t lastdelta;
};

struct GameHostImpl {
	GameSettings settings;
	std::string localplayername;
	uint32_t localdesiredspeed;
	HostChatProvider chat;
	HostGameSettingsProvider hp;
	NetworkPlayerSettingsBackend npsb;

	LanGamePromoter* promoter;
	std::unique_ptr<NetHostInterface> net;

	/// List of connected clients. Note that clients are not in the same
	/// order as players. In fact, a client must not be assigned to a player.
	std::vector<Client> clients;

	/// The game itself; only non-null while game is running
	Widelands::Game* game;

	/// If we were to send out a plain networktime packet, this would be the
	/// time. However, we have not yet committed to this networktime.
	int32_t pseudo_networktime;
	int32_t last_heartbeat;

	/// The networktime we committed to by sending it across the network.
	int32_t committed_networktime;

	/// This is the time for local simulation
	NetworkTime time;

	/// Whether we're waiting for all clients to report back.
	bool waiting;
	uint32_t lastframe;

	/**
	 * The speed, in milliseconds per second, that is effective as long
	 * as we're not \ref waiting.
	 */
	uint32_t networkspeed;
	time_t lastpauseping;

	/// All currently running computer players, *NOT* in one-one correspondence
	/// with \ref Player objects
	std::vector<ComputerPlayer*> computerplayers;

	/// \c true if a syncreport is currently in flight
	bool syncreport_pending;
	int32_t syncreport_time;
	Md5Checksum syncreport;
	bool syncreport_arrived;

	explicit GameHostImpl(GameHost* const h)
	   : localdesiredspeed(0),
	     chat(h),
	     hp(h),
	     npsb(&hp),
	     promoter(nullptr),
	     net(),
	     game(nullptr),
	     pseudo_networktime(0),
	     last_heartbeat(0),
	     committed_networktime(0),
	     waiting(false),
	     lastframe(0),
	     networkspeed(0),
	     lastpauseping(0),
	     syncreport_pending(false),
	     syncreport_time(0),
	     syncreport(),
	     syncreport_arrived(false) {
	}
};

GameHost::GameHost(const std::string& playername, bool internet)
   : d(new GameHostImpl(this)), internet_(internet), forced_pause_(false) {
	log("[Host]: starting up.\n");

	if (internet) {
		InternetGaming::ref().open_game();
	}

	d->localplayername = playername;

	// create a listening socket
	d->net = NetHost::listen(kWidelandsLanPort);
	if (d->net == nullptr) {
		// This might happen when the widelands socket is already in use
		throw WLWarning(_("Failed to start the server!"),
		                _("Widelands could not start a server.\n"
		                  "Probably some other process is already running a server on our port."));
	}
	d->promoter = new LanGamePromoter();
	d->game = nullptr;
	d->pseudo_networktime = 0;
	d->waiting = true;
	d->networkspeed = 1000;
	d->localdesiredspeed = 1000;
	d->syncreport_pending = false;
	d->syncreport_time = 0;

	d->settings.tribes = Widelands::get_all_tribeinfos();
	set_multiplayer_game_settings();
	d->settings.playernum = UserSettings::none();
	d->settings.usernum = 0;
	UserSettings hostuser;
	hostuser.name = playername;
	hostuser.position = UserSettings::none();
	hostuser.ready = true;
	d->settings.users.push_back(hostuser);
	file_ = nullptr;  //  Initialize as 0 pointer - unfortunately needed in struct.
}

GameHost::~GameHost() {
	clear_computer_players();

	while (!d->clients.empty()) {
		disconnect_client(0, "SERVER_LEFT");
		reaper();
	}

	// close all open sockets
	d->net.reset();
	delete d->promoter;
	delete d;
	delete file_;
}

const std::string& GameHost::get_local_playername() const {
	return d->localplayername;
}

int16_t GameHost::get_local_playerposition() {
	return d->settings.users.at(0).position;
}

void GameHost::clear_computer_players() {
	for (uint32_t i = 0; i < d->computerplayers.size(); ++i)
		delete d->computerplayers.at(i);
	d->computerplayers.clear();
}

void GameHost::init_computer_player(Widelands::PlayerNumber p) {
	d->computerplayers.push_back(ComputerPlayer::get_implementation(d->game->get_player(p)->get_ai())
	                                ->instantiate(*d->game, p));
}

void GameHost::init_computer_players() {
	const Widelands::PlayerNumber nr_players = d->game->map().get_nrplayers();
	iterate_players_existing_novar(p, nr_players, *d->game) {
		if (p == d->settings.playernum + 1)
			continue;

		uint32_t client;
		for (client = 0; client < d->clients.size(); ++client)
			if (d->clients.at(client).playernum + 1 == p)
				break;

		if (client >= d->clients.size())
			init_computer_player(p);
	}
}

void GameHost::run() {
	// Fill the list of possible system messages
	NetworkGamingMessages::fill_map();
	FullscreenMenuLaunchMPG lm(&d->hp, this);
	lm.set_chat_provider(d->chat);
	const FullscreenMenuBase::MenuTarget code = lm.run<FullscreenMenuBase::MenuTarget>();
	if (code == FullscreenMenuBase::MenuTarget::kBack) {
		// if this is an internet game, tell the metaserver that client is back in the lobby.
		if (internet_)
			InternetGaming::ref().set_game_done();
		return;
	}

	// if this is an internet game, tell the metaserver that the game started
	if (internet_)
		InternetGaming::ref().set_game_playing();

	for (uint32_t i = 0; i < d->clients.size(); ++i) {
		if (d->clients.at(i).playernum == UserSettings::not_connected())
			disconnect_client(i, "GAME_STARTED_AT_CONNECT");
	}

	SendPacket packet;
	packet.unsigned_8(NETCMD_LAUNCH);
	broadcast(packet);

	Widelands::Game game;
	game.set_ai_training_mode(g_options.pull_section("global").get_bool("ai_training", false));
	game.set_auto_speed(g_options.pull_section("global").get_bool("auto_speed", false));
	game.set_write_syncstream(g_options.pull_section("global").get_bool("write_syncstreams", true));

	try {
		std::unique_ptr<UI::ProgressWindow> loader_ui;
		loader_ui.reset(new UI::ProgressWindow("images/loadscreens/progress.png"));

		std::vector<std::string> tipstext;
		tipstext.push_back("general_game");
		tipstext.push_back("multiplayer");
		try {
			tipstext.push_back(d->hp.get_players_tribe());
		} catch (GameSettingsProvider::NoTribe) {
		}
		std::unique_ptr<GameTips> tips(new GameTips(*loader_ui, tipstext));

		loader_ui->step(_("Preparing game"));

		d->game = &game;
		game.set_game_controller(this);
		InteractiveGameBase* igb;
		uint8_t pn = d->settings.playernum + 1;
		game.save_handler().set_autosave_filename(
		   (boost::format("%s_nethost") % kAutosavePrefix).str());

		if (d->settings.savegame) {
			// Read and broadcast original win condition
			Widelands::GameLoader gl(d->settings.mapfilename, game);
			Widelands::GamePreloadPacket gpdp;
			gl.preload_game(gpdp);

			set_win_condition_script(gpdp.get_win_condition());
		}

		if ((pn > 0) && (pn <= UserSettings::highest_playernum())) {
			igb = new InteractivePlayer(game, g_options.pull_section("global"), pn, true);
		} else {
			igb = new InteractiveSpectator(game, g_options.pull_section("global"), true);
		}
		igb->set_chat_provider(d->chat);
		game.set_ibase(igb);

		if (!d->settings.savegame)  // new game
			game.init_newgame(loader_ui.get(), d->settings);
		else  // savegame
			game.init_savegame(loader_ui.get(), d->settings);
		d->pseudo_networktime = game.get_gametime();
		d->time.reset(d->pseudo_networktime);
		d->lastframe = SDL_GetTicks();
		d->last_heartbeat = d->lastframe;

		d->committed_networktime = d->pseudo_networktime;

		for (Client& client : d->clients) {
			client.time = d->committed_networktime - 1;
		}

		// The call to check_hung_clients ensures that the game leaves the
		// wait mode when there are no clients
		check_hung_clients();
		init_computer_players();
		game.run(loader_ui.get(),
		         d->settings.savegame ? Widelands::Game::Loaded : d->settings.scenario ?
		                                Widelands::Game::NewMPScenario :
		                                Widelands::Game::NewNonScenario,
		         "", false, "nethost");

		// if this is an internet game, tell the metaserver that the game is done.
		if (internet_)
			InternetGaming::ref().set_game_done();
		clear_computer_players();
	} catch (...) {
		WLApplication::emergency_save(game);
		clear_computer_players();
		d->game = nullptr;

		while (!d->clients.empty()) {
			disconnect_client(0, "SERVER_CRASHED");
			reaper();
		}
		// We will bounce back to the main menu, so we better log out
		if (internet_) {
			InternetGaming::ref().logout("SERVER_CRASHED");
		}

		throw;
	}
	d->game = nullptr;
}

void GameHost::think() {
	handle_network();

	if (d->game) {
		uint32_t curtime = SDL_GetTicks();
		int32_t delta = curtime - d->lastframe;
		d->lastframe = curtime;

		if (!d->waiting) {
			int32_t diff = (delta * d->networkspeed) / 1000;
			d->pseudo_networktime += diff;
		}

		d->time.think(real_speed());  // must be called even when d->waiting

		if (d->pseudo_networktime != d->committed_networktime) {
			if (d->pseudo_networktime - d->committed_networktime < 0) {
				d->pseudo_networktime = d->committed_networktime;
			} else if (curtime - d->last_heartbeat >= SERVER_TIMESTAMP_INTERVAL) {
				d->last_heartbeat = curtime;

				SendPacket packet;
				packet.unsigned_8(NETCMD_TIME);
				packet.signed_32(d->pseudo_networktime);
				broadcast(packet);

				committed_network_time(d->pseudo_networktime);

				check_hung_clients();
			}
		}

		for (ComputerPlayer* cp : d->computerplayers) {
			cp->think();
		}
	}
}

void GameHost::send_player_command(Widelands::PlayerCommand& pc) {
	pc.set_duetime(d->committed_networktime + 1);

	SendPacket packet;
	packet.unsigned_8(NETCMD_PLAYERCOMMAND);
	packet.signed_32(pc.duetime());
	pc.serialize(packet);
	broadcast(packet);
	d->game->enqueue_command(&pc);

	committed_network_time(d->committed_networktime + 1);
}

/**
 * All chat messages go through this function.
 * If it is a normal message it is sent to clients as needed, and it is
 * forwarded to our local \ref ChatProvider.
 * If it is a personal message it will only be send to the recipient and to
 * the sender (to show that the message was actually sent).
 */
void GameHost::send(ChatMessage msg) {
	if (msg.msg.empty())
		return;

	if (msg.recipient.empty()) {
		SendPacket packet;
		packet.unsigned_8(NETCMD_CHAT);
		packet.signed_16(msg.playern);
		packet.string(msg.sender);
		packet.string(msg.msg);
		packet.unsigned_8(0);
		broadcast(packet);

		d->chat.receive(msg);
	} else {  //  personal messages
		SendPacket packet;
		packet.unsigned_8(NETCMD_CHAT);

		// Is this a pm for the host player?
		if (d->localplayername == msg.recipient) {
			d->chat.receive(msg);
			// Write the SendPacket - will be used below to show that the message
			// was received.
			packet.signed_16(msg.playern);
			packet.string(msg.sender);
			packet.string(msg.msg);
			packet.unsigned_8(1);
			packet.string(msg.recipient);
		} else {  // Find the recipient
			int32_t clientnum = check_client(msg.recipient);
			if (clientnum >= 0) {
				packet.signed_16(msg.playern);
				packet.string(msg.sender);
				packet.string(msg.msg);
				packet.unsigned_8(1);
				packet.string(msg.recipient);
				d->net->send(d->clients.at(clientnum).sock_id, packet);
				log(
				   "[Host]: personal chat: from %s to %s\n", msg.sender.c_str(), msg.recipient.c_str());
			} else {
				std::string fail = "Failed to send message: Recipient \"";
				fail += msg.recipient + "\" could not be found!";

				// is host the sender?
				if (d->localplayername == msg.sender) {
					ChatMessage err(fail);
					err.playern = -2;  // System message
					d->chat.receive(err);
					return;  // nothing left to do!
				}
				packet.signed_16(-2);  // System message
				packet.string("");
				packet.string(fail);
				packet.unsigned_8(0);
			}
		}

		if (msg.sender == msg.recipient)  //  he sent himself a private message
			return;                        //  do not deliver it to him twice

		// Now find the sender and send either the message or the failure notice
		else if (msg.playern == -2)  // private system message
			return;
		else if (d->localplayername == msg.sender)
			d->chat.receive(msg);
		else {  // host is not the sender -> get sender
			uint16_t i = 0;
			for (; i < d->settings.users.size(); ++i) {
				const UserSettings& user = d->settings.users.at(i);
				if (user.name == msg.sender)
					break;
			}
			if (i < d->settings.users.size()) {
				uint32_t j = 0;
				for (; j < d->clients.size(); ++j)
					if (d->clients.at(j).usernum == static_cast<int16_t>(i))
						break;
				if (j < d->clients.size())
					d->net->send(d->clients.at(j).sock_id, packet);
				else
					// Better no wexception it would break the whole game
					log("WARNING: user was found but no client is connected to it!\n");
			} else
				// Better no wexception it would break the whole game
				log("WARNING: sender could not be found!");
		}
	}
}

/**
 * Checks if client \ref name exists and \returns int32_t :
 *   -   the client number if found
 *   -   -1 if no client was found
 *   -   -2 if the host is the client (has no client number)
 */
int32_t GameHost::check_client(const std::string& name) {
	// Check if the client is the host him-/herself
	if (d->localplayername == name) {
		return -2;
	}

	// Search for the client
	uint16_t i = 0;
	uint32_t client = 0;
	for (; i < d->settings.users.size(); ++i) {
		const UserSettings& user = d->settings.users.at(i);
		if (user.name == name)
			break;
	}
	if (i < d->settings.users.size()) {
		for (; client < d->clients.size(); ++client)
			if (d->clients.at(client).usernum == static_cast<int16_t>(i))
				break;
		if (client >= d->clients.size())
			throw wexception("WARNING: user was found but no client is connected to it!\n");
		return client;  // client found
	} else {
		return -1;  // no client found
	}
}

/**
* If the host sends a chat message with formation /kick <name> <reason>
* This function will handle this command and try to kick the user.
*/
void GameHost::kick_user(uint32_t client, const std::string& reason) {
	disconnect_client(client, "KICKED", true, reason);
}

/// Split up a user entered string in "cmd", "arg1" and "arg2"
/// \note the cmd must begin with "/"
void GameHost::split_command_array(const std::string& cmdarray,
                                   std::string& cmd,
                                   std::string& arg1,
                                   std::string& arg2) {
	assert(cmdarray.size() > 1);

	std::string::size_type const space = cmdarray.find(' ');
	if (space > cmdarray.size())
		// only cmd
		cmd = cmdarray;
	else {
		cmd = cmdarray.substr(0, space);
		std::string::size_type const space2 = cmdarray.find(' ', space + 1);
		if (space2 != std::string::npos) {
			// cmd + arg1 + arg2
			arg1 = cmdarray.substr(space + 1, space2 - space - 1);
			arg2 = cmdarray.substr(space2 + 1);
		} else if (space + 1 < cmdarray.size())
			// cmd + arg1
			arg1 = cmdarray.substr(space + 1);
	}
	if (arg1.empty())
		arg1 = "";
	if (arg2.empty())
		arg2 = "";
}

void GameHost::send_system_message_code(const std::string& code,
                                        const std::string& a,
                                        const std::string& b,
                                        const std::string& c) {
	// First send to all clients
	SendPacket packet;
	packet.unsigned_8(NETCMD_SYSTEM_MESSAGE_CODE);
	packet.string(code);
	packet.string(a);
	packet.string(b);
	packet.string(c);
	broadcast(packet);

	// Now add to our own chatbox
	ChatMessage msg(NetworkGamingMessages::get_message(code, a, b, c));
	msg.playern = UserSettings::none();  //  == System message
	// c.sender remains empty to indicate a system message
	d->chat.receive(msg);
}

int32_t GameHost::get_frametime() {
	return d->time.time() - d->game->get_gametime();
}

GameController::GameType GameHost::get_game_type() {
	return GameController::GameType::kNetHost;
}

const GameSettings& GameHost::settings() {
	return d->settings;
}

bool GameHost::can_launch() {
	if (d->settings.mapname.empty())
		return false;
	if (d->settings.players.size() < 1)
		return false;
	if (d->game)
		return false;

	// if there is one client that is currently receiving a file, we can not launch.
	for (std::vector<Client>::iterator j = d->clients.begin(); j != d->clients.end(); ++j) {
		if (!d->settings.users[j->usernum].ready)
			return false;
	}

	// all players must be connected to a controller (human/ai) or be closed.
	// but not all should be closed!
	bool one_not_closed = false;
	for (PlayerSettings& setting : d->settings.players) {
		if (setting.state != PlayerSettings::State::kClosed)
			one_not_closed = true;
		if (setting.state == PlayerSettings::State::kOpen)
			return false;
	}
	return one_not_closed;
}

void GameHost::set_map(const std::string& mapname,
                       const std::string& mapfilename,
                       uint32_t const maxplayers,
                       bool const savegame) {
	d->settings.mapname = mapname;
	d->settings.mapfilename = mapfilename;
	d->settings.savegame = savegame;

	std::vector<PlayerSettings>::size_type oldplayers = d->settings.players.size();

	SendPacket packet;

	// Care about the host
	if (static_cast<int32_t>(maxplayers) <= d->settings.playernum &&
	    d->settings.playernum != UserSettings::none()) {
		set_player_number(UserSettings::none());
	}

	while (oldplayers > maxplayers) {
		--oldplayers;
		for (uint16_t i = 1; i < d->settings.users.size(); ++i)
			if (d->settings.users.at(i).position == oldplayers) {
				d->settings.users.at(i).position = UserSettings::none();

				// for local settings
				uint32_t j = 0;
				for (; j < d->clients.size(); ++j)
					if (d->clients.at(j).usernum == static_cast<int16_t>(i))
						break;
				d->clients.at(j).playernum = UserSettings::none();

				// Broadcast change
				packet.reset();
				packet.unsigned_8(NETCMD_SETTING_USER);
				packet.unsigned_32(i);
				write_setting_user(packet, i);
				broadcast(packet);
			}
	}

	d->settings.players.resize(maxplayers);

	while (oldplayers < maxplayers) {
		PlayerSettings& player = d->settings.players.at(oldplayers);
		player.state = PlayerSettings::State::kOpen;
		player.name = "";
		player.tribe = d->settings.tribes.at(0).name;
		player.random_tribe = false;
		player.initialization_index = 0;
		player.team = 0;
		player.ai = "";
		player.random_ai = false;
		player.closeable = false;
		player.shared_in = 0;

		++oldplayers;
	}

	// Broadcast new map info
	packet.reset();
	packet.unsigned_8(NETCMD_SETTING_MAP);
	write_setting_map(packet);
	broadcast(packet);

	// Broadcast new player settings
	packet.reset();
	packet.unsigned_8(NETCMD_SETTING_ALLPLAYERS);
	write_setting_all_players(packet);
	broadcast(packet);

	// If possible, offer the map / saved game as transfer
	// TODO(unknown): not yet able to handle directory type maps / savegames
	if (!g_fs->is_directory(mapfilename)) {
		// Read in the file
		FileRead fr;
		fr.open(*g_fs, mapfilename);
		if (file_)
			delete file_;
		file_ = new NetTransferFile();
		file_->filename = mapfilename;
		uint32_t leftparts = file_->bytes = fr.get_size();
		while (leftparts > 0) {
			uint32_t readout = (leftparts > NETFILEPARTSIZE) ? NETFILEPARTSIZE : leftparts;
			FilePart fp;
			memcpy(fp.part, fr.data(readout), readout);
			file_->parts.push_back(fp);
			leftparts -= readout;
		}
		std::vector<char> complete(file_->bytes);
		fr.set_file_pos(0);
		fr.data_complete(&complete[0], file_->bytes);
		SimpleMD5Checksum md5sum;
		md5sum.data(&complete[0], file_->bytes);
		md5sum.finish_checksum();
		file_->md5sum = md5sum.get_checksum().str();
	} else {
		// reset previously offered map / saved game
		if (file_) {
			delete file_;
			file_ = nullptr;
		}
	}

	packet.reset();
	if (write_map_transfer_info(packet, mapfilename)) {
		broadcast(packet);
	}
}

void GameHost::set_player_state(uint8_t const number,
                                PlayerSettings::State const state,
                                bool const host) {
	if (number >= d->settings.players.size())
		return;

	PlayerSettings& player = d->settings.players.at(number);

	if (player.state == state)
		return;

	if (player.state == PlayerSettings::State::kHuman) {
		//  0 is host and has no client
		if (d->settings.users.at(0).position == number) {
			d->settings.users.at(0).position = UserSettings::none();
			d->settings.playernum = UserSettings::none();
		}
		for (uint8_t i = 1; i < d->settings.users.size(); ++i) {
			if (d->settings.users.at(i).position == number) {
				d->settings.users.at(i).position = UserSettings::none();
				if (host)  //  Did host send the user to lobby?
					send_system_message_code("SENT_PLAYER_TO_LOBBY", d->settings.users.at(i).name);

				//  for local settings
				for (std::vector<Client>::iterator j = d->clients.begin();; ++j) {
					assert(j != d->clients.end());
					if (j->usernum == i) {
						j->playernum = UserSettings::none();
						break;
					}
				}
				break;
			}
		}
	}

	player.state = state;

	// Make sure that shared slots have a player number to share in
	if (player.state == PlayerSettings::State::kShared) {
		const PlayerSlot shared = d->settings.find_shared(number);
		if (d->settings.is_shared_usable(number, shared)) {
			set_player_shared(number, shared);
		} else {
			player.state = PlayerSettings::State::kClosed;
		}
	}

	// Update shared positions for other players
	for (size_t i = 0; i < d->settings.players.size(); ++i) {
		if (i == number) {
			// Don't set own state
			continue;
		}
		if (d->settings.players.at(i).state == PlayerSettings::State::kShared) {
			const PlayerSlot shared = d->settings.find_shared(i);
			if (d->settings.is_shared_usable(i, shared)) {
				set_player_shared(i, shared);
			} else {
				set_player_state(i, PlayerSettings::State::kClosed, host);
			}
		}
	}

	// Make sure that slots that are not closeable stay open
	if (player.state == PlayerSettings::State::kClosed && d->settings.uncloseable(number)) {
		player.state = PlayerSettings::State::kOpen;
	}

	if (player.state == PlayerSettings::State::kComputer)
		player.name = get_computer_player_name(number);

	// Broadcast change to player
	SendPacket packet;
	packet.reset();
	packet.unsigned_8(NETCMD_SETTING_PLAYER);
	packet.unsigned_8(number);
	write_setting_player(packet, number);
	broadcast(packet);

	// Let clients know whether their slot has changed
	packet.reset();
	packet.unsigned_8(NETCMD_SETTING_ALLUSERS);
	write_setting_all_users(packet);
	broadcast(packet);
}

void GameHost::set_player_tribe(uint8_t const number,
                                const std::string& tribe,
                                bool const random_tribe) {
	if (number >= d->settings.players.size())
		return;

	PlayerSettings& player = d->settings.players.at(number);

	if (player.tribe == tribe && player.random_tribe == random_tribe)
		return;

	std::string actual_tribe = tribe;
	player.random_tribe = random_tribe;

	if (random_tribe) {
		uint8_t num_tribes = d->settings.tribes.size();
		uint8_t random = (std::rand() % num_tribes);
		actual_tribe = d->settings.tribes.at(random).name;
	}

	for (const Widelands::TribeBasicInfo& temp_tribeinfo : d->settings.tribes) {
		if (temp_tribeinfo.name == player.tribe) {
			player.tribe = actual_tribe;
			if (temp_tribeinfo.initializations.size() <= player.initialization_index)
				player.initialization_index = 0;

			//  broadcast changes
			SendPacket packet;
			packet.unsigned_8(NETCMD_SETTING_PLAYER);
			packet.unsigned_8(number);
			write_setting_player(packet, number);
			broadcast(packet);
			return;
		}
	}
	log("Player %u attempted to change to tribe %s; not a valid tribe\n", number, tribe.c_str());
}

void GameHost::set_player_init(uint8_t const number, uint8_t const index) {
	if (number >= d->settings.players.size())
		return;

	PlayerSettings& player = d->settings.players.at(number);

	if (player.initialization_index == index)
		return;

	for (const Widelands::TribeBasicInfo& temp_tribeinfo : d->settings.tribes) {
		if (temp_tribeinfo.name == player.tribe) {
			if (index < temp_tribeinfo.initializations.size()) {
				player.initialization_index = index;

				//  broadcast changes
				SendPacket packet;
				packet.unsigned_8(NETCMD_SETTING_PLAYER);
				packet.unsigned_8(number);
				write_setting_player(packet, number);
				broadcast(packet);
				return;
			} else
				log("Attempted to change to out-of-range initialization index %u "
				    "for player %u.\n",
				    index, number);
			return;
		}
	}
	NEVER_HERE();
}

void GameHost::set_player_ai(uint8_t number, const std::string& name, bool const random_ai) {
	if (number >= d->settings.players.size())
		return;

	PlayerSettings& player = d->settings.players.at(number);
	player.ai = name;
	player.random_ai = random_ai;

	// Broadcast changes
	SendPacket packet;
	packet.unsigned_8(NETCMD_SETTING_PLAYER);
	packet.unsigned_8(number);
	write_setting_player(packet, number);
	broadcast(packet);
}

void GameHost::set_player_name(uint8_t const number, const std::string& name) {
	if (number >= d->settings.players.size())
		return;

	PlayerSettings& player = d->settings.players.at(number);

	if (player.name == name)
		return;

	player.name = name;

	// Broadcast changes
	SendPacket packet;
	packet.unsigned_8(NETCMD_SETTING_PLAYER);
	packet.unsigned_8(number);
	write_setting_player(packet, number);
	broadcast(packet);
}

void GameHost::set_player_closeable(uint8_t const number, bool closeable) {
	if (number >= d->settings.players.size())
		return;

	PlayerSettings& player = d->settings.players.at(number);

	if (player.closeable == closeable)
		return;

	player.closeable = closeable;

	// There is no need to broadcast a player closeability change, as the host is the only one who
	// uses it.
}

void GameHost::set_player_shared(PlayerSlot number, Widelands::PlayerNumber shared) {
	if (number >= d->settings.players.size())
		return;

	PlayerSettings& player = d->settings.players.at(number);

	if (player.shared_in == shared)
		return;

	PlayerSettings& sharedplr = d->settings.players.at(shared - 1);
	assert(PlayerSettings::can_be_shared(sharedplr.state));
	assert(d->settings.is_shared_usable(number, shared));

	player.shared_in = shared;
	player.tribe = sharedplr.tribe;

	// Broadcast changes
	SendPacket packet;
	packet.unsigned_8(NETCMD_SETTING_PLAYER);
	packet.unsigned_8(number);
	write_setting_player(packet, number);
	broadcast(packet);
}

void GameHost::set_player(uint8_t const number, const PlayerSettings& ps) {
	if (number >= d->settings.players.size())
		return;

	PlayerSettings& player = d->settings.players.at(number);
	player = ps;

	// Broadcast changes
	SendPacket packet;
	packet.unsigned_8(NETCMD_SETTING_PLAYER);
	packet.unsigned_8(number);
	write_setting_player(packet, number);
	broadcast(packet);
}

void GameHost::set_player_number(uint8_t const number) {
	switch_to_player(0, number);
}

void GameHost::set_win_condition_script(const std::string& wc) {
	d->settings.win_condition_script = wc;

	// Broadcast changes
	SendPacket packet;
	packet.unsigned_8(NETCMD_WIN_CONDITION);
	packet.string(wc);
	broadcast(packet);
}

void GameHost::switch_to_player(uint32_t user, uint8_t number) {
	if (number < d->settings.players.size() &&
	    (d->settings.players.at(number).state != PlayerSettings::State::kOpen &&
	     d->settings.players.at(number).state != PlayerSettings::State::kHuman))
		return;

	uint32_t old = d->settings.users.at(user).position;
	std::string name = d->settings.users.at(user).name;
	// Remove clients name from old player slot
	if (old < d->settings.players.size()) {
		PlayerSettings& op = d->settings.players.at(old);
		std::string temp(" ");
		temp += name;
		temp += " ";
		std::string temp2(op.name);
		temp2 = temp2.erase(op.name.find(temp), temp.size());
		set_player_name(old, temp2);
		if (temp2.empty())
			set_player_state(old, PlayerSettings::State::kOpen);
	}

	if (number < d->settings.players.size()) {
		// Add clients name to new player slot
		PlayerSettings& op = d->settings.players.at(number);
		if (op.state == PlayerSettings::State::kOpen) {
			set_player_state(number, PlayerSettings::State::kHuman);
			set_player_name(number, " " + name + " ");
		} else
			set_player_name(number, op.name + " " + name + " ");
	}
	d->settings.users.at(user).position = number;
	if (user == 0) {  // host
		d->settings.playernum = number;
	} else {
		for (Client& client : d->clients) {
			if (client.usernum == static_cast<int16_t>(user)) {
				client.playernum = number;
				break;
			}
		}
	}

	// Broadcast the user changes to everybody
	SendPacket packet;
	packet.unsigned_8(NETCMD_SETTING_USER);
	packet.unsigned_32(user);
	write_setting_user(packet, user);
	broadcast(packet);
}

void GameHost::set_player_team(uint8_t number, Widelands::TeamNumber team) {
	if (number >= d->settings.players.size())
		return;
	d->settings.players.at(number).team = team;

	// Broadcast changes
	SendPacket packet;
	packet.unsigned_8(NETCMD_SETTING_PLAYER);
	packet.unsigned_8(number);
	write_setting_player(packet, number);
	broadcast(packet);
}

void GameHost::set_multiplayer_game_settings() {
	d->settings.scenario = false;
	d->settings.multiplayer = true;
}

void GameHost::set_scenario(bool is_scenario) {
	d->settings.scenario = is_scenario;
}

uint32_t GameHost::real_speed() {
	if (d->waiting)
		return 0;
	return d->networkspeed;
}

uint32_t GameHost::desired_speed() {
	return d->localdesiredspeed;
}

void GameHost::set_desired_speed(uint32_t const speed) {
	if (speed != d->localdesiredspeed) {
		d->localdesiredspeed = speed;
		update_network_speed();
	}
}

// Network games cannot be paused
bool GameHost::is_paused() {
	return false;
}

void GameHost::set_paused(bool /* paused */) {
}

// Send the packet to all properly connected clients
void GameHost::broadcast(SendPacket& packet) {
	std::vector<NetHostInterface::ConnectionId> receivers;
	for (const Client& client : d->clients) {
		if (client.playernum != UserSettings::not_connected()) {
			assert(client.sock_id > 0);
			receivers.push_back(client.sock_id);
		}
	}
	d->net->send(receivers, packet);
}

void GameHost::write_setting_map(SendPacket& packet) {
	packet.string(d->settings.mapname);
	packet.string(d->settings.mapfilename);
	packet.unsigned_8(d->settings.savegame ? 1 : 0);
	packet.unsigned_8(d->settings.scenario ? 1 : 0);
	Notifications::publish(NoteGameSettings(NoteGameSettings::Action::kMap));
}

void GameHost::write_setting_player(SendPacket& packet, uint8_t const number) {
	PlayerSettings& player = d->settings.players.at(number);
	packet.unsigned_8(static_cast<uint8_t>(player.state));
	packet.string(player.name);
	packet.string(player.tribe);
	packet.unsigned_8(player.random_tribe ? 1 : 0);
	packet.unsigned_8(player.initialization_index);
	packet.string(player.ai);
	packet.unsigned_8(player.random_ai ? 1 : 0);
	packet.unsigned_8(player.team);
	packet.unsigned_8(player.shared_in);
	Notifications::publish(NoteGameSettings(NoteGameSettings::Action::kPlayer, number));
}

void GameHost::write_setting_all_players(SendPacket& packet) {
	packet.unsigned_8(d->settings.players.size());
	for (uint8_t i = 0; i < d->settings.players.size(); ++i)
		write_setting_player(packet, i);
}

void GameHost::write_setting_user(SendPacket& packet, uint32_t const number) {
	packet.string(d->settings.users.at(number).name);
	packet.signed_32(d->settings.users.at(number).position);
	packet.unsigned_8(d->settings.users.at(number).ready ? 1 : 0);
	Notifications::publish(NoteGameSettings(
	   NoteGameSettings::Action::kUser, d->settings.users.at(number).position, number));
}

void GameHost::write_setting_all_users(SendPacket& packet) {
	packet.unsigned_8(d->settings.users.size());
	for (uint32_t i = 0; i < d->settings.users.size(); ++i)
		write_setting_user(packet, i);
}

/**
* If possible, this function writes the MapTransferInfo to SendPacket & packet
*
* \returns true if the data was written, else false
*/
bool GameHost::write_map_transfer_info(SendPacket& packet, std::string mapfilename) {
	// TODO(unknown): not yet able to handle directory type maps / savegames
	if (g_fs->is_directory(mapfilename)) {
		log("Map/Save is a directory! No way for making it available a.t.m.!\n");
		return false;
	}

	// Write the new map/save file information, so client can decide whether it
	// needs the file.
	packet.unsigned_8(NETCMD_NEW_FILE_AVAILABLE);
	packet.string(mapfilename);
	// Scan-build reports that access to bytes here results in a dereference of null pointer.
	// This is a false positive.
	// See https://bugs.launchpad.net/widelands/+bug/1198919
	packet.unsigned_32(file_->bytes);  // NOLINT
	packet.string(file_->md5sum);
	return true;
}

/**
 *
 * \return a name for the given player.
 */
std::string GameHost::get_computer_player_name(uint8_t const playernum) {
	std::string name;
	uint32_t suffix = playernum;
	do {
		name = (boost::format(_("Computer %u")) % static_cast<unsigned int>(++suffix)).str();
	} while (has_user_name(name, playernum));
	return name;
}

/**
 * Checks whether a user with the given name exists already.
 *
 * If \p ignoreplayer < UserSettings::highest_playernum(), the user with this
 * number will be ignored.
 */
bool GameHost::has_user_name(const std::string& name, uint8_t ignoreplayer) {
	for (uint32_t i = 0; i < d->settings.users.size(); ++i)
		if (i != ignoreplayer && d->settings.users.at(i).name == name)
			return true;

	// Computer players are not handled like human users,
	// so make sure no cp owns this name.
	if (ignoreplayer < d->settings.users.size())
		ignoreplayer = d->settings.users.at(ignoreplayer).position;
	for (uint32_t i = 0; i < d->settings.players.size(); ++i)
		if (i != ignoreplayer && d->settings.players.at(i).name == name)
			return true;

	return false;
}

/// Respond to a client's Hello message.
void GameHost::welcome_client(uint32_t const number, std::string& playername) {
	assert(number < d->clients.size());

	Client& client = d->clients.at(number);

	assert(client.playernum == UserSettings::not_connected());
	assert(client.sock_id > 0);

	// The client gets its own initial data set.
	client.playernum = UserSettings::none();

	if (!d->game)  // just in case we allow connection of spectators/players after game start
		for (uint32_t i = 0; i < d->settings.users.size(); ++i)
			if (d->settings.users[i].position == UserSettings::not_connected()) {
				client.usernum = i;
				d->settings.users[i].result = Widelands::PlayerEndResult::kUndefined;
				d->settings.users[i].ready = true;
				break;
			}
	if (client.usernum == -1) {
		client.usernum = d->settings.users.size();
		UserSettings newuser;
		newuser.result = Widelands::PlayerEndResult::kUndefined;
		newuser.ready = true;
		d->settings.users.push_back(newuser);
	}

	// Assign the player a name, preferably the name chosen by the client
	if (playername.empty())  // Make sure there is at least a name base.
		playername = _("Player");
	std::string effective_name = playername;

	if (has_user_name(effective_name, client.usernum)) {
		uint32_t i = 2;
		do {
			effective_name = (boost::format(_("Player %u")) % i++).str();
		} while (has_user_name(effective_name, client.usernum));
	}

	d->settings.users.at(client.usernum).name = effective_name;
	d->settings.users.at(client.usernum).position = UserSettings::none();

	log("[Host]: Client %u: welcome to usernum %u\n", number, client.usernum);

	SendPacket packet;
	packet.unsigned_8(NETCMD_HELLO);
	packet.unsigned_8(NETWORK_PROTOCOL_VERSION);
	packet.unsigned_32(client.usernum);
	d->net->send(client.sock_id, packet);
	// even if the network protocol is the same, the data might be different.
	if (client.build_id != build_id())
		send_system_message_code("DIFFERENT_WL_VERSION", effective_name, client.build_id, build_id());
	// Send information about currently selected map / savegame
	packet.reset();

	packet.unsigned_8(NETCMD_SETTING_MAP);
	write_setting_map(packet);
	d->net->send(client.sock_id, packet);

	// If possible, offer the map / savegame as transfer
	if (file_) {
		packet.reset();
		if (write_map_transfer_info(packet, file_->filename)) {
			d->net->send(client.sock_id, packet);
		}
	}

	//  Send the tribe information to the new client.
<<<<<<< HEAD
	s.reset();
	s.unsigned_8(NETCMD_SETTING_TRIBES);
	s.unsigned_8(d->settings.tribes.size());
	for (const Widelands::TribeBasicInfo& tribe : d->settings.tribes) {
		s.string(tribe.name);
		size_t const nr_initializations = tribe.initializations.size();
		s.unsigned_8(nr_initializations);
		for (const Widelands::TribeBasicInfo::Initialization& init : tribe.initializations)
			s.string(init.script);
=======
	packet.reset();
	packet.unsigned_8(NETCMD_SETTING_TRIBES);
	packet.unsigned_8(d->settings.tribes.size());
	for (const TribeBasicInfo& tribe : d->settings.tribes) {
		packet.string(tribe.name);
		size_t const nr_initializations = tribe.initializations.size();
		packet.unsigned_8(nr_initializations);
		for (const TribeBasicInfo::Initialization& init : tribe.initializations)
			packet.string(init.script);
>>>>>>> f7481102
	}
	d->net->send(client.sock_id, packet);

	packet.reset();
	packet.unsigned_8(NETCMD_SETTING_ALLPLAYERS);
	write_setting_all_players(packet);
	d->net->send(client.sock_id, packet);

	packet.reset();
	packet.unsigned_8(NETCMD_SETTING_ALLUSERS);
	write_setting_all_users(packet);
	d->net->send(client.sock_id, packet);

	packet.reset();
	packet.unsigned_8(NETCMD_WIN_CONDITION);
	packet.string(d->settings.win_condition_script);
	d->net->send(client.sock_id, packet);

	// Broadcast new information about the player to everybody
	packet.reset();
	packet.unsigned_8(NETCMD_SETTING_USER);
	packet.unsigned_32(client.usernum);
	write_setting_user(packet, client.usernum);
	broadcast(packet);

	// Check if there is an unoccupied player left and if, assign.
	for (uint8_t i = 0; i < d->settings.players.size(); ++i)
		if (d->settings.players.at(i).state == PlayerSettings::State::kOpen) {
			switch_to_player(client.usernum, i);
			break;
		}

	send_system_message_code("CLIENT_HAS_JOINED_GAME", effective_name);
}

void GameHost::committed_network_time(int32_t const time) {
	assert(time - d->committed_networktime > 0);

	d->committed_networktime = time;
	d->time.receive(time);

	if (!d->syncreport_pending &&
	    d->committed_networktime - d->syncreport_time >= SYNCREPORT_INTERVAL)
		request_sync_reports();
}

void GameHost::receive_client_time(uint32_t const number, int32_t const time) {
	assert(number < d->clients.size());

	Client& client = d->clients.at(number);

	if (time - client.time < 0)
		throw DisconnectException("BACKWARDS_RUNNING_TIME");
	if (d->committed_networktime - time < 0)
		throw DisconnectException("SIMULATING_BEYOND_TIME");
	if (d->syncreport_pending && !client.syncreport_arrived) {
		if (time - d->syncreport_time > 0)
			throw DisconnectException("CLIENT_SYNC_REP_TIMEOUT");
	}

	client.time = time;
	log("[Host]: Client %i: Time %i\n", number, time);

	if (d->waiting) {
		log("[Host]: Client %i reports time %i (networktime = %i) during hang\n", number, time,
		    d->committed_networktime);
		check_hung_clients();
	}
}

void GameHost::check_hung_clients() {
	assert(d->game != nullptr);

	int nrdelayed = 0;
	int nrhung = 0;

	for (uint32_t i = 0; i < d->clients.size(); ++i) {
		if (d->clients.at(i).playernum == UserSettings::not_connected())
			continue;

		int32_t const delta = d->committed_networktime - d->clients.at(i).time;

		if (delta == 0) {
			// reset the hung_since time
			d->clients.at(i).hung_since = 0;
		} else {
			assert(d->game != nullptr);
			++nrdelayed;
			if (delta >
			    (5 * CLIENT_TIMESTAMP_INTERVAL * static_cast<int32_t>(d->networkspeed)) / 1000) {
				log("[Host]: Client %i (%s) hung\n", i,
				    d->settings.users.at(d->clients.at(i).usernum).name.c_str());
				++nrhung;
				if (d->clients.at(i).hung_since == 0) {
					d->clients.at(i).hung_since = time(nullptr);
					d->clients.at(i).lastdelta = 0;
				} else if (time_t deltanow = time(nullptr) - d->clients.at(i).hung_since > 60) {

					// inform the other clients about the problem regulary
					if (deltanow - d->clients.at(i).lastdelta > 30) {
						std::string seconds =
						   (boost::format(ngettext("%li second", "%li seconds", deltanow)) % deltanow)
						      .str();
						send_system_message_code(
						   "CLIENT_HUNG", d->settings.users.at(d->clients.at(i).usernum).name, seconds);
						d->clients.at(i).lastdelta = deltanow;
					}
				}
			}
		}
	}

	if (!d->waiting) {
		if (nrhung) {
			log("[Host]: %i clients hung. Entering wait mode\n", nrhung);

			// Brake and wait
			d->waiting = true;
			broadcast_real_speed(0);

			SendPacket packet;
			packet.unsigned_8(NETCMD_WAIT);
			broadcast(packet);
		}
	} else {
		if (nrdelayed == 0) {
			d->waiting = false;
			broadcast_real_speed(d->networkspeed);
			if (!d->syncreport_pending)
				request_sync_reports();
		}
	}
}

void GameHost::broadcast_real_speed(uint32_t const speed) {
	assert(speed <= std::numeric_limits<uint16_t>::max());

	SendPacket packet;
	packet.unsigned_8(NETCMD_SETSPEED);
	packet.unsigned_16(speed);
	broadcast(packet);
}

/**
 * This is the algorithm that decides upon the effective network speed,
 * given the desired speed of all clients.
 *
 * This function is supposed to be the only code that ever changes
 * \ref GameHostImpl::networkspeed.
 *
 * The current implementation picks the median, or the average of
 * lower and upper median.
 * If only two players are playing (host + 1 client), there is a boundary
 * so neither the host, nor the players can abuse their setting to get to the
 * wished speed (e.g. without this boundary, the client might set his/her wished
 *               speed to 8x - even if the host sets his desired speed to PAUSE
 *               the median sped would be 4x).
 *
 * The immediate pausing (with the Pause key) is disabled completely in the
 * network games, as sudden pauses would be distracting to other players. A
 * hard interruption of the game can be achieved with the forced pause.
 */
void GameHost::update_network_speed() {
	uint32_t const oldnetworkspeed = d->networkspeed;

	// First check if a pause was forced by the host
	if (forced_pause_)
		d->networkspeed = 0;

	else {
		// No pause was forced - normal speed calculation
		std::vector<uint32_t> speeds;

		speeds.push_back(d->localdesiredspeed);
		for (const Client& client : d->clients) {
			if (client.playernum <= UserSettings::highest_playernum())
				speeds.push_back(client.desiredspeed);
		}
		assert(!speeds.empty());

		std::sort(speeds.begin(), speeds.end());

		// Abuse prevention for 2 players
		if (speeds.size() == 2) {
			if (speeds[0] > speeds[1] + 1000)
				speeds[0] = speeds[1] + 1000;
			if (speeds[1] > speeds[0] + 1000)
				speeds[1] = speeds[0] + 1000;
		}

		d->networkspeed = (speeds.size() % 2) ?
		                     speeds.at(speeds.size() / 2) :
		                     (speeds.at(speeds.size() / 2) + speeds.at((speeds.size() / 2) - 1)) / 2;

		if (d->networkspeed > std::numeric_limits<uint16_t>::max())
			d->networkspeed = std::numeric_limits<uint16_t>::max();
	}

	if (d->networkspeed != oldnetworkspeed && !d->waiting)
		broadcast_real_speed(d->networkspeed);
}

/**
 * Request sync reports from all clients at the next possible time.
 */
void GameHost::request_sync_reports() {
	assert(!d->syncreport_pending);

	d->syncreport_pending = true;
	d->syncreport_arrived = false;
	d->syncreport_time = d->committed_networktime + 1;

	for (Client& client : d->clients) {
		client.syncreport_arrived = false;
	}

	log("[Host]: Requesting sync reports for time %i\n", d->syncreport_time);

	SendPacket packet;
	packet.unsigned_8(NETCMD_SYNCREQUEST);
	packet.signed_32(d->syncreport_time);
	broadcast(packet);

	d->game->enqueue_command(
	   new CmdNetCheckSync(d->syncreport_time, [this] { sync_report_callback(); }));

	committed_network_time(d->syncreport_time);
}

/**
 * Check whether all sync reports have arrived, and if so, compare.
 */
void GameHost::check_sync_reports() {
	assert(d->syncreport_pending);

	if (!d->syncreport_arrived)
		return;

	for (const Client& client : d->clients) {
		if (client.playernum != UserSettings::not_connected() && !client.syncreport_arrived)
			return;
	}

	d->syncreport_pending = false;
	log("[Host]: comparing syncreports for time %i\n", d->syncreport_time);

	for (uint32_t i = 0; i < d->clients.size(); ++i) {
		Client& client = d->clients.at(i);
		if (client.playernum == UserSettings::not_connected())
			continue;

		if (client.syncreport != d->syncreport) {
			log("[Host]: lost synchronization with client %u!\n"
			    "I have:     %s\n"
			    "Client has: %s\n",
			    i, d->syncreport.str().c_str(), client.syncreport.str().c_str());

			d->game->save_syncstream(true);

			SendPacket packet;
			packet.unsigned_8(NETCMD_INFO_DESYNC);
			broadcast(packet);

			disconnect_client(i, "CLIENT_DESYNCED");
			// Pause the game, so that host and client have time to handle the
			// desync.
			d->networkspeed = 0;
			broadcast_real_speed(d->networkspeed);
		}
	}
}

void GameHost::sync_report_callback() {
	assert(d->game->get_gametime() == static_cast<uint32_t>(d->syncreport_time));

	d->syncreport = d->game->get_sync_hash();
	d->syncreport_arrived = true;

	check_sync_reports();
}

void GameHost::handle_network() {

	if (d->promoter != nullptr)
		d->promoter->run();

	// Check for new connections.
	Client peer;
	assert(d->net != nullptr);
	while (d->net->try_accept(&peer.sock_id)) {
		peer.playernum = UserSettings::not_connected();
		peer.syncreport_arrived = false;
		peer.desiredspeed = 1000;
		peer.usernum = -1;  // == no user assigned for now.
		peer.hung_since = 0;
		peer.lastdelta = 0;
		d->clients.push_back(peer);
	}

	// if this is an internet game, handle the metaserver information
	if (internet_) {
		InternetGaming::ref().handle_metaserver_communication();
		// Maybe an important message was send on the metaserver,
		// that we should show in game as well.
		std::vector<ChatMessage> msgs;
		InternetGaming::ref().get_ingame_system_messages(msgs);
		for (const ChatMessage& msg : msgs)
			send(msg);
	}

	for (size_t i = 0; i < d->clients.size(); ++i) {
		if (!d->net->is_connected(d->clients.at(i).sock_id))
			disconnect_client(i, "CONNECTION_LOST", false);
	}

	// Check if we hear anything from our clients
	RecvPacket packet;
	for (size_t i = 0; i < d->clients.size(); ++i) {
		try {
			while (d->net->try_receive(d->clients.at(i).sock_id, &packet)) {
				handle_packet(i, packet);
			}
			// Thrown by handle_packet()
		} catch (const DisconnectException& e) {
			disconnect_client(i, e.what());
		} catch (const ProtocolException& e) {
			disconnect_client(i, "PROTOCOL_EXCEPTION", true, e.what());
		} catch (const std::exception& e) {
			disconnect_client(i, "MALFORMED_COMMANDS", true, e.what());
		}
	}

	// If a pause was forced or if the players all pause, send a ping regularly
	// to keep the sockets up and running
	if ((forced_pause_ || real_speed() == 0) && (time(nullptr) > (d->lastpauseping + 20))) {
		d->lastpauseping = time(nullptr);

		SendPacket send_packet;
		send_packet.unsigned_8(NETCMD_PING);
		broadcast(send_packet);
	}

	reaper();
}

/**
 * Handle a single received packet.
 *
 * The caller must catch exceptions and disconnect the client as appropriate.
 *
 * \param i the client number
 * \param r the received packet
 */
void GameHost::handle_packet(uint32_t const i, RecvPacket& r) {
	Client& client = d->clients.at(i);
	uint8_t const cmd = r.unsigned_8();

	if (cmd == NETCMD_DISCONNECT) {
		uint8_t number = r.unsigned_8();
		std::string reason = r.string();
		if (number == 1)
			disconnect_client(i, reason, false);
		else {
			std::string arg = r.string();
			disconnect_client(i, reason, false, arg);
		}
		return;
	}

	if (client.playernum == UserSettings::not_connected()) {
		if (cmd == NETCMD_METASERVER_PING) {
			log("[Host]: Received ping from metaserver.\n");
			// Send PING back
			SendPacket packet;
			packet.unsigned_8(NETCMD_METASERVER_PING);
			d->net->send(client.sock_id, packet);

			// Remove metaserver from list of clients
			client.playernum = UserSettings::not_connected();
			d->net->close(client.sock_id);
			client.sock_id = 0;
			return;
		}

		// Now we wait for the client to say Hi in the right language,
		// unless the game has already started
		if (d->game)
			throw DisconnectException("GAME_ALREADY_STARTED");

		if (cmd != NETCMD_HELLO)
			throw ProtocolException(cmd);

		uint8_t version = r.unsigned_8();
		if (version != NETWORK_PROTOCOL_VERSION)
			throw DisconnectException("DIFFERENT_PROTOCOL_VERS");

		std::string clientname = r.string();
		client.build_id = r.string();

		welcome_client(i, clientname);
		return;
	}

	switch (cmd) {
	case NETCMD_PONG:
		log("[Host]: Client %u: got pong\n", i);
		break;

	case NETCMD_SETTING_MAP:
		if (!d->game) {
			throw DisconnectException("NO_ACCESS_TO_SERVER");
		}
		break;

	case NETCMD_SETTING_CHANGETRIBE:
		//  Do not be harsh about packets of this type arriving out of order -
		//  the client might just have had bad luck with the timing.
		if (!d->game) {
			uint8_t num = r.unsigned_8();
			if (num != client.playernum)
				throw DisconnectException("NO_ACCESS_TO_PLAYER");
			std::string tribe = r.string();
			bool random_tribe = r.unsigned_8() == 1;
			set_player_tribe(num, tribe, random_tribe);
		}
		break;

	case NETCMD_SETTING_CHANGESHARED:
		//  Do not be harsh about packets of this type arriving out of order -
		//  the client might just have had bad luck with the timing.
		if (!d->game) {
			uint8_t num = r.unsigned_8();
			if (num != client.playernum)
				throw DisconnectException("NO_ACCESS_TO_PLAYER");
			set_player_shared(num, r.unsigned_8());
		}
		break;

	case NETCMD_SETTING_CHANGETEAM:
		if (!d->game) {
			uint8_t num = r.unsigned_8();
			if (num != client.playernum)
				throw DisconnectException("NO_ACCESS_TO_PLAYER");
			set_player_team(num, r.unsigned_8());
		}
		break;

	case NETCMD_SETTING_CHANGEINIT:
		if (!d->game) {
			// TODO(GunChleoc): For some nebulous reason, we don't receive the num that the client is
			// sending when a player changes slot. So, keeping the access to the client off for now.
			// Would be nice to have though.
			uint8_t num = r.unsigned_8();
			if (num != client.playernum)
				throw DisconnectException("NO_ACCESS_TO_PLAYER");
			set_player_init(num, r.unsigned_8());
		}
		break;

	case NETCMD_SETTING_CHANGEPOSITION:
		if (!d->game) {
			uint8_t const pos = r.unsigned_8();
			switch_to_player(client.usernum, pos);
		}
		break;

	case NETCMD_SETTING_PLAYER:
		if (!d->game) {
			throw DisconnectException("NO_ACCESS_TO_SERVER");
		}
		break;

	case NETCMD_WIN_CONDITION:
		if (!d->game) {
			throw DisconnectException("NO_ACCESS_TO_SERVER");
		}
		break;

	case NETCMD_LAUNCH:
		if (!d->game) {
			throw DisconnectException("NO_ACCESS_TO_SERVER");
		}
		break;

	case NETCMD_TIME:
		if (!d->game)
			throw DisconnectException("TIME_SENT_NOT_READY");
		receive_client_time(i, r.signed_32());
		break;

	case NETCMD_PLAYERCOMMAND: {
		if (!d->game)
			throw DisconnectException("PLAYERCMD_WO_GAME");
		int32_t time = r.signed_32();
		Widelands::PlayerCommand& plcmd = *Widelands::PlayerCommand::deserialize(r);
		log("[Host]: Client %u (%u) sent player command %u for %u, time = %i\n", i, client.playernum,
		    static_cast<unsigned int>(plcmd.id()), plcmd.sender(), time);
		receive_client_time(i, time);
		if (plcmd.sender() != client.playernum + 1)
			throw DisconnectException("PLAYERCMD_FOR_OTHER");
		send_player_command(plcmd);
	} break;

	case NETCMD_SYNCREPORT: {
		if (!d->game || !d->syncreport_pending || client.syncreport_arrived)
			throw DisconnectException("UNEXPECTED_SYNC_REP");
		int32_t time = r.signed_32();
		r.data(client.syncreport.data, 16);
		client.syncreport_arrived = true;
		receive_client_time(i, time);
		check_sync_reports();
		break;
	}

	case NETCMD_CHAT: {
		ChatMessage c(r.string());
		c.playern = d->settings.users.at(client.usernum).position;
		c.sender = d->settings.users.at(client.usernum).name;
		if (c.msg.size() && *c.msg.begin() == '@') {
			// Personal message
			std::string::size_type const space = c.msg.find(' ');
			if (space >= c.msg.size() - 1)
				break;
			c.recipient = c.msg.substr(1, space - 1);
			c.msg = c.msg.substr(space + 1);
		}
		send(c);
		break;
	}

	case NETCMD_SETSPEED: {
		client.desiredspeed = r.unsigned_16();
		update_network_speed();
		break;
	}

	case NETCMD_NEW_FILE_AVAILABLE: {
		if (!file_)  // Do we have a file for sending
			throw DisconnectException("REQUEST_OF_N_E_FILE");
		send_system_message_code(
		   "STARTED_SENDING_FILE", file_->filename, d->settings.users.at(client.usernum).name);
		send_file_part(client.sock_id, 0);
		// Remember client as "currently receiving file"
		d->settings.users[client.usernum].ready = false;
		SendPacket packet;
		packet.unsigned_8(NETCMD_SETTING_USER);
		packet.unsigned_32(client.usernum);
		write_setting_user(packet, client.usernum);
		broadcast(packet);
		break;
	}

	case NETCMD_FILE_PART: {
		if (!file_)  // Do we have a file for sending
			throw DisconnectException("REQUEST_OF_N_E_FILE");
		uint32_t part = r.unsigned_32();
		std::string x = r.string();
		if (x != file_->md5sum) {
			log(
			   "[Host]: File transfer checksum mismatch %s != %s\n", x.c_str(), file_->md5sum.c_str());
			return;  // Surely the file was changed, so we cancel here.
		}
		if (part >= file_->parts.size())
			throw DisconnectException("REQUEST_OF_N_E_FILEPART");
		if (part == file_->parts.size() - 1) {
			send_system_message_code(
			   "COMPLETED_FILE_TRANSFER", file_->filename, d->settings.users.at(client.usernum).name);
			d->settings.users[client.usernum].ready = true;
			SendPacket packet;
			packet.unsigned_8(NETCMD_SETTING_USER);
			packet.unsigned_32(client.usernum);
			write_setting_user(packet, client.usernum);
			broadcast(packet);
			return;
		}
		++part;
		if (part % 100 == 0)
			send_system_message_code("SENDING_FILE_PART",
			                         (boost::format("%i/%i") % part % (file_->parts.size() + 1)).str(),
			                         file_->filename, d->settings.users.at(client.usernum).name);
		send_file_part(client.sock_id, part);
		break;
	}

	default:
		throw ProtocolException(cmd);
	}
}

void GameHost::send_file_part(NetHostInterface::ConnectionId csock_id, uint32_t part) {
	assert(part < file_->parts.size());

	uint32_t left = file_->bytes - NETFILEPARTSIZE * part;
	uint32_t size = (left > NETFILEPARTSIZE) ? NETFILEPARTSIZE : left;

	// Send the part
	SendPacket packet;
	packet.unsigned_8(NETCMD_FILE_PART);
	packet.unsigned_32(part);
	packet.unsigned_32(size);
	packet.data(file_->parts[part].part, size);
	d->net->send(csock_id, packet);
}

void GameHost::disconnect_player_controller(uint8_t const number, const std::string& name) {
	log("[Host]: disconnect_player_controller(%u, %s)\n", number, name.c_str());

	for (const UserSettings& setting : d->settings.users) {
		if (setting.position == number) {
			if (!d->game) {
				// Remove player name
				PlayerSettings& p = d->settings.players.at(number);
				std::string temp(" ");
				temp += name;
				temp += " ";
				std::string temp2(p.name);
				temp2 = temp2.erase(p.name.find(temp), temp.size());
				set_player_name(number, temp2);
			}
			return;
		}
	}

	set_player_state(number, PlayerSettings::State::kOpen);
	if (d->game)
		init_computer_player(number + 1);
}

void GameHost::disconnect_client(uint32_t const number,
                                 const std::string& reason,
                                 bool const sendreason,
                                 const std::string& arg) {
	assert(number < d->clients.size());

	Client& client = d->clients.at(number);

	// If the client was completely connected before the disconnect, free the
	// user settings and send changes to the clients
	if (client.usernum >= 0) {
		uint8_t position = d->settings.users.at(client.usernum).position;
		d->settings.users.at(client.usernum).position = UserSettings::not_connected();
		client.playernum = UserSettings::not_connected();
		if (position <= UserSettings::highest_playernum()) {
			disconnect_player_controller(position, d->settings.users.at(client.usernum).name);
		}
		// Do NOT reset the clients name in the corresponding UserSettings, that way we keep the name
		// for the
		// statistics.
		// d->settings.users.at(client.usernum).name = std::string();

		// Broadcast the user changes to everybody
		send_system_message_code(
		   "CLIENT_X_LEFT_GAME", d->settings.users.at(client.usernum).name, reason, arg);

		SendPacket packet;
		packet.unsigned_8(NETCMD_SETTING_USER);
		packet.unsigned_32(client.usernum);
		write_setting_user(packet, client.usernum);
		broadcast(packet);
	} else
		send_system_message_code("UNKNOWN_LEFT_GAME", reason, arg);

	log("[Host]: disconnect_client(%u, %s, %s)\n", number, reason.c_str(), arg.c_str());

	if (client.sock_id > 0) {
		if (sendreason) {
			SendPacket packet;
			packet.unsigned_8(NETCMD_DISCONNECT);
			packet.unsigned_8(arg.empty() ? 1 : 2);
			packet.string(reason);
			if (!arg.empty()) {
				packet.string(arg);
			}
			d->net->send(client.sock_id, packet);
		}

		d->net->close(client.sock_id);
		client.sock_id = 0;
	}

	if (d->game) {
		check_hung_clients();
	}
}

/**
 * The grim reaper. This finally erases disconnected clients from the clients
 * array.
 *
 * Calls this when you're certain that nobody is holding any client indices or
 * iterators, since this function will invalidate them.
 */
void GameHost::reaper() {
	uint32_t index = 0;
	while (index < d->clients.size())
		if (d->clients.at(index).sock_id > 0)
			++index;
		else
			d->clients.erase(d->clients.begin() + index);
}

void GameHost::report_result(uint8_t p_nr,
                             Widelands::PlayerEndResult result,
                             const std::string& info) {
	// Send to game
	Widelands::PlayerEndStatus pes;
	Widelands::Player* player = d->game->get_player(p_nr);
	assert(player);
	pes.player = player->player_number();
	pes.time = d->game->get_gametime();
	pes.result = result;
	pes.info = info;
	d->game->player_manager()->add_player_end_status(pes);

	// there might be more than one client that control this Widelands player
	// and maybe even none -> computer player
	for (UserSettings& user : d->settings.users) {
		if (user.position == p_nr - 1) {
			user.result = result;
			user.win_condition_string = info;
			if (result == Widelands::PlayerEndResult::kLost) {
				send_system_message_code("PLAYER_DEFEATED", user.name);
			}
		}
	}

	log("GameHost::report_result(%d, %u, %s)\n", player->player_number(),
	    static_cast<uint8_t>(result), info.c_str());
}<|MERGE_RESOLUTION|>--- conflicted
+++ resolved
@@ -1604,27 +1604,15 @@
 	}
 
 	//  Send the tribe information to the new client.
-<<<<<<< HEAD
-	s.reset();
-	s.unsigned_8(NETCMD_SETTING_TRIBES);
-	s.unsigned_8(d->settings.tribes.size());
-	for (const Widelands::TribeBasicInfo& tribe : d->settings.tribes) {
-		s.string(tribe.name);
-		size_t const nr_initializations = tribe.initializations.size();
-		s.unsigned_8(nr_initializations);
-		for (const Widelands::TribeBasicInfo::Initialization& init : tribe.initializations)
-			s.string(init.script);
-=======
 	packet.reset();
 	packet.unsigned_8(NETCMD_SETTING_TRIBES);
 	packet.unsigned_8(d->settings.tribes.size());
-	for (const TribeBasicInfo& tribe : d->settings.tribes) {
+	for (const Widelands::TribeBasicInfo& tribe : d->settings.tribes) {
 		packet.string(tribe.name);
 		size_t const nr_initializations = tribe.initializations.size();
 		packet.unsigned_8(nr_initializations);
-		for (const TribeBasicInfo::Initialization& init : tribe.initializations)
+		for (const Widelands::TribeBasicInfo::Initialization& init : tribe.initializations)
 			packet.string(init.script);
->>>>>>> f7481102
 	}
 	d->net->send(client.sock_id, packet);
 
