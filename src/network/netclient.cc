/*
 * Copyright (C) 2008-2013 by the Widelands Development Team
 *
 * This program is free software; you can redistribute it and/or
 * modify it under the terms of the GNU General Public License
 * as published by the Free Software Foundation; either version 2
 * of the License, or (at your option) any later version.
 *
 * This program is distributed in the hope that it will be useful,
 * but WITHOUT ANY WARRANTY; without even the implied warranty of
 * MERCHANTABILITY or FITNESS FOR A PARTICULAR PURPOSE.  See the
 * GNU General Public License for more details.
 *
 * You should have received a copy of the GNU General Public License
 * along with this program; if not, write to the Free Software
 * Foundation, Inc., 51 Franklin Street, Fifth Floor, Boston, MA  02110-1301, USA.
 *
 */

#include "network/netclient.h"

#include <memory>

#include <boost/algorithm/string/predicate.hpp>
#include <boost/format.hpp>
#include <boost/lexical_cast.hpp>

#include "base/i18n.h"
#include "base/warning.h"
#include "base/wexception.h"
#include "build_info.h"
#include "config.h"
#include "game_io/game_loader.h"
#include "helper.h"
#include "io/fileread.h"
#include "io/filewrite.h"
#include "logic/game.h"
#include "logic/player.h"
#include "logic/playercommand.h"
#include "logic/playersmanager.h"
#include "map_io/widelands_map_loader.h"
#include "network/internet_gaming.h"
#include "network/network_gaming_messages.h"
#include "network/network_protocol.h"
#include "network/network_system.h"
#include "profile/profile.h"
#include "scripting/lua_interface.h"
#include "scripting/lua_table.h"
#include "ui_basic/messagebox.h"
#include "ui_basic/progresswindow.h"
#include "ui_fsmenu/launch_mpg.h"
#include "wlapplication.h"
#include "wui/game_tips.h"
#include "wui/interactive_player.h"
#include "wui/interactive_spectator.h"


struct NetClientImpl {
	GameSettings settings;

	std::string localplayername;

	/// The socket that connects us to the host
	TCPsocket sock;

	/// Socket set used for selection
	SDLNet_SocketSet sockset;

	/// Deserializer acts as a buffer for packets (reassembly/splitting up)
	Deserializer deserializer;

	/// Currently active modal panel. Receives an end_modal on disconnect
	UI::Panel * modal;

	/// Current game. Only non-null if a game is actually running.
	Widelands::Game * game;

	NetworkTime time;

	/// \c true if we received a message indicating that the server is waiting
	/// Send a time message as soon as we caught up to networktime
	bool server_is_waiting;

	/// Data for the last time message we sent.
	int32_t lasttimestamp;
	int32_t lasttimestamp_realtime;

	/// The real target speed, in milliseconds per second.
	/// This is always set by the server
	uint32_t realspeed;

	/**
	 * The speed desired by the local player.
	 */
	uint32_t desiredspeed;

	/// Backlog of chat messages
	std::vector<ChatMessage> chatmessages;
};

NetClient::NetClient
	(IPaddress * const svaddr, const std::string & playername, bool internet)
: d(new NetClientImpl), m_internet(internet), m_dedicated_access(false), m_dedicated_temp_scenario(false)
{
	d->sock = SDLNet_TCP_Open(svaddr);
	if (d->sock == nullptr)
		throw WLWarning
			(_("Could not establish connection to host"),
			 _
			 	("Widelands could not establish a connection to the given "
			 	 "address.\n"
			 	 "Either no Widelands server was running at the supposed port or\n"
			 	 "the server shut down as you tried to connect."));

	d->sockset = SDLNet_AllocSocketSet(1);
	SDLNet_TCP_AddSocket (d->sockset, d->sock);

	d->settings.playernum = UserSettings::not_connected();
	d->settings.usernum = -2;
	d->localplayername = playername;
	d->modal = nullptr;
	d->game = nullptr;
	d->realspeed = 0;
	d->desiredspeed = 1000;
	file = nullptr;

<<<<<<< HEAD
	// Temporarily register win condition scripts to get the default
	std::set<std::string> win_condition_scripts =
		filter(g_fs->list_directory("data/scripting/win_conditions"),
	          [](const std::string& fn) {return boost::ends_with(fn, ".lua");});
	assert(win_condition_scripts.size());
	d->settings.win_condition_script = *win_condition_scripts.begin();
=======
	// Get the default win condition script
	d->settings.win_condition_script = d->settings.win_condition_scripts.front();
>>>>>>> 2f6d8847
}

NetClient::~NetClient ()
{
	if (d->sock != nullptr)
		disconnect("CLIENT_LEFT_GAME", "", true, false);

	SDLNet_FreeSocketSet (d->sockset);

	delete d;
}

void NetClient::run ()
{
	SendPacket s;
	s.unsigned_8(NETCMD_HELLO);
	s.unsigned_8(NETWORK_PROTOCOL_VERSION);
	s.string(d->localplayername);
	s.string(build_id());
	s.send(d->sock);

	d->settings.multiplayer = true;

	// Fill the list of possible system messages
	NetworkGamingMessages::fill_map();
	{
		FullscreenMenuLaunchMPG lgm(this, this);
		lgm.set_chat_provider(*this);
		d->modal = &lgm;
		int32_t code = lgm.run();
		d->modal = nullptr;
		if (code == 1) { // Only possible if server is dedicated - client pressed "start game" button
			SendPacket subs;
			subs.unsigned_8(NETCMD_LAUNCH);
			subs.send(d->sock);

			// Reopen the menu - perhaps the start is denied or other problems occur
			d->modal = &lgm;
			code = lgm.run();
			d->modal = nullptr;
		}
		if (code <= 0) {
			// if this is an internet game, tell the metaserver that client is back in the lobby.
			if (m_internet)
				InternetGaming::ref().set_game_done();
			return;
		}
	}

	d->server_is_waiting = true;

	Widelands::Game game;
#ifndef NDEBUG
	game.set_write_syncstream(true);
#endif

	try {
		UI::ProgressWindow * loaderUI =
				new UI::ProgressWindow(ImageCatalog::Key::kLoadscreen);
		std::vector<std::string> tipstext;
		tipstext.push_back("general_game");
		tipstext.push_back("multiplayer");
		try {
			tipstext.push_back(get_players_tribe());
		} catch (NoTribe) {}
		GameTips tips (*loaderUI, tipstext);

		loaderUI->step(_("Preparing game"));

		d->game = &game;
		game.set_game_controller(this);
		uint8_t const pn = d->settings.playernum + 1;
		InteractiveGameBase * igb;
		if (pn > 0)
			igb =
				new InteractivePlayer
					(game, g_options.pull_section("global"),
					 pn, true);
		else
			igb =
				new InteractiveSpectator
					(game, g_options.pull_section("global"), true);
		game.set_ibase(igb);
		igb->set_chat_provider(*this);
		if (!d->settings.savegame) //  new map
			game.init_newgame(loaderUI, d->settings);
		else // savegame
			game.init_savegame(loaderUI, d->settings);
		d->time.reset(game.get_gametime());
		d->lasttimestamp = game.get_gametime();
		d->lasttimestamp_realtime = WLApplication::get()->get_time();

		d->modal = game.get_ibase();
		game.run
			(loaderUI,
			 d->settings.savegame ?
			 Widelands::Game::Loaded
			 : d->settings.scenario ?
			 Widelands::Game::NewMPScenario : Widelands::Game::NewNonScenario,
			 "", false);

		// if this is an internet game, tell the metaserver that the game is done.
		if (m_internet)
			InternetGaming::ref().set_game_done();
		d->modal = nullptr;
		d->game = nullptr;
	} catch (...) {
		d->modal = nullptr;
		WLApplication::emergency_save(game);
		d->game = nullptr;
		disconnect("CLIENT_CRASHED");
		throw;
	}
}

void NetClient::think()
{
	handle_network();

	if (d->game) {
		if (d->realspeed == 0 || d->server_is_waiting)
			d->time.fastforward();
		else
			d->time.think(d->realspeed);

		if
			(d->server_is_waiting &&
			 d->game->get_gametime() == d->time.networktime())
		{
			send_time();
			d->server_is_waiting = false;
		} else if (d->game->get_gametime() != d->lasttimestamp) {
			int32_t curtime = WLApplication::get()->get_time();
			if (curtime - d->lasttimestamp_realtime > CLIENT_TIMESTAMP_INTERVAL)
				send_time();
		}
	}
}

void NetClient::send_player_command(Widelands::PlayerCommand & pc)
{
	assert(d->game);
	if (pc.sender() != d->settings.playernum + 1)
	{
		delete &pc;
		return;
	}

	log("[Client]: send playercommand at time %i\n", d->game->get_gametime());

	SendPacket s;
	s.unsigned_8(NETCMD_PLAYERCOMMAND);
	s.signed_32(d->game->get_gametime());
	pc.serialize(s);
	s.send(d->sock);

	d->lasttimestamp = d->game->get_gametime();
	d->lasttimestamp_realtime = WLApplication::get()->get_time();

	delete &pc;
}

int32_t NetClient::get_frametime()
{
	return d->time.time() - d->game->get_gametime();
}

GameController::GameType NetClient::get_game_type()
{
	return GameController::GameType::NETCLIENT;
}

void NetClient::report_result
	(uint8_t player_nr, Widelands::PlayerEndResult result, const std::string & info)
{
	// Send to game
	Widelands::PlayerEndStatus pes;
	Widelands::Player* player = d->game->get_player(player_nr);
	assert(player);
	pes.player = player->player_number();
	pes.time = d->game->get_gametime();
	pes.result = result;
	pes.info = info;
	d->game->player_manager()->add_player_end_status(pes);
}


const GameSettings & NetClient::settings()
{
	return d->settings;
}

void NetClient::set_scenario(bool scenario)
{
	// only accessible, if server is a dedicated server and access is granted
	if (!m_dedicated_access)
		return;
	m_dedicated_temp_scenario = scenario;
}

bool NetClient::can_change_map()
{
	// only true, if server is a dedicated server and access is granted
	return m_dedicated_access;
}

bool NetClient::can_change_player_state(uint8_t const number)
{
	if (!m_dedicated_access) // normal case
		return false;

	// dedicated server, access granted
	if (d->settings.savegame)
		return d->settings.players.at(number).state != PlayerSettings::stateClosed;
	else if (d->settings.scenario)
			return
				((d->settings.players.at(number).state == PlayerSettings::stateOpen
				  ||
				  d->settings.players.at(number).state == PlayerSettings::stateHuman)
				 &&
				 d->settings .players.at(number).closeable)
				||
				d->settings  .players.at(number).state == PlayerSettings::stateClosed;
	return true;
}

bool NetClient::can_change_player_tribe(uint8_t number)
{
	return can_change_player_team(number);
}

bool NetClient::can_change_player_team(uint8_t number)
{
	if (!m_dedicated_access) // normal case
		return (number == d->settings.playernum) && !d->settings.scenario && !d->settings.savegame;
	else { // dedicated server, access granted
		if (d->settings.scenario || d->settings.savegame)
			return false;
		if (number >= d->settings.players.size())
			return false;
		if (number == d->settings.playernum)
			return true;
		return
			d->settings.players.at(number).state == PlayerSettings::stateComputer;
	}
}

bool NetClient::can_change_player_init(uint8_t number)
{
	if (!m_dedicated_access) // normal case
		return false;
	else { // dedicated server, access granted
		if (d->settings.scenario || d->settings.savegame)
			return false;
		return number < d->settings.players.size();
	}
}

bool NetClient::can_launch()
{
	// only true, if server is a dedicated server and access is granted
	if (!m_dedicated_access)
		return false;
	if (d->settings.mapname.empty())
		return false;
	if (d->settings.players.size() < 1)
		return false;
	if (d->game)
		return false;

	// if there is one client that is currently receiving a file, we can not launch.
	for (uint8_t i = 0; i < d->settings.users.size(); ++i) {
		if (d->settings.users[i].position == d->settings.users[i].not_connected())
			continue;
		if (!d->settings.users[i].ready)
			return false;
	}

	// all players must be connected to a controller (human/ai) or be closed.
	for (size_t i = 0; i < d->settings.players.size(); ++i) {
		if (d->settings.players.at(i).state == PlayerSettings::stateOpen)
			return false;
	}
	return true;
}

void NetClient::set_map
	(const std::string & name,
	 const std::string & path,
	 uint32_t /* players */,
	 bool savegame)
{
	// only accessible, if server is a dedicated server and access is granted
	if (!m_dedicated_access)
		return;
	SendPacket s;
	s.unsigned_8(NETCMD_SETTING_MAP);
	s.string(name);
	s.string(path);
	s.unsigned_8(savegame ? 1 : 0);
	s.unsigned_8(m_dedicated_temp_scenario ? 1 : 0);
	s.send(d->sock);
}

void NetClient::set_player_state(uint8_t, PlayerSettings::State)
{
	// client is not allowed to do this
}

void NetClient::set_player_ai(uint8_t, const std::string &, bool const /* random_ai */)
{
	// client is not allowed to do this
}

void NetClient::next_player_state(uint8_t number)
{
	// only accessible, if server is a dedicated server and access is granted
	if (!m_dedicated_access)
		return;
	SendPacket s;
	s.unsigned_8(NETCMD_SETTING_PLAYER);
	s.unsigned_8(number);
	s.send(d->sock);
}

void NetClient::set_player_tribe(uint8_t number, const std::string & tribe, bool const random_tribe)
{
	if ((number != d->settings.playernum) && !m_dedicated_access)
		return;

	SendPacket s;
	s.unsigned_8(NETCMD_SETTING_CHANGETRIBE);
	s.unsigned_8(number);
	s.string(tribe);
	s.unsigned_8(random_tribe ? 1 : 0);
	s.send(d->sock);
}

void NetClient::set_player_team(uint8_t number, Widelands::TeamNumber team)
{
	if ((number != d->settings.playernum) && !m_dedicated_access)
		return;

	SendPacket s;
	s.unsigned_8(NETCMD_SETTING_CHANGETEAM);
	s.unsigned_8(number);
	s.unsigned_8(team);
	s.send(d->sock);
}

void NetClient::set_player_closeable(uint8_t, bool)
{
	//  client is not allowed to do this
}

void NetClient::set_player_shared(uint8_t number, uint8_t player)
{
	if ((number != d->settings.playernum) && !m_dedicated_access)
		return;

	SendPacket s;
	s.unsigned_8(NETCMD_SETTING_CHANGESHARED);
	s.unsigned_8(number);
	s.unsigned_8(player);
	s.send(d->sock);
}

void NetClient::set_player_init(uint8_t number, uint8_t)
{
	if ((number != d->settings.playernum) && !m_dedicated_access)
		return;

	// Host will decide what to change, therefore the init is not send, just the request to change
	SendPacket s;
	s.unsigned_8(NETCMD_SETTING_CHANGEINIT);
	s.unsigned_8(number);
	s.send(d->sock);
}

void NetClient::set_player_name(uint8_t, const std::string &)
{
	// until now the name is set before joining - if you allow a change in
	// launchgame-menu, here properly should be a set_name function
}

void NetClient::set_player(uint8_t, PlayerSettings)
{
	// do nothing here - the request for a positionchange is send in
	// set_player_number(uint8_t) to the host.
}

std::string NetClient::get_win_condition_script() {
	return d->settings.win_condition_script;
}

void NetClient::set_win_condition_script(std::string) {
	// Clients are not allowed to change this
}

void NetClient::next_win_condition() {
	// only accessible, if server is a dedicated server and access is granted
	if (!m_dedicated_access)
		return;
	SendPacket s;
	s.unsigned_8(NETCMD_WIN_CONDITION);
	s.send(d->sock);
}

void NetClient::set_player_number(uint8_t const number)
{
	// If the playernumber we want to switch to is our own, there is no need
	// for sending a request to the host.
	if (number == d->settings.playernum)
		return;
	// Same if the player is not selectable
	if
		(number < d->settings.players.size()
		 &&
		 (d->settings.players.at(number).state == PlayerSettings::stateClosed
		  ||
		  d->settings.players.at(number).state == PlayerSettings::stateComputer))
		return;

	// Send request
	SendPacket s;
	s.unsigned_8(NETCMD_SETTING_CHANGEPOSITION);
	s.unsigned_8(number);
	s.send(d->sock);
}

uint32_t NetClient::real_speed()
{
	return d->realspeed;
}

uint32_t NetClient::desired_speed()
{
	return d->desiredspeed;
}

void NetClient::set_desired_speed(uint32_t speed)
{
	if (speed > std::numeric_limits<uint16_t>::max())
		speed = std::numeric_limits<uint16_t>::max();

	if (speed != d->desiredspeed) {
		d->desiredspeed = speed;

		SendPacket s;
		s.unsigned_8(NETCMD_SETSPEED);
		s.unsigned_16(d->desiredspeed);
		s.send(d->sock);
	}
}

// Network games cannot be paused
bool NetClient::is_paused()
{
	return false;
}

void NetClient::set_paused(bool /* paused */)
{
}

void NetClient::receive_one_player(uint8_t const number, StreamRead& packet) {
	if (number >= d->settings.players.size())
		throw DisconnectException("PLAYER_UPDATE_FOR_N_E_P");

	PlayerSettings & player = d->settings.players.at(number);
	player.state = static_cast<PlayerSettings::State>(packet.unsigned_8());
	player.name = packet.string();
	player.tribe = packet.string();
	player.random_tribe = packet.unsigned_8() == 1;
	player.initialization_index = packet.unsigned_8();
	player.ai = packet.string();
	player.random_ai = packet.unsigned_8() == 1;
	player.team = packet.unsigned_8();
	player.shared_in = packet.unsigned_8();
}

void NetClient::receive_one_user(uint32_t const number, StreamRead& packet) {
	if (number > d->settings.users.size())
		throw DisconnectException("USER_UPDATE_FOR_N_E_U");

	// This might happen, if a users connects after the game starts.
	if (number == d->settings.users.size()) {
		UserSettings newuser;
		d->settings.users.push_back(newuser);
	}

	d->settings.users.at(number).name     = packet.string  ();
	d->settings.users.at(number).position = packet.signed_32();
	d->settings.users.at(number).ready    = packet.unsigned_8() == 1;
	if (static_cast<int32_t>(number) == d->settings.usernum) {
		d->localplayername = d->settings.users.at(number).name;
		d->settings.playernum = d->settings.users.at(number).position;
	}
}

void NetClient::send(const std::string & msg)
{
	SendPacket s;
	s.unsigned_8(NETCMD_CHAT);
	s.string(msg);
	s.send(d->sock);
}

const std::vector<ChatMessage> & NetClient::get_messages() const
{
	return d->chatmessages;
}

void NetClient::send_time()
{
	assert(d->game);

	log("[Client]: sending timestamp: %i\n", d->game->get_gametime());

	SendPacket s;
	s.unsigned_8(NETCMD_TIME);
	s.signed_32(d->game->get_gametime());
	s.send(d->sock);

	d->lasttimestamp = d->game->get_gametime();
	d->lasttimestamp_realtime = WLApplication::get()->get_time();
}

void NetClient::syncreport()
{
	if (d->sock) {
		SendPacket s;
		s.unsigned_8(NETCMD_SYNCREPORT);
		s.signed_32(d->game->get_gametime());
		s.data(d->game->get_sync_hash().data, 16);
		s.send(d->sock);
	}
}


/**
 * Handle one packet received from the host.
 *
 * \note The caller must handle exceptions by closing the connection.
 */
void NetClient::handle_packet(RecvPacket & packet)
{
	uint8_t cmd = packet.unsigned_8();

	if (cmd == NETCMD_DISCONNECT) {
		uint8_t number = packet.unsigned_8();
		std::string reason = packet.string();
		if (number == 1)
			disconnect(reason,  "", false);
		else {
			std::string arg = packet.string();
			disconnect(reason, arg, false);
		}
		return;
	}

	if (d->settings.usernum == -2) {
		if (cmd != NETCMD_HELLO)
			throw ProtocolException(cmd);
		uint8_t const version = packet.unsigned_8();
		if (version != NETWORK_PROTOCOL_VERSION)
			throw DisconnectException("DIFFERENT_PROTOCOL_VERS");
		d->settings.usernum = packet.unsigned_32();
		d->settings.playernum = -1;
		return;
	}

	switch (cmd) {
	case NETCMD_PING: {
		SendPacket s;
		s.unsigned_8(NETCMD_PONG);
		s.send(d->sock);

		log ("[Client] Pong!\n");
		break;
	}

	case NETCMD_SETTING_MAP: {
		d->settings.mapname = packet.string();
		d->settings.mapfilename = g_fs->FileSystem::fix_cross_file(packet.string());
		d->settings.savegame = packet.unsigned_8() == 1;
		d->settings.scenario = packet.unsigned_8() == 1;
		log
			("[Client] SETTING_MAP '%s' '%s'\n",
			 d->settings.mapname.c_str(), d->settings.mapfilename.c_str());

		// New map was set, so we clean up the buffer of a previously requested file
		if (file)
			delete file;
		break;
	}

	case NETCMD_DEDICATED_MAPS: {
		DedicatedMapInfos info;
		info.path     = g_fs->FileSystem::fix_cross_file(packet.string());
		info.players  = packet.unsigned_8();
		info.scenario = packet.unsigned_8() == 1;
		d->settings.maps.push_back(info);
		break;
	}

	case NETCMD_DEDICATED_SAVED_GAMES: {
		DedicatedMapInfos info;
		info.path    = g_fs->FileSystem::fix_cross_file(packet.string());
		info.players = packet.unsigned_8();
		d->settings.saved_games.push_back(info);
		break;
	}

	case NETCMD_NEW_FILE_AVAILABLE: {
		std::string path = g_fs->FileSystem::fix_cross_file(packet.string());
		uint32_t bytes   = packet.unsigned_32();
		std::string md5  = packet.string();

		// Check whether the file or a file with that name already exists
		if (g_fs->file_exists(path)) {
			// If the file is a directory, we have to rename the file and replace it with the version of the
			// host. If it is a ziped file, we can check, whether the host and the client have got the same file.
			if (!g_fs->is_directory(path)) {
				FileRead fr;
				fr.open(*g_fs, path);
				if (bytes == fr.get_size()) {
					std::unique_ptr<char[]> complete(new char[bytes]);
					if (!complete) throw wexception("Out of memory");

					fr.data_complete(complete.get(), bytes);
					SimpleMD5Checksum md5sum;
					md5sum.data(complete.get(), bytes);
					md5sum.finish_checksum();
					std::string localmd5 = md5sum.get_checksum().str();
					if (localmd5 == md5)
						// everything is alright we already have the file.
						return;
				}
			}
			// Don't overwrite the file, better rename the original one
			g_fs->fs_rename(path, backup_file_name(path));
		}

		// Yes we need the file!
		SendPacket s;
		s.unsigned_8(NETCMD_NEW_FILE_AVAILABLE);
		s.send(d->sock);

		if (file)
			delete file;

		file = new NetTransferFile();
		file->bytes = bytes;
		file->filename = path;
		file->md5sum = md5;
		size_t position = path.rfind(g_fs->file_separator(), path.size() - 2);
		if (position != std::string::npos) {
			path.resize(position);
			g_fs->ensure_directory_exists(path);
		}
		break;
	}

	case NETCMD_FILE_PART: {
		// Only go on, if we are waiting for a file part at the moment. It can happen, that an "unrequested"
		// part is send by the server if the map was changed just a moment ago and there was an outstanding
		// request from the client.
		if (!file)
			return; // silently ignore

		uint32_t part = packet.unsigned_32();
		uint32_t size = packet.unsigned_32();

		// Send an answer
		SendPacket s;
		s.unsigned_8(NETCMD_FILE_PART);
		s.unsigned_32(part);
		s.string(file->md5sum);
		s.send(d->sock);

		FilePart fp;

		char buf[NETFILEPARTSIZE];
		assert(size <= NETFILEPARTSIZE);

		if (packet.data(buf, size) != size)
			log("Readproblem. Will try to go on anyways\n");
		memcpy(fp.part, &buf[0], size);
		file->parts.push_back(fp);

		// Write file to disk as soon as all parts arrived
		uint32_t left = (file->bytes - NETFILEPARTSIZE * part);
		if (left <= NETFILEPARTSIZE) {
			FileWrite fw;
			left = file->bytes;
			uint32_t i = 0;
			// Put all data together
			while (left > 0) {
				uint32_t writeout
					= (left > NETFILEPARTSIZE) ? NETFILEPARTSIZE : left;
				fw.data(file->parts[i].part, writeout, FileWrite::Pos::null());
				left -= writeout;
				++i;
			}
			// Now really write the file
			fw.write(*g_fs, file->filename.c_str());

			// Check for consistence
			FileRead fr;
			fr.open(*g_fs, file->filename);

			std::unique_ptr<char[]> complete(new char[file->bytes]);
			if (!complete) throw wexception("Out of memory");

			fr.data_complete(complete.get(), file->bytes);
			SimpleMD5Checksum md5sum;
			md5sum.data(complete.get(), file->bytes);
			md5sum.finish_checksum();
			std::string localmd5 = md5sum.get_checksum().str();
			if (localmd5 != file->md5sum) {
				// Something went wrong! We have to rerequest the file.
				s.reset();
				s.unsigned_8(NETCMD_NEW_FILE_AVAILABLE);
				s.send(d->sock);
				// Notify the players
				s.reset();
				s.unsigned_8(NETCMD_CHAT);
				s.string(_("/me 's file failed md5 checksumming."));
				s.send(d->sock);
				g_fs->fs_unlink(file->filename);
			}
			// Check file for validity
			bool invalid = false;
			if (d->settings.savegame) {
				// Saved game check - does Widelands recognize the file as saved game?
				Widelands::Game game;
				try {
					Widelands::GameLoader gl(file->filename, game);
				} catch (...) {
					invalid = true;
				}
			} else {
				// Map check - does Widelands recognize the file as map?
				Widelands::Map map;
				std::unique_ptr<Widelands::MapLoader> ml = map.get_correct_loader(file->filename);
				if (!ml)
					invalid = true;
			}
			if (invalid) {
				g_fs->fs_unlink(file->filename);
				// Restore original file, if there was one before
				if (g_fs->file_exists(backup_file_name(file->filename)))
					g_fs->fs_rename(backup_file_name(file->filename), file->filename);
				s.reset();
				s.unsigned_8(NETCMD_CHAT);
				s.string
					(_
					  ("/me checked the received file. Although md5 check summing succeeded, "
					   "I can not handle the file."));
				s.send(d->sock);
			}
		}
		break;
	}

	case NETCMD_SETTING_TRIBES: {
		d->settings.tribes.clear();
		for (uint8_t i = packet.unsigned_8(); i; --i) {
			TribeBasicInfo info;
			info.name = packet.string();

			// Get initializations (we have to do this locally, for translations)
			LuaInterface lua;
			for (uint8_t j = packet.unsigned_8(); j; --j) {
				std::string const initialization_script = packet.string();
				std::unique_ptr<LuaTable> t = lua.run_script(initialization_script);
				t->do_not_warn_about_unaccessed_keys();
				info.initializations.push_back
					(TribeBasicInfo::Initialization(initialization_script, t->get_string("name")));
			}
			d->settings.tribes.push_back(info);
		}
		break;
	}

	case NETCMD_SETTING_ALLPLAYERS: {
		d->settings.players.resize(packet.unsigned_8());
		for (uint8_t i = 0; i < d->settings.players.size(); ++i)
			receive_one_player(i, packet);
		break;
	}
	case NETCMD_SETTING_PLAYER: {
		uint8_t player = packet.unsigned_8();
		receive_one_player(player, packet);
		break;
	}
	case NETCMD_SETTING_ALLUSERS: {
		d->settings.users.resize(packet.unsigned_8());
		for (uint32_t i = 0; i < d->settings.users.size(); ++i)
			receive_one_user(i, packet);
		break;
	}
	case NETCMD_SETTING_USER: {
		uint32_t user = packet.unsigned_32();
		receive_one_user(user, packet);
		break;
	}
	case NETCMD_SET_PLAYERNUMBER: {
		int32_t number = packet.signed_32();
		d->settings.playernum = number;
		d->settings.users.at(d->settings.usernum).position = number;
		break;
	}
	case NETCMD_WIN_CONDITION: {
		d->settings.win_condition_script = packet.string();
		break;
	}

	case NETCMD_LAUNCH: {
		if (!d->modal || d->game)
			throw DisconnectException("UNEXPECTED_LAUNCH");
		d->modal->end_modal(2);
		break;
	}
	case NETCMD_SETSPEED:
		d->realspeed = packet.unsigned_16();
		log
			("[Client] speed: %u.%03u\n",
			 d->realspeed / 1000, d->realspeed % 1000);
		break;
	case NETCMD_TIME:
		d->time.receive(packet.signed_32());
		break;
	case NETCMD_WAIT:
		log("[Client]: server is waiting.\n");
		d->server_is_waiting = true;
		break;
	case NETCMD_PLAYERCOMMAND: {
		if (!d->game)
			throw DisconnectException("PLAYERCMD_WO_GAME");

		int32_t const time = packet.signed_32();
		Widelands::PlayerCommand & plcmd =
			*Widelands::PlayerCommand::deserialize(packet);
		plcmd.set_duetime(time);
		d->game->enqueue_command(&plcmd);
		d->time.receive(time);
		break;
	}
	case NETCMD_SYNCREQUEST: {
		if (!d->game)
			throw DisconnectException("SYNCREQUEST_WO_GAME");
		int32_t const time = packet.signed_32();
		d->time.receive(time);
		d->game->enqueue_command(new CmdNetCheckSync(time, this));
		break;
	}
	case NETCMD_CHAT: {
		ChatMessage c;
		c.time = time(nullptr);
		c.playern = packet.signed_16();
		c.sender = packet.string();
		c.msg = packet.string();
		if (packet.unsigned_8())
			c.recipient = packet.string();
		d->chatmessages.push_back(c);
		Notifications::publish(c);
		break;
	}
	case NETCMD_SYSTEM_MESSAGE_CODE: {
		ChatMessage c;
		c.time = time(nullptr);
		std::string code = packet.string();
		std::string arg1 = packet.string();
		std::string arg2 = packet.string();
		std::string arg3 = packet.string();
		c.msg = NetworkGamingMessages::get_message(code, arg1, arg2, arg3);
		c.playern = UserSettings::none(); //  == System message
		// c.sender remains empty to indicate a system message
		d->chatmessages.push_back(c);
		Notifications::publish(c);
		break;
	}
	case NETCMD_DEDICATED_ACCESS: {
		m_dedicated_access = true;
		break;
	}
	case NETCMD_INFO_DESYNC:
		log
			("[Client] received NETCMD_INFO_DESYNC. Trying to salvage some "
			 "information for debugging.\n");
		if (d->game)
			d->game->save_syncstream(true);
		break;
	default:
		throw ProtocolException(cmd);
	}
}


/**
 * Handle all incoming network traffic.
 */
void NetClient::handle_network ()
{
	// if this is an internet game, handle the metaserver network
	if (m_internet)
		InternetGaming::ref().handle_metaserver_communication();
	try {
		while (d->sock != nullptr && SDLNet_CheckSockets(d->sockset, 0) > 0) {
			// Perform only one read operation, then process all packets
			// from this read. This ensures that we process DISCONNECT
			// packets that are followed immediately by connection close.
			if (!d->deserializer.read(d->sock)) {
				disconnect("CONNECTION_LOST", "", false);
				return;
			}

			// Process all the packets from the last read
			while (d->sock && d->deserializer.avail()) {
				RecvPacket packet(d->deserializer);
				handle_packet(packet);
			}
		}
	} catch (const DisconnectException & e) {
		disconnect(e.what());
	} catch (const ProtocolException & e) {
		disconnect("PROTOCOL_EXCEPTION", boost::lexical_cast<std::string>(e.number()));
	} catch (const std::exception & e) {
		disconnect("SOMETHING_WRONG", e.what());
	}
}


void NetClient::disconnect
	(const std::string & reason, const std::string & arg, bool const sendreason, bool const showmsg)
{
	log("[Client]: disconnect(%s, %s)\n", reason.c_str(), arg.c_str());

	if (d->sock) {
		if (sendreason) {
			SendPacket s;
			s.unsigned_8(NETCMD_DISCONNECT);
			s.unsigned_8(arg.size() < 1 ? 1 : 2);
			s.string(reason);
			if (!arg.empty()) {
				s.string(arg);
			}
			s.send(d->sock);
		}

		SDLNet_TCP_DelSocket (d->sockset, d->sock);
		SDLNet_TCP_Close (d->sock);
		d->sock = nullptr;
	}

	bool const trysave = showmsg && d->game;

	if (showmsg) {
		std::string msg;
		if (arg.empty())
			msg = NetworkGamingMessages::get_message(reason);
		else
			msg = NetworkGamingMessages::get_message(reason, arg);

		if (trysave)
			msg += _(" An automatic savegame will be created.");

		UI::WLMessageBox mmb
			(d->modal,
			 _("Disconnected from Host"),
			 msg,
			 UI::WLMessageBox::OK);
		mmb.run();
	}

	if (trysave)
		WLApplication::emergency_save(*d->game);

	if (d->modal) {
		d->modal->end_modal(0);
		d->modal = nullptr;
	}
}<|MERGE_RESOLUTION|>--- conflicted
+++ resolved
@@ -124,17 +124,8 @@
 	d->desiredspeed = 1000;
 	file = nullptr;
 
-<<<<<<< HEAD
-	// Temporarily register win condition scripts to get the default
-	std::set<std::string> win_condition_scripts =
-		filter(g_fs->list_directory("data/scripting/win_conditions"),
-	          [](const std::string& fn) {return boost::ends_with(fn, ".lua");});
-	assert(win_condition_scripts.size());
-	d->settings.win_condition_script = *win_condition_scripts.begin();
-=======
 	// Get the default win condition script
 	d->settings.win_condition_script = d->settings.win_condition_scripts.front();
->>>>>>> 2f6d8847
 }
 
 NetClient::~NetClient ()
