--- conflicted
+++ resolved
@@ -712,10 +712,9 @@
 #endif
 
 	try {
-<<<<<<< HEAD
-		std::unique_ptr<UI::ProgressWindow> loaderUI;
+		std::unique_ptr<UI::ProgressWindow> loader_ui;
 		GameTips * tips = nullptr;
-		loaderUI.reset(new UI::ProgressWindow("images/loadscreens/progress.png"));
+		loader_ui.reset(new UI::ProgressWindow("images/loadscreens/progress.png"));
 		std::vector<std::string> tipstext;
 		tipstext.push_back("general_game");
 		tipstext.push_back("multiplayer");
@@ -723,39 +722,9 @@
 			tipstext.push_back(d->hp.get_players_tribe());
 		} catch (GameSettingsProvider::NoTribe) {
 		}
-		tips = new GameTips(*loaderUI, tipstext);
-
-		loaderUI->step(_("Preparing game"));
-=======
-		// NOTE  loader_ui will stay uninitialized, if this is run as dedicated, so all called functions need
-		// NOTE  to check whether the pointer is valid.
-		std::unique_ptr<UI::ProgressWindow> loader_ui;
-		GameTips * tips = nullptr;
-		if (m_is_dedicated) {
-			log ("[Dedicated] Starting the game...\n");
-			d->game = &game;
-			game.set_game_controller(this);
-
-			if (d->settings.savegame) {
-				// Read and broadcast original win condition
-				Widelands::GameLoader gl(d->settings.mapfilename, game);
-				Widelands::GamePreloadPacket gpdp;
-				gl.preload_game(gpdp);
-
-				set_win_condition_script(gpdp.get_win_condition());
-			}
-		} else {
-			loader_ui.reset(new UI::ProgressWindow ("images/loadscreens/progress.png"));
-			std::vector<std::string> tipstext;
-			tipstext.push_back("general_game");
-			tipstext.push_back("multiplayer");
-			try {
-				tipstext.push_back(d->hp.get_players_tribe());
-			} catch (GameSettingsProvider::NoTribe) {}
-			tips = new GameTips(*loader_ui, tipstext);
-
-			loader_ui->step(_("Preparing game"));
->>>>>>> 27452c76
+		tips = new GameTips(*loader_ui, tipstext);
+
+		loader_ui->step(_("Preparing game"));
 
 		d->game = &game;
 		game.set_game_controller(this);
