--- conflicted
+++ resolved
@@ -83,7 +83,6 @@
 
 	std::vector<std::string> get_labels();
 
-<<<<<<< HEAD
 protected:
 	uint32_t draw_diagram
 		(RenderTarget & dst, float const xline_length, float const yline_length);
@@ -96,7 +95,18 @@
 
 	static const uint32_t time_in_ms[];
 	static const uint32_t nr_samples = 30;   // How many samples per diagramm when relative plotting
-=======
+
+	struct __plotdata {
+		const std::vector<uint32_t> * dataset;
+		bool                          showplot;
+		RGBColor                      plotcolor;
+	};
+	std::vector<__plotdata> m_plotdata;
+
+	TIME                    m_time;  // How much do you want to list
+	int32_t                 m_sample_rate;
+	int32_t                 m_plotmode;
+
 private:
 	uint32_t get_game_time();
 	uint32_t get_plot_time();
@@ -104,33 +114,7 @@
 	UNIT get_suggested_unit(uint32_t game_time);
 	std::string get_unit_name(UNIT unit);
 	uint32_t ms_to_unit(UNIT unit, uint32_t ms);
->>>>>>> 16824853
-
-	struct __plotdata {
-		const std::vector<uint32_t> * dataset;
-		bool                          showplot;
-		RGBColor                      plotcolor;
-	};
-	std::vector<__plotdata> m_plotdata;
-<<<<<<< HEAD
-
-	int32_t                 m_time;  // How much do you want to list
-	int32_t                 m_sample_rate;
-	int32_t                 m_plotmode;
-	int32_t                 m_game_label; // what label is used for TIME_GAME
-
-private:
-	uint32_t get_game_time();
-	uint32_t get_plot_time();
-	UNIT get_suggested_unit(uint32_t game_time);
-	std::string get_unit_name(UNIT unit);
-	uint32_t ms_to_unit(UNIT unit, uint32_t ms);
-=======
-	TIME                    m_time;  // How much do you want to list
-	int32_t                 m_sample_rate;
-	int32_t                 m_plotmode;
 	int32_t                 m_game_time_id; // what label is used for TIME_GAME
->>>>>>> 16824853
 };
 
 /**
