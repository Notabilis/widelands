/*
 * Copyright (C) 2002-2004, 2006, 2009 by the Widelands Development Team
 *
 * This program is free software; you can redistribute it and/or
 * modify it under the terms of the GNU General Public License
 * as published by the Free Software Foundation; either version 2
 * of the License, or (at your option) any later version.
 *
 * This program is distributed in the hope that it will be useful,
 * but WITHOUT ANY WARRANTY; without even the implied warranty of
 * MERCHANTABILITY or FITNESS FOR A PARTICULAR PURPOSE.  See the
 * GNU General Public License for more details.
 *
 * You should have received a copy of the GNU General Public License
 * along with this program; if not, write to the Free Software
 * Foundation, Inc., 51 Franklin Street, Fifth Floor, Boston, MA  02110-1301, USA.
 *
 */

#ifndef WL_WUI_ENCYCLOPEDIA_WINDOW_H
#define WL_WUI_ENCYCLOPEDIA_WINDOW_H

#include <map>
#include <memory>

#include "logic/map_objects/map_object.h"
#include "logic/map_objects/tribes/tribe_descr.h"
#include "ui_basic/box.h"
#include "ui_basic/listselect.h"
#include "ui_basic/multilinetextarea.h"
#include "ui_basic/table.h"
#include "ui_basic/tabpanel.h"
#include "ui_basic/unique_window.h"
#include "ui_basic/window.h"

<<<<<<< HEAD
namespace Widelands {
struct BuildingDescr;
class TribeDescr;
class WareDescr;
class WorkerDescr;
}

=======
>>>>>>> 326c66e9
class InteractivePlayer;

struct EncyclopediaWindow : public UI::UniqueWindow {
	EncyclopediaWindow(InteractivePlayer&, UI::UniqueWindow::Registry&);

private:
	struct EncyclopediaEntry {
		EncyclopediaEntry(const EncyclopediaEntry& other) = default;
		EncyclopediaEntry& operator = (const EncyclopediaEntry& other) = default;
		EncyclopediaEntry(const Widelands::DescriptionIndex _index,
		                  const std::string& _descname,
		                  const Image* _icon)
		   : index(_index), descname(_descname), icon(_icon) {
		}
		Widelands::DescriptionIndex index;
		std::string descname;
		const Image* icon;

		bool operator<(const EncyclopediaEntry other) const {
			return descname < other.descname;
		}
	};

	InteractivePlayer& iaplayer() const;

	// Fill table of contents
	void fill_entries(const char* key, std::vector<EncyclopediaEntry>& entries);
	void fill_buildings();
	void fill_wares();
	void fill_workers();

	// Update contents when an entry is selected
	void entry_selected(const std::string& key,
	                    const std::string& script_path,
	                    const Widelands::MapObjectType& type);

	// UI elements
	UI::TabPanel tabs_;

	// Wrapper boxes so we can add some padding
	std::map<std::string, std::unique_ptr<UI::Box>> wrapper_boxes_;
	// Main contents boxes for each tab
	std::map<std::string, std::unique_ptr<UI::Box>> boxes_;
	// A tab's table of contents
	std::map<std::string, std::unique_ptr<UI::Listselect<Widelands::DescriptionIndex>>> lists_;
	// The contents shown when an entry is selected in a tab
	std::map<std::string, std::unique_ptr<UI::MultilineTextarea>> contents_;
};

#endif  // end of include guard: WL_WUI_ENCYCLOPEDIA_WINDOW_H<|MERGE_RESOLUTION|>--- conflicted
+++ resolved
@@ -33,16 +33,6 @@
 #include "ui_basic/unique_window.h"
 #include "ui_basic/window.h"
 
-<<<<<<< HEAD
-namespace Widelands {
-struct BuildingDescr;
-class TribeDescr;
-class WareDescr;
-class WorkerDescr;
-}
-
-=======
->>>>>>> 326c66e9
 class InteractivePlayer;
 
 struct EncyclopediaWindow : public UI::UniqueWindow {
