/*
 * Copyright (C) 2002-2004, 2006, 2009 by the Widelands Development Team
 *
 * This program is free software; you can redistribute it and/or
 * modify it under the terms of the GNU General Public License
 * as published by the Free Software Foundation; either version 2
 * of the License, or (at your option) any later version.
 *
 * This program is distributed in the hope that it will be useful,
 * but WITHOUT ANY WARRANTY; without even the implied warranty of
 * MERCHANTABILITY or FITNESS FOR A PARTICULAR PURPOSE.  See the
 * GNU General Public License for more details.
 *
 * You should have received a copy of the GNU General Public License
 * along with this program; if not, write to the Free Software
 * Foundation, Inc., 51 Franklin Street, Fifth Floor, Boston, MA  02110-1301, USA.
 *
 */

#ifndef WL_WUI_ENCYCLOPEDIA_WINDOW_H
#define WL_WUI_ENCYCLOPEDIA_WINDOW_H

#include "logic/building.h"
#include "logic/ware_descr.h"
#include "logic/worker_descr.h"
#include "ui_basic/box.h"
#include "ui_basic/listselect.h"
#include "ui_basic/multilinetextarea.h"
#include "ui_basic/table.h"
#include "ui_basic/tabpanel.h"
#include "ui_basic/unique_window.h"
#include "ui_basic/window.h"

namespace Widelands {
<<<<<<< HEAD
class WareDescr;
=======
struct BuildingDescr;
>>>>>>> 4014f6ee
class TribeDescr;
struct WareDescr;
class WorkerDescr;
}

class InteractivePlayer;

struct EncyclopediaWindow : public UI::UniqueWindow {
	EncyclopediaWindow(InteractivePlayer &, UI::UniqueWindow::Registry &);
private:
	struct Building {
		Building(Widelands::BuildingIndex i, const Widelands::BuildingDescr * descr)
			:
			index_(i),
			descr_(descr)
			{}
		Widelands::BuildingIndex index_;
		const Widelands::BuildingDescr * descr_;

		bool operator<(const Building o) const {
			return descr_->descname() < o.descr_->descname();
		}
	};

	struct Ware {
		Ware(Widelands::WareIndex i, const Widelands::WareDescr * descr)
			:
			index_(i),
			descr_(descr)
			{}
		Widelands::WareIndex index_;
		const Widelands::WareDescr * descr_;

		bool operator<(const Ware o) const {
			return descr_->descname() < o.descr_->descname();
		}
	};

	struct Worker {
		Worker(Widelands::WareIndex i, const Widelands::WorkerDescr * descr)
			:
			index_(i),
			descr_(descr)
			{}
		Widelands::WareIndex index_;
		const Widelands::WorkerDescr * descr_;

		bool operator<(const Worker o) const {
			return descr_->descname() < o.descr_->descname();
		}
	};


	InteractivePlayer & iaplayer() const;
	UI::TabPanel tabs_;

	// Buildings
	UI::Box buildings_tab_box_;  // Wrapper box so we can add some padding
	UI::Box buildings_box_;      // Main contents box for Buildings tab
	UI::Listselect<Widelands::BuildingIndex> buildings_;
	UI::MultilineTextarea building_text_;
	void fill_buildings();
	void building_selected(uint32_t);

	// Wares
	UI::Box wares_tab_box_;      // Wrapper box so we can add some padding
	UI::Box wares_box_;          // Main contents box for Wares tab
	UI::Box wares_details_box_;  // Horizontal alignment for prod_sites_ and cond_table_
	UI::Listselect<Widelands::WareIndex> wares_;
	UI::MultilineTextarea    ware_text_;
	UI::Listselect<Widelands::BuildingIndex> prod_sites_;
	UI::Table     <uintptr_t>                 cond_table_;
	Widelands::WareDescr const * selected_ware_;
	void fill_wares();
	void ware_selected(uint32_t);
	void prod_site_selected(uint32_t);

	// Workers
	UI::Box workers_tab_box_;  // Wrapper box so we can add some padding
	UI::Box workers_box_;      // Main contents box for Workers tab
	UI::Listselect<Widelands::WareIndex> workers_;
	UI::MultilineTextarea worker_text_;
	void fill_workers();
	void worker_selected(uint32_t);
};

#endif  // end of include guard: WL_WUI_ENCYCLOPEDIA_WINDOW_H<|MERGE_RESOLUTION|>--- conflicted
+++ resolved
@@ -32,13 +32,9 @@
 #include "ui_basic/window.h"
 
 namespace Widelands {
-<<<<<<< HEAD
+struct BuildingDescr;
+class TribeDescr;
 class WareDescr;
-=======
-struct BuildingDescr;
->>>>>>> 4014f6ee
-class TribeDescr;
-struct WareDescr;
 class WorkerDescr;
 }
 
