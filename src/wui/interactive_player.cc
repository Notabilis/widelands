/*
 * Copyright (C) 2002-2018 by the Widelands Development Team
 *
 * This program is free software; you can redistribute it and/or
 * modify it under the terms of the GNU General Public License
 * as published by the Free Software Foundation; either version 2
 * of the License, or (at your option) any later version.
 *
 * This program is distributed in the hope that it will be useful,
 * but WITHOUT ANY WARRANTY; without even the implied warranty of
 * MERCHANTABILITY or FITNESS FOR A PARTICULAR PURPOSE.  See the
 * GNU General Public License for more details.
 *
 * You should have received a copy of the GNU General Public License
 * along with this program; if not, write to the Free Software
 * Foundation, Inc., 51 Franklin Street, Fifth Floor, Boston, MA  02110-1301, USA.
 *
 */

#include "wui/interactive_player.h"

#include <boost/bind.hpp>
#include <boost/format.hpp>
#include <boost/lambda/bind.hpp>
#include <boost/lambda/construct.hpp>
#include <boost/lexical_cast.hpp>
#include <boost/type_traits.hpp>

#include "base/i18n.h"
#include "base/macros.h"
#include "economy/flag.h"
#include "game_io/game_loader.h"
#include "logic/cmd_queue.h"
#include "logic/map_objects/immovable.h"
#include "logic/map_objects/tribes/building.h"
#include "logic/map_objects/tribes/constructionsite.h"
#include "logic/map_objects/tribes/productionsite.h"
#include "logic/map_objects/tribes/soldier.h"
#include "logic/map_objects/tribes/tribe_descr.h"
#include "logic/message_queue.h"
#include "logic/player.h"
#include "profile/profile.h"
#include "ui_basic/unique_window.h"
#include "wui/building_statistics_menu.h"
#include "wui/debugconsole.h"
#include "wui/fieldaction.h"
#include "wui/game_chat_menu.h"
#include "wui/game_main_menu_save_game.h"
#include "wui/game_message_menu.h"
#include "wui/game_objectives_menu.h"
#include "wui/game_options_menu.h"
#include "wui/game_statistics_menu.h"
#include "wui/general_statistics_menu.h"
#include "wui/seafaring_statistics_menu.h"
#include "wui/stock_menu.h"
#include "wui/tribal_encyclopedia.h"
#include "wui/ware_statistics_menu.h"

using Widelands::Building;
using Widelands::Map;

namespace {

// Returns the brightness value in [0, 1.] for 'fcoords' at 'gametime' for
// 'pf'. See 'field_brightness' in fields_to_draw.cc for scale of values.
float adjusted_field_brightness(const Widelands::FCoords& fcoords,
                                const uint32_t gametime,
                                const Widelands::Player::Field& pf) {
	if (pf.vision == 0) {
		return 0.;
	};

	uint32_t brightness = 144 + fcoords.field->get_brightness();
	brightness = std::min<uint32_t>(255, (brightness * 255) / 160);

	if (pf.vision == 1) {
		static const uint32_t kDecayTimeInMs = 20000;
		const Widelands::Duration time_ago = gametime - pf.time_node_last_unseen;
		if (time_ago < kDecayTimeInMs) {
			brightness = (brightness * (2 * kDecayTimeInMs - time_ago)) / (2 * kDecayTimeInMs);
		} else {
			brightness = brightness / 2;
		}
	}
	return brightness / 255.;
}

void draw_immovables_for_visible_field(const Widelands::EditorGameBase& egbase,
                                       const FieldsToDraw::Field& field,
                                       const float scale,
                                       const TextToDraw text_to_draw,
                                       const Widelands::Player& player,
                                       RenderTarget* dst) {
	Widelands::BaseImmovable* const imm = field.fcoords.field->get_immovable();
	if (imm != nullptr && imm->get_positions(egbase).front() == field.fcoords) {
		TextToDraw draw_text_for_this_immovable = text_to_draw;
		const Widelands::Player* owner = imm->get_owner();
		if (owner != nullptr && !player.see_all() && player.is_hostile(*owner)) {
			draw_text_for_this_immovable =
			   static_cast<TextToDraw>(draw_text_for_this_immovable & ~TextToDraw::kStatistics);
		}
		imm->draw(
		   egbase.get_gametime(), draw_text_for_this_immovable, field.rendertarget_pixel, scale, dst);
	}
}

void draw_bobs_for_visible_field(const Widelands::EditorGameBase& egbase,
                                 const FieldsToDraw::Field& field,
                                 const float scale,
                                 const TextToDraw text_to_draw,
                                 const Widelands::Player& player,
                                 RenderTarget* dst) {
	for (Widelands::Bob* bob = field.fcoords.field->get_first_bob(); bob;
	     bob = bob->get_next_bob()) {
		TextToDraw draw_text_for_this_bob = text_to_draw;
		const Widelands::Player* owner = bob->get_owner();
		if (owner != nullptr && !player.see_all() && player.is_hostile(*owner)) {
			draw_text_for_this_bob =
			   static_cast<TextToDraw>(draw_text_for_this_bob & ~TextToDraw::kStatistics);
		}
		bob->draw(egbase, draw_text_for_this_bob, field.rendertarget_pixel, scale, dst);
	}
}

void draw_immovables_for_formerly_visible_field(const FieldsToDraw::Field& field,
                                                const Widelands::Player::Field& player_field,
                                                const float scale,
                                                RenderTarget* dst) {
	if (player_field.map_object_descr == nullptr) {
		return;
	}
	if (player_field.constructionsite.becomes) {
		assert(field.owner != nullptr);
		player_field.constructionsite.draw(
		   field.rendertarget_pixel, scale, field.owner->get_playercolor(), dst);

	} else if (upcast(const Widelands::BuildingDescr, building, player_field.map_object_descr)) {
		assert(field.owner != nullptr);
		// this is a building therefore we either draw unoccupied or idle animation
		dst->blit_animation(field.rendertarget_pixel, scale, building->get_unoccupied_animation(), 0,
		                    field.owner->get_playercolor());
	} else if (player_field.map_object_descr->type() == Widelands::MapObjectType::FLAG) {
		assert(field.owner != nullptr);
		dst->blit_animation(field.rendertarget_pixel, scale, field.owner->tribe().flag_animation(), 0,
		                    field.owner->get_playercolor());
	} else if (const uint32_t pic = player_field.map_object_descr->main_animation()) {
		if (field.owner != nullptr) {
			dst->blit_animation(
			   field.rendertarget_pixel, scale, pic, 0, field.owner->get_playercolor());
		} else {
			dst->blit_animation(field.rendertarget_pixel, scale, pic, 0);
		}
	}
}

}  // namespace

InteractivePlayer::InteractivePlayer(Widelands::Game& g,
                                     Section& global_s,
                                     Widelands::PlayerNumber const plyn,
                                     bool const multiplayer)
   : InteractiveGameBase(g, global_s, NONE, multiplayer),
     auto_roadbuild_mode_(global_s.get_bool("auto_roadbuild_mode", true)),
     flag_to_connect_(Widelands::Coords::null()) {
	add_toolbar_button(
	   "wui/menus/menu_options_menu", "options_menu", _("Main menu"), &options_, true);
	options_.open_window = [this] { new GameOptionsMenu(*this, options_, main_windows_); };

	add_toolbar_button(
	   "wui/menus/menu_toggle_menu", "statistics_menu", _("Statistics"), &statisticsmenu_, true);
	statisticsmenu_.open_window = [this] {
		new GameStatisticsMenu(*this, statisticsmenu_, main_windows_);
	};

	toolbar()->add_space(15);

	add_toolbar_button(
	   "wui/menus/menu_toggle_minimap", "minimap", _("Minimap"), &minimap_registry(), true);
	minimap_registry().open_window = [this] { toggle_minimap(); };

	toggle_buildhelp_ = add_toolbar_button(
	   "wui/menus/menu_toggle_buildhelp", "buildhelp", _("Show building spaces (on/off)"));
	toggle_buildhelp_->sigclicked.connect(boost::bind(&InteractiveBase::toggle_buildhelp, this));
	reset_zoom_ = add_toolbar_button("wui/menus/menu_reset_zoom", "reset_zoom", _("Reset zoom"));
	reset_zoom_->sigclicked.connect([this] {
		map_view()->zoom_around(
		   1.f, Vector2f(get_w() / 2.f, get_h() / 2.f), MapView::Transition::Smooth);
	});
	toolbar()->add_space(15);
	if (multiplayer) {
		toggle_chat_ = add_toolbar_button("wui/menus/menu_chat", "chat", _("Chat"), &chat_, true);
		chat_.open_window = [this] {
			if (chat_provider_) {
				GameChatMenu::create_chat_console(this, chat_, *chat_provider_);
			}
		};
		toolbar()->add_space(15);
	}

	add_toolbar_button(
	   "wui/menus/menu_objectives", "objectives", _("Objectives"), &objectives_, true);
	objectives_.open_window = [this] { new GameObjectivesMenu(this, objectives_); };

	toggle_message_menu_ = add_toolbar_button(
	   "wui/menus/menu_toggle_oldmessage_menu", "messages", _("Messages"), &message_menu_, true);
	message_menu_.open_window = [this] { new GameMessageMenu(*this, message_menu_); };

	add_toolbar_button("ui_basic/menu_help", "help", _("Help"), &encyclopedia_, true);
	encyclopedia_.open_window = [this] {
		new TribalEncyclopedia(*this, encyclopedia_, &game().lua());
	};

	set_player_number(plyn);
	map_view()->field_clicked.connect([this](const Widelands::NodeAndTriangle<>& node_and_triangle) {
		node_action(node_and_triangle);
	});

	adjust_toolbar_position();

	main_windows_.stock.open_window = [this] { new StockMenu(*this, main_windows_.stock); };

#ifndef NDEBUG  //  only in debug builds
	addCommand("switchplayer", boost::bind(&InteractivePlayer::cmdSwitchPlayer, this, _1));
#endif
}

void InteractivePlayer::think() {
	InteractiveBase::think();

	if (flag_to_connect_) {
		Widelands::Field& field = egbase().map()[flag_to_connect_];
		if (upcast(Widelands::Flag const, flag, field.get_immovable())) {
			if (!flag->has_road() && !is_building_road())
				if (auto_roadbuild_mode_) {
					//  There might be a fieldaction window open, showing a button
					//  for roadbuilding. If that dialog remains open so that the
					//  button is clicked, we would enter roadbuilding mode while
					//  we are already in roadbuilding mode from the call below.
					//  That is not allowed. Therefore we must delete the
					//  fieldaction window before entering roadbuilding mode here.
					fieldaction_.destroy();
					map_view()->mouse_to_field(flag_to_connect_, MapView::Transition::Jump);
					set_sel_pos(Widelands::NodeAndTriangle<>{
					   flag_to_connect_,
					   Widelands::TCoords<>(flag_to_connect_, Widelands::TriangleIndex::D)});
					start_build_road(flag_to_connect_, field.get_owned_by());
				}
			flag_to_connect_ = Widelands::Coords::null();
		}
	}
	if (is_multiplayer()) {
		toggle_chat_->set_visible(chat_provider_);
		toggle_chat_->set_enabled(chat_provider_);
	}
	{
		char const* msg_icon = "images/wui/menus/menu_toggle_oldmessage_menu.png";
		std::string msg_tooltip = _("Messages");
		if (uint32_t const nr_new_messages =
		       player().messages().nr_messages(Widelands::Message::Status::kNew)) {
			msg_icon = "images/wui/menus/menu_toggle_newmessage_menu.png";
			msg_tooltip =
			   (boost::format(ngettext("%u new message", "%u new messages", nr_new_messages)) %
			    nr_new_messages)
			      .str();
		}
		toggle_message_menu_->set_pic(g_gr->images().get(msg_icon));
		toggle_message_menu_->set_tooltip(msg_tooltip);
	}
}

void InteractivePlayer::draw(RenderTarget& dst) {
	// Bail out if the game isn't actually loaded.
	// This fixes a crash with displaying an error dialog during loading.
	if (!game().is_loaded())
		return;

	draw_map_view(map_view(), &dst);
}

void InteractivePlayer::draw_map_view(MapView* given_map_view, RenderTarget* dst) {
	// In-game, selection can never be on triangles or have a radius.
	assert(get_sel_radius() == 0);
	assert(!get_sel_triangles());

	const Widelands::Player& plr = player();
	const auto& gbase = egbase();
	const Widelands::Map& map = gbase.map();
	const uint32_t gametime = gbase.get_gametime();

	auto* fields_to_draw = given_map_view->draw_terrain(gbase, dst);
	const auto& road_building = road_building_overlays();
	const std::map<Widelands::Coords, const Image*> workarea_overlays = get_workarea_overlays(map);

	for (size_t idx = 0; idx < fields_to_draw->size(); ++idx) {
		auto* f = fields_to_draw->mutable_field(idx);

		const Widelands::Player::Field& player_field =
		   plr.fields()[map.get_index(f->fcoords, map.get_width())];

		// Adjust this field for visibility for this player.
		if (!plr.see_all()) {
			f->brightness = adjusted_field_brightness(f->fcoords, gametime, player_field);
			f->roads = player_field.roads;
			f->vision = player_field.vision;
			if (player_field.vision == 1) {
				f->owner = player_field.owner != 0 ? gbase.get_player(player_field.owner) : nullptr;
				f->is_border = player_field.border;
			}
		}

		const float scale = 1.f / given_map_view->view().zoom;

		// Add road building overlays if applicable.
		if (f->vision > 0) {
			const auto it = road_building.road_previews.find(f->fcoords);
			if (it != road_building.road_previews.end()) {
				f->roads |= it->second;
			}

			draw_border_markers(*f, scale, *fields_to_draw, dst);

			// Render stuff that belongs to the node.
			if (f->vision > 1) {
				const auto text_to_draw = get_text_to_draw();
				draw_immovables_for_visible_field(gbase, *f, scale, text_to_draw, plr, dst);
				draw_bobs_for_visible_field(gbase, *f, scale, text_to_draw, plr, dst);
			} else if (f->vision == 1) {
				// We never show census or statistics for objects in the fog.
				draw_immovables_for_formerly_visible_field(*f, player_field, scale, dst);
			}
		}

		// Draw work area previews.
		{
<<<<<<< HEAD
			const auto it = workarea_overlays.find(f->fcoords);
			if (it != workarea_overlays.end()) {
				blit_overlay(it->second, Vector2i(it->second->width() / 2, it->second->height() / 2));
=======
			const auto it = work_area_overlays.find(f->fcoords);
			if (it != work_area_overlays.end()) {
				blit_field_overlay(dst, *f, it->second,
				                   Vector2i(it->second->width() / 2, it->second->height() / 2), scale);
>>>>>>> df43e730
			}
		}

		if (f->vision > 0) {
			// Draw build help.
			if (buildhelp()) {
				const auto* overlay = get_buildhelp_overlay(plr.get_buildcaps(f->fcoords));
				if (overlay != nullptr) {
					blit_field_overlay(dst, *f, overlay->pic, overlay->hotspot, scale);
				}
			}

			// Blit the selection marker.
			if (f->fcoords == get_sel_pos().node) {
				const Image* pic = get_sel_picture();
				blit_field_overlay(dst, *f, pic, Vector2i(pic->width() / 2, pic->height() / 2), scale);
			}

			// Draw road building slopes.
			{
				const auto it = road_building.steepness_indicators.find(f->fcoords);
				if (it != road_building.steepness_indicators.end()) {
					blit_field_overlay(dst, *f, it->second,
					                   Vector2i(it->second->width() / 2, it->second->height() / 2),
					                   scale);
				}
			}
		}
	}
}

void InteractivePlayer::popup_message(Widelands::MessageId const id,
                                      const Widelands::Message& message) {
	message_menu_.create();
	dynamic_cast<GameMessageMenu&>(*message_menu_.window).show_new_message(id, message);
}

bool InteractivePlayer::can_see(Widelands::PlayerNumber const p) const {
	return p == player_number() || player().see_all();
}
bool InteractivePlayer::can_act(Widelands::PlayerNumber const p) const {
	return p == player_number();
}
Widelands::PlayerNumber InteractivePlayer::player_number() const {
	return player_number_;
}

/// Player has clicked on the given node; bring up the context menu.
void InteractivePlayer::node_action(const Widelands::NodeAndTriangle<>& node_and_triangle) {
	const Map& map = egbase().map();
	if (1 < player().vision(Map::get_index(node_and_triangle.node, map.get_width()))) {
		// Special case for buildings
		if (upcast(Building, building, map.get_immovable(node_and_triangle.node)))
			if (can_see(building->owner().player_number())) {
				show_building_window(node_and_triangle.node, false, false);
				return;
			}

		if (!is_building_road()) {
			if (try_show_ship_window())
				return;
		}

		// everything else can bring up the temporary dialog
		show_field_action(this, get_player(), &fieldaction_);
	}
}

/**
 * Global in-game keypresses:
 * \li Space: toggles buildhelp
 * \li i: show stock (inventory)
 * \li m: show minimap
 * \li o: show objectives window
 * \li c: toggle census
 * \li s: toggle building statistics
 * \li Home: go to starting position
 * \li PageUp/PageDown: change game speed
 * \li Pause: pauses the game
 * \li Return: write chat message
*/
bool InteractivePlayer::handle_key(bool const down, SDL_Keysym const code) {
	if (down) {
		switch (code.sym) {
		case SDLK_SPACE:
			toggle_buildhelp();
			return true;

		case SDLK_i:
			main_windows_.stock.toggle();
			return true;

		case SDLK_m:
			minimap_registry().toggle();
			return true;

		case SDLK_n:
			message_menu_.toggle();
			return true;

		case SDLK_o:
			objectives_.toggle();
			return true;

		case SDLK_F1:
			encyclopedia_.toggle();
			return true;

		case SDLK_c:
			set_display_flag(dfShowCensus, !get_display_flag(dfShowCensus));
			return true;

		case SDLK_b:
			if (main_windows_.building_stats.window == nullptr) {
				new BuildingStatisticsMenu(*this, main_windows_.building_stats);
			} else {
				main_windows_.building_stats.toggle();
			}
			return true;

		case SDLK_e:
			if (game().map().allows_seafaring()) {
				if (main_windows_.seafaring_stats.window == nullptr) {
					new SeafaringStatisticsMenu(*this, main_windows_.seafaring_stats);
				} else {
					main_windows_.seafaring_stats.toggle();
				}
			}
			return true;

		case SDLK_s:
			if (code.mod & (KMOD_LCTRL | KMOD_RCTRL))
				new GameMainMenuSaveGame(*this, main_windows_.savegame);
			else
				set_display_flag(dfShowStatistics, !get_display_flag(dfShowStatistics));
			return true;

		case SDLK_KP_7:
			if (code.mod & KMOD_NUM)
				break;
			FALLS_THROUGH;
		case SDLK_HOME:
			map_view()->scroll_to_field(
			   game().map().get_starting_pos(player_number_), MapView::Transition::Smooth);
			return true;

		case SDLK_KP_ENTER:
		case SDLK_RETURN:
			if (chat_provider_) {
				if (!chat_.window) {
					GameChatMenu::create_chat_console(this, chat_, *chat_provider_);
				}
				return dynamic_cast<GameChatMenu*>(chat_.window)->enter_chat_message();
			}
		default:
			break;
		}
	}

	return InteractiveGameBase::handle_key(down, code);
}

/**
 * Set the player and the visibility to this
 * player
 */
void InteractivePlayer::set_player_number(uint32_t const n) {
	player_number_ = n;
}

/**
 * Cleanup any game-related data before loading a new game
 * while a game is currently playing.
 */
void InteractivePlayer::cleanup_for_load() {
}

void InteractivePlayer::cmdSwitchPlayer(const std::vector<std::string>& args) {
	if (args.size() != 2) {
		DebugConsole::write("Usage: switchplayer <nr>");
		return;
	}

	int const n = atoi(args[1].c_str());
	if (n < 1 || n > kMaxPlayers || !game().get_player(n)) {
		DebugConsole::write(str(boost::format("Player #%1% does not exist.") % n));
		return;
	}

	DebugConsole::write(
	   str(boost::format("Switching from #%1% to #%2%.") % static_cast<int>(player_number_) % n));
	player_number_ = n;

	if (UI::UniqueWindow* const building_statistics_window = main_windows_.building_stats.window) {
		dynamic_cast<BuildingStatisticsMenu&>(*building_statistics_window).update();
	}
}<|MERGE_RESOLUTION|>--- conflicted
+++ resolved
@@ -332,16 +332,10 @@
 
 		// Draw work area previews.
 		{
-<<<<<<< HEAD
-			const auto it = workarea_overlays.find(f->fcoords);
-			if (it != workarea_overlays.end()) {
-				blit_overlay(it->second, Vector2i(it->second->width() / 2, it->second->height() / 2));
-=======
 			const auto it = work_area_overlays.find(f->fcoords);
 			if (it != work_area_overlays.end()) {
 				blit_field_overlay(dst, *f, it->second,
 				                   Vector2i(it->second->width() / 2, it->second->height() / 2), scale);
->>>>>>> df43e730
 			}
 		}
 
