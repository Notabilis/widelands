--- conflicted
+++ resolved
@@ -64,63 +64,10 @@
                                      bool const multiplayer)
    : InteractiveGameBase(g, global_s, NONE, multiplayer),
      auto_roadbuild_mode_(global_s.get_bool("auto_roadbuild_mode", true)),
-<<<<<<< HEAD
      flag_to_connect_(Widelands::Coords::null()) {
 	add_toolbar_button(
 	   "wui/menus/menu_options_menu", "options_menu", _("Main Menu"), &options_, true);
 	options_.open_window = [this] { new GameOptionsMenu(*this, options_, main_windows_); };
-=======
-     flag_to_connect_(Widelands::Coords::null()),
-
-// Chat is different, as chat_provider_ needs to be checked when toggling
-// Minimap is different as it warps and stuff
-
-#define INIT_BTN_this(picture, name, tooltip)                                                      \
-	TOOLBAR_BUTTON_COMMON_PARAMETERS(name), g_gr->images().get("images/" picture ".png"), tooltip
-
-#define INIT_BTN(picture, name, tooltip)                                                           \
-	TOOLBAR_BUTTON_COMMON_PARAMETERS(name), g_gr->images().get("images/" picture ".png"), tooltip
-
-     toggle_chat_(INIT_BTN_this("wui/menus/menu_chat", "chat", _("Chat"))),
-     toggle_options_menu_(INIT_BTN("wui/menus/menu_options_menu", "options_menu", _("Main Menu"))),
-     toggle_statistics_menu_(
-        INIT_BTN("wui/menus/menu_toggle_menu", "statistics_menu", _("Statistics"))),
-     toggle_objectives_(INIT_BTN("wui/menus/menu_objectives", "objectives", _("Objectives"))),
-     toggle_minimap_(INIT_BTN_this("wui/menus/menu_toggle_minimap", "minimap", _("Minimap"))),
-     toggle_message_menu_(
-        INIT_BTN("wui/menus/menu_toggle_oldmessage_menu", "messages", _("Messages"))),
-     toggle_help_(INIT_BTN("ui_basic/menu_help", "help", _("Tribal Encyclopedia")))
-
-{
-	toggle_chat_.sigclicked.connect(boost::bind(&InteractivePlayer::toggle_chat, this));
-	toggle_options_menu_.sigclicked.connect(
-	   boost::bind(&UI::UniqueWindow::Registry::toggle, boost::ref(options_)));
-	toggle_statistics_menu_.sigclicked.connect(
-	   boost::bind(&UI::UniqueWindow::Registry::toggle, boost::ref(statisticsmenu_)));
-	toggle_objectives_.sigclicked.connect(
-	   boost::bind(&UI::UniqueWindow::Registry::toggle, boost::ref(objectives_)));
-	toggle_minimap_.sigclicked.connect(boost::bind(&InteractivePlayer::toggle_minimap, this));
-	toggle_message_menu_.sigclicked.connect(
-	   boost::bind(&UI::UniqueWindow::Registry::toggle, boost::ref(message_menu_)));
-	toggle_help_.sigclicked.connect(
-	   boost::bind(&UI::UniqueWindow::Registry::toggle, boost::ref(encyclopedia_)));
-
-	// TODO(unknown): instead of making unneeded buttons invisible after generation,
-	// they should not at all be generated. -> implement more dynamic toolbar UI
-	toolbar_.add(&toggle_options_menu_, UI::Align::kLeft);
-	toolbar_.add(&toggle_statistics_menu_, UI::Align::kLeft);
-	toolbar_.add_space(15);
-	toolbar_.add(&toggle_minimap_, UI::Align::kLeft);
-	toolbar_.add(&toggle_buildhelp_, UI::Align::kLeft);
-	toolbar_.add(&reset_zoom_, UI::Align::kLeft);
-	toolbar_.add_space(15);
-	if (multiplayer) {
-		toolbar_.add(&toggle_chat_, UI::Align::kLeft);
-		toggle_chat_.set_visible(false);
-		toggle_chat_.set_enabled(false);
-		toolbar_.add_space(15);
-	}
->>>>>>> 59ef0c6c
 
 	add_toolbar_button(
 	   "wui/menus/menu_toggle_menu", "statistics_menu", _("Statistics"), &statisticsmenu_, true);
@@ -130,13 +77,16 @@
 
 	add_toolbar_button(
 	   "wui/menus/menu_toggle_minimap", "minimap", _("Minimap"), &minimap_registry(), true);
-	minimap_registry().open_window = [this] { open_minimap(); };
+	minimap_registry().open_window = [this] { toggle_minimap(); };
 
 	toggle_buildhelp_ = add_toolbar_button(
 	   "wui/menus/menu_toggle_buildhelp", "buildhelp", _("Show Building Spaces (on/off)"));
 	toggle_buildhelp_->sigclicked.connect(boost::bind(&InteractiveBase::toggle_buildhelp, this));
-
-	if (multiplayer) {
+	reset_zoom_ = add_toolbar_button(
+		"wui/menus/menu_reset_zoom", "reset_zoom", _("Reset zoom"));
+	reset_zoom_->sigclicked.connect(
+		[this] { zoom_around(1.f, Vector2f(get_w() / 2.f, get_h() / 2.f)); });
+		if (multiplayer) {
 		toggle_chat_ = add_toolbar_button("wui/menus/menu_chat", "chat", _("Chat"), &chat_, true);
 		chat_.open_window = [this] {
 			if (chat_provider_) {
