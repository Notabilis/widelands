/*
 * Copyright (C) 2002-2019 by the Widelands Development Team
 *
 * This program is free software; you can redistribute it and/or
 * modify it under the terms of the GNU General Public License
 * as published by the Free Software Foundation; either version 2
 * of the License, or (at your option) any later version.
 *
 * This program is distributed in the hope that it will be useful,
 * but WITHOUT ANY WARRANTY; without even the implied warranty of
 * MERCHANTABILITY or FITNESS FOR A PARTICULAR PURPOSE.  See the
 * GNU General Public License for more details.
 *
 * You should have received a copy of the GNU General Public License
 * along with this program; if not, write to the Free Software
 * Foundation, Inc., 51 Franklin Street, Fifth Floor, Boston, MA  02110-1301, USA.
 *
 */

#include "wui/interactive_player.h"

#include <boost/bind.hpp>
#include <boost/format.hpp>
#include <boost/lambda/bind.hpp>
#include <boost/lambda/construct.hpp>
#include <boost/lexical_cast.hpp>
#include <boost/type_traits.hpp>

#include "base/i18n.h"
#include "base/macros.h"
#include "economy/flag.h"
#include "game_io/game_loader.h"
#include "logic/cmd_queue.h"
#include "logic/map_objects/immovable.h"
#include "logic/map_objects/tribes/building.h"
#include "logic/map_objects/tribes/constructionsite.h"
#include "logic/map_objects/tribes/productionsite.h"
#include "logic/map_objects/tribes/soldier.h"
#include "logic/map_objects/tribes/tribe_descr.h"
#include "logic/message_queue.h"
#include "logic/player.h"
#include "profile/profile.h"
#include "ui_basic/unique_window.h"
#include "wui/building_statistics_menu.h"
#include "wui/debugconsole.h"
#include "wui/fieldaction.h"
#include "wui/game_chat_menu.h"
#include "wui/game_main_menu_save_game.h"
#include "wui/game_message_menu.h"
#include "wui/game_objectives_menu.h"
#include "wui/general_statistics_menu.h"
#include "wui/seafaring_statistics_menu.h"
#include "wui/stock_menu.h"
#include "wui/tribal_encyclopedia.h"
#include "wui/ware_statistics_menu.h"

using Widelands::Building;
using Widelands::Map;

namespace {

// Returns the brightness value in [0, 1.] for 'fcoords' at 'gametime' for
// 'pf'. See 'field_brightness' in fields_to_draw.cc for scale of values.
float adjusted_field_brightness(const Widelands::FCoords& fcoords,
                                const uint32_t gametime,
                                const Widelands::Player::Field& pf) {
	if (pf.vision == 0) {
		return 0.;
	}

	uint32_t brightness = 144 + fcoords.field->get_brightness();
	brightness = std::min<uint32_t>(255, (brightness * 255) / 160);

	if (pf.vision == 1) {
		static const uint32_t kDecayTimeInMs = 20000;
		const Widelands::Duration time_ago = gametime - pf.time_node_last_unseen;
		if (time_ago < kDecayTimeInMs) {
			brightness = (brightness * (2 * kDecayTimeInMs - time_ago)) / (2 * kDecayTimeInMs);
		} else {
			brightness = brightness / 2;
		}
	}
	return brightness / 255.;
}

// Remove statistics from the text to draw if the player does not match the map object's owner
TextToDraw filter_text_to_draw(TextToDraw text_to_draw,
                               const Widelands::MapObject* object,
                               const Widelands::Player& player) {
	TextToDraw result = text_to_draw;
	const Widelands::Player* owner = object->get_owner();
	if (owner != nullptr && !player.see_all() && player.is_hostile(*owner)) {
		result = removeFromTextToDraw(result, TextToDraw::kStatistics);
	}
	return result;
}

void draw_immovable_for_visible_field(const Widelands::EditorGameBase& egbase,
                                      const FieldsToDraw::Field& field,
                                      const float scale,
                                      const TextToDraw text_to_draw,
                                      const Widelands::Player& player,
                                      RenderTarget* dst) {
	Widelands::BaseImmovable* const imm = field.fcoords.field->get_immovable();
	if (imm != nullptr && imm->get_positions(egbase).front() == field.fcoords) {
		imm->draw(egbase.get_gametime(), filter_text_to_draw(text_to_draw, imm, player),
		          field.rendertarget_pixel, field.fcoords, scale, dst);
	}
}

void draw_bobs_for_visible_field(const Widelands::EditorGameBase& egbase,
                                 const FieldsToDraw::Field& field,
                                 const float scale,
                                 const TextToDraw text_to_draw,
                                 const Widelands::Player& player,
                                 RenderTarget* dst) {
	for (Widelands::Bob* bob = field.fcoords.field->get_first_bob(); bob;
	     bob = bob->get_next_bob()) {
		bob->draw(egbase, filter_text_to_draw(text_to_draw, bob, player), field.rendertarget_pixel,
		          field.fcoords, scale, dst);
	}
}

void draw_immovable_for_formerly_visible_field(const FieldsToDraw::Field& field,
                                               const Widelands::Player::Field& player_field,
                                               const float scale,
                                               RenderTarget* dst) {
	if (player_field.map_object_descr == nullptr) {
		return;
	}

	if (player_field.constructionsite.becomes) {
		assert(field.owner != nullptr);
		player_field.constructionsite.draw(
		   field.rendertarget_pixel, field.fcoords, scale, field.owner->get_playercolor(), dst);

	} else if (upcast(const Widelands::BuildingDescr, building, player_field.map_object_descr)) {
		assert(field.owner != nullptr);
		// this is a building therefore we either draw unoccupied or idle animation
		dst->blit_animation(field.rendertarget_pixel, field.fcoords, scale,
		                    building->get_unoccupied_animation(), 0, &field.owner->get_playercolor());
	} else if (player_field.map_object_descr->type() == Widelands::MapObjectType::FLAG) {
		assert(field.owner != nullptr);
		dst->blit_animation(field.rendertarget_pixel, field.fcoords, scale,
		                    field.owner->tribe().flag_animation(), 0,
		                    &field.owner->get_playercolor());
	} else if (const uint32_t pic = player_field.map_object_descr->main_animation()) {
		dst->blit_animation(field.rendertarget_pixel, field.fcoords, scale, pic, 0,
		                    (field.owner == nullptr) ? nullptr : &field.owner->get_playercolor());
	}
}

}  // namespace

InteractivePlayer::InteractivePlayer(Widelands::Game& g,
                                     Section& global_s,
                                     Widelands::PlayerNumber const plyn,
                                     bool const multiplayer)
   : InteractiveGameBase(g, global_s, NONE, multiplayer),
     auto_roadbuild_mode_(global_s.get_bool("auto_roadbuild_mode", true)),
     flag_to_connect_(Widelands::Coords::null()),
<<<<<<< HEAD
	 statisticsmenu_(
		toolbar(), "dropdown_menu_statistics", 0, 0, 34U, 10, 34U,
		 /** TRANSLATORS: Title for the statistics menu button in the game */
		 _("Statistics"),
		 UI::DropdownType::kPictorialMenu,
		 UI::PanelStyle::kWui, UI::ButtonStyle::kWuiPrimary) {
	add_main_menu();
=======
     grid_marker_pic_(g_gr->images().get("images/wui/overlays/grid_marker.png")) {
	add_toolbar_button(
	   "wui/menus/menu_options_menu", "options_menu", _("Main menu"), &options_, true);
	options_.open_window = [this] { new GameOptionsMenu(*this, options_, main_windows_); };

	add_toolbar_button(
	   "wui/menus/menu_toggle_menu", "statistics_menu", _("Statistics"), &statisticsmenu_, true);
	statisticsmenu_.open_window = [this] {
		new GameStatisticsMenu(*this, statisticsmenu_, main_windows_);
	};
>>>>>>> c9cc2785

	toolbar()->add_space(15);

	add_mapview_menu(MiniMapType::kStaticViewWindow);
	add_showhide_menu();
	add_gamespeed_menu();

	toolbar()->add_space(15);
	if (multiplayer) {
		toggle_chat_ = add_toolbar_button("wui/menus/chat", "chat", _("Chat"), &chat_, true);
		chat_.open_window = [this] {
			if (chat_provider_) {
				GameChatMenu::create_chat_console(this, chat_, *chat_provider_);
			}
		};
		toolbar()->add_space(15);
	}

	add_statistics_menu();

	add_toolbar_button(
	   "wui/menus/objectives", "objectives", _("Objectives"), &objectives_, true);
	objectives_.open_window = [this] { new GameObjectivesMenu(this, objectives_); };

	toggle_message_menu_ = add_toolbar_button(
	   "wui/menus/message_old", "messages", _("Messages"), &message_menu_, true);
	message_menu_.open_window = [this] { new GameMessageMenu(*this, message_menu_); };

	toolbar()->add_space(15);

	add_toolbar_button("ui_basic/menu_help", "help", _("Help"), &encyclopedia_, true);
	encyclopedia_.open_window = [this] {
		new TribalEncyclopedia(*this, encyclopedia_, &game().lua());
	};

	set_player_number(plyn);
	map_view()->field_clicked.connect([this](const Widelands::NodeAndTriangle<>& node_and_triangle) {
		node_action(node_and_triangle);
	});

	finalize_toolbar();

#ifndef NDEBUG  //  only in debug builds
	addCommand("switchplayer", boost::bind(&InteractivePlayer::cmdSwitchPlayer, this, _1));
#endif
}


void InteractivePlayer::add_statistics_menu() {
	statisticsmenu_.set_image(g_gr->images().get("images/wui/menus/statistics.png"));
	toolbar()->add(&statisticsmenu_);

	menu_windows_.stats_seafaring.open_window = [this] {
		new SeafaringStatisticsMenu(*this, menu_windows_.stats_seafaring);
	};

	menu_windows_.stats_stock.open_window = [this] { new StockMenu(*this, menu_windows_.stats_stock); };

	menu_windows_.stats_buildings.open_window = [this] {
		new BuildingStatisticsMenu(*this, menu_windows_.stats_buildings);
	};


	menu_windows_.stats_wares.open_window = [this] {
		new WareStatisticsMenu(*this, menu_windows_.stats_wares);
	};

	menu_windows_.stats_general.open_window = [this] {
		new GeneralStatisticsMenu(*this, menu_windows_.stats_general);
	};

	rebuild_statistics_menu();

	statisticsmenu_.selected.connect([this] { statistics_menu_selected(statisticsmenu_.get_selected()); });
}

void InteractivePlayer::rebuild_statistics_menu() {
	statisticsmenu_.clear();

	if (egbase().map().allows_seafaring()) {
		/** TRANSLATORS: An entry in the game's statistics menu */
		statisticsmenu_.add(_("Seafaring"), StatisticsMenuEntry::kSeafaring,
							g_gr->images().get("images/wui/menus/statistics_seafaring.png"),
							false, "", "e");
	}

	/** TRANSLATORS: An entry in the game's statistics menu */
	statisticsmenu_.add(_("Stock"), StatisticsMenuEntry::kStock,
						g_gr->images().get("images/wui/menus/statistics_stock.png"),
						false, "", "i");

	/** TRANSLATORS: An entry in the game's statistics menu */
	statisticsmenu_.add(_("Buildings"), StatisticsMenuEntry::kBuildings,
						g_gr->images().get("images/wui/menus/statistics_buildings.png"),
						false, "", "b");

	/** TRANSLATORS: An entry in the game's statistics menu */
	statisticsmenu_.add(_("Wares"), StatisticsMenuEntry::kWare, g_gr->images().get("images/wui/menus/statistics_wares.png"));


	/** TRANSLATORS: An entry in the game's statistics menu */
	statisticsmenu_.add(_("General"), StatisticsMenuEntry::kGeneral, g_gr->images().get("images/wui/menus/statistics_general.png"));
}

void InteractivePlayer::statistics_menu_selected(StatisticsMenuEntry entry) {
	switch (entry) {
	case StatisticsMenuEntry::kGeneral: {
		menu_windows_.stats_general.toggle();
	} break;
	case StatisticsMenuEntry::kWare: {
		menu_windows_.stats_wares.toggle();
	} break;
	case StatisticsMenuEntry::kBuildings: {
		menu_windows_.stats_buildings.toggle();
	} break;
	case StatisticsMenuEntry::kStock: {
		menu_windows_.stats_stock.toggle();
	} break;
	case StatisticsMenuEntry::kSeafaring: {
		if (egbase().map().allows_seafaring()) {
			menu_windows_.stats_seafaring.toggle();
		}
	} break;
	}
	statisticsmenu_.toggle();
}

void InteractivePlayer::think() {
	InteractiveBase::think();

	if (flag_to_connect_) {
		Widelands::Field& field = egbase().map()[flag_to_connect_];
		if (upcast(Widelands::Flag const, flag, field.get_immovable())) {
			if (!flag->has_road() && !is_building_road())
				if (auto_roadbuild_mode_) {
					//  There might be a fieldaction window open, showing a button
					//  for roadbuilding. If that dialog remains open so that the
					//  button is clicked, we would enter roadbuilding mode while
					//  we are already in roadbuilding mode from the call below.
					//  That is not allowed. Therefore we must delete the
					//  fieldaction window before entering roadbuilding mode here.
					fieldaction_.destroy();
					map_view()->mouse_to_field(flag_to_connect_, MapView::Transition::Jump);
					set_sel_pos(Widelands::NodeAndTriangle<>{
					   flag_to_connect_,
					   Widelands::TCoords<>(flag_to_connect_, Widelands::TriangleIndex::D)});
					start_build_road(flag_to_connect_, field.get_owned_by());
				}
			flag_to_connect_ = Widelands::Coords::null();
		}
	}
	if (is_multiplayer()) {
		toggle_chat_->set_visible(chat_provider_);
		toggle_chat_->set_enabled(chat_provider_);
	}
	{
		char const* msg_icon = "images/wui/menus/message_old.png";
		std::string msg_tooltip = _("Messages");
		if (uint32_t const nr_new_messages =
		       player().messages().nr_messages(Widelands::Message::Status::kNew)) {
			msg_icon = "images/wui/menus/message_new.png";
			msg_tooltip =
			   (boost::format(ngettext("%u new message", "%u new messages", nr_new_messages)) %
			    nr_new_messages)
			      .str();
		}
		toggle_message_menu_->set_pic(g_gr->images().get(msg_icon));
		toggle_message_menu_->set_tooltip(msg_tooltip);
	}
}

void InteractivePlayer::draw(RenderTarget& dst) {
	// Bail out if the game isn't actually loaded.
	// This fixes a crash with displaying an error dialog during loading.
	if (!game().is_loaded())
		return;

	draw_map_view(map_view(), &dst);
}

void InteractivePlayer::draw_map_view(MapView* given_map_view, RenderTarget* dst) {
	// In-game, selection can never be on triangles or have a radius.
	assert(get_sel_radius() == 0);
	assert(!get_sel_triangles());

	const Widelands::Player& plr = player();
	const auto& gbase = egbase();
	const Widelands::Map& map = gbase.map();
	const uint32_t gametime = gbase.get_gametime();

	Workareas workareas = get_workarea_overlays(map);
	auto* fields_to_draw = given_map_view->draw_terrain(gbase, workareas, false, dst);
	const auto& road_building = road_building_overlays();

	const float scale = 1.f / given_map_view->view().zoom;

	for (size_t idx = 0; idx < fields_to_draw->size(); ++idx) {
		auto* f = fields_to_draw->mutable_field(idx);

		const Widelands::Player::Field& player_field =
		   plr.fields()[map.get_index(f->fcoords, map.get_width())];

		// Adjust this field for visibility for this player.
		if (!plr.see_all()) {
			f->brightness = adjusted_field_brightness(f->fcoords, gametime, player_field);
			f->roads = player_field.roads;
			f->vision = player_field.vision;
			if (player_field.vision == 1) {
				f->owner = player_field.owner != 0 ? gbase.get_player(player_field.owner) : nullptr;
				f->is_border = player_field.border;
			}
		}

		// Add road building overlays if applicable.
		if (f->vision > 0) {
			const auto it = road_building.road_previews.find(f->fcoords);
			if (it != road_building.road_previews.end()) {
				f->roads |= it->second;
			}

			draw_border_markers(*f, scale, *fields_to_draw, dst);

			// Render stuff that belongs to the node.
			if (f->vision > 1) {
				const auto text_to_draw = get_text_to_draw();
				draw_immovable_for_visible_field(gbase, *f, scale, text_to_draw, plr, dst);
				draw_bobs_for_visible_field(gbase, *f, scale, text_to_draw, plr, dst);
			} else if (f->vision == 1) {
				// We never show census or statistics for objects in the fog.
				draw_immovable_for_formerly_visible_field(*f, player_field, scale, dst);
			}
		}

		// Draw work area markers.
		if (has_workarea_preview(f->fcoords, &map)) {
			blit_field_overlay(dst, *f, grid_marker_pic_,
			                   Vector2i(grid_marker_pic_->width() / 2, grid_marker_pic_->height() / 2),
			                   scale);
		}

		if (f->vision > 0) {
			// Draw build help.
			if (buildhelp()) {
				const auto* overlay = get_buildhelp_overlay(plr.get_buildcaps(f->fcoords));
				if (overlay != nullptr) {
					blit_field_overlay(dst, *f, overlay->pic, overlay->hotspot, scale);
				}
			}

			// Blit the selection marker.
			if (f->fcoords == get_sel_pos().node) {
				const Image* pic = get_sel_picture();
				blit_field_overlay(dst, *f, pic, Vector2i(pic->width() / 2, pic->height() / 2), scale);
			}

			// Draw road building slopes.
			{
				const auto it = road_building.steepness_indicators.find(f->fcoords);
				if (it != road_building.steepness_indicators.end()) {
					blit_field_overlay(dst, *f, it->second,
					                   Vector2i(it->second->width() / 2, it->second->height() / 2),
					                   scale);
				}
			}
		}
	}
}

void InteractivePlayer::popup_message(Widelands::MessageId const id,
                                      const Widelands::Message& message) {
	message_menu_.create();
	dynamic_cast<GameMessageMenu&>(*message_menu_.window).show_new_message(id, message);
}

bool InteractivePlayer::can_see(Widelands::PlayerNumber const p) const {
	return p == player_number() || player().see_all();
}
bool InteractivePlayer::can_act(Widelands::PlayerNumber const p) const {
	return p == player_number();
}
Widelands::PlayerNumber InteractivePlayer::player_number() const {
	return player_number_;
}

/// Player has clicked on the given node; bring up the context menu.
void InteractivePlayer::node_action(const Widelands::NodeAndTriangle<>& node_and_triangle) {
	const Map& map = egbase().map();
	if (1 < player().vision(Map::get_index(node_and_triangle.node, map.get_width()))) {
		// Special case for buildings
		if (upcast(Building, building, map.get_immovable(node_and_triangle.node)))
			if (can_see(building->owner().player_number())) {
				show_building_window(node_and_triangle.node, false, false);
				return;
			}

		if (!is_building_road()) {
			if (try_show_ship_window())
				return;
		}

		// everything else can bring up the temporary dialog
		show_field_action(this, get_player(), &fieldaction_);
	}
}

/**
 * Global in-game keypresses:
 * \li Space: toggles buildhelp
 * \li i: show stock (inventory)
 * \li m: show minimap
 * \li o: show objectives window
 * \li c: toggle census
 * \li s: toggle building statistics
 * \li Home: go to starting position
 * \li PageUp/PageDown: change game speed
 * \li Pause: pauses the game
 * \li Return: write chat message
 */
bool InteractivePlayer::handle_key(bool const down, SDL_Keysym const code) {
	if (down) {
		switch (code.sym) {
		case SDLK_SPACE:
			toggle_buildhelp();
			return true;

		case SDLK_i:
			menu_windows_.stats_stock.toggle();
			return true;

		case SDLK_n:
			message_menu_.toggle();
			return true;

		case SDLK_o:
			objectives_.toggle();
			return true;

		case SDLK_F1:
			encyclopedia_.toggle();
			return true;

		case SDLK_c:
			set_display_flag(dfShowCensus, !get_display_flag(dfShowCensus));
			return true;

		case SDLK_b:
			if (menu_windows_.stats_buildings.window == nullptr) {
				new BuildingStatisticsMenu(*this, menu_windows_.stats_buildings);
			} else {
				menu_windows_.stats_buildings.toggle();
			}
			return true;

		case SDLK_e:
			if (game().map().allows_seafaring()) {
				if (menu_windows_.stats_seafaring.window == nullptr) {
					new SeafaringStatisticsMenu(*this, menu_windows_.stats_seafaring);
				} else {
					menu_windows_.stats_seafaring.toggle();
				}
			}
			return true;

		case SDLK_s:
			if (code.mod & (KMOD_LCTRL | KMOD_RCTRL))
				new GameMainMenuSaveGame(*this, menu_windows_.savegame);
			else
				set_display_flag(dfShowStatistics, !get_display_flag(dfShowStatistics));
			return true;

		case SDLK_KP_7:
			if (code.mod & KMOD_NUM)
				break;
			FALLS_THROUGH;
		case SDLK_HOME:
			map_view()->scroll_to_field(
			   game().map().get_starting_pos(player_number_), MapView::Transition::Smooth);
			return true;

		case SDLK_KP_ENTER:
		case SDLK_RETURN:
			if (chat_provider_) {
				if (!chat_.window) {
					GameChatMenu::create_chat_console(this, chat_, *chat_provider_);
				}
				return dynamic_cast<GameChatMenu*>(chat_.window)->enter_chat_message();
			}
			break;
		default:
			break;
		}
	}

	return InteractiveGameBase::handle_key(down, code);
}

/**
 * Set the player and the visibility to this
 * player
 */
void InteractivePlayer::set_player_number(uint32_t const n) {
	player_number_ = n;
}

/**
 * Cleanup any game-related data before loading a new game
 * while a game is currently playing.
 */
void InteractivePlayer::cleanup_for_load() {
}

<<<<<<< HEAD
void InteractivePlayer::postload() {
	InteractiveGameBase::postload();

	ToolbarImageset* imageset = player().tribe().toolbar_image_set();
	if (imageset != nullptr) {
		set_toolbar_imageset(*imageset);
	} else {
		rebuild_statistics_menu();
	}
=======
bool InteractivePlayer::player_hears_field(const Widelands::Coords& coords) const {
	const Widelands::Player& plr = player();
	if (plr.see_all()) {
		return true;
	}

	const Widelands::Map& map = egbase().map();
	const Widelands::Player::Field& player_field =
	   plr.fields()[map.get_index(coords, map.get_width())];
	return (player_field.vision > 1);
>>>>>>> c9cc2785
}

void InteractivePlayer::cmdSwitchPlayer(const std::vector<std::string>& args) {
	if (args.size() != 2) {
		DebugConsole::write("Usage: switchplayer <nr>");
		return;
	}

	int const n = atoi(args[1].c_str());
	if (n < 1 || n > kMaxPlayers || !game().get_player(n)) {
		DebugConsole::write(str(boost::format("Player #%1% does not exist.") % n));
		return;
	}

	DebugConsole::write(
	   str(boost::format("Switching from #%1% to #%2%.") % static_cast<int>(player_number_) % n));
	player_number_ = n;

	if (UI::UniqueWindow* const building_statistics_window = menu_windows_.stats_buildings.window) {
		dynamic_cast<BuildingStatisticsMenu&>(*building_statistics_window).update();
	}
}<|MERGE_RESOLUTION|>--- conflicted
+++ resolved
@@ -159,26 +159,14 @@
    : InteractiveGameBase(g, global_s, NONE, multiplayer),
      auto_roadbuild_mode_(global_s.get_bool("auto_roadbuild_mode", true)),
      flag_to_connect_(Widelands::Coords::null()),
-<<<<<<< HEAD
 	 statisticsmenu_(
 		toolbar(), "dropdown_menu_statistics", 0, 0, 34U, 10, 34U,
 		 /** TRANSLATORS: Title for the statistics menu button in the game */
 		 _("Statistics"),
 		 UI::DropdownType::kPictorialMenu,
-		 UI::PanelStyle::kWui, UI::ButtonStyle::kWuiPrimary) {
+		 UI::PanelStyle::kWui, UI::ButtonStyle::kWuiPrimary),
+	 grid_marker_pic_(g_gr->images().get("images/wui/overlays/grid_marker.png")) {
 	add_main_menu();
-=======
-     grid_marker_pic_(g_gr->images().get("images/wui/overlays/grid_marker.png")) {
-	add_toolbar_button(
-	   "wui/menus/menu_options_menu", "options_menu", _("Main menu"), &options_, true);
-	options_.open_window = [this] { new GameOptionsMenu(*this, options_, main_windows_); };
-
-	add_toolbar_button(
-	   "wui/menus/menu_toggle_menu", "statistics_menu", _("Statistics"), &statisticsmenu_, true);
-	statisticsmenu_.open_window = [this] {
-		new GameStatisticsMenu(*this, statisticsmenu_, main_windows_);
-	};
->>>>>>> c9cc2785
 
 	toolbar()->add_space(15);
 
@@ -590,7 +578,6 @@
 void InteractivePlayer::cleanup_for_load() {
 }
 
-<<<<<<< HEAD
 void InteractivePlayer::postload() {
 	InteractiveGameBase::postload();
 
@@ -600,18 +587,17 @@
 	} else {
 		rebuild_statistics_menu();
 	}
-=======
+}
+
 bool InteractivePlayer::player_hears_field(const Widelands::Coords& coords) const {
 	const Widelands::Player& plr = player();
 	if (plr.see_all()) {
 		return true;
 	}
-
 	const Widelands::Map& map = egbase().map();
 	const Widelands::Player::Field& player_field =
 	   plr.fields()[map.get_index(coords, map.get_width())];
 	return (player_field.vision > 1);
->>>>>>> c9cc2785
 }
 
 void InteractivePlayer::cmdSwitchPlayer(const std::vector<std::string>& args) {
