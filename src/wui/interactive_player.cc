--- conflicted
+++ resolved
@@ -299,11 +299,7 @@
 	Workareas workareas = get_workarea_overlays(map);
 	auto* fields_to_draw = given_map_view->draw_terrain(gbase, workareas, false, dst);
 	const auto& road_building = road_building_overlays();
-<<<<<<< HEAD
 	const auto& waterway_building = waterway_building_overlays();
-	const std::map<Widelands::Coords, const Image*> workarea_overlays = get_workarea_overlays(map);
-=======
->>>>>>> 06025cad
 
 	const float scale = 1.f / given_map_view->view().zoom;
 
