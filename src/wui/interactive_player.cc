--- conflicted
+++ resolved
@@ -288,11 +288,7 @@
 	const uint32_t gametime = gbase.get_gametime();
 
 	Workareas workareas = get_workarea_overlays(map);
-<<<<<<< HEAD
 	auto* fields_to_draw = given_map_view->draw_terrain(gbase, workareas, false, dst);
-=======
-	auto* fields_to_draw = given_map_view->draw_terrain(gbase, workareas, dst);
->>>>>>> 79d40241
 	const auto& road_building = road_building_overlays();
 
 	const float scale = 1.f / given_map_view->view().zoom;
@@ -337,12 +333,8 @@
 		// Draw work area markers.
 		if (has_workarea_preview(f->fcoords, &map)) {
 			blit_field_overlay(dst, *f, grid_marker_pic_,
-<<<<<<< HEAD
-					Vector2i(grid_marker_pic_->width() / 2, grid_marker_pic_->height() / 2), scale);
-=======
 			                   Vector2i(grid_marker_pic_->width() / 2, grid_marker_pic_->height() / 2),
 			                   scale);
->>>>>>> 79d40241
 		}
 
 		if (f->vision > 0) {
