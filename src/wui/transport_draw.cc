--- conflicted
+++ resolved
@@ -55,10 +55,6 @@
 }
 
 /** The road is drawn by the terrain renderer via marked fields. */
-<<<<<<< HEAD
-void RoadBase::draw(uint32_t, const TextToDraw, const Vector2f&, float, RenderTarget*) {
-=======
-void Road::draw(uint32_t, const TextToDraw, const Vector2f&, const Coords&, float, RenderTarget*) {
->>>>>>> 06025cad
+void RoadBase::draw(uint32_t, const TextToDraw, const Vector2f&, const Coords&, float, RenderTarget*) {
 }
 }  // namespace Widelands