--- conflicted
+++ resolved
@@ -64,19 +64,14 @@
 {
 	set_inner_size(width, 0);
 	add_warelist(type == Widelands::wwWORKER ? m_warehouse.get_workers() : m_warehouse.get_wares());
-<<<<<<< HEAD
-	if (type == Widelands::wwWORKER) {
-		hide_ware(m_warehouse.owner().tribe().carrier());
-=======
 	if (type == Widelands::wwWORKER)
 	{
 		const std::vector<Widelands::WareIndex> & worker_types_without_cost =
-			m_warehouse.descr().tribe().worker_types_without_cost();
+			m_warehouse.owner().tribe().worker_types_without_cost();
 		for (size_t i = 0; i < worker_types_without_cost.size(); ++i)
 		{
 			hide_ware(worker_types_without_cost.at(i));
 		}
->>>>>>> 4b88f344
 	}
 }
 
