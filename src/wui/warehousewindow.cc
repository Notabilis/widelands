/*
 * Copyright (C) 2002-2016 by the Widelands Development Team
 *
 * This program is free software; you can redistribute it and/or
 * modify it under the terms of the GNU General Public License
 * as published by the Free Software Foundation; either version 2
 * of the License, or (at your option) any later version.
 *
 * This program is distributed in the hope that it will be useful,
 * but WITHOUT ANY WARRANTY; without even the implied warranty of
 * MERCHANTABILITY or FITNESS FOR A PARTICULAR PURPOSE.  See the
 * GNU General Public License for more details.
 *
 * You should have received a copy of the GNU General Public License
 * along with this program; if not, write to the Free Software
 * Foundation, Inc., 51 Franklin Street, Fifth Floor, Boston, MA  02110-1301, USA.
 *
 */

#include "graphic/graphic.h"
#include "graphic/rendertarget.h"
#include "logic/map_objects/tribes/warehouse.h"
#include "logic/player.h"
#include "logic/playercommand.h"
#include "ui_basic/tabpanel.h"
#include "wui/buildingwindow.h"
#include "wui/portdockwaresdisplay.h"
#include "wui/waresdisplay.h"

using Widelands::Warehouse;

static const char pic_tab_wares[] = "pics/menu_tab_wares.png";
static const char pic_tab_workers[] = "pics/menu_tab_workers.png";
static const char pic_tab_dock_wares[] = "pics/menu_tab_wares_dock.png";
static const char pic_tab_dock_workers[] = "pics/menu_tab_workers_dock.png";
static const char pic_tab_expedition[] = "pics/start_expedition.png";

static const char pic_policy_prefer[] = "pics/stock_policy_prefer.png";
static const char pic_policy_dontstock[] = "pics/stock_policy_dontstock.png";
static const char pic_policy_remove[] = "pics/stock_policy_remove.png";

/**
 * Extends the wares display to show and modify stock policy of items.
 */
class WarehouseWaresDisplay : public WaresDisplay {
public:
	WarehouseWaresDisplay
		(UI::Panel * parent, uint32_t width,
		 Warehouse & wh, Widelands::WareWorker type, bool selectable);

protected:
	void draw_ware(RenderTarget & dst, Widelands::DescriptionIndex ware) override;

private:
	Warehouse & warehouse_;
};

WarehouseWaresDisplay::WarehouseWaresDisplay
	(UI::Panel * parent, uint32_t width,
	 Warehouse & wh, Widelands::WareWorker type, bool selectable)
:
WaresDisplay(parent, 0, 0, wh.owner().tribe(), type, selectable),
warehouse_(wh)
{
	set_inner_size(width, 0);
	add_warelist(type == Widelands::wwWORKER ? warehouse_.get_workers() : warehouse_.get_wares());
	if (type == Widelands::wwWORKER)
	{
		const std::vector<Widelands::DescriptionIndex> & worker_types_without_cost =
			warehouse_.owner().tribe().worker_types_without_cost();
		for (size_t i = 0; i < worker_types_without_cost.size(); ++i)
		{
			hide_ware(worker_types_without_cost.at(i));
		}
	}
}

void WarehouseWaresDisplay::draw_ware(RenderTarget & dst, Widelands::DescriptionIndex ware)
{
	WaresDisplay::draw_ware(dst, ware);

	Warehouse::StockPolicy policy = warehouse_.get_stock_policy(get_type(), ware);
	const Image* pic = nullptr;
	switch (policy) {
	case Warehouse::SP_Prefer:
		pic = g_gr->images().get(pic_policy_prefer);
		break;
	case Warehouse::SP_DontStock:
		pic = g_gr->images().get(pic_policy_dontstock);
		break;
	case Warehouse::SP_Remove:
		pic = g_gr->images().get(pic_policy_remove);
		break;
	case Warehouse::SP_Normal:
		// don't draw anything for the normal policy
		return;
	}
	assert(pic != nullptr);

	dst.blit(ware_position(ware), pic);
}

/**
 * Wraps the wares display together with some buttons
 */
struct WarehouseWaresPanel : UI::Box {
	WarehouseWaresPanel
		(UI::Panel * parent, uint32_t width,
		 InteractiveGameBase &, Warehouse &, Widelands::WareWorker type);

	void set_policy(Warehouse::StockPolicy);
private:
	InteractiveGameBase & gb_;
	Warehouse & wh_;
	bool can_act_;
	Widelands::WareWorker type_;
	WarehouseWaresDisplay display_;
};

WarehouseWaresPanel::WarehouseWaresPanel
	(UI::Panel * parent, uint32_t width,
	 InteractiveGameBase & gb, Warehouse & wh, Widelands::WareWorker type)
:
	UI::Box(parent, 0, 0, UI::Box::Vertical),
	gb_(gb),
	wh_(wh),
	can_act_(gb_.can_act(wh_.owner().player_number())),
	type_(type),
	display_(this, width, wh_, type_, can_act_)
{
<<<<<<< HEAD
	add(&m_display, UI::Align::kLeft, true);
=======
	add(&display_, UI::Box::AlignLeft, true);
>>>>>>> 1d7113a9

	if (can_act_) {
		UI::Box * buttons = new UI::Box(this, 0, 0, UI::Box::Horizontal);
		UI::Button * b;
		add(buttons, UI::Align::kLeft);

#define ADD_POLICY_BUTTON(policy, policyname, tooltip)                                           \
		b = new UI::Button                                                             \
			(buttons, #policy, 0, 0, 34, 34,                                                  \
			 g_gr->images().get("pics/but4.png"),                                   \
			 g_gr->images().get("pics/stock_policy_button_" #policy ".png"),      \
			 tooltip),                                                                        \
		b->sigclicked.connect \
			(boost::bind(&WarehouseWaresPanel::set_policy, this, Warehouse::SP_##policyname)), \
        buttons->add(b, UI::Align::kHCenter);

		ADD_POLICY_BUTTON(normal, Normal, _("Normal policy"))
		ADD_POLICY_BUTTON(prefer, Prefer, _("Preferably store selected wares here"))
		ADD_POLICY_BUTTON(dontstock, DontStock, _("Do not store selected wares here"))
		ADD_POLICY_BUTTON(remove, Remove, _("Remove selected wares from here"))
	}
}

/**
 * Add Buttons policy buttons
 */
void WarehouseWaresPanel::set_policy(Warehouse::StockPolicy newpolicy) {
	if (gb_.can_act(wh_.owner().player_number())) {
		bool is_workers = type_ == Widelands::wwWORKER;
		const std::set<Widelands::DescriptionIndex> indices =
				is_workers ? wh_.owner().tribe().workers() : wh_.owner().tribe().wares();

		for (const Widelands::DescriptionIndex& index : indices) {
			if (display_.ware_selected(index)) {
				gb_.game().send_player_command
					(*new Widelands::CmdSetStockPolicy
						(gb_.game().get_gametime(),
						 wh_.owner().player_number(),
						 wh_, is_workers,
						 index, newpolicy));
			}
		}
	}
}


/**
 * Status window for warehouses
 */
struct WarehouseWindow : public BuildingWindow {
	WarehouseWindow
		(InteractiveGameBase & parent, Warehouse &, UI::Window * & registry);

	Warehouse & warehouse() {
		return dynamic_cast<Warehouse&>(building());
	}
};

/**
 * Create the tabs of a warehouse window.
 */
WarehouseWindow::WarehouseWindow
	(InteractiveGameBase & parent,
	 Warehouse            & wh,
	 UI::Window *         & registry)
	: BuildingWindow(parent, wh, registry)
{
	get_tabs()->add
		("wares",
		 g_gr->images().get(pic_tab_wares),
		 new WarehouseWaresPanel
			(get_tabs(),
			 Width,
			 igbase(),
			 warehouse(),
			 Widelands::wwWARE),
		 _("Wares"));
	get_tabs()->add
		("workers",
		 g_gr->images().get(pic_tab_workers),
		 new WarehouseWaresPanel
			(get_tabs(),
			 Width,
			 igbase(),
			 warehouse(),
			 Widelands::wwWORKER),
		 _("Workers"));

	if (Widelands::PortDock * pd = wh.get_portdock()) {
		get_tabs()->add
			("dock_wares",
			 g_gr->images().get(pic_tab_dock_wares),
			 create_portdock_wares_display(get_tabs(), Width, *pd, Widelands::wwWARE),
			 _("Wares waiting to be shipped"));
		get_tabs()->add
			("dock_workers",
			 g_gr->images().get(pic_tab_dock_workers),
			 create_portdock_wares_display(get_tabs(), Width, *pd, Widelands::wwWORKER),
			 _("Workers waiting to embark"));
		if (pd->expedition_started()) {
			get_tabs()->add
				("expedition_wares_queue",
				 g_gr->images().get(pic_tab_expedition),
				 create_portdock_expedition_display(get_tabs(), warehouse(), igbase()),
				 _("Expedition"));
		}
	}
}

/**
 * Create the status window describing the warehouse.
 */
void Widelands::Warehouse::create_options_window
	(InteractiveGameBase & parent, UI::Window * & registry)
{
	new WarehouseWindow(parent, *this, registry);
}<|MERGE_RESOLUTION|>--- conflicted
+++ resolved
@@ -128,11 +128,7 @@
 	type_(type),
 	display_(this, width, wh_, type_, can_act_)
 {
-<<<<<<< HEAD
-	add(&m_display, UI::Align::kLeft, true);
-=======
-	add(&display_, UI::Box::AlignLeft, true);
->>>>>>> 1d7113a9
+	add(&display_, UI::Align::kLeft, true);
 
 	if (can_act_) {
 		UI::Box * buttons = new UI::Box(this, 0, 0, UI::Box::Horizontal);
