--- conflicted
+++ resolved
@@ -1,5 +1,5 @@
 /*
- * Copyright (C) 2002-2004, 2006-2011, 2013 by the Widelands Development Team
+ * Copyright (C) 2002-2004, 2006-2013 by the Widelands Development Team
  *
  * This program is free software; you can redistribute it and/or
  * modify it under the terms of the GNU General Public License
@@ -206,29 +206,19 @@
 
 	if (Widelands::PortDock * pd = wh.get_portdock()) {
 		get_tabs()->add
-<<<<<<< HEAD
 			("dock_wares",
-			 g_gr->get_picture(PicMod_UI, pic_tab_dock_wares),
+			 g_gr->imgcache().load(PicMod_UI, pic_tab_dock_wares),
 			 create_portdock_wares_display(get_tabs(), Width, *pd, Widelands::wwWARE),
 			 _("Wares in dock"));
 		get_tabs()->add
 			("dock_workers",
-			 g_gr->get_picture(PicMod_UI, pic_tab_dock_workers),
-=======
-			("wares",
-			 g_gr->imgcache().load(PicMod_UI, pic_tab_dock_wares),
-			 create_portdock_wares_display(get_tabs(), Width, *pd, Widelands::wwWARE),
-			 _("Wares in dock"));
-		get_tabs()->add
-			("workers",
 			 g_gr->imgcache().load(PicMod_UI, pic_tab_dock_workers),
->>>>>>> a247006d
 			 create_portdock_wares_display(get_tabs(), Width, *pd, Widelands::wwWORKER),
 			 _("Workers in dock"));
 		if (pd->expedition_started()) {
 			get_tabs()->add
 				("expedition_wares_queue",
-				 g_gr->get_picture(PicMod_UI, pic_tab_expedition),
+				 g_gr->imgcache().load(PicMod_UI, pic_tab_expedition),
 				 create_portdock_expedition_display(get_tabs(), warehouse(), igbase()),
 				 _("Expedition"));
 		}
