/*
 * Copyright (C) 2002-2004, 2006-2011 by the Widelands Development Team
 *
 * This program is free software; you can redistribute it and/or
 * modify it under the terms of the GNU General Public License
 * as published by the Free Software Foundation; either version 2
 * of the License, or (at your option) any later version.
 *
 * This program is distributed in the hope that it will be useful,
 * but WITHOUT ANY WARRANTY; without even the implied warranty of
 * MERCHANTABILITY or FITNESS FOR A PARTICULAR PURPOSE.  See the
 * GNU General Public License for more details.
 *
 * You should have received a copy of the GNU General Public License
 * along with this program; if not, write to the Free Software
 * Foundation, Inc., 51 Franklin Street, Fifth Floor, Boston, MA  02110-1301, USA.
 *
 */

#include "wui/building_statistics_menu.h"

#include <cmath>

#include <boost/bind.hpp>
#include <boost/format.hpp>

#include "base/i18n.h"
#include "graphic/font_handler1.h"
#include "logic/militarysite.h"
#include "logic/player.h"
#include "logic/productionsite.h"
#include "logic/tribe.h"

constexpr int kBuildGridCellSize = 50;
constexpr int kMargin = 5;
constexpr int kColumns = 5;
constexpr int kButtonHeight = 20;
constexpr int kButtonRowHeight = kButtonHeight + kMargin;
constexpr int kLabelHeight = 18;
constexpr int kLabelFontSize = 12;
constexpr int kTabHeight = 35 + 5 * (kBuildGridCellSize + kLabelHeight + kLabelHeight);
constexpr int32_t kWindowWidth = kColumns * kBuildGridCellSize;
constexpr int32_t kWindowHeight = kTabHeight + kMargin + 4 * kButtonRowHeight;

constexpr int32_t kUpdateTime = 1000;  //  1 second, gametime

namespace {
void set_label_font(UI::Textarea* label) {
	label->set_font(UI::g_fh1->fontset().serif(), kLabelFontSize, UI_FONT_CLR_FG);
}
void set_editbox_font(UI::EditBox* editbox) {
	editbox->set_font(UI::g_fh1->fontset().serif(), kLabelFontSize, UI_FONT_CLR_FG);
}

}  // namespace

<<<<<<< HEAD
BuildingStatisticsMenu::BuildingStatisticsMenu
	(InteractivePlayer & parent, UI::UniqueWindow::Registry & registry)
:
	UI::UniqueWindow
		(&parent, "building_statistics",
		 &registry,
		 WINDOW_WIDTH, WINDOW_HEIGHT,
		 _("Building Statistics")),
	m_table
		(this, HMARGIN, VMARGIN, BUILDING_LIST_WIDTH, BUILDING_LIST_HEIGHT),
	m_progbar
		(this,
		 LABEL_X, PROGRESS_BAR_Y, WINDOW_WIDTH - LABEL_X - HMARGIN, 20,
		 UI::ProgressBar::Horizontal),
	m_total_productivity_label
		(this,
		 LABEL_X, TOTAL_PRODUCTIVITY_Y, LABEL_WIDTH, 24,
		 _("Total Productivity:"), UI::Align_CenterLeft),
	m_owned_label
		(this,
		 LABEL_X, OWNED_Y, LABEL_WIDTH, 24,
		 _("Owned:"), UI::Align_CenterLeft),
	m_owned
		(this, VALUE_X, OWNED_Y, 100, 24, UI::Align_CenterLeft),
	m_in_build_label
		(this,
		 LABEL_X, IN_BUILD_Y, LABEL_WIDTH, 24,
		 _("Being built:"), UI::Align_CenterLeft),
	m_in_build
		(this, VALUE_X, IN_BUILD_Y, 100, 24, UI::Align_CenterLeft),
	m_unproductive_label
		(this,
		 LABEL_X, UNPRODUCTIVE_Y, LABEL_WIDTH, 24,
		 _("Jump to unproductive"), UI::Align_CenterLeft),
	m_anim               (0),
	m_lastupdate         (0),
	m_last_building_index(0),
	m_last_table_index   (0)
{
	//  building list
	/** TRANSLATORS: Building Name */
	m_table.add_column(310, pgettext("building", "Name"));
	m_table.add_column (70, _("Type"), "",     UI::Align_HCenter);
	m_table.add_column (70, _("Prod"), "",     UI::Align_Right);
	m_table.add_column (70, _("Owned"), "",    UI::Align_Right);
	m_table.add_column (70, _("Build"), "",    UI::Align_Right);
	m_table.selected.connect(boost::bind(&BuildingStatisticsMenu::table_changed, this, _1));
	m_table.set_column_compare
		(Columns::Size,
		 boost::bind
		 	(&BuildingStatisticsMenu::compare_building_size, this, _1, _2));
	m_table.focus();

	//  toggle when to run button
	m_progbar.set_total(100);

	m_btn[PrevOwned] =
		new UI::Button
			(this, "previous_owned",
			 JUMP_PREV_BUTTON_X, OWNED_Y, 24, 24,
			 g_gr->images().get("pics/but4.png"),
			 g_gr->images().get("pics/scrollbar_left.png"),
			 _("Show previous"),
			 false);
	m_btn[PrevOwned]->sigclicked.connect
		(boost::bind(&BuildingStatisticsMenu::clicked_jump, boost::ref(*this), PrevOwned));

	m_btn[NextOwned] =
		new UI::Button
			(this, "next_owned",
			 JUMP_NEXT_BUTTON_X, OWNED_Y, 24, 24,
			 g_gr->images().get("pics/but4.png"),
			 g_gr->images().get("pics/scrollbar_right.png"),
			 _("Show next"),
			 false);
	m_btn[NextOwned]->sigclicked.connect
		(boost::bind(&BuildingStatisticsMenu::clicked_jump, boost::ref(*this), NextOwned));

	m_btn[PrevConstruction] =
		new UI::Button
			(this, "previous_constructed",
			 JUMP_PREV_BUTTON_X, IN_BUILD_Y, 24, 24,
			 g_gr->images().get("pics/but4.png"),
			 g_gr->images().get("pics/scrollbar_left.png"),
			 _("Show previous"),
			 false);
	m_btn[PrevConstruction]->sigclicked.connect
		(boost::bind(&BuildingStatisticsMenu::clicked_jump, boost::ref(*this), PrevConstruction));

	m_btn[NextConstruction] =
		new UI::Button
			(this, "next_constructed",
			 JUMP_NEXT_BUTTON_X, IN_BUILD_Y, 24, 24,
			 g_gr->images().get("pics/but4.png"),
			 g_gr->images().get("pics/scrollbar_right.png"),
			 _("Show next"),
			 false);
	m_btn[NextConstruction]->sigclicked.connect
		(boost::bind(&BuildingStatisticsMenu::clicked_jump, boost::ref(*this), NextConstruction));

	m_btn[PrevUnproductive] =
		new UI::Button
			(this, "previous_unproductive",
			 JUMP_PREV_BUTTON_X, UNPRODUCTIVE_Y, 24, 24,
			 g_gr->images().get("pics/but4.png"),
			 g_gr->images().get("pics/scrollbar_left.png"),
			 _("Show previous"),
			 false);
	m_btn[PrevUnproductive]->sigclicked.connect
		(boost::bind(&BuildingStatisticsMenu::clicked_jump, boost::ref(*this), PrevUnproductive));

	m_btn[NextUnproductive] =
		new UI::Button
			(this, "next_unproductive",
			 JUMP_NEXT_BUTTON_X, UNPRODUCTIVE_Y, 24, 24,
			 g_gr->images().get("pics/but4.png"),
			 g_gr->images().get("pics/scrollbar_right.png"),
			 _("Show next"),
			 false);
	m_btn[NextUnproductive]->sigclicked.connect
		(boost::bind(&BuildingStatisticsMenu::clicked_jump, boost::ref(*this), NextUnproductive));
=======
inline InteractivePlayer& BuildingStatisticsMenu::iplayer() const {
	return dynamic_cast<InteractivePlayer&>(*get_parent());
>>>>>>> 1faf88b3
}

BuildingStatisticsMenu::BuildingStatisticsMenu(InteractivePlayer& parent,
															  UI::UniqueWindow::Registry& registry)
	: UI::UniqueWindow(&parent,
							 "building_statistics",
							 &registry,
							 kWindowWidth,
							 kWindowHeight,
							 _("Building Statistics")),
		tab_panel_(this, 0, 0, g_gr->images().get("pics/but1.png")),
		navigation_panel_(this, 0, 0, kWindowWidth, 4 * kButtonRowHeight),
		building_name_(
			&navigation_panel_, get_inner_w() / 2, 0, 0, kButtonHeight, "", UI::Align_Center),
		owned_label_(&navigation_panel_,
						 kMargin,
						 kButtonRowHeight,
						 0,
						 kButtonHeight,
						_("Owned:"),
						 UI::Align_CenterLeft),
		construction_label_(&navigation_panel_,
								  kMargin,
								  2 * kButtonRowHeight,
								  0,
								  kButtonHeight,
								  _("Under Construction:"),
								  UI::Align_CenterLeft),
		unproductive_box_(&navigation_panel_, kMargin, 3 * kButtonRowHeight + 3, UI::Box::Horizontal),
		unproductive_label_(
			&unproductive_box_,
			/** TRANSLATORS: This is the first part of productivity with input field */
			/** TRANSLATORS: Building statistics window -  'Low Production: <input>%' */
			_("Low Production: "),
			UI::Align_BottomLeft),
		unproductive_percent_(
			&unproductive_box_, 0, 0, 35, kLabelHeight, g_gr->images().get("pics/but1.png")),
		unproductive_label2_(
			&unproductive_box_,
			/** TRANSLATORS: This is the second part of productivity with input field */
			/** TRANSLATORS: Building statistics window -  'Low Production: <input>%' */
			_("%"),
			UI::Align_BottomLeft),
		no_owned_label_(&navigation_panel_,
							 get_inner_w() - 2 * kButtonRowHeight - kMargin,
							 kButtonRowHeight,
							 0,
							 kButtonHeight,
							 "",
							 UI::Align_CenterRight),
		no_construction_label_(&navigation_panel_,
									  get_inner_w() - 2 * kButtonRowHeight - kMargin,
									  2 * kButtonRowHeight,
									  0,
									  kButtonHeight,
									  "",
									  UI::Align_CenterRight),
		no_unproductive_label_(&navigation_panel_,
									  get_inner_w() - 2 * kButtonRowHeight - kMargin,
									  3 * kButtonRowHeight,
									  0,
									  kButtonHeight,
									  "",
									  UI::Align_CenterRight),
		low_production_(33),
		has_selection_(false) {

	for (int i = 0; i < kNoOfBuildingTabs; ++i) {
		row_counters_[i] = 0;
		tabs_[i] = new UI::Box(&tab_panel_, 0, 0, UI::Box::Vertical);
	}

	tab_panel_.add("building_stats_small",
						g_gr->images().get("pics/menu_tab_buildsmall.png"),
						tabs_[BuildingTab::Small],
						_("Small Buildings"));
	tab_panel_.add("building_stats_medium",
						g_gr->images().get("pics/menu_tab_buildmedium.png"),
						tabs_[BuildingTab::Medium],
						_("Medium Buildings"));
	tab_panel_.add("building_stats_big",
						g_gr->images().get("pics/menu_tab_buildbig.png"),
						tabs_[BuildingTab::Big],
						_("Big Buildings"));
	tab_panel_.add("building_stats_mines",
						g_gr->images().get("pics/menu_tab_buildmine.png"),
						tabs_[BuildingTab::Mines],
						_("Mines"));

	// Hide the ports tab for non-seafaring maps
	if (iplayer().game().map().get_port_spaces().size() > 1) {
		tab_panel_.add("building_stats_ports",
							g_gr->images().get("pics/menu_tab_buildport.png"),
							tabs_[BuildingTab::Ports],
							_("Ports"));
	}

	const TribeDescr& tribe = iplayer().player().tribe();

	const BuildingIndex nr_buildings = tribe.get_nrbuildings();
	building_buttons_ = std::vector<UI::Button*>(nr_buildings);
	owned_labels_ = std::vector<UI::MultilineTextarea*>(nr_buildings);
	productivity_labels_ = std::vector<UI::MultilineTextarea*>(nr_buildings);

	// Column counters
	int columns[kNoOfBuildingTabs] = {0, 0, 0, 0, 0};

	// Row containers
	UI::Box* rows[kNoOfBuildingTabs];
	for (int i = 0; i < kNoOfBuildingTabs; ++i) {
		rows[i] = new UI::Box(tabs_[i], 0, 0, UI::Box::Horizontal);
	}

	for (BuildingIndex id = 0; id < nr_buildings; ++id) {
		const BuildingDescr& descr = *tribe.get_building_descr(id);

		if (descr.type() != MapObjectType::CONSTRUCTIONSITE &&
			 descr.type() != MapObjectType::DISMANTLESITE) {
			if (descr.get_ismine()) {
				if (add_button(id,
									descr,
									BuildingTab::Mines,
									*rows[BuildingTab::Mines],
									&columns[BuildingTab::Mines])) {
					rows[BuildingTab::Mines] =
						new UI::Box(tabs_[BuildingTab::Mines], 0, 0, UI::Box::Horizontal);
				}
			} else if (descr.get_isport()) {
				if (add_button(id,
									descr,
									BuildingTab::Ports,
									*rows[BuildingTab::Ports],
									&columns[BuildingTab::Ports])) {
					rows[BuildingTab::Ports] =
						new UI::Box(tabs_[BuildingTab::Ports], 0, 0, UI::Box::Horizontal);
				}
			} else {
				switch (descr.get_size()) {
				case BaseImmovable::SMALL:
					if (add_button(id,
										descr,
										BuildingTab::Small,
										*rows[BuildingTab::Small],
										&columns[BuildingTab::Small])) {
						rows[BuildingTab::Small] =
							new UI::Box(tabs_[BuildingTab::Small], 0, 0, UI::Box::Horizontal);
					}
					break;
				case BaseImmovable::MEDIUM:
					if (add_button(id,
										descr,
										BuildingTab::Medium,
										*rows[BuildingTab::Medium],
										&columns[BuildingTab::Medium])) {
						rows[BuildingTab::Medium] =
							new UI::Box(tabs_[BuildingTab::Medium], 0, 0, UI::Box::Horizontal);
					}
					break;
				case BaseImmovable::BIG:
					if (add_button(id,
										descr,
										BuildingTab::Big,
										*rows[BuildingTab::Big],
										&columns[BuildingTab::Big])) {
						rows[BuildingTab::Big] =
							new UI::Box(tabs_[BuildingTab::Big], 0, 0, UI::Box::Horizontal);
					}
					break;
				default:
					throw wexception(
						"Building statictics: Found building without a size: %s", descr.name().c_str());
				}
			}
		}
	}

	for (int i = 0; i < kNoOfBuildingTabs; ++i) {
		tabs_[i]->add(rows[i], UI::Align_Left);
	}

	set_label_font(&owned_label_);
	set_label_font(&construction_label_);
	set_label_font(&unproductive_label_);
	set_editbox_font(&unproductive_percent_);
	set_label_font(&unproductive_label2_);
	set_label_font(&no_owned_label_);
	set_label_font(&no_construction_label_);
	set_label_font(&no_unproductive_label_);

	unproductive_label_.set_size(unproductive_label_.get_w(), kButtonRowHeight);
	unproductive_percent_.set_text(std::to_string(low_production_));
	unproductive_percent_.set_max_length(4);
	unproductive_label2_.set_size(unproductive_label2_.get_w(), kButtonRowHeight);
	unproductive_box_.add(&unproductive_label_, UI::Align_Left);
	unproductive_box_.add(&unproductive_percent_, UI::Align_Left);
	unproductive_box_.add(&unproductive_label2_, UI::Align_Left);
	unproductive_box_.set_size(
		unproductive_label_.get_w() + unproductive_percent_.get_w() + unproductive_label2_.get_w(),
		kButtonRowHeight);

	navigation_buttons_[NavigationButton::PrevOwned] =
		new UI::Button(&navigation_panel_,
							"previous_owned",
							get_inner_w() - 2 * kButtonRowHeight,
							kButtonRowHeight,
							kButtonHeight,
							kButtonHeight,
							g_gr->images().get("pics/but4.png"),
							g_gr->images().get("pics/scrollbar_left.png"),
							_("Show previous building"),
							false);

	navigation_buttons_[NavigationButton::NextOwned] =
		new UI::Button(&navigation_panel_,
							"next_owned",
							get_inner_w() - kButtonRowHeight,
							kButtonRowHeight,
							kButtonHeight,
							kButtonHeight,
							g_gr->images().get("pics/but4.png"),
							g_gr->images().get("pics/scrollbar_right.png"),
							_("Show next building"),
							false);

	navigation_buttons_[NavigationButton::PrevConstruction] =
		new UI::Button(&navigation_panel_,
							"previous_constructed",
							get_inner_w() - 2 * kButtonRowHeight,
							2 * kButtonRowHeight,
							kButtonHeight,
							kButtonHeight,
							g_gr->images().get("pics/but4.png"),
							g_gr->images().get("pics/scrollbar_left.png"),
							_("Show previous building"),
							false);

	navigation_buttons_[NavigationButton::NextConstruction] =
		new UI::Button(&navigation_panel_,
							"next_constructed",
							get_inner_w() - kButtonRowHeight,
							2 * kButtonRowHeight,
							kButtonHeight,
							kButtonHeight,
							g_gr->images().get("pics/but4.png"),
							g_gr->images().get("pics/scrollbar_right.png"),
							_("Show next building"),
							false);

	navigation_buttons_[NavigationButton::PrevUnproductive] =
		new UI::Button(&navigation_panel_,
							"previous_unproductive",
							get_inner_w() - 2 * kButtonRowHeight,
							3 * kButtonRowHeight,
							kButtonHeight,
							kButtonHeight,
							g_gr->images().get("pics/but4.png"),
							g_gr->images().get("pics/scrollbar_left.png"),
							_("Show previous building"),
							false);

	navigation_buttons_[NavigationButton::NextUnproductive] =
		new UI::Button(&navigation_panel_,
							"next_unproductive",
							get_inner_w() - kButtonRowHeight,
							3 * kButtonRowHeight,
							kButtonHeight,
							kButtonHeight,
							g_gr->images().get("pics/but4.png"),
							g_gr->images().get("pics/scrollbar_right.png"),
							_("Show next building"),
							false);

	navigation_buttons_[NavigationButton::PrevOwned]->sigclicked.connect(boost::bind(
		&BuildingStatisticsMenu::jump_building, boost::ref(*this), JumpTarget::kOwned, true));
	navigation_buttons_[NavigationButton::NextOwned]->sigclicked.connect(boost::bind(
		&BuildingStatisticsMenu::jump_building, boost::ref(*this), JumpTarget::kOwned, false));
	navigation_buttons_[NavigationButton::PrevConstruction]->sigclicked.connect(boost::bind(
		&BuildingStatisticsMenu::jump_building, boost::ref(*this), JumpTarget::kConstruction, true));
	navigation_buttons_[NavigationButton::NextConstruction]->sigclicked.connect(boost::bind(
		&BuildingStatisticsMenu::jump_building, boost::ref(*this), JumpTarget::kConstruction, false));
	navigation_buttons_[NavigationButton::PrevUnproductive]->sigclicked.connect(boost::bind(
		&BuildingStatisticsMenu::jump_building, boost::ref(*this), JumpTarget::kUnproductive, true));
	navigation_buttons_[NavigationButton::NextUnproductive]->sigclicked.connect(boost::bind(
		&BuildingStatisticsMenu::jump_building, boost::ref(*this), JumpTarget::kUnproductive, false));

	unproductive_percent_.changed.connect(
		boost::bind(&BuildingStatisticsMenu::low_production_changed, boost::ref(*this)));
	unproductive_percent_.ok.connect(
		boost::bind(&BuildingStatisticsMenu::low_production_reset_focus, boost::ref(*this)));
	unproductive_percent_.cancel.connect(
		boost::bind(&BuildingStatisticsMenu::low_production_reset_focus, boost::ref(*this)));

	update();
}

BuildingStatisticsMenu::~BuildingStatisticsMenu() {
	building_buttons_.clear();
	owned_labels_.clear();
	productivity_labels_.clear();
}

// Adds 3 buttons per building type:
// - Building image, steps through all buildings of the type
// - Buildings owned, steps through constructionsites
// - Productivity, steps though buildings with low productivity and stopped buildings
bool BuildingStatisticsMenu::add_button(
	BuildingIndex id, const BuildingDescr& descr, int tab_index, UI::Box& row, int* column) {
	// Only add headquarter types that are owned by player.
	if (!(descr.is_buildable() || descr.is_enhanced() || descr.global()) &&
		 iplayer().get_player()->get_building_statistics(id).empty()) {
		return false;
	}

	UI::Box* button_box = new UI::Box(&row, 0, 0, UI::Box::Vertical);
	building_buttons_[id] = new UI::Button(button_box,
														(boost::format("building_button%s") % id).str(),
														0,
														0,
														kBuildGridCellSize,
														kBuildGridCellSize,
														g_gr->images().get("pics/but1.png"),
														&g_gr->animations()
															 .get_animation(descr.get_animation("idle"))
															 .representative_image_from_disk(),
														"",
														false,
														true);
	button_box->add(building_buttons_[id], UI::Align_Left);

	owned_labels_[id] =
		new UI::MultilineTextarea(button_box, 0, 0, kBuildGridCellSize, kLabelHeight);
	button_box->add(owned_labels_[id], UI::Align_Left);

	productivity_labels_[id] =
		new UI::MultilineTextarea(button_box, 0, 0, kBuildGridCellSize, kLabelHeight);
	button_box->add(productivity_labels_[id], UI::Align_Left);

	row.add(button_box, UI::Align_Left);

	building_buttons_[id]->sigclicked.connect(
		boost::bind(&BuildingStatisticsMenu::set_current_building_type, boost::ref(*this), id));

	// For dynamic window height
	if (*column == 0) {
		++row_counters_[tab_index];
	}

	// Check if the row is full
	++*column;
	if (*column == kColumns) {
		tabs_[tab_index]->add(&row, UI::Align_Left);
		*column = 0;
		return true;
	}
	return false;
}

void BuildingStatisticsMenu::jump_building(JumpTarget target, bool reverse) {
	bool found = true;
	if (last_building_type_ != current_building_type_) {
		last_building_index_ = 0;
	}
	last_building_type_ = current_building_type_;

	const std::vector<Player::BuildingStats>& stats_vector =
		iplayer().get_player()->get_building_statistics(current_building_type_);

	switch (target) {
	case JumpTarget::kOwned: {
		int32_t const curindex = last_building_index_;
		if (reverse) {
			while (validate_pointer(&(--last_building_index_), stats_vector.size()) != curindex) {
				if (!stats_vector[last_building_index_].is_constructionsite) {
					break;
				}
			}
		} else {
			while (validate_pointer(&(++last_building_index_), stats_vector.size()) != curindex) {
				if (!stats_vector[last_building_index_].is_constructionsite) {
					break;
				}
			}
		}
		break;
	}
	case JumpTarget::kConstruction: {
		int32_t const curindex = last_building_index_;
		if (reverse) {
			while (validate_pointer(&(--last_building_index_), stats_vector.size()) != curindex) {
				if (stats_vector[last_building_index_].is_constructionsite) {
					break;
				}
			}
		} else {
			while (validate_pointer(&(++last_building_index_), stats_vector.size()) != curindex) {
				if (stats_vector[last_building_index_].is_constructionsite) {
					break;
				}
			}
		}
		break;
	}
	case JumpTarget::kUnproductive: {
		const Map& map = iplayer().egbase().map();
		int32_t const curindex = last_building_index_;
		found = false;
		if (reverse) {
			while (validate_pointer(&(--last_building_index_), stats_vector.size()) != curindex) {
				if (!stats_vector[last_building_index_].is_constructionsite) {
					if (upcast(MilitarySite,
								  militarysite,
								  map[stats_vector[last_building_index_].pos].get_immovable())) {
						if (militarysite->stationed_soldiers().size() <
							 militarysite->soldier_capacity()) {
							found = true;
							break;
						}
					} else if (upcast(ProductionSite,
											productionsite,
											map[stats_vector[last_building_index_].pos].get_immovable())) {
						if (productionsite->is_stopped() ||
							 productionsite->get_statistics_percent() < low_production_) {
							found = true;
							break;
						}
					}
				}
			}
		} else {
			while (validate_pointer(&(++last_building_index_), stats_vector.size()) != curindex) {
				if (!stats_vector[last_building_index_].is_constructionsite) {
					if (upcast(MilitarySite,
								  militarysite,
								  map[stats_vector[last_building_index_].pos].get_immovable())) {
						if (militarysite->stationed_soldiers().size() <
							 militarysite->soldier_capacity()) {
							found = true;
							break;
						}
					} else if (upcast(ProductionSite,
											productionsite,
											map[stats_vector[last_building_index_].pos].get_immovable())) {
						if (productionsite->is_stopped() ||
							 productionsite->get_statistics_percent() < low_production_) {
							found = true;
							break;
						}
					}
				}
			}
		}
		if (!found) {  // Now look at the old
			if (upcast(MilitarySite,
						  militarysite,
						  map[stats_vector[last_building_index_].pos].get_immovable())) {
				if (militarysite->stationed_soldiers().size() < militarysite->soldier_capacity()) {
					found = true;
				}
			} else if (upcast(ProductionSite,
									productionsite,
									map[stats_vector[last_building_index_].pos].get_immovable())) {
				if (productionsite->is_stopped() ||
					 productionsite->get_statistics_percent() < low_production_) {
					found = true;
				}
			}
		}
		break;
	}
	default:
		assert(false);
		break;
	}

	if (found) {
		validate_pointer(&last_building_index_, stats_vector.size());
		iplayer().move_view_to(stats_vector[last_building_index_].pos);
	}
	low_production_reset_focus();
	update();
}

/*
 * Update this statistic
 */
void BuildingStatisticsMenu::think() {
	// Adjust height to current tab
	int tab_height =
		35 + row_counters_[tab_panel_.active()] * (kBuildGridCellSize + kLabelHeight + kLabelHeight);
	tab_panel_.set_size(kWindowWidth, tab_height);
	set_size(get_w(), tab_height + kMargin + 4 * kButtonRowHeight + get_tborder() + get_bborder());
	navigation_panel_.set_pos(Point(0, tab_height + kMargin));

	// Update statistics
	const Game& game = iplayer().game();
	int32_t const gametime = game.get_gametime();

	if ((gametime - lastupdate_) > kUpdateTime) {
		update();
		lastupdate_ = gametime;
	}
}

/*
 * validate if this pointer is ok
 */
int32_t BuildingStatisticsMenu::validate_pointer(int32_t* const id, int32_t const size) {
	if (*id < 0) {
		*id = size - 1;
	}
	if (size <= *id) {
		*id = 0;
	}

	return *id;
}

/*
 * Update Buttons
 */
void BuildingStatisticsMenu::update() {
	const Player& player = iplayer().player();
	const TribeDescr& tribe = player.tribe();
	const Map& map = iplayer().game().map();
	const BuildingIndex nr_buildings = tribe.get_nrbuildings();

	owned_label_.set_visible(false);
	no_owned_label_.set_visible(false);
	navigation_buttons_[NavigationButton::NextOwned]->set_visible(false);
	navigation_buttons_[NavigationButton::PrevOwned]->set_visible(false);
	construction_label_.set_visible(false);
	no_construction_label_.set_visible(false);
	navigation_buttons_[NavigationButton::NextConstruction]->set_visible(false);
	navigation_buttons_[NavigationButton::PrevConstruction]->set_visible(false);
	unproductive_box_.set_visible(false);
	unproductive_label_.set_visible(false);
	unproductive_percent_.set_visible(false);
	unproductive_label2_.set_visible(false);
	no_unproductive_label_.set_visible(false);
	navigation_buttons_[NavigationButton::NextUnproductive]->set_visible(false);
	navigation_buttons_[NavigationButton::PrevUnproductive]->set_visible(false);

	for (BuildingIndex id = 0; id < nr_buildings; ++id) {
		const BuildingDescr& building = *tribe.get_building_descr(id);
		if (building_buttons_[id] == nullptr) {
			continue;
		}
		assert(productivity_labels_[id] != nullptr);
		assert(owned_labels_[id] != nullptr);

		const std::vector<Player::BuildingStats>& stats_vector = player.get_building_statistics(id);

		uint32_t nr_owned = 0;
		uint32_t nr_build = 0;
		uint32_t total_prod = 0;
		uint32_t total_soldier_capacity = 0;
		uint32_t total_stationed_soldiers = 0;
		uint32_t nr_unproductive = 0;

		for (uint32_t l = 0; l < stats_vector.size(); ++l) {
			if (stats_vector[l].is_constructionsite)
				++nr_build;
			else {
				++nr_owned;
				BaseImmovable& immovable = *map[stats_vector[l].pos].get_immovable();
				if (building.type() == MapObjectType::PRODUCTIONSITE ||
					 building.type() == MapObjectType::TRAININGSITE) {
					ProductionSite& productionsite = dynamic_cast<ProductionSite&>(immovable);
					int percent = productionsite.get_statistics_percent();
					total_prod += percent;

					if (percent < low_production_ || productionsite.is_stopped()) {
						++nr_unproductive;
					}
				} else if (building.type() == MapObjectType::MILITARYSITE) {
					MilitarySite& militarysite = dynamic_cast<MilitarySite&>(immovable);
					total_soldier_capacity += militarysite.soldier_capacity();
					total_stationed_soldiers += militarysite.stationed_soldiers().size();
					if (total_stationed_soldiers < total_soldier_capacity) {
						++nr_unproductive;
					}
				}
			}
		}

		productivity_labels_[id]->set_text(" ");
		productivity_labels_[id]->set_visible(false);

		if (building.type() == MapObjectType::PRODUCTIONSITE ||
			 building.type() == MapObjectType::TRAININGSITE) {
			if (nr_owned) {
				int const percent =
					static_cast<int>(static_cast<float>(total_prod) / static_cast<float>(nr_owned));

				RGBColor color;
				if (percent < low_production_) {
					color = UI_FONT_CLR_BAD;
				} else if (percent < ((low_production_ < 50) ?
												 2 * low_production_ :
												 low_production_ + ((100 - low_production_) / 2))) {
					color = UI_FONT_CLR_OK;
				} else {
					color = UI_FONT_CLR_GOOD;
				}
				const std::string perc_str = (boost::format("%i%%") % percent).str();
				set_labeltext_autosize(productivity_labels_[id], perc_str, color);
			}
			if (has_selection_ && id == current_building_type_) {
				no_unproductive_label_.set_text(nr_unproductive > 0 ? std::to_string(nr_unproductive) :
																						"");
				navigation_buttons_[NavigationButton::NextUnproductive]->set_enabled(nr_unproductive >
																											0);
				navigation_buttons_[NavigationButton::PrevUnproductive]->set_enabled(nr_unproductive >
																											0);
				navigation_buttons_[NavigationButton::NextUnproductive]->set_visible(true);
				navigation_buttons_[NavigationButton::PrevUnproductive]->set_visible(true);
				unproductive_label_.set_text(_("Low Production: "));
				unproductive_box_.set_visible(true);
				unproductive_label_.set_visible(true);
				unproductive_percent_.set_visible(true);
				unproductive_label2_.set_visible(true);
				no_unproductive_label_.set_visible(true);
			}
		} else if (building.type() == MapObjectType::MILITARYSITE) {
			if (nr_owned) {
				RGBColor color;
				if (total_stationed_soldiers < total_soldier_capacity / 2) {
					color = UI_FONT_CLR_BAD;
				} else if (total_stationed_soldiers < total_soldier_capacity) {
					color = UI_FONT_CLR_OK;
				} else {
					color = UI_FONT_CLR_GOOD;
				}
				const std::string perc_str = (boost::format(_("%1%/%2%")) % total_stationed_soldiers %
														total_soldier_capacity).str();
				set_labeltext_autosize(productivity_labels_[id], perc_str, color);
			}
			if (has_selection_ && id == current_building_type_) {
				no_unproductive_label_.set_text(nr_unproductive > 0 ? std::to_string(nr_unproductive) :
																						"");
				navigation_buttons_[NavigationButton::NextUnproductive]->set_enabled(
					total_soldier_capacity > total_stationed_soldiers);
				navigation_buttons_[NavigationButton::PrevUnproductive]->set_enabled(
					total_soldier_capacity > total_stationed_soldiers);
				navigation_buttons_[NavigationButton::NextUnproductive]->set_visible(true);
				navigation_buttons_[NavigationButton::PrevUnproductive]->set_visible(true);
				/** TRANSLATORS Label for number of buildings that are waiting for soldiers */
				unproductive_label_.set_text(_("Lacking Soldiers:"));
				unproductive_box_.set_visible(true);
				unproductive_label_.set_visible(true);
				no_unproductive_label_.set_visible(true);
			}
		}

		std::string owned_text = "";
		if (!building.global() && (building.is_buildable() || building.is_enhanced())) {
			/** TRANSLATORS Buildings: owned / under construction */
			owned_text = (boost::format(_("%1%/%2%")) % nr_owned % nr_build).str();
		} else {
			owned_text = (boost::format(_("%1%/%2%")) % nr_owned % "–").str();
		}
		set_labeltext_autosize(owned_labels_[id], owned_text, UI_FONT_CLR_FG);
		owned_labels_[id]->set_visible((nr_owned + nr_build) > 0);

		building_buttons_[id]->set_enabled((nr_owned + nr_build) > 0);
		if (has_selection_ && id == current_building_type_) {
			no_owned_label_.set_text(nr_owned > 0 ? std::to_string(nr_owned) : "");
			navigation_buttons_[NavigationButton::NextOwned]->set_enabled(nr_owned > 0);
			navigation_buttons_[NavigationButton::PrevOwned]->set_enabled(nr_owned > 0);
			owned_label_.set_visible(true);
			no_owned_label_.set_visible(true);
			navigation_buttons_[NavigationButton::NextOwned]->set_visible(true);
			navigation_buttons_[NavigationButton::PrevOwned]->set_visible(true);
			if (!building.global() && building.is_buildable()) {
				no_construction_label_.set_text(nr_build > 0 ? std::to_string(nr_build) : "");
				navigation_buttons_[NavigationButton::NextConstruction]->set_enabled(nr_build > 0);
				navigation_buttons_[NavigationButton::PrevConstruction]->set_enabled(nr_build > 0);
				construction_label_.set_visible(true);
				no_construction_label_.set_visible(true);
				navigation_buttons_[NavigationButton::NextConstruction]->set_visible(true);
				navigation_buttons_[NavigationButton::PrevConstruction]->set_visible(true);
			}
		}
		building_buttons_[id]->set_tooltip(building.descname());
	}
}

void BuildingStatisticsMenu::set_labeltext_autosize(UI::MultilineTextarea* textarea,
																	 const std::string& text,
																	 const RGBColor& color) {
	const std::string formatted_str =
		(boost::format("<rt><p font-face=condensed font-weight=bold "
							"font-size=%i font-color=%s>%s</p></rt>") %
		 (text.length() > 5 ? kLabelFontSize - floor(text.length() / 2) : kLabelFontSize) %
		 color.hex_value() % text).str();
	textarea->set_text(formatted_str);
	textarea->set_visible(true);
}

void BuildingStatisticsMenu::set_current_building_type(BuildingIndex id) {
	assert(building_buttons_[id] != nullptr);
	current_building_type_ = id;
	for (BuildingIndex i = 0; i < iplayer().player().tribe().get_nrbuildings(); ++i) {
		if (building_buttons_[i] != nullptr) {
			building_buttons_[i]->set_flat(true);
		}
	}
	building_buttons_[current_building_type_]->set_flat(false);
	building_buttons_[current_building_type_]->set_perm_pressed(true);
	building_name_.set_text(iplayer().player().tribe().get_building_descr(id)->descname());
	low_production_reset_focus();
	has_selection_ = true;
	update();
}

void BuildingStatisticsMenu::low_production_changed() {
	const std::string cutoff = unproductive_percent_.text();
	int number = std::atoi(cutoff.c_str());

	// Make sure that the user specified a correct number
	if (std::to_string(number) == cutoff && 0 <= number && number <= 100) {
		low_production_ = number;
		update();
	}
}

void BuildingStatisticsMenu::low_production_reset_focus() {
	unproductive_percent_.set_can_focus(false);
	unproductive_percent_.set_can_focus(true);
}<|MERGE_RESOLUTION|>--- conflicted
+++ resolved
@@ -54,132 +54,8 @@
 
 }  // namespace
 
-<<<<<<< HEAD
-BuildingStatisticsMenu::BuildingStatisticsMenu
-	(InteractivePlayer & parent, UI::UniqueWindow::Registry & registry)
-:
-	UI::UniqueWindow
-		(&parent, "building_statistics",
-		 &registry,
-		 WINDOW_WIDTH, WINDOW_HEIGHT,
-		 _("Building Statistics")),
-	m_table
-		(this, HMARGIN, VMARGIN, BUILDING_LIST_WIDTH, BUILDING_LIST_HEIGHT),
-	m_progbar
-		(this,
-		 LABEL_X, PROGRESS_BAR_Y, WINDOW_WIDTH - LABEL_X - HMARGIN, 20,
-		 UI::ProgressBar::Horizontal),
-	m_total_productivity_label
-		(this,
-		 LABEL_X, TOTAL_PRODUCTIVITY_Y, LABEL_WIDTH, 24,
-		 _("Total Productivity:"), UI::Align_CenterLeft),
-	m_owned_label
-		(this,
-		 LABEL_X, OWNED_Y, LABEL_WIDTH, 24,
-		 _("Owned:"), UI::Align_CenterLeft),
-	m_owned
-		(this, VALUE_X, OWNED_Y, 100, 24, UI::Align_CenterLeft),
-	m_in_build_label
-		(this,
-		 LABEL_X, IN_BUILD_Y, LABEL_WIDTH, 24,
-		 _("Being built:"), UI::Align_CenterLeft),
-	m_in_build
-		(this, VALUE_X, IN_BUILD_Y, 100, 24, UI::Align_CenterLeft),
-	m_unproductive_label
-		(this,
-		 LABEL_X, UNPRODUCTIVE_Y, LABEL_WIDTH, 24,
-		 _("Jump to unproductive"), UI::Align_CenterLeft),
-	m_anim               (0),
-	m_lastupdate         (0),
-	m_last_building_index(0),
-	m_last_table_index   (0)
-{
-	//  building list
-	/** TRANSLATORS: Building Name */
-	m_table.add_column(310, pgettext("building", "Name"));
-	m_table.add_column (70, _("Type"), "",     UI::Align_HCenter);
-	m_table.add_column (70, _("Prod"), "",     UI::Align_Right);
-	m_table.add_column (70, _("Owned"), "",    UI::Align_Right);
-	m_table.add_column (70, _("Build"), "",    UI::Align_Right);
-	m_table.selected.connect(boost::bind(&BuildingStatisticsMenu::table_changed, this, _1));
-	m_table.set_column_compare
-		(Columns::Size,
-		 boost::bind
-		 	(&BuildingStatisticsMenu::compare_building_size, this, _1, _2));
-	m_table.focus();
-
-	//  toggle when to run button
-	m_progbar.set_total(100);
-
-	m_btn[PrevOwned] =
-		new UI::Button
-			(this, "previous_owned",
-			 JUMP_PREV_BUTTON_X, OWNED_Y, 24, 24,
-			 g_gr->images().get("pics/but4.png"),
-			 g_gr->images().get("pics/scrollbar_left.png"),
-			 _("Show previous"),
-			 false);
-	m_btn[PrevOwned]->sigclicked.connect
-		(boost::bind(&BuildingStatisticsMenu::clicked_jump, boost::ref(*this), PrevOwned));
-
-	m_btn[NextOwned] =
-		new UI::Button
-			(this, "next_owned",
-			 JUMP_NEXT_BUTTON_X, OWNED_Y, 24, 24,
-			 g_gr->images().get("pics/but4.png"),
-			 g_gr->images().get("pics/scrollbar_right.png"),
-			 _("Show next"),
-			 false);
-	m_btn[NextOwned]->sigclicked.connect
-		(boost::bind(&BuildingStatisticsMenu::clicked_jump, boost::ref(*this), NextOwned));
-
-	m_btn[PrevConstruction] =
-		new UI::Button
-			(this, "previous_constructed",
-			 JUMP_PREV_BUTTON_X, IN_BUILD_Y, 24, 24,
-			 g_gr->images().get("pics/but4.png"),
-			 g_gr->images().get("pics/scrollbar_left.png"),
-			 _("Show previous"),
-			 false);
-	m_btn[PrevConstruction]->sigclicked.connect
-		(boost::bind(&BuildingStatisticsMenu::clicked_jump, boost::ref(*this), PrevConstruction));
-
-	m_btn[NextConstruction] =
-		new UI::Button
-			(this, "next_constructed",
-			 JUMP_NEXT_BUTTON_X, IN_BUILD_Y, 24, 24,
-			 g_gr->images().get("pics/but4.png"),
-			 g_gr->images().get("pics/scrollbar_right.png"),
-			 _("Show next"),
-			 false);
-	m_btn[NextConstruction]->sigclicked.connect
-		(boost::bind(&BuildingStatisticsMenu::clicked_jump, boost::ref(*this), NextConstruction));
-
-	m_btn[PrevUnproductive] =
-		new UI::Button
-			(this, "previous_unproductive",
-			 JUMP_PREV_BUTTON_X, UNPRODUCTIVE_Y, 24, 24,
-			 g_gr->images().get("pics/but4.png"),
-			 g_gr->images().get("pics/scrollbar_left.png"),
-			 _("Show previous"),
-			 false);
-	m_btn[PrevUnproductive]->sigclicked.connect
-		(boost::bind(&BuildingStatisticsMenu::clicked_jump, boost::ref(*this), PrevUnproductive));
-
-	m_btn[NextUnproductive] =
-		new UI::Button
-			(this, "next_unproductive",
-			 JUMP_NEXT_BUTTON_X, UNPRODUCTIVE_Y, 24, 24,
-			 g_gr->images().get("pics/but4.png"),
-			 g_gr->images().get("pics/scrollbar_right.png"),
-			 _("Show next"),
-			 false);
-	m_btn[NextUnproductive]->sigclicked.connect
-		(boost::bind(&BuildingStatisticsMenu::clicked_jump, boost::ref(*this), NextUnproductive));
-=======
 inline InteractivePlayer& BuildingStatisticsMenu::iplayer() const {
 	return dynamic_cast<InteractivePlayer&>(*get_parent());
->>>>>>> 1faf88b3
 }
 
 BuildingStatisticsMenu::BuildingStatisticsMenu(InteractivePlayer& parent,
