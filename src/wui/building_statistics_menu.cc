/*
 * Copyright (C) 2002-2004, 2006-2011 by the Widelands Development Team
 *
 * This program is free software; you can redistribute it and/or
 * modify it under the terms of the GNU General Public License
 * as published by the Free Software Foundation; either version 2
 * of the License, or (at your option) any later version.
 *
 * This program is distributed in the hope that it will be useful,
 * but WITHOUT ANY WARRANTY; without even the implied warranty of
 * MERCHANTABILITY or FITNESS FOR A PARTICULAR PURPOSE.  See the
 * GNU General Public License for more details.
 *
 * You should have received a copy of the GNU General Public License
 * along with this program; if not, write to the Free Software
 * Foundation, Inc., 51 Franklin Street, Fifth Floor, Boston, MA  02110-1301, USA.
 *
 */

#include "wui/building_statistics_menu.h"

#include <cmath>

#include <boost/bind.hpp>
#include <boost/format.hpp>

#include "base/i18n.h"
#include "graphic/font_handler1.h"
#include "logic/map_objects/tribes/militarysite.h"
#include "logic/map_objects/tribes/productionsite.h"
#include "logic/map_objects/tribes/tribes.h"
#include "logic/player.h"

constexpr int kBuildGridCellHeight = 50;
constexpr int kBuildGridCellWidth = 55;
constexpr int kMargin = 5;
constexpr int kColumns = 5;
constexpr int kButtonHeight = 20;
constexpr int kButtonRowHeight = kButtonHeight + kMargin;
constexpr int kLabelHeight = 18;
constexpr int kLabelFontSize = 12;
constexpr int kTabHeight = 35 + 5 * (kBuildGridCellHeight + kLabelHeight + kLabelHeight);
constexpr int32_t kWindowWidth = kColumns * kBuildGridCellWidth;
constexpr int32_t kWindowHeight = kTabHeight + kMargin + 4 * kButtonRowHeight;

constexpr int32_t kUpdateTimeInGametimeMs = 1000;  //  1 second, gametime

using namespace Widelands;

namespace {
void set_label_font(UI::Textarea* label) {
	label->set_font(UI::g_fh1->fontset().serif(), kLabelFontSize, UI_FONT_CLR_FG);
}
}  // namespace

inline InteractivePlayer& BuildingStatisticsMenu::iplayer() const {
	return dynamic_cast<InteractivePlayer&>(*get_parent());
}

BuildingStatisticsMenu::BuildingStatisticsMenu(InteractivePlayer& parent,
															  UI::UniqueWindow::Registry& registry)
	: UI::UniqueWindow(&parent,
							 "building_statistics",
							 &registry,
							 kWindowWidth,
							 kWindowHeight,
							 _("Building Statistics")),
		tab_panel_(this, 0, 0, g_gr->images().get("images/ui_basic/but1.png")),
		navigation_panel_(this, 0, 0, kWindowWidth, 4 * kButtonRowHeight),
		building_name_(
			&navigation_panel_, get_inner_w() / 2, 0, 0, kButtonHeight, "", UI::Align::kCenter),
		owned_label_(&navigation_panel_,
						 kMargin,
						 kButtonRowHeight,
						 0,
						 kButtonHeight,
						_("Owned:"),
						 UI::Align::kCenterLeft),
		construction_label_(&navigation_panel_,
								  kMargin,
								  2 * kButtonRowHeight,
								  0,
								  kButtonHeight,
								  _("Under Construction:"),
								  UI::Align::kCenterLeft),
		unproductive_box_(&navigation_panel_, kMargin, 3 * kButtonRowHeight + 3, UI::Box::Horizontal),
		unproductive_label_(
			&unproductive_box_,
			/** TRANSLATORS: This is the first part of productivity with input field */
			/** TRANSLATORS: Building statistics window - 'Low Productivity <input>%:' */
			_("Low Productivity "),
			UI::Align::kBottomLeft),
		unproductive_percent_(
<<<<<<< HEAD
			&unproductive_box_, 0, 0, 35, kLabelHeight, g_gr->images().get("images/ui_basic/but1.png")),
=======
			&unproductive_box_, 0, 0, 35, g_gr->images().get("pics/but1.png"),
			kLabelFontSize - UI::g_fh1->fontset().size_offset()), // We need consistent height here
>>>>>>> bfb1771b
		unproductive_label2_(
			&unproductive_box_,
			/** TRANSLATORS: This is the second part of productivity with input field */
			/** TRANSLATORS: Building statistics window -  'Low Productivity <input>%:' */
			_("%:"),
			UI::Align::kBottomLeft),
		no_owned_label_(&navigation_panel_,
							 get_inner_w() - 2 * kButtonRowHeight - kMargin,
							 kButtonRowHeight,
							 0,
							 kButtonHeight,
							 "",
							 UI::Align::kCenterRight),
		no_construction_label_(&navigation_panel_,
									  get_inner_w() - 2 * kButtonRowHeight - kMargin,
									  2 * kButtonRowHeight,
									  0,
									  kButtonHeight,
									  "",
									  UI::Align::kCenterRight),
		no_unproductive_label_(&navigation_panel_,
									  get_inner_w() - 2 * kButtonRowHeight - kMargin,
									  3 * kButtonRowHeight,
									  0,
									  kButtonHeight,
									  "",
									  UI::Align::kCenterRight),
		low_production_(33),
		has_selection_(false) {

	for (int i = 0; i < kNoOfBuildingTabs; ++i) {
		row_counters_[i] = 0;
		tabs_[i] = new UI::Box(&tab_panel_, 0, 0, UI::Box::Vertical);
	}

	tab_panel_.add("building_stats_small",
						g_gr->images().get("images/wui/fieldaction/menu_tab_buildsmall.png"),
						tabs_[BuildingTab::Small],
						_("Small Buildings"));
	tab_panel_.add("building_stats_medium",
						g_gr->images().get("images/wui/fieldaction/menu_tab_buildmedium.png"),
						tabs_[BuildingTab::Medium],
						_("Medium Buildings"));
	tab_panel_.add("building_stats_big",
						g_gr->images().get("images/wui/fieldaction/menu_tab_buildbig.png"),
						tabs_[BuildingTab::Big],
						_("Big Buildings"));
	tab_panel_.add("building_stats_mines",
						g_gr->images().get("images/wui/fieldaction/menu_tab_buildmine.png"),
						tabs_[BuildingTab::Mines],
						_("Mines"));

	// Hide the ports tab for non-seafaring maps
	if (iplayer().game().map().get_port_spaces().size() > 1) {
		tab_panel_.add("building_stats_ports",
							g_gr->images().get("images/wui/fieldaction/menu_tab_buildport.png"),
							tabs_[BuildingTab::Ports],
							_("Ports"));
	}

	const DescriptionIndex nr_buildings = parent.egbase().tribes().nrbuildings();
	building_buttons_ = std::vector<UI::Button*>(nr_buildings);
	owned_labels_ = std::vector<UI::Textarea*>(nr_buildings);
	productivity_labels_ = std::vector<UI::Textarea*>(nr_buildings);

	// Column counters
	int columns[kNoOfBuildingTabs] = {0, 0, 0, 0, 0};

	// Row containers
	UI::Box* rows[kNoOfBuildingTabs];
	for (int i = 0; i < kNoOfBuildingTabs; ++i) {
		rows[i] = new UI::Box(tabs_[i], 0, 0, UI::Box::Horizontal);
	}

	// We want to add player tribe's buildings in correct order
	const TribeDescr& tribe = iplayer().player().tribe();
	std::vector<DescriptionIndex> buildings_to_add;
	for (DescriptionIndex index: tribe.buildings()) {
		// Only add headquarter types that are owned by player.
		const BuildingDescr& descr = *tribe.get_building_descr(index);
		const Widelands::Player& player = iplayer().player();
		if (descr.is_buildable() || descr.is_enhanced() || !player.get_building_statistics(index).empty()) {
			buildings_to_add.push_back(index);
		}
	}

	// We want to add other tribes' militarysites on the bottom
	for (DescriptionIndex index = 0; index < nr_buildings; ++index) {
		const BuildingDescr& descr = *parent.egbase().tribes().get_building_descr(index);
		if (descr.type() == MapObjectType::MILITARYSITE && !tribe.has_building(index)) {
			buildings_to_add.push_back(index);
		}
	}

	for (DescriptionIndex id : buildings_to_add) {
		const BuildingDescr& descr = *tribe.get_building_descr(id);

		if (descr.type() != MapObjectType::CONSTRUCTIONSITE &&
			 descr.type() != MapObjectType::DISMANTLESITE) {
			if (descr.get_ismine()) {
				if (add_button(id,
									descr,
									BuildingTab::Mines,
									*rows[BuildingTab::Mines],
									&columns[BuildingTab::Mines])) {
					rows[BuildingTab::Mines] =
						new UI::Box(tabs_[BuildingTab::Mines], 0, 0, UI::Box::Horizontal);
				}
			} else if (descr.get_isport()) {
				if (add_button(id,
									descr,
									BuildingTab::Ports,
									*rows[BuildingTab::Ports],
									&columns[BuildingTab::Ports])) {
					rows[BuildingTab::Ports] =
						new UI::Box(tabs_[BuildingTab::Ports], 0, 0, UI::Box::Horizontal);
				}
			} else {
				switch (descr.get_size()) {
				case BaseImmovable::SMALL:
					if (add_button(id,
										descr,
										BuildingTab::Small,
										*rows[BuildingTab::Small],
										&columns[BuildingTab::Small])) {
						rows[BuildingTab::Small] =
							new UI::Box(tabs_[BuildingTab::Small], 0, 0, UI::Box::Horizontal);
					}
					break;
				case BaseImmovable::MEDIUM:
					if (add_button(id,
										descr,
										BuildingTab::Medium,
										*rows[BuildingTab::Medium],
										&columns[BuildingTab::Medium])) {
						rows[BuildingTab::Medium] =
							new UI::Box(tabs_[BuildingTab::Medium], 0, 0, UI::Box::Horizontal);
					}
					break;
				case BaseImmovable::BIG:
					if (add_button(id,
										descr,
										BuildingTab::Big,
										*rows[BuildingTab::Big],
										&columns[BuildingTab::Big])) {
						rows[BuildingTab::Big] =
							new UI::Box(tabs_[BuildingTab::Big], 0, 0, UI::Box::Horizontal);
					}
					break;
				default:
					throw wexception(
						"Building statictics: Found building without a size: %s", descr.name().c_str());
				}
			}
		}
	}

	for (int i = 0; i < kNoOfBuildingTabs; ++i) {
		tabs_[i]->add(rows[i], UI::Align::kLeft);
	}

	set_label_font(&owned_label_);
	set_label_font(&construction_label_);
	set_label_font(&unproductive_label_);
	set_label_font(&unproductive_label2_);
	set_label_font(&no_owned_label_);
	set_label_font(&no_construction_label_);
	set_label_font(&no_unproductive_label_);

	unproductive_label_.set_size(unproductive_label_.get_w(), kButtonRowHeight);
	unproductive_percent_.set_text(std::to_string(low_production_));
	unproductive_percent_.set_max_length(4);
	unproductive_label2_.set_size(unproductive_label2_.get_w(), kButtonRowHeight);
	unproductive_box_.add(&unproductive_label_, UI::Align::kLeft);
	unproductive_box_.add_space(2);
	unproductive_box_.add(&unproductive_percent_, UI::Align::kLeft);
	unproductive_box_.add(&unproductive_label2_, UI::Align::kLeft);
	unproductive_box_.set_size(
		unproductive_label_.get_w() + unproductive_percent_.get_w() + unproductive_label2_.get_w(),
		kButtonRowHeight);

	navigation_buttons_[NavigationButton::PrevOwned] =
		new UI::Button(&navigation_panel_,
							"previous_owned",
							get_inner_w() - 2 * kButtonRowHeight,
							kButtonRowHeight,
							kButtonHeight,
							kButtonHeight,
							g_gr->images().get("images/ui_basic/but4.png"),
							g_gr->images().get("images/ui_basic/scrollbar_left.png"),
							_("Show previous building"),
							false);

	navigation_buttons_[NavigationButton::NextOwned] =
		new UI::Button(&navigation_panel_,
							"next_owned",
							get_inner_w() - kButtonRowHeight,
							kButtonRowHeight,
							kButtonHeight,
							kButtonHeight,
							g_gr->images().get("images/ui_basic/but4.png"),
							g_gr->images().get("images/ui_basic/scrollbar_right.png"),
							_("Show next building"),
							false);

	navigation_buttons_[NavigationButton::PrevConstruction] =
		new UI::Button(&navigation_panel_,
							"previous_constructed",
							get_inner_w() - 2 * kButtonRowHeight,
							2 * kButtonRowHeight,
							kButtonHeight,
							kButtonHeight,
							g_gr->images().get("images/ui_basic/but4.png"),
							g_gr->images().get("images/ui_basic/scrollbar_left.png"),
							_("Show previous building"),
							false);

	navigation_buttons_[NavigationButton::NextConstruction] =
		new UI::Button(&navigation_panel_,
							"next_constructed",
							get_inner_w() - kButtonRowHeight,
							2 * kButtonRowHeight,
							kButtonHeight,
							kButtonHeight,
							g_gr->images().get("images/ui_basic/but4.png"),
							g_gr->images().get("images/ui_basic/scrollbar_right.png"),
							_("Show next building"),
							false);

	navigation_buttons_[NavigationButton::PrevUnproductive] =
		new UI::Button(&navigation_panel_,
							"previous_unproductive",
							get_inner_w() - 2 * kButtonRowHeight,
							3 * kButtonRowHeight,
							kButtonHeight,
							kButtonHeight,
							g_gr->images().get("images/ui_basic/but4.png"),
							g_gr->images().get("images/ui_basic/scrollbar_left.png"),
							_("Show previous building"),
							false);

	navigation_buttons_[NavigationButton::NextUnproductive] =
		new UI::Button(&navigation_panel_,
							"next_unproductive",
							get_inner_w() - kButtonRowHeight,
							3 * kButtonRowHeight,
							kButtonHeight,
							kButtonHeight,
							g_gr->images().get("images/ui_basic/but4.png"),
							g_gr->images().get("images/ui_basic/scrollbar_right.png"),
							_("Show next building"),
							false);

	navigation_buttons_[NavigationButton::PrevOwned]->sigclicked.connect(boost::bind(
		&BuildingStatisticsMenu::jump_building, boost::ref(*this), JumpTarget::kOwned, true));
	navigation_buttons_[NavigationButton::NextOwned]->sigclicked.connect(boost::bind(
		&BuildingStatisticsMenu::jump_building, boost::ref(*this), JumpTarget::kOwned, false));
	navigation_buttons_[NavigationButton::PrevConstruction]->sigclicked.connect(boost::bind(
		&BuildingStatisticsMenu::jump_building, boost::ref(*this), JumpTarget::kConstruction, true));
	navigation_buttons_[NavigationButton::NextConstruction]->sigclicked.connect(boost::bind(
		&BuildingStatisticsMenu::jump_building, boost::ref(*this), JumpTarget::kConstruction, false));
	navigation_buttons_[NavigationButton::PrevUnproductive]->sigclicked.connect(boost::bind(
		&BuildingStatisticsMenu::jump_building, boost::ref(*this), JumpTarget::kUnproductive, true));
	navigation_buttons_[NavigationButton::NextUnproductive]->sigclicked.connect(boost::bind(
		&BuildingStatisticsMenu::jump_building, boost::ref(*this), JumpTarget::kUnproductive, false));

	unproductive_percent_.changed.connect(
		boost::bind(&BuildingStatisticsMenu::low_production_changed, boost::ref(*this)));
	unproductive_percent_.ok.connect(
		boost::bind(&BuildingStatisticsMenu::low_production_reset_focus, boost::ref(*this)));
	unproductive_percent_.cancel.connect(
		boost::bind(&BuildingStatisticsMenu::low_production_reset_focus, boost::ref(*this)));

	update();
}

BuildingStatisticsMenu::~BuildingStatisticsMenu() {
	building_buttons_.clear();
	owned_labels_.clear();
	productivity_labels_.clear();
}

// Adds 3 buttons per building type:
// - Building image, steps through all buildings of the type
// - Buildings owned, steps through constructionsites
// - Productivity, steps though buildings with low productivity and stopped buildings
bool BuildingStatisticsMenu::add_button(
	DescriptionIndex id, const BuildingDescr& descr, int tab_index, UI::Box& row, int* column) {

	UI::Box* button_box = new UI::Box(&row, 0, 0, UI::Box::Vertical);
	building_buttons_[id] = new UI::Button(button_box,
														(boost::format("building_button%s") % id).str(),
														0,
														0,
														kBuildGridCellWidth,
														kBuildGridCellHeight,
														g_gr->images().get("images/ui_basic/but1.png"),
														descr.representative_image(&iplayer().get_player()
																							->get_playercolor()),
														"",
														false,
														true);
	button_box->add(building_buttons_[id], UI::Align::kLeft);

	owned_labels_[id] =
		new UI::Textarea(button_box, 0, 0, kBuildGridCellWidth, kLabelHeight, UI::Align::kCenter);
	button_box->add(owned_labels_[id], UI::Align::kLeft);

	productivity_labels_[id] =
		new UI::Textarea(button_box, 0, 0, kBuildGridCellWidth, kLabelHeight, UI::Align::kCenter);
	button_box->add(productivity_labels_[id], UI::Align::kLeft);

	row.add(button_box, UI::Align::kLeft);

	building_buttons_[id]->sigclicked.connect(
		boost::bind(&BuildingStatisticsMenu::set_current_building_type, boost::ref(*this), id));

	// For dynamic window height
	if (*column == 0) {
		++row_counters_[tab_index];
	}

	// Check if the row is full
	++*column;
	if (*column == kColumns) {
		tabs_[tab_index]->add(&row, UI::Align::kLeft);
		*column = 0;
		return true;
	}
	return false;
}

void BuildingStatisticsMenu::jump_building(JumpTarget target, bool reverse) {
	bool found = true;
	if (last_building_type_ != current_building_type_) {
		last_building_index_ = 0;
	}
	last_building_type_ = current_building_type_;

	const std::vector<Player::BuildingStats>& stats_vector =
		iplayer().get_player()->get_building_statistics(current_building_type_);

	switch (target) {
	case JumpTarget::kOwned: {
		int32_t const curindex = last_building_index_;
		if (reverse) {
			while (validate_pointer(&(--last_building_index_), stats_vector.size()) != curindex) {
				if (!stats_vector[last_building_index_].is_constructionsite) {
					break;
				}
			}
		} else {
			while (validate_pointer(&(++last_building_index_), stats_vector.size()) != curindex) {
				if (!stats_vector[last_building_index_].is_constructionsite) {
					break;
				}
			}
		}
		break;
	}
	case JumpTarget::kConstruction: {
		int32_t const curindex = last_building_index_;
		if (reverse) {
			while (validate_pointer(&(--last_building_index_), stats_vector.size()) != curindex) {
				if (stats_vector[last_building_index_].is_constructionsite) {
					break;
				}
			}
		} else {
			while (validate_pointer(&(++last_building_index_), stats_vector.size()) != curindex) {
				if (stats_vector[last_building_index_].is_constructionsite) {
					break;
				}
			}
		}
		break;
	}
	case JumpTarget::kUnproductive: {
		const Map& map = iplayer().egbase().map();
		int32_t const curindex = last_building_index_;
		found = false;
		if (reverse) {
			while (validate_pointer(&(--last_building_index_), stats_vector.size()) != curindex) {
				if (!stats_vector[last_building_index_].is_constructionsite) {
					if (upcast(MilitarySite,
								  militarysite,
								  map[stats_vector[last_building_index_].pos].get_immovable())) {
						if (militarysite->stationed_soldiers().size() <
							 militarysite->soldier_capacity()) {
							found = true;
							break;
						}
					} else if (upcast(ProductionSite,
											productionsite,
											map[stats_vector[last_building_index_].pos].get_immovable())) {
						if (productionsite->is_stopped() ||
							 productionsite->get_statistics_percent() < low_production_) {
							found = true;
							break;
						}
					}
				}
			}
		} else {
			while (validate_pointer(&(++last_building_index_), stats_vector.size()) != curindex) {
				if (!stats_vector[last_building_index_].is_constructionsite) {
					if (upcast(MilitarySite,
								  militarysite,
								  map[stats_vector[last_building_index_].pos].get_immovable())) {
						if (militarysite->stationed_soldiers().size() <
							 militarysite->soldier_capacity()) {
							found = true;
							break;
						}
					} else if (upcast(ProductionSite,
											productionsite,
											map[stats_vector[last_building_index_].pos].get_immovable())) {
						if (productionsite->is_stopped() ||
							 productionsite->get_statistics_percent() < low_production_) {
							found = true;
							break;
						}
					}
				}
			}
		}
		if (!found) {  // Now look at the old
			if (upcast(MilitarySite,
						  militarysite,
						  map[stats_vector[last_building_index_].pos].get_immovable())) {
				if (militarysite->stationed_soldiers().size() < militarysite->soldier_capacity()) {
					found = true;
				}
			} else if (upcast(ProductionSite,
									productionsite,
									map[stats_vector[last_building_index_].pos].get_immovable())) {
				if (productionsite->is_stopped() ||
					 productionsite->get_statistics_percent() < low_production_) {
					found = true;
				}
			}
		}
		break;
	}
	}

	if (found) {
		validate_pointer(&last_building_index_, stats_vector.size());
		iplayer().move_view_to(stats_vector[last_building_index_].pos);
	}
	low_production_reset_focus();
	update();
}

/*
 * Update this statistic
 */
void BuildingStatisticsMenu::think() {
	// Adjust height to current tab
	if (is_minimal()) {
		tab_panel_.set_size(0, 0);
	} else {
		int tab_height =
			35 + row_counters_[tab_panel_.active()] * (kBuildGridCellHeight + kLabelHeight + kLabelHeight);
		tab_panel_.set_size(kWindowWidth, tab_height);
		set_size(get_w(), tab_height + kMargin + 4 * kButtonRowHeight + get_tborder() + get_bborder());
		navigation_panel_.set_pos(Point(0, tab_height + kMargin));
	}

	// Update statistics
	const int32_t gametime = iplayer().game().get_gametime();

	if (was_minimized_ || (gametime - lastupdate_) > kUpdateTimeInGametimeMs) {
		update();
		lastupdate_ = gametime;
	}
	// Make sure we don't have a delay with displaying labels when we restore the window.
	was_minimized_ = is_minimal();
}

/*
 * validate if this pointer is ok
 */
int32_t BuildingStatisticsMenu::validate_pointer(int32_t* const id, int32_t const size) {
	if (*id < 0) {
		*id = size - 1;
	}
	if (size <= *id) {
		*id = 0;
	}

	return *id;
}

/*
 * Update Buttons
 */
void BuildingStatisticsMenu::update() {
	const Player& player = iplayer().player();
	const TribeDescr& tribe = player.tribe();
	const Map& map = iplayer().game().map();
	const DescriptionIndex nr_buildings = iplayer().egbase().tribes().nrbuildings();

	owned_label_.set_visible(false);
	no_owned_label_.set_visible(false);
	navigation_buttons_[NavigationButton::NextOwned]->set_visible(false);
	navigation_buttons_[NavigationButton::PrevOwned]->set_visible(false);
	construction_label_.set_visible(false);
	no_construction_label_.set_visible(false);
	navigation_buttons_[NavigationButton::NextConstruction]->set_visible(false);
	navigation_buttons_[NavigationButton::PrevConstruction]->set_visible(false);
	unproductive_box_.set_visible(false);
	unproductive_label_.set_visible(false);
	unproductive_percent_.set_visible(false);
	unproductive_label2_.set_visible(false);
	no_unproductive_label_.set_visible(false);
	navigation_buttons_[NavigationButton::NextUnproductive]->set_visible(false);
	navigation_buttons_[NavigationButton::PrevUnproductive]->set_visible(false);

	for (DescriptionIndex id = 0; id < nr_buildings; ++id) {
		const BuildingDescr& building = *tribe.get_building_descr(id);
		if (building_buttons_[id] == nullptr) {
			continue;
		}
		assert(productivity_labels_[id] != nullptr);
		assert(owned_labels_[id] != nullptr);

		const std::vector<Player::BuildingStats>& stats_vector = player.get_building_statistics(id);

		uint32_t nr_owned = 0;
		uint32_t nr_build = 0;
		uint32_t total_prod = 0;
		uint32_t total_soldier_capacity = 0;
		uint32_t total_stationed_soldiers = 0;
		uint32_t nr_unproductive = 0;

		for (uint32_t l = 0; l < stats_vector.size(); ++l) {
			if (stats_vector[l].is_constructionsite)
				++nr_build;
			else {
				++nr_owned;
				BaseImmovable& immovable = *map[stats_vector[l].pos].get_immovable();
				if (building.type() == MapObjectType::PRODUCTIONSITE ||
					 building.type() == MapObjectType::TRAININGSITE) {
					ProductionSite& productionsite = dynamic_cast<ProductionSite&>(immovable);
					int percent = productionsite.get_statistics_percent();
					total_prod += percent;

					if (percent < low_production_ || productionsite.is_stopped()) {
						++nr_unproductive;
					}
				} else if (building.type() == MapObjectType::MILITARYSITE) {
					MilitarySite& militarysite = dynamic_cast<MilitarySite&>(immovable);
					total_soldier_capacity += militarysite.soldier_capacity();
					total_stationed_soldiers += militarysite.stationed_soldiers().size();
					if (total_stationed_soldiers < total_soldier_capacity) {
						++nr_unproductive;
					}
				}
			}
		}

		productivity_labels_[id]->set_text(" ");
		productivity_labels_[id]->set_visible(false);

		if (building.type() == MapObjectType::PRODUCTIONSITE ||
			 building.type() == MapObjectType::TRAININGSITE) {
			if (nr_owned) {
				int const percent =
					static_cast<int>(static_cast<float>(total_prod) / static_cast<float>(nr_owned));

				RGBColor color;
				if (percent < low_production_) {
					color = UI_FONT_CLR_BAD;
				} else if (percent < ((low_production_ < 50) ?
												 2 * low_production_ :
												 low_production_ + ((100 - low_production_) / 2))) {
					color = UI_FONT_CLR_OK;
				} else {
					color = UI_FONT_CLR_GOOD;
				}
				/** TRANSLATORS: Percent in building statistics window, e.g. 85% */
				/** TRANSLATORS: If you wish to add a space, translate as '%i %%' */
				const std::string perc_str = (boost::format(_("%i%%")) % percent).str();
				set_labeltext_autosize(productivity_labels_[id], perc_str, color);
			}
			if (has_selection_ && id == current_building_type_) {
				no_unproductive_label_.set_text(nr_unproductive > 0 ? std::to_string(nr_unproductive) :
																						"");
				navigation_buttons_[NavigationButton::NextUnproductive]->set_enabled(nr_unproductive >
																											0);
				navigation_buttons_[NavigationButton::PrevUnproductive]->set_enabled(nr_unproductive >
																											0);
				navigation_buttons_[NavigationButton::NextUnproductive]->set_visible(true);
				navigation_buttons_[NavigationButton::PrevUnproductive]->set_visible(true);
				unproductive_label_.set_text(_("Low Productivity "));
				unproductive_box_.set_visible(true);
				unproductive_label_.set_visible(true);
				unproductive_percent_.set_visible(true);
				unproductive_label2_.set_visible(true);
				no_unproductive_label_.set_visible(true);
			}
		} else if (building.type() == MapObjectType::MILITARYSITE) {
			if (nr_owned) {
				RGBColor color;
				if (total_stationed_soldiers < total_soldier_capacity / 2) {
					color = UI_FONT_CLR_BAD;
				} else if (total_stationed_soldiers < total_soldier_capacity) {
					color = UI_FONT_CLR_OK;
				} else {
					color = UI_FONT_CLR_GOOD;
				}
				const std::string perc_str = (boost::format(_("%1%/%2%")) % total_stationed_soldiers %
														total_soldier_capacity).str();
				set_labeltext_autosize(productivity_labels_[id], perc_str, color);
			}
			if (has_selection_ && id == current_building_type_) {
				no_unproductive_label_.set_text(nr_unproductive > 0 ? std::to_string(nr_unproductive) :
																						"");
				navigation_buttons_[NavigationButton::NextUnproductive]->set_enabled(
					total_soldier_capacity > total_stationed_soldiers);
				navigation_buttons_[NavigationButton::PrevUnproductive]->set_enabled(
					total_soldier_capacity > total_stationed_soldiers);
				navigation_buttons_[NavigationButton::NextUnproductive]->set_visible(true);
				navigation_buttons_[NavigationButton::PrevUnproductive]->set_visible(true);
				/** TRANSLATORS Label for number of buildings that are waiting for soldiers */
				unproductive_label_.set_text(_("Lacking Soldiers:"));
				unproductive_box_.set_visible(true);
				unproductive_label_.set_visible(true);
				no_unproductive_label_.set_visible(true);
			}
		}

		std::string owned_text = "";
		if (player.tribe().has_building(id) && (building.is_buildable() || building.is_enhanced())) {
			/** TRANSLATORS Buildings: owned / under construction */
			owned_text = (boost::format(_("%1%/%2%")) % nr_owned % nr_build).str();
		} else {
			owned_text = (boost::format(_("%1%/%2%")) % nr_owned % "–").str();
		}
		set_labeltext_autosize(owned_labels_[id], owned_text, UI_FONT_CLR_FG);
		owned_labels_[id]->set_visible((nr_owned + nr_build) > 0);

		building_buttons_[id]->set_enabled((nr_owned + nr_build) > 0);
		if (has_selection_ && id == current_building_type_) {
			no_owned_label_.set_text(nr_owned > 0 ? std::to_string(nr_owned) : "");
			navigation_buttons_[NavigationButton::NextOwned]->set_enabled(nr_owned > 0);
			navigation_buttons_[NavigationButton::PrevOwned]->set_enabled(nr_owned > 0);
			owned_label_.set_visible(true);
			no_owned_label_.set_visible(true);
			navigation_buttons_[NavigationButton::NextOwned]->set_visible(true);
			navigation_buttons_[NavigationButton::PrevOwned]->set_visible(true);
			if (player.tribe().has_building(id) && building.is_buildable()) {
				no_construction_label_.set_text(nr_build > 0 ? std::to_string(nr_build) : "");
				navigation_buttons_[NavigationButton::NextConstruction]->set_enabled(nr_build > 0);
				navigation_buttons_[NavigationButton::PrevConstruction]->set_enabled(nr_build > 0);
				construction_label_.set_visible(true);
				no_construction_label_.set_visible(true);
				navigation_buttons_[NavigationButton::NextConstruction]->set_visible(true);
				navigation_buttons_[NavigationButton::PrevConstruction]->set_visible(true);
			}
		}
		building_buttons_[id]->set_tooltip(building.descname());
	}
}

void BuildingStatisticsMenu::set_labeltext_autosize(UI::Textarea* textarea,
																	 const std::string& text,
																	 const RGBColor& color) {
	int fontsize = text.length() > 7 ? kLabelFontSize - floor(text.length() / 3) : kLabelFontSize;

	UI::TextStyle style;
	if (text.length() > 5) {
		style.font = UI::Font::get(UI::g_fh1->fontset().condensed(), fontsize);
	} else {
		style.font = UI::Font::get(UI::g_fh1->fontset().serif(), fontsize);
	}
	style.fg = color;
	style.bold = true;

	textarea->set_textstyle(style);
	textarea->set_text(text);
	textarea->set_visible(true);
}

void BuildingStatisticsMenu::set_current_building_type(DescriptionIndex id) {
	assert(building_buttons_[id] != nullptr);
	current_building_type_ = id;
	for (DescriptionIndex i = 0; i < iplayer().player().tribe().get_nrbuildings(); ++i) {
		if (building_buttons_[i] != nullptr) {
			building_buttons_[i]->set_flat(true);
		}
	}
	building_buttons_[current_building_type_]->set_flat(false);
	building_buttons_[current_building_type_]->set_perm_pressed(true);
	building_name_.set_text(iplayer().player().tribe().get_building_descr(id)->descname());
	low_production_reset_focus();
	has_selection_ = true;
	update();
}

void BuildingStatisticsMenu::low_production_changed() {
	const std::string cutoff = unproductive_percent_.text();
	int number = std::atoi(cutoff.c_str());

	// Make sure that the user specified a correct number
	if (std::to_string(number) == cutoff && 0 <= number && number <= 100) {
		low_production_ = number;
		update();
	}
}

void BuildingStatisticsMenu::low_production_reset_focus() {
	unproductive_percent_.set_can_focus(false);
	unproductive_percent_.set_can_focus(true);
}<|MERGE_RESOLUTION|>--- conflicted
+++ resolved
@@ -91,12 +91,8 @@
 			_("Low Productivity "),
 			UI::Align::kBottomLeft),
 		unproductive_percent_(
-<<<<<<< HEAD
-			&unproductive_box_, 0, 0, 35, kLabelHeight, g_gr->images().get("images/ui_basic/but1.png")),
-=======
-			&unproductive_box_, 0, 0, 35, g_gr->images().get("pics/but1.png"),
+			&unproductive_box_, 0, 0, 35, g_gr->images().get("images/ui_basic/but1.png"),
 			kLabelFontSize - UI::g_fh1->fontset().size_offset()), // We need consistent height here
->>>>>>> bfb1771b
 		unproductive_label2_(
 			&unproductive_box_,
 			/** TRANSLATORS: This is the second part of productivity with input field */
