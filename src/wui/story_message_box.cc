--- conflicted
+++ resolved
@@ -33,11 +33,7 @@
 }
 
 StoryMessageBox::StoryMessageBox(Widelands::Game* game,
-<<<<<<< HEAD
-											const Widelands::Coords coords,
-=======
                                  const Widelands::Coords coords,
->>>>>>> 7a167933
                                  const std::string& title,
                                  const std::string& body,
                                  int32_t const x,
@@ -45,21 +41,12 @@
                                  uint32_t const w,
                                  uint32_t const h)
    : UI::Window(game->get_ipl(), "story_message_box", x, y, w, h, title.c_str()),
-<<<<<<< HEAD
-	  main_box_(this, kPadding, kPadding, UI::Box::Vertical, 0, 0, kPadding),
-	  button_box_(&main_box_, kPadding, kPadding, UI::Box::Horizontal, 0, 0, kPadding),
-	  textarea_(&main_box_, 0, 0, 100, 100, ""),
-	  ok_(&button_box_, "ok", 0, 0, 120, 0, g_gr->images().get("images/ui_basic/but5.png"), _("OK")),
-	  desired_speed_(game->game_controller()->desired_speed()),
-	  game_(game) {
-=======
      main_box_(this, kPadding, kPadding, UI::Box::Vertical, 0, 0, kPadding),
      button_box_(&main_box_, kPadding, kPadding, UI::Box::Horizontal, 0, 0, kPadding),
      textarea_(&main_box_, 0, 0, 100, 100, ""),
      ok_(&button_box_, "ok", 0, 0, 120, 0, g_gr->images().get("images/ui_basic/but5.png"), _("OK")),
      desired_speed_(game->game_controller()->desired_speed()),
      game_(game) {
->>>>>>> 7a167933
 
 	// Pause the game
 	game_->game_controller()->set_desired_speed(0);
@@ -70,30 +57,18 @@
 		game_->get_ipl()->map_view()->scroll_to_field(coords, MapView::Transition::Jump);
 	}
 
-<<<<<<< HEAD
-	// TODO(GunChleoc): When all campaigns and scenarios have been converted, simply add the body text above.
-=======
 	// TODO(GunChleoc): When all campaigns and scenarios have been converted, simply add the body
 	// text above.
->>>>>>> 7a167933
 	try {
 		textarea_.force_new_renderer();
 		textarea_.set_text(body);
 		log("Story Message Box: using NEW font renderer.\n");
 	} catch (const std::exception& e) {
-<<<<<<< HEAD
-		log("Story Message Box: falling back to OLD font renderer:\n%s\n%s\n", body.c_str(), e.what());
-		textarea_.force_new_renderer(false);
-		textarea_.set_text(body);
-	}
-
-=======
 		log(
 		   "Story Message Box: falling back to OLD font renderer:\n%s\n%s\n", body.c_str(), e.what());
 		textarea_.force_new_renderer(false);
 		textarea_.set_text(body);
 	}
->>>>>>> 7a167933
 
 	// Add and configure the panels
 	main_box_.set_size(get_inner_w() - 3 * kPadding, get_inner_h() - 2 * kPadding);
