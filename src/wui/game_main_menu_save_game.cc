--- conflicted
+++ resolved
@@ -108,25 +108,9 @@
 	editbox_.changed.connect(boost::bind(&GameMainMenuSaveGame::edit_box_changed, this));
 	editbox_.ok.connect(boost::bind(&GameMainMenuSaveGame::ok, this));
 
-<<<<<<< HEAD
 	ok_.sigclicked.connect(boost::bind(&GameMainMenuSaveGame::ok, this));
 	cancel_.sigclicked.connect(boost::bind(&GameMainMenuSaveGame::die, this));
 	delete_.sigclicked.connect(boost::bind(&GameMainMenuSaveGame::delete_clicked, this));
-=======
-	button_ok_ = new UI::Button(this, "ok", DESCRIPTION_X, OK_Y, DESCRIPTION_WIDTH, BUTTON_HEIGHT,
-	                            g_gr->images().get("images/ui_basic/but4.png"), _("OK"));
-	button_ok_->sigclicked.connect(boost::bind(&GameMainMenuSaveGame::ok, this));
-
-	UI::Button* cancelbtn =
-	   new UI::Button(this, "cancel", DESCRIPTION_X, CANCEL_Y, DESCRIPTION_WIDTH, BUTTON_HEIGHT,
-	                  g_gr->images().get("images/ui_basic/but4.png"), _("Cancel"));
-	cancelbtn->sigclicked.connect(boost::bind(&GameMainMenuSaveGame::die, this));
-
-	UI::Button* deletebtn =
-	   new UI::Button(this, "delete", DESCRIPTION_X, DELETE_Y, DESCRIPTION_WIDTH, BUTTON_HEIGHT,
-	                  g_gr->images().get("images/ui_basic/but4.png"), _("Delete"));
-	deletebtn->sigclicked.connect(boost::bind(&GameMainMenuSaveGame::delete_clicked, this));
->>>>>>> 23ef6a6a
 
 	load_or_save_.table().selected.connect(
 	   boost::bind(&GameMainMenuSaveGame::entry_selected, this, _1));
@@ -134,7 +118,6 @@
 	   boost::bind(&GameMainMenuSaveGame::double_clicked, this, _1));
 
 	fill_table();
-
 	center_to_parent();
 	move_to_top();
 
@@ -149,41 +132,11 @@
 /**
  * called when a item is selected
  */
-<<<<<<< HEAD
 void GameMainMenuSaveGame::entry_selected(uint32_t) {
 	if (load_or_save_.has_selection()) {
 		const SavegameData& gamedata = *load_or_save_.entry_selected();
 		editbox_.set_text(FileSystem::filename_without_ext(gamedata.filename.c_str()));
 		ok_.set_enabled(true);
-=======
-void GameMainMenuSaveGame::selected(uint32_t) {
-	const std::string& name = ls_.get_selected();
-
-	Widelands::GameLoader gl(name, igbase().game());
-	Widelands::GamePreloadPacket gpdp;
-	gl.preload_game(gpdp);  //  This has worked before, no problem
-	{ editbox_.set_text(FileSystem::filename_without_ext(name.c_str())); }
-	edit_box_changed();
-
-	// Try to translate the map name.
-	{
-		i18n::Textdomain td("maps");
-		mapname_.set_text(_(gpdp.get_mapname()));
-	}
-
-	uint32_t gametime = gpdp.get_gametime();
-	gametime_.set_text(gametimestring(gametime));
-
-	if (gpdp.get_number_of_players() > 0) {
-		const std::string text =
-		   (boost::format(ngettext("%u Player", "%u Players", gpdp.get_number_of_players())) %
-		    static_cast<unsigned int>(gpdp.get_number_of_players()))
-		      .str();
-		players_label_.set_text(text);
-	} else {
-		// Keep label empty
-		players_label_.set_text("");
->>>>>>> 23ef6a6a
 	}
 }
 
@@ -197,41 +150,8 @@
 /*
  * fill the file list
  */
-<<<<<<< HEAD
 void GameMainMenuSaveGame::fill_table() {
 	load_or_save_.fill_table();
-=======
-void GameMainMenuSaveGame::fill_list() {
-	ls_.clear();
-	FilenameSet gamefiles;
-
-	//  Fill it with all files we find.
-	gamefiles = g_fs->list_directory(curdir_);
-
-	Widelands::GamePreloadPacket gpdp;
-
-	for (FilenameSet::iterator pname = gamefiles.begin(); pname != gamefiles.end(); ++pname) {
-		char const* const name = pname->c_str();
-
-		try {
-			Widelands::GameLoader gl(name, igbase().game());
-			gl.preload_game(gpdp);
-			ls_.add(FileSystem::filename_without_ext(name), name);
-		} catch (const WException&) {
-		}  //  we simply skip illegal entries
-	}
-	edit_box_changed();
-}
-
-void GameMainMenuSaveGame::select_by_name(std::string name) {
-	for (uint32_t idx = 0; idx < ls_.size(); idx++) {
-		const std::string val = ls_[idx];
-		if (name == val) {
-			ls_.select(idx);
-			return;
-		}
-	}
->>>>>>> 23ef6a6a
 }
 
 /*
