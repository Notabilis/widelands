/*
 * Copyright (C) 2002-2004, 2006-2008, 2010-2013 by the Widelands Development Team
 *
 * This program is free software; you can redistribute it and/or
 * modify it under the terms of the GNU General Public License
 * as published by the Free Software Foundation; either version 2
 * of the License, or (at your option) any later version.
 *
 * This program is distributed in the hope that it will be useful,
 * but WITHOUT ANY WARRANTY; without even the implied warranty of
 * MERCHANTABILITY or FITNESS FOR A PARTICULAR PURPOSE.  See the
 * GNU General Public License for more details.
 *
 * You should have received a copy of the GNU General Public License
 * along with this program; if not, write to the Free Software
 * Foundation, Inc., 51 Franklin Street, Fifth Floor, Boston, MA  02110-1301, USA.
 *
 */

#include "wui/game_main_menu_save_game.h"

#include <boost/format.hpp>

#include "base/i18n.h"
#include "base/time_string.h"
#include "game_io/game_loader.h"
#include "game_io/game_preload_packet.h"
#include "game_io/game_saver.h"
#include "io/filesystem/filesystem.h"
#include "io/filesystem/layered_filesystem.h"
#include "logic/game.h"
#include "logic/game_controller.h"
#include "logic/playersmanager.h"
#include "profile/profile.h"
#include "wui/interactive_gamebase.h"

using boost::format;

InteractiveGameBase & GameMainMenuSaveGame::igbase() {
	return ref_cast<InteractiveGameBase, UI::Panel>(*get_parent());
}

#define WINDOW_WIDTH                                                        440
#define WINDOW_HEIGHT                                                       440
#define VMARGIN                                                               5
#define VSPACING                                                              5
#define HSPACING                                                              5
#define EDITBOX_HEIGHT                                                       20
#define BUTTON_HEIGHT                                                        20
#define LIST_WIDTH                                                          280
#define LIST_HEIGHT   (WINDOW_HEIGHT - 2 * VMARGIN - VSPACING - EDITBOX_HEIGHT)
#define EDITBOX_Y                    (WINDOW_HEIGHT - EDITBOX_HEIGHT - VMARGIN)
#define DESCRIPTION_X                         (VMARGIN + LIST_WIDTH + VSPACING)
#define DESCRIPTION_WIDTH              (WINDOW_WIDTH - DESCRIPTION_X - VMARGIN)
#define CANCEL_Y                      (WINDOW_HEIGHT - BUTTON_HEIGHT - VMARGIN)
#define DELETE_Y                          (CANCEL_Y - BUTTON_HEIGHT - VSPACING)
#define OK_Y                              (DELETE_Y - BUTTON_HEIGHT - VSPACING)

GameMainMenuSaveGame::GameMainMenuSaveGame
	(InteractiveGameBase & parent, UI::UniqueWindow::Registry & registry)
:
	UI::UniqueWindow
		(&parent, "save_game", &registry,
		 WINDOW_WIDTH, WINDOW_HEIGHT, _("Save Game")),
	m_ls     (this, HSPACING, VSPACING,  LIST_WIDTH, LIST_HEIGHT),
	m_name_label
		(this, DESCRIPTION_X,  5, 0, 20, _("Map Name:"),  UI::Align_CenterLeft),
	m_mapname
		(this, DESCRIPTION_X, 20, 0, 20, " ",              UI::Align_CenterLeft),
	m_gametime_label
		(this, DESCRIPTION_X, 45, 0, 20, _("Game Time:"), UI::Align_CenterLeft),
	m_gametime
		(this, DESCRIPTION_X, 60, 0, 20, " ",              UI::Align_CenterLeft),
	m_players_label
		(this, DESCRIPTION_X, 85, 0, 20, " ",              UI::Align_CenterLeft),
	m_win_condition_label
		(this, DESCRIPTION_X, 110, 0, 20, _("Win condition:"), UI::Align_CenterLeft),
	m_win_condition
		(this, DESCRIPTION_X, 125, 0, 20, " ",             UI::Align_CenterLeft),
	m_curdir(SaveHandler::get_base_dir())
{
	m_editbox =
		new UI::EditBox
			(this, HSPACING, EDITBOX_Y, LIST_WIDTH, EDITBOX_HEIGHT,
			 g_gr->images().get("pics/but1.png"));
	m_editbox->changed.connect(boost::bind(&GameMainMenuSaveGame::edit_box_changed, this));
	m_editbox->ok.connect(boost::bind(&GameMainMenuSaveGame::ok, this));

	m_button_ok =
		new UI::Button
			(this, "ok",
			 DESCRIPTION_X, OK_Y, DESCRIPTION_WIDTH, BUTTON_HEIGHT,
			 g_gr->images().get("pics/but4.png"),
			 _("OK"),
			 std::string(),
			 false);
	m_button_ok->sigclicked.connect(boost::bind(&GameMainMenuSaveGame::ok, this));

	UI::Button * cancelbtn =
		new UI::Button
			(this, "cancel",
			 DESCRIPTION_X, CANCEL_Y, DESCRIPTION_WIDTH, BUTTON_HEIGHT,
			 g_gr->images().get("pics/but4.png"),
			 _("Cancel"));
	cancelbtn->sigclicked.connect(boost::bind(&GameMainMenuSaveGame::die, this));

	UI::Button * deletebtn =
		new UI::Button
			(this, "delete",
			 DESCRIPTION_X, DELETE_Y, DESCRIPTION_WIDTH, BUTTON_HEIGHT,
			 g_gr->images().get("pics/but4.png"),
			 _("Delete"));
	deletebtn->sigclicked.connect(boost::bind(&GameMainMenuSaveGame::delete_clicked, this));

	m_ls.selected.connect(boost::bind(&GameMainMenuSaveGame::selected, this, _1));
	m_ls.double_clicked.connect(boost::bind(&GameMainMenuSaveGame::double_clicked, this, _1));

	fill_list();

	center_to_parent();
	move_to_top();

	std::string cur_filename = parent.game().save_handler().get_cur_filename();
	if (!cur_filename.empty()) {
		select_by_name(cur_filename);
	} else {
		// Display current game infos
		{
			//Try to translate the map name.
			i18n::Textdomain td("maps");
			m_mapname.set_text(_(parent.game().get_map()->get_name()));
		}
		uint32_t gametime = parent.game().get_gametime();
		m_gametime.set_text(gametimestring(gametime));

		int player_nr = parent.game().player_manager()->get_number_of_players();
		m_players_label.set_text(
		   (boost::format(ngettext("%i player", "%i players", player_nr)) % player_nr).str());
		m_win_condition.set_text(parent.game().get_win_condition_displayname());
	}

	m_editbox->focus();
	pause_game(true);
}


/**
 * called when a item is selected
 */
void GameMainMenuSaveGame::selected(uint32_t) {
	const std::string & name = m_ls.get_selected();

	Widelands::GameLoader gl(name, igbase().game());
	Widelands::GamePreloadPacket gpdp;
	gl.preload_game(gpdp); //  This has worked before, no problem
	{
<<<<<<< HEAD
		// NOCOM move localization from data packet somewhere else
		std::string displaytitle = FileSystem::FS_FilenameWoExt(name.c_str());
		m_editbox->setText(gpdp.get_localized_display_title(displaytitle).c_str());
=======
		m_editbox->set_text(FileSystem::filename_without_ext(name.c_str()));
>>>>>>> 92986e06
	}
	m_button_ok->set_enabled(true);

	//Try to translate the map name.
	{
		i18n::Textdomain td("maps");
		m_mapname.set_text(_(gpdp.get_mapname()));
	}

	uint32_t gametime = gpdp.get_gametime();
	m_gametime.set_text(gametimestring(gametime));

	if (gpdp.get_number_of_players() > 0) {
		char buf[200];
		sprintf
			(buf, "%i %s", gpdp.get_number_of_players(),
			// TODO(GunChleoc): This should be ngettext(" %i player" etc.
			// with boost::format, but it refuses to work
			/** TRANSLATORS: This is preceded by a number */
			ngettext("player", "players", gpdp.get_number_of_players()));
			m_players_label.set_text(buf);
	} else {
		// Keep label empty
		m_players_label.set_text("");
	}
	m_win_condition.set_text(gpdp.get_win_condition());
}

/**
 * An Item has been doubleclicked
 */
void GameMainMenuSaveGame::double_clicked(uint32_t) {
	ok();
}

/*
 * fill the file list
 */
void GameMainMenuSaveGame::fill_list() {
	m_ls.clear();
	FilenameSet gamefiles;

	//  Fill it with all files we find.
	gamefiles = g_fs->list_directory(m_curdir);

	Widelands::GamePreloadPacket gpdp;

	for
		(FilenameSet::iterator pname = gamefiles.begin();
		 pname != gamefiles.end();
		 ++pname)
	{
		char const * const name = pname->c_str();

		try {
			Widelands::GameLoader gl(name, igbase().game());
			gl.preload_game(gpdp);
<<<<<<< HEAD

			// NOCOM move localization from data packet somewhere else
			std::string displaytitle = FileSystem::FS_FilenameWoExt(name);
			m_ls.add(gpdp.get_localized_display_title(displaytitle).c_str(), name);
=======
			m_ls.add(FileSystem::filename_without_ext(name).c_str(), name);
>>>>>>> 92986e06
		} catch (const WException &) {} //  we simply skip illegal entries
	}
}

void GameMainMenuSaveGame::select_by_name(std::string name)
{
	for (uint32_t idx = 0; idx < m_ls.size(); idx++) {
		const std::string val = m_ls[idx];
		if (name == val) {
			m_ls.select(idx);
			return;
		}
	}
}

/*
 * The editbox was changed. Enable ok button
 */
void GameMainMenuSaveGame::edit_box_changed() {
	m_button_ok->set_enabled(m_editbox->text().size());
}

static void dosave
	(InteractiveGameBase & igbase, const std::string & complete_filename)
{
	Widelands::Game & game = igbase.game();

	std::string error;
	if (!game.save_handler().save_game(game, complete_filename, &error)) {
		std::string s =
			_
			("Game Saving Error!\nSaved game file may be corrupt!\n\n"
			 "Reason given:\n");
		s += error;
		UI::WLMessageBox mbox
			(&igbase, _("Save Game Error!"), s, UI::WLMessageBox::OK);
		mbox.run();
	}
	game.save_handler().set_current_filename(complete_filename);
}

struct SaveWarnMessageBox : public UI::WLMessageBox {
	SaveWarnMessageBox
		(GameMainMenuSaveGame & parent, const std::string & filename)
		:
		UI::WLMessageBox
			(&parent,
			 _("Save Game Error!"),
			(boost::format(_("A file with the name ‘%s’ already exists. Overwrite?"))
				% FileSystem::fs_filename(filename.c_str())).str(),
			 YESNO),
		m_filename(filename)
	{}

	GameMainMenuSaveGame & menu_save_game() {
		return ref_cast<GameMainMenuSaveGame, UI::Panel>(*get_parent());
	}


	void pressed_yes() override
	{
		g_fs->fs_unlink(m_filename);
		dosave(menu_save_game().igbase(), m_filename);
		menu_save_game().die();
	}

	void pressed_no() override
	{
		die();
	}

private:
	std::string const m_filename;
};

/**
 * Called when the Ok button is clicked or the Return key pressed in the edit box.
 */
void GameMainMenuSaveGame::ok()
{
	if (m_editbox->text().empty())
		return;

	std::string const complete_filename =
		igbase().game().save_handler().create_file_name
			(m_curdir, m_editbox->text());

	//  Check if file exists. If it does, show a warning.
	if (g_fs->file_exists(complete_filename)) {
		new SaveWarnMessageBox(*this, complete_filename);
	} else {
		dosave(igbase(), complete_filename);
		die();
	}
}

void GameMainMenuSaveGame::die()
{
	pause_game(false);
	UI::UniqueWindow::die();
}



struct DeletionMessageBox : public UI::WLMessageBox {
	DeletionMessageBox
		(GameMainMenuSaveGame & parent, const std::string & filename)
		:
		UI::WLMessageBox
			(&parent,
			 _("File deletion"),
			 str
				 (format(_("Do you really want to delete the file %s?")) %
				  FileSystem::fs_filename(filename.c_str())),
			 YESNO),
		m_filename(filename)
	{}

	void pressed_yes() override
	{
		g_fs->fs_unlink(m_filename);
		ref_cast<GameMainMenuSaveGame, UI::Panel>(*get_parent()).fill_list();
		die();
	}

	void pressed_no() override
	{
		die();
	}

private:
	std::string const m_filename;
};


/**
 * Called when the delete button has been clicked
 */
void GameMainMenuSaveGame::delete_clicked()
{
	std::string const complete_filename =
		igbase().game().save_handler().create_file_name
			(m_curdir, m_editbox->text());

	//  Check if file exists. If it does, let the user confirm the deletion.
	if (g_fs->file_exists(complete_filename))
		new DeletionMessageBox(*this, complete_filename);
}

void GameMainMenuSaveGame::pause_game(bool paused)
{
	if (igbase().is_multiplayer()) {
		return;
	}
	igbase().game().game_controller()->set_paused(paused);
}<|MERGE_RESOLUTION|>--- conflicted
+++ resolved
@@ -154,13 +154,9 @@
 	Widelands::GamePreloadPacket gpdp;
 	gl.preload_game(gpdp); //  This has worked before, no problem
 	{
-<<<<<<< HEAD
 		// NOCOM move localization from data packet somewhere else
-		std::string displaytitle = FileSystem::FS_FilenameWoExt(name.c_str());
-		m_editbox->setText(gpdp.get_localized_display_title(displaytitle).c_str());
-=======
-		m_editbox->set_text(FileSystem::filename_without_ext(name.c_str()));
->>>>>>> 92986e06
+		std::string displaytitle = FileSystem::filename_without_ext(name.c_str());
+		m_editbox->set_text(gpdp.get_localized_display_title(displaytitle).c_str());
 	}
 	m_button_ok->set_enabled(true);
 
@@ -218,14 +214,10 @@
 		try {
 			Widelands::GameLoader gl(name, igbase().game());
 			gl.preload_game(gpdp);
-<<<<<<< HEAD
 
 			// NOCOM move localization from data packet somewhere else
-			std::string displaytitle = FileSystem::FS_FilenameWoExt(name);
+			std::string displaytitle = FileSystem::filename_without_ext(name);
 			m_ls.add(gpdp.get_localized_display_title(displaytitle).c_str(), name);
-=======
-			m_ls.add(FileSystem::filename_without_ext(name).c_str(), name);
->>>>>>> 92986e06
 		} catch (const WException &) {} //  we simply skip illegal entries
 	}
 }
