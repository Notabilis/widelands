/*
 * Copyright (C) 2002-2004, 2006-2008, 2010-2013 by the Widelands Development Team
 *
 * This program is free software; you can redistribute it and/or
 * modify it under the terms of the GNU General Public License
 * as published by the Free Software Foundation; either version 2
 * of the License, or (at your option) any later version.
 *
 * This program is distributed in the hope that it will be useful,
 * but WITHOUT ANY WARRANTY; without even the implied warranty of
 * MERCHANTABILITY or FITNESS FOR A PARTICULAR PURPOSE.  See the
 * GNU General Public License for more details.
 *
 * You should have received a copy of the GNU General Public License
 * along with this program; if not, write to the Free Software
 * Foundation, Inc., 51 Franklin Street, Fifth Floor, Boston, MA  02110-1301, USA.
 *
 */

#include "wui/game_main_menu_save_game.h"

#include <boost/format.hpp>

#include "base/i18n.h"
#include "base/time_string.h"
#include "game_io/game_loader.h"
#include "game_io/game_preload_packet.h"
#include "game_io/game_saver.h"
#include "io/filesystem/filesystem.h"
#include "io/filesystem/layered_filesystem.h"
#include "logic/game.h"
#include "logic/game_controller.h"
#include "logic/playersmanager.h"
#include "profile/profile.h"
#include "wui/interactive_gamebase.h"

InteractiveGameBase & GameMainMenuSaveGame::igbase() {
	return dynamic_cast<InteractiveGameBase&>(*get_parent());
}

#define WINDOW_WIDTH                                                        440
#define WINDOW_HEIGHT                                                       440
#define VMARGIN                                                               5
#define VSPACING                                                              5
#define HSPACING                                                              5
#define EDITBOX_HEIGHT                                                       20
#define BUTTON_HEIGHT                                                        20
#define LIST_WIDTH                                                          280
#define LIST_HEIGHT   (WINDOW_HEIGHT - 2 * VMARGIN - VSPACING - EDITBOX_HEIGHT)
#define EDITBOX_Y                    (WINDOW_HEIGHT - EDITBOX_HEIGHT - VMARGIN)
#define DESCRIPTION_X                         (VMARGIN + LIST_WIDTH + VSPACING)
#define DESCRIPTION_WIDTH              (WINDOW_WIDTH - DESCRIPTION_X - VMARGIN)
#define CANCEL_Y                      (WINDOW_HEIGHT - BUTTON_HEIGHT - VMARGIN)
#define DELETE_Y                          (CANCEL_Y - BUTTON_HEIGHT - VSPACING)
#define OK_Y                              (DELETE_Y - BUTTON_HEIGHT - VSPACING)

GameMainMenuSaveGame::GameMainMenuSaveGame
	(InteractiveGameBase & parent, UI::UniqueWindow::Registry & registry)
:
	UI::UniqueWindow
		(&parent, "save_game", &registry,
		 WINDOW_WIDTH, WINDOW_HEIGHT, _("Save Game")),
	m_ls     (this, HSPACING, VSPACING,  LIST_WIDTH, LIST_HEIGHT),
	m_name_label
		(this, DESCRIPTION_X,  5, 0, 20, _("Map Name:"),  UI::Align_CenterLeft),
	m_mapname
		(this, DESCRIPTION_X, 20, 0, 20, " ",              UI::Align_CenterLeft),
	m_gametime_label
		(this, DESCRIPTION_X, 45, 0, 20, _("Game Time:"), UI::Align_CenterLeft),
	m_gametime
		(this, DESCRIPTION_X, 60, 0, 20, " ",              UI::Align_CenterLeft),
	m_players_label
		(this, DESCRIPTION_X, 85, 0, 20, " ",              UI::Align_CenterLeft),
	m_win_condition_label
		(this, DESCRIPTION_X, 110, 0, 20, _("Win condition:"), UI::Align_CenterLeft),
	m_win_condition
		(this, DESCRIPTION_X, 125, 0, 20, " ",             UI::Align_CenterLeft),
	m_curdir(SaveHandler::get_base_dir())
{
	m_editbox =
		new UI::EditBox
			(this, HSPACING, EDITBOX_Y, LIST_WIDTH, EDITBOX_HEIGHT,
			 g_gr->images().get("pics/but1.png"));
	m_editbox->changed.connect(boost::bind(&GameMainMenuSaveGame::edit_box_changed, this));
	m_editbox->ok.connect(boost::bind(&GameMainMenuSaveGame::ok, this));

	m_button_ok =
		new UI::Button
			(this, "ok",
			 DESCRIPTION_X, OK_Y, DESCRIPTION_WIDTH, BUTTON_HEIGHT,
			 g_gr->images().get("pics/but4.png"),
			 _("OK"),
			 std::string(),
			 false);
	m_button_ok->sigclicked.connect(boost::bind(&GameMainMenuSaveGame::ok, this));

	UI::Button * cancelbtn =
		new UI::Button
			(this, "cancel",
			 DESCRIPTION_X, CANCEL_Y, DESCRIPTION_WIDTH, BUTTON_HEIGHT,
			 g_gr->images().get("pics/but4.png"),
			 _("Cancel"));
	cancelbtn->sigclicked.connect(boost::bind(&GameMainMenuSaveGame::die, this));

	UI::Button * deletebtn =
		new UI::Button
			(this, "delete",
			 DESCRIPTION_X, DELETE_Y, DESCRIPTION_WIDTH, BUTTON_HEIGHT,
			 g_gr->images().get("pics/but4.png"),
			 _("Delete"));
	deletebtn->sigclicked.connect(boost::bind(&GameMainMenuSaveGame::delete_clicked, this));

	m_ls.selected.connect(boost::bind(&GameMainMenuSaveGame::selected, this, _1));
	m_ls.double_clicked.connect(boost::bind(&GameMainMenuSaveGame::double_clicked, this, _1));

	fill_list();

	center_to_parent();
	move_to_top();

	std::string cur_filename = parent.game().save_handler().get_cur_filename();
	if (!cur_filename.empty()) {
		select_by_name(cur_filename);
	} else {
		// Display current game infos
		{
			//Try to translate the map name.
			i18n::Textdomain td("maps");
			m_mapname.set_text(_(parent.game().get_map()->get_name()));
		}
		uint32_t gametime = parent.game().get_gametime();
		m_gametime.set_text(gametimestring(gametime));

		int player_nr = parent.game().player_manager()->get_number_of_players();
		m_players_label.set_text(
			(boost::format(ngettext("%u player", "%u players", player_nr)) % player_nr).str());
		m_win_condition.set_text(parent.game().get_win_condition_displayname());
	}

	m_editbox->focus();
	pause_game(true);
}


/**
 * called when a item is selected
 */
void GameMainMenuSaveGame::selected(uint32_t) {
	const std::string & name = m_ls.get_selected();

	Widelands::GameLoader gl(name, igbase().game());
	Widelands::GamePreloadPacket gpdp;
	gl.preload_game(gpdp); //  This has worked before, no problem
	{
		m_editbox->set_text(FileSystem::filename_without_ext(name.c_str()));
	}
	m_button_ok->set_enabled(true);

	//Try to translate the map name.
	{
		i18n::Textdomain td("maps");
		m_mapname.set_text(_(gpdp.get_mapname()));
	}

	uint32_t gametime = gpdp.get_gametime();
	m_gametime.set_text(gametimestring(gametime));

	if (gpdp.get_number_of_players() > 0) {
<<<<<<< HEAD
		char buf[200];
		sprintf
			(buf, "%i %s", gpdp.get_number_of_players(),
			// TODO(GunChleoc): This should be ngettext("%u player" etc.
			// with boost::format, but it refuses to work
			/** TRANSLATORS: This is preceded by a number */
			ngettext("player", "players", gpdp.get_number_of_players()));
			m_players_label.set_text(buf);
=======
		const std::string text =
				(boost::format(ngettext("%u Player", "%u Players", gpdp.get_number_of_players()))
				 % static_cast<unsigned int>(gpdp.get_number_of_players())).str();
		m_players_label.set_text(text);
>>>>>>> f8ad4b73
	} else {
		// Keep label empty
		m_players_label.set_text("");
	}
	m_win_condition.set_text(gpdp.get_win_condition());
}

/**
 * An Item has been doubleclicked
 */
void GameMainMenuSaveGame::double_clicked(uint32_t) {
	ok();
}

/*
 * fill the file list
 */
void GameMainMenuSaveGame::fill_list() {
	m_ls.clear();
	FilenameSet gamefiles;

	//  Fill it with all files we find.
	gamefiles = g_fs->list_directory(m_curdir);

	Widelands::GamePreloadPacket gpdp;

	for
		(FilenameSet::iterator pname = gamefiles.begin();
		 pname != gamefiles.end();
		 ++pname)
	{
		char const * const name = pname->c_str();

		try {
			Widelands::GameLoader gl(name, igbase().game());
			gl.preload_game(gpdp);
			m_ls.add(FileSystem::filename_without_ext(name), name);
		} catch (const WException &) {} //  we simply skip illegal entries
	}
}

void GameMainMenuSaveGame::select_by_name(std::string name)
{
	for (uint32_t idx = 0; idx < m_ls.size(); idx++) {
		const std::string val = m_ls[idx];
		if (name == val) {
			m_ls.select(idx);
			return;
		}
	}
}

/*
 * The editbox was changed. Enable ok button
 */
void GameMainMenuSaveGame::edit_box_changed() {
	m_button_ok->set_enabled(m_editbox->text().size());
}

static void dosave
	(InteractiveGameBase & igbase, const std::string & complete_filename)
{
	Widelands::Game & game = igbase.game();

	std::string error;
	if (!game.save_handler().save_game(game, complete_filename, &error)) {
		std::string s =
			_
			("Game Saving Error!\nSaved game file may be corrupt!\n\n"
			 "Reason given:\n");
		s += error;
		UI::WLMessageBox mbox
			(&igbase, _("Save Game Error!"), s, UI::WLMessageBox::OK);
		mbox.run();
	}
	game.save_handler().set_current_filename(complete_filename);
}

struct SaveWarnMessageBox : public UI::WLMessageBox {
	SaveWarnMessageBox
		(GameMainMenuSaveGame & parent, const std::string & filename)
		:
		UI::WLMessageBox
			(&parent,
			 _("Save Game Error!"),
			(boost::format(_("A file with the name ‘%s’ already exists. Overwrite?"))
				% FileSystem::fs_filename(filename.c_str())).str(),
			 YESNO),
		m_filename(filename)
	{}

	GameMainMenuSaveGame & menu_save_game() {
		return dynamic_cast<GameMainMenuSaveGame&>(*get_parent());
	}


	void pressed_yes() override
	{
		g_fs->fs_unlink(m_filename);
		dosave(menu_save_game().igbase(), m_filename);
		menu_save_game().die();
	}

	void pressed_no() override
	{
		die();
	}

private:
	std::string const m_filename;
};

/**
 * Called when the Ok button is clicked or the Return key pressed in the edit box.
 */
void GameMainMenuSaveGame::ok()
{
	if (m_editbox->text().empty())
		return;

	std::string const complete_filename =
		igbase().game().save_handler().create_file_name
			(m_curdir, m_editbox->text());

	//  Check if file exists. If it does, show a warning.
	if (g_fs->file_exists(complete_filename)) {
		new SaveWarnMessageBox(*this, complete_filename);
	} else {
		dosave(igbase(), complete_filename);
		die();
	}
}

void GameMainMenuSaveGame::die()
{
	pause_game(false);
	UI::UniqueWindow::die();
}



struct DeletionMessageBox : public UI::WLMessageBox {
	DeletionMessageBox
		(GameMainMenuSaveGame & parent, const std::string & filename)
		:
		UI::WLMessageBox
			(&parent,
			 _("File deletion"),
			 str
				 (boost::format(_("Do you really want to delete the file %s?")) %
				  FileSystem::fs_filename(filename.c_str())),
			 YESNO),
		m_filename(filename)
	{}

	void pressed_yes() override
	{
		g_fs->fs_unlink(m_filename);
		dynamic_cast<GameMainMenuSaveGame&>(*get_parent()).fill_list();
		die();
	}

	void pressed_no() override
	{
		die();
	}

private:
	std::string const m_filename;
};


/**
 * Called when the delete button has been clicked
 */
void GameMainMenuSaveGame::delete_clicked()
{
	std::string const complete_filename =
		igbase().game().save_handler().create_file_name
			(m_curdir, m_editbox->text());

	//  Check if file exists. If it does, let the user confirm the deletion.
	if (g_fs->file_exists(complete_filename))
		new DeletionMessageBox(*this, complete_filename);
}

void GameMainMenuSaveGame::pause_game(bool paused)
{
	if (igbase().is_multiplayer()) {
		return;
	}
	igbase().game().game_controller()->set_paused(paused);
}<|MERGE_RESOLUTION|>--- conflicted
+++ resolved
@@ -166,21 +166,10 @@
 	m_gametime.set_text(gametimestring(gametime));
 
 	if (gpdp.get_number_of_players() > 0) {
-<<<<<<< HEAD
-		char buf[200];
-		sprintf
-			(buf, "%i %s", gpdp.get_number_of_players(),
-			// TODO(GunChleoc): This should be ngettext("%u player" etc.
-			// with boost::format, but it refuses to work
-			/** TRANSLATORS: This is preceded by a number */
-			ngettext("player", "players", gpdp.get_number_of_players()));
-			m_players_label.set_text(buf);
-=======
 		const std::string text =
 				(boost::format(ngettext("%u Player", "%u Players", gpdp.get_number_of_players()))
 				 % static_cast<unsigned int>(gpdp.get_number_of_players())).str();
 		m_players_label.set_text(text);
->>>>>>> f8ad4b73
 	} else {
 		// Keep label empty
 		m_players_label.set_text("");
