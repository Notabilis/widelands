--- conflicted
+++ resolved
@@ -173,15 +173,7 @@
 		type->sigclicked.connect(
 		   boost::bind(&MultiPlayerPlayerGroup::toggle_type, boost::ref(*this)));
 		add(type);
-<<<<<<< HEAD
-		tribe = new UI::Button(
-		   this, "player_tribe", 0, 0, h, h, g_gr->images().get("images/ui_fsmenu/button_secondary.png"), "");
-		tribe->sigclicked.connect(
-		   boost::bind(&MultiPlayerPlayerGroup::toggle_tribe, boost::ref(*this)));
-		add(tribe);
-=======
 		add(&tribes_dropdown_);
->>>>>>> bf3a4dfe
 		init = new UI::Button(this, "player_init", 0, 0, w - 4 * h, h,
 		                      g_gr->images().get("images/ui_fsmenu/button_secondary.png"), "");
 		init->sigclicked.connect(
