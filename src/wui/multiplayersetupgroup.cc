--- conflicted
+++ resolved
@@ -57,7 +57,7 @@
 	                       PlayerSlot id,
 	                       GameSettingsProvider* const settings)
 	   : UI::Box(parent, 0, 0, UI::Box::Horizontal, w, h, kPadding),
-	     slot_dropdown_(this, 0, 0, h, 200, h, _("Role"), UI::DropdownType::kPictorial),
+	     slot_dropdown_(this, 0, 0, h, 200, h, _("Role"), UI::DropdownType::kPictorial, UI::PanelStyle::kFsMenu),
 	     // Name needs to be initialized after the dropdown, otherwise the layout function will
 	     // crash.
 	     name(this, 0, 0, w - h - UI::Scrollbar::kSize * 11 / 5, h),
@@ -65,22 +65,6 @@
 	     id_(id),
 	     slot_selection_locked_(false) {
 		set_size(w, h);
-<<<<<<< HEAD
-		name = new UI::Textarea(this, 0, 0, w - h - UI::Scrollbar::kSize * 11 / 5, h);
-		add(name);
-		// Either Button if changeable OR text if not
-		if (id == settings->settings().usernum) {  // Our Client
-			type =
-			   new UI::Button(this, "client_type", 0, 0, h, h, UI::ButtonStyle::kFsMenuSecondary, "");
-			type->sigclicked.connect(
-			   boost::bind(&MultiPlayerClientGroup::toggle_type, boost::ref(*this)));
-			add(type);
-		} else {  // just a shown client
-			type_icon = new UI::Icon(
-			   this, 0, 0, h, h, g_gr->images().get("images/wui/fieldaction/menu_tab_watch.png"));
-			add(type_icon);
-=======
-
 		add(&slot_dropdown_);
 		add(&name, UI::Box::Resizing::kAlign, UI::Align::kCenter);
 
@@ -124,7 +108,6 @@
 		const GameSettings& settings = s->settings();
 		if (id_ != settings.usernum) {
 			return;
->>>>>>> b3e6ad8d
 		}
 		slot_selection_locked_ = true;
 		if (slot_dropdown_.has_selection()) {
@@ -195,40 +178,26 @@
 	     s(settings),
 	     n(npsb),
 	     id_(id),
-<<<<<<< HEAD
-	     tribes_dropdown_(this,
-	                      0,
-	                      0,
-	                      50,
-	                      200,
-	                      h,
-	                      _("Tribe"),
-	                      UI::DropdownType::kPictorial,
-	                      UI::PanelStyle::kFsMenu),
-	     last_state_(PlayerSettings::stateClosed),
-	     last_player_amount_(0) {
-=======
 	     player(this,
 	            "player",
 	            0,
 	            0,
 	            h,
 	            h,
-	            g_gr->images().get("images/ui_basic/but1.png"),
+	            UI::ButtonStyle::kFsMenuSecondary,
 	            playercolor_image(id, "images/players/player_position_menu.png"),
-	            (boost::format(_("Player %u")) % static_cast<unsigned int>(id_ + 1)).str(),
-	            UI::Button::Style::kFlat),
-	     type_dropdown_(this, 0, 0, 50, 200, h, _("Type"), UI::DropdownType::kPictorial),
-	     tribes_dropdown_(this, 0, 0, 50, 200, h, _("Tribe"), UI::DropdownType::kPictorial),
+					(boost::format(_("Player %u")) % static_cast<unsigned int>(id_ + 1)).str(),
+					UI::Button::VisualState::kFlat),
+	     type_dropdown_(this, 0, 0, 50, 200, h, _("Type"), UI::DropdownType::kPictorial, UI::PanelStyle::kFsMenu),
+	     tribes_dropdown_(this, 0, 0, 50, 200, h, _("Tribe"), UI::DropdownType::kPictorial, UI::PanelStyle::kFsMenu),
 	     init_dropdown_(
-	        this, 0, 0, w - 4 * h - 3 * kPadding, 200, h, "", UI::DropdownType::kTextualNarrow),
-	     team_dropdown_(this, 0, 0, h, 200, h, _("Team"), UI::DropdownType::kPictorial),
+	        this, 0, 0, w - 4 * h - 3 * kPadding, 200, h, "", UI::DropdownType::kTextualNarrow, UI::PanelStyle::kFsMenu),
+	     team_dropdown_(this, 0, 0, h, 200, h, _("Team"), UI::DropdownType::kPictorial, UI::PanelStyle::kFsMenu),
 	     last_state_(PlayerSettings::State::kClosed),
 	     type_selection_locked_(false),
 	     tribe_selection_locked_(false),
 	     init_selection_locked_(false),
 	     team_selection_locked_(false) {
->>>>>>> b3e6ad8d
 		set_size(w, h);
 
 		player.set_disable_style(UI::ButtonDisableStyle::kFlat);
@@ -243,27 +212,6 @@
 		   boost::bind(&MultiPlayerPlayerGroup::set_type, boost::ref(*this)));
 		tribes_dropdown_.selected.connect(
 		   boost::bind(&MultiPlayerPlayerGroup::set_tribe_or_shared_in, boost::ref(*this)));
-<<<<<<< HEAD
-
-		const Image* player_image = playercolor_image(id, "images/players/player_position_menu.png");
-		assert(player_image);
-		player = new UI::Icon(this, 0, 0, h, h, player_image);
-		add(player);
-		type = new UI::Button(this, "player_type", 0, 0, h, h, UI::ButtonStyle::kFsMenuSecondary, "");
-		type->sigclicked.connect(
-		   boost::bind(&MultiPlayerPlayerGroup::toggle_type, boost::ref(*this)));
-		add(type);
-		add(&tribes_dropdown_);
-		init = new UI::Button(
-		   this, "player_init", 0, 0, w - 4 * h, h, UI::ButtonStyle::kFsMenuSecondary, "");
-		init->sigclicked.connect(
-		   boost::bind(&MultiPlayerPlayerGroup::toggle_init, boost::ref(*this)));
-		add(init);
-		team = new UI::Button(this, "player_team", 0, 0, h, h, UI::ButtonStyle::kFsMenuSecondary, "");
-		team->sigclicked.connect(
-		   boost::bind(&MultiPlayerPlayerGroup::toggle_team, boost::ref(*this)));
-		add(team);
-=======
 		init_dropdown_.selected.connect(
 		   boost::bind(&MultiPlayerPlayerGroup::set_init, boost::ref(*this)));
 		team_dropdown_.selected.connect(
@@ -299,7 +247,6 @@
 		// Init dropdowns
 		update();
 		layout();
->>>>>>> b3e6ad8d
 	}
 
 	/// Update dropdown sizes
