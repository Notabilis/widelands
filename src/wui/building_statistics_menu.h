/*
 * Copyright (C) 2002-2004, 2006, 2008-2009, 2011 by the Widelands Development Team
 *
 * This program is free software; you can redistribute it and/or
 * modify it under the terms of the GNU General Public License
 * as published by the Free Software Foundation; either version 2
 * of the License, or (at your option) any later version.
 *
 * This program is distributed in the hope that it will be useful,
 * but WITHOUT ANY WARRANTY; without even the implied warranty of
 * MERCHANTABILITY or FITNESS FOR A PARTICULAR PURPOSE.  See the
 * GNU General Public License for more details.
 *
 * You should have received a copy of the GNU General Public License
 * along with this program; if not, write to the Free Software
 * Foundation, Inc., 51 Franklin Street, Fifth Floor, Boston, MA  02110-1301, USA.
 *
 */

#ifndef WL_WUI_BUILDING_STATISTICS_MENU_H
#define WL_WUI_BUILDING_STATISTICS_MENU_H

#include <vector>

#include "graphic/color.h"
#include "logic/building.h"
#include "logic/widelands.h"
#include "ui_basic/box.h"
#include "ui_basic/button.h"
#include "ui_basic/editbox.h"
#include "ui_basic/tabpanel.h"
#include "ui_basic/multilinetextarea.h"
#include "ui_basic/textarea.h"
#include "ui_basic/unique_window.h"
#include "wui/interactive_player.h"

using namespace Widelands;

namespace {

<<<<<<< HEAD
namespace Widelands {class BuildingDescr;}
class InteractivePlayer;
namespace UI {
struct Button;
struct ProgressBar;
struct Textarea;
}
=======
constexpr int kNoOfBuildingTabs = 5;
>>>>>>> 5158580b

}  // namespace

/// This window shows statistics for all the buildings that the player owns.
/// It also allows to jump through buildings on the map.
struct BuildingStatisticsMenu : public UI::UniqueWindow {
	BuildingStatisticsMenu(InteractivePlayer&, UI::UniqueWindow::Registry&);
	~BuildingStatisticsMenu();

	void think() override;
	void update();

private:
	/// Array indices for the tabs
	enum BuildingTab {Small, Medium, Big, Mines, Ports};

	/// Which building state to jump through
	enum class JumpTarget {kOwned, kConstruction, kUnproductive};

	/// Array indices for the navigation buttons
	enum NavigationButton {
		PrevOwned,
		NextOwned,
		PrevConstruction,
		NextConstruction,
		PrevUnproductive,
		NextUnproductive
	};

	/// Adds a button for the building type belonging to the id and descr to the tab.
	/// Returns true when a new row needs to be created.
	bool add_button(
	   BuildingIndex id, const BuildingDescr& descr, int tab_index, UI::Box& row, int* column);

	/// Jumps to the next / previous appropriate building
	void jump_building(JumpTarget target, bool reverse);

	/// Sets the label for id type to text in the chosen color with dynamic font size
	void set_labeltext_autosize(UI::MultilineTextarea* textarea,
	                            const std::string& text,
	                            const RGBColor& color);

	/// Sets the current building type for the bottom navigation
	void set_current_building_type(BuildingIndex id);

	/// Change the percentage where buildings are deemed unproductive
	void low_production_changed();
	/// Unfocuses the editbox to free the keyboard input
	void low_production_reset_focus();

	/// Helper function for jump_building to go round robin
	int32_t validate_pointer(int32_t*, int32_t);

	InteractivePlayer& iplayer() const;

	/// UI tabs
	UI::TabPanel tab_panel_;
	UI::Box* tabs_[kNoOfBuildingTabs];
	int row_counters_[kNoOfBuildingTabs];

	/// Button with building icon
	std::vector<UI::Button*> building_buttons_;
	/// Labels with owned / under construction buildings
	std::vector<UI::MultilineTextarea*> owned_labels_;
	/// Labels with buildings' productivity
	// TODO(GunChleoc): These need to be multiline, so we can give them a color.
	// Turn into normal textareas in fh1 branch.
	std::vector<UI::MultilineTextarea*> productivity_labels_;

	/// The buttons for stepping through buildings
	UI::Panel navigation_panel_;
	UI::Button* navigation_buttons_[6];
	UI::Textarea building_name_;
	UI::Textarea owned_label_;
	UI::Textarea construction_label_;
	UI::Box unproductive_box_;
	UI::Textarea unproductive_label_;
	UI::EditBox unproductive_percent_;
	UI::Textarea unproductive_label2_;
	UI::Textarea no_owned_label_;
	UI::Textarea no_construction_label_;
	UI::Textarea no_unproductive_label_;

	/// The building type we are currently navigating
	BuildingIndex current_building_type_;
	/// The last building that was jumped to
	int32_t last_building_index_;
	/// The type of last building that was jumped to
	BuildingIndex last_building_type_;
	/// The last time the information in this Panel got updated
	uint32_t lastupdate_;

	/// At which percent to deem buildings as unproductive
	int low_production_;

	/// Whether a building has been selected
	bool has_selection_;
};

#endif  // end of include guard: WL_WUI_BUILDING_STATISTICS_MENU_H<|MERGE_RESOLUTION|>--- conflicted
+++ resolved
@@ -38,17 +38,7 @@
 
 namespace {
 
-<<<<<<< HEAD
-namespace Widelands {class BuildingDescr;}
-class InteractivePlayer;
-namespace UI {
-struct Button;
-struct ProgressBar;
-struct Textarea;
-}
-=======
 constexpr int kNoOfBuildingTabs = 5;
->>>>>>> 5158580b
 
 }  // namespace
 
