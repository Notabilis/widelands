--- conflicted
+++ resolved
@@ -46,58 +46,14 @@
 static const char pic_scout_e[] = "images/wui/ship/ship_scout_e.png";
 static const char pic_scout_sw[] = "images/wui/ship/ship_scout_sw.png";
 static const char pic_scout_se[] = "images/wui/ship/ship_scout_se.png";
-<<<<<<< HEAD
 static const char pic_construct_port[] = "images/wui/ship/ship_construct_port_space.png";
-=======
-static const char pic_construct_port[] = "images/wui/editor/fsel_editor_set_port_space.png";
 
 constexpr int kPadding = 5;
->>>>>>> 943c16e4
 }  // namespace
 
 using namespace Widelands;
 
 ShipWindow::ShipWindow(InteractiveGameBase& igb, UniqueWindow::Registry& reg, Ship& ship)
-<<<<<<< HEAD
-   : UniqueWindow(&igb, "shipwindow", &reg, 0, 0, ship.get_shipname()), igbase_(igb), ship_(ship) {
-	init(false);
-	shipnotes_subscriber_ = Notifications::subscribe<Widelands::NoteShip>(
-		[this](const Widelands::NoteShip& note) {
-			if (note.ship->serial() == ship_.serial()) {
-			   switch (note.action) {
-				// Unable to cancel the expedition
-				case Widelands::NoteShip::Action::kNoPortLeft:
-					if (upcast(InteractiveGameBase, igamebase, ship_.get_owner()->egbase().get_ibase())) {
-						if (igamebase->can_act(ship_.get_owner()->player_number())) {
-							UI::WLMessageBox messagebox(
-							   get_parent(),
-							   /** TRANSLATORS: Window label when an expedition can't be canceled */
-							   _("Cancel expedition"), _("This expedition can’t be canceled, because the "
-							                             "ship has no port to return to."),
-							   UI::WLMessageBox::MBoxType::kOk);
-							messagebox.run<UI::Panel::Returncodes>();
-						}
-					}
-					break;
-			   // The ship state has changed, e.g. expedition canceled
-				case Widelands::NoteShip::Action::kStateChanged:
-				   init(true);
-				   break;
-			   // The ship is no more
-				case Widelands::NoteShip::Action::kLost:
-				   // Stop this from thinking to avoid segfaults
-				   set_thinks(false);
-				   die();
-					break;
-				case Widelands::NoteShip::Action::kDestinationChanged:
-				case Widelands::NoteShip::Action::kWaitingForCommand:
-				case Widelands::NoteShip::Action::kGained:
-				   break;
-			   }
-		   }
-		});
-}
-=======
    : UniqueWindow(&igb, "shipwindow", &reg, 0, 0, ship.get_shipname()),
      igbase_(igb),
      ship_(ship),
@@ -202,34 +158,29 @@
 	move_out_of_the_way();
 	warp_mouse_to_fastclick_panel();
 
-	shipnotes_subscriber_ = Notifications::subscribe<Widelands::NoteShipWindow>([this](
-	   const Widelands::NoteShipWindow& note) {
-		if (note.serial == ship_.serial()) {
+	shipnotes_subscriber_ = Notifications::subscribe<Widelands::NoteShip>([this](
+	   const Widelands::NoteShip& note) {
+		if (note.ship->serial() == ship_.serial()) {
 			switch (note.action) {
 			// Unable to cancel the expedition
-			case Widelands::NoteShipWindow::Action::kNoPortLeft:
-				if (upcast(InteractiveGameBase, igamebase, ship_.get_owner()->egbase().get_ibase())) {
-					if (igamebase->can_act(ship_.get_owner()->player_number())) {
-						UI::WLMessageBox messagebox(
-						   get_parent(),
-						   /** TRANSLATORS: Window label when an expedition can't be canceled */
-						   _("Cancel expedition"), _("This expedition can’t be canceled, because the "
-						                             "ship has no port to return to."),
-						   UI::WLMessageBox::MBoxType::kOk);
-						messagebox.run<UI::Panel::Returncodes>();
-					}
-				}
+			case Widelands::NoteShip::Action::kNoPortLeft:
+				no_port_error_message();
 				break;
 			// The ship is no more
-			case Widelands::NoteShipWindow::Action::kClose:
+			case Widelands::NoteShip::Action::kLost:
 				// Stop this from thinking to avoid segfaults
 				set_thinks(false);
 				die();
 				break;
+			// If the ship state has changed, e.g. expedition started or scouting direction changed,
+			// think() will take care of it.
+			case Widelands::NoteShip::Action::kDestinationChanged:
+			case Widelands::NoteShip::Action::kWaitingForCommand:
+			case Widelands::NoteShip::Action::kGained:
+				break;
 			}
 		}
 	});
->>>>>>> 943c16e4
 
 	// Init button visibility
 	navigation_box_height_ = navigation_box_.get_h();
@@ -248,6 +199,20 @@
 	}
 	if (btn_cancel_expedition_->is_visible() != btn_cancel_expedition_->enabled()) {
 		btn_cancel_expedition_->set_visible(btn_cancel_expedition_->enabled());
+	}
+}
+
+void ShipWindow::no_port_error_message() {
+	if (upcast(InteractiveGameBase, igamebase, ship_.get_owner()->egbase().get_ibase())) {
+		if (igamebase->can_act(ship_.get_owner()->player_number())) {
+			UI::WLMessageBox messagebox(
+			   get_parent(),
+			   /** TRANSLATORS: Window label when an expedition can't be canceled */
+			   _("Cancel expedition"), _("This expedition can’t be canceled, because the "
+			                             "ship has no port to return to."),
+			   UI::WLMessageBox::MBoxType::kOk);
+			messagebox.run<UI::Panel::Returncodes>();
+		}
 	}
 }
 
