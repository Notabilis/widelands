/*
 * Copyright (C) 2011, 2013 by the Widelands Development Team
 *
 * This program is free software; you can redistribute it and/or
 * modify it under the terms of the GNU General Public License
 * as published by the Free Software Foundation; either version 2
 * of the License, or (at your option) any later version.
 *
 * This program is distributed in the hope that it will be useful,
 * but WITHOUT ANY WARRANTY; without even the implied warranty of
 * MERCHANTABILITY or FITNESS FOR A PARTICULAR PURPOSE.  See the
 * GNU General Public License for more details.
 *
 * You should have received a copy of the GNU General Public License
 * along with this program; if not, write to the Free Software
 * Foundation, Inc., 51 Franklin Street, Fifth Floor, Boston, MA  02110-1301, USA.
 *
 */

#include "logic/map_objects/tribes/ship.h"

#include "base/macros.h"
#include "economy/portdock.h"
#include "economy/ware_instance.h"
#include "graphic/graphic.h"
#include "logic/map_objects/tribes/warehouse.h"
#include "logic/map_objects/tribes/worker.h"
#include "logic/player.h"
#include "ui_basic/box.h"
#include "wui/actionconfirm.h"
#include "wui/game_debug_ui.h"
#include "wui/interactive_gamebase.h"
#include "wui/interactive_player.h"
#include "wui/itemwaresdisplay.h"

static const char pic_goto[] = "images/wui/ship/menu_ship_goto.png";
static const char pic_destination[] = "images/wui/ship/menu_ship_destination.png";
static const char pic_sink[]     = "images/wui/ship/menu_ship_sink.png";
static const char pic_debug[]     = "images/wui/fieldaction/menu_debug.png";
static const char pic_cancel_expedition[] = "images/wui/ship/menu_ship_cancel_expedition.png";
static const char pic_explore_cw[]  = "images/wui/ship/ship_explore_island_cw.png";
static const char pic_explore_ccw[] = "images/wui/ship/ship_explore_island_ccw.png";
static const char pic_scout_nw[] = "images/wui/ship/ship_scout_nw.png";
static const char pic_scout_ne[] = "images/wui/ship/ship_scout_ne.png";
static const char pic_scout_w[]  = "images/wui/ship/ship_scout_w.png";
static const char pic_scout_e[]  = "images/wui/ship/ship_scout_e.png";
static const char pic_scout_sw[] = "images/wui/ship/ship_scout_sw.png";
static const char pic_scout_se[] = "images/wui/ship/ship_scout_se.png";
static const char pic_construct_port[] = "images/wui/editor/fsel_editor_set_port_space.png";

namespace Widelands {

/**
 * Display information about a ship.
 */
struct ShipWindow : UI::Window {
	ShipWindow(InteractiveGameBase & igb, Ship & ship, const std::string & title);
	virtual ~ShipWindow();

	void think() override;

	UI::Button * make_button
		(UI::Panel * parent,
		 const std::string & name,
		 const std::string & title,
		 const std::string & picname,
		 boost::function<void()> callback);

	void act_goto();
	void act_destination();
	void act_sink();
	void act_debug();
	void act_cancel_expedition();
	void act_scout_towards(WalkingDir);
	void act_construct_port();
	void act_explore_island(IslandExploreDirection);

private:
<<<<<<< HEAD
	InteractiveGameBase & igbase_;
	Ship & ship_;

	UI::Button * btn_goto_;
	UI::Button * btn_destination_;
	UI::Button * btn_sink_;
	UI::Button * btn_cancel_expedition_;
	UI::Button * btn_explore_island_cw_;
	UI::Button * btn_explore_island_ccw_;
	UI::Button * btn_scout_[LAST_DIRECTION]; // format: DIRECTION - 1, as 0 is normally the current location.
	UI::Button * btn_construct_port_;
	ItemWaresDisplay * display_;
=======
	InteractiveGameBase & m_igbase;
	Ship & m_ship;

	UI::Button * m_btn_goto;
	UI::Button * m_btn_destination;
	UI::Button * m_btn_sink;
	UI::Button * m_btn_debug;
	UI::Button * m_btn_cancel_expedition;
	UI::Button * m_btn_explore_island_cw;
	UI::Button * m_btn_explore_island_ccw;
	UI::Button * m_btn_scout[LAST_DIRECTION]; // format: DIRECTION - 1, as 0 is normally the current location.
	UI::Button * m_btn_construct_port;
	ItemWaresDisplay * m_display;
>>>>>>> d44207d0
};

ShipWindow::ShipWindow(InteractiveGameBase & igb, Ship & ship, const std::string & title) :
	Window(&igb, "shipwindow", 0, 0, 0, 0, title),
	igbase_(igb),
	ship_(ship)
{
	assert(!ship_.window_);
	assert(ship_.get_owner());
	ship_.window_ = this;

	UI::Box * vbox = new UI::Box(this, 0, 0, UI::Box::Vertical);

	display_ = new ItemWaresDisplay(vbox, *ship.get_owner());
	display_->set_capacity(ship.descr().get_capacity());
	vbox->add(display_, UI::Align::kHCenter, false);

	// Expedition buttons
	if (ship_.state_is_expedition()) {
		UI::Box * exp_top = new UI::Box(vbox, 0, 0, UI::Box::Horizontal);
		vbox->add(exp_top, UI::Align::kHCenter, false);
		UI::Box * exp_mid = new UI::Box(vbox, 0, 0, UI::Box::Horizontal);
		vbox->add(exp_mid, UI::Align::kHCenter, false);
		UI::Box * exp_bot = new UI::Box(vbox, 0, 0, UI::Box::Horizontal);
		vbox->add(exp_bot, UI::Align::kHCenter, false);

		btn_scout_[WALK_NW - 1] =
			make_button
				(exp_top, "scnw", _("Scout towards the north west"), pic_scout_nw,
				 boost::bind(&ShipWindow::act_scout_towards, this, WALK_NW));
		exp_top->add(btn_scout_[WALK_NW - 1], UI::Align::kLeft, false);

		btn_explore_island_cw_ =
			make_button
				(exp_top, "expcw", _("Explore the island’s coast clockwise"), pic_explore_cw,
				 boost::bind(&ShipWindow::act_explore_island, this, IslandExploreDirection::kClockwise));
		exp_top->add(btn_explore_island_cw_, UI::Align::kLeft, false);

		btn_scout_[WALK_NE - 1] =
			make_button
				(exp_top, "scne", _("Scout towards the north east"), pic_scout_ne,
				 boost::bind(&ShipWindow::act_scout_towards, this, WALK_NE));
		exp_top->add(btn_scout_[WALK_NE - 1], UI::Align::kLeft, false);

		btn_scout_[WALK_W - 1] =
			make_button
				(exp_mid, "scw", _("Scout towards the west"), pic_scout_w,
				 boost::bind(&ShipWindow::act_scout_towards, this, WALK_W));
		exp_mid->add(btn_scout_[WALK_W - 1], UI::Align::kLeft, false);

		btn_construct_port_ =
			make_button
				(exp_mid, "buildport", _("Construct a port at the current location"), pic_construct_port,
				 boost::bind(&ShipWindow::act_construct_port, this));
		exp_mid->add(btn_construct_port_, UI::Align::kLeft, false);

		btn_scout_[WALK_E - 1] =
			make_button
				(exp_mid, "sce", _("Scout towards the east"), pic_scout_e,
				 boost::bind(&ShipWindow::act_scout_towards, this, WALK_E));
		exp_mid->add(btn_scout_[WALK_E - 1], UI::Align::kLeft, false);

		btn_scout_[WALK_SW - 1] =
			make_button
				(exp_bot, "scsw", _("Scout towards the south west"), pic_scout_sw,
				 boost::bind(&ShipWindow::act_scout_towards, this, WALK_SW));
		exp_bot->add(btn_scout_[WALK_SW - 1], UI::Align::kLeft, false);

		btn_explore_island_ccw_ =
			make_button
				(exp_bot, "expccw", _("Explore the island’s coast counter clockwise"), pic_explore_ccw,
				 boost::bind(&ShipWindow::act_explore_island, this, IslandExploreDirection::kCounterClockwise));
		exp_bot->add(btn_explore_island_ccw_, UI::Align::kLeft, false);

		btn_scout_[WALK_SE - 1] =
			make_button
				(exp_bot, "scse", _("Scout towards the south east"), pic_scout_se,
				 boost::bind(&ShipWindow::act_scout_towards, this, WALK_SE));
		exp_bot->add(btn_scout_[WALK_SE - 1], UI::Align::kLeft, false);

	}

	// Bottom buttons
	UI::Box * buttons = new UI::Box(vbox, 0, 0, UI::Box::Horizontal);
	vbox->add(buttons, UI::Align::kLeft, false);

	btn_goto_ =
		make_button
			(buttons, "goto", _("Go to ship"), pic_goto,
			 boost::bind(&ShipWindow::act_goto, this));
	buttons->add(btn_goto_, UI::Align::kLeft, false);
	btn_destination_ =
		make_button
			(buttons, "destination", _("Go to destination"), pic_destination,
			 boost::bind(&ShipWindow::act_destination, this));
	btn_destination_->set_enabled(false);
	buttons->add(btn_destination_, UI::Align::kLeft, false);

	btn_sink_ =
		make_button
			(buttons, "sink", _("Sink the ship"), pic_sink, boost::bind(&ShipWindow::act_sink, this));
<<<<<<< HEAD
	buttons->add(btn_sink_, UI::Align::kLeft, false);
	if (ship_.state_is_expedition()) {
		btn_cancel_expedition_ =
=======
	buttons->add(m_btn_sink, UI::Align::kLeft, false);

	if (m_ship.state_is_expedition()) {
		m_btn_cancel_expedition =
>>>>>>> d44207d0
			make_button
				(buttons, "cancel_expedition", _("Cancel the Expedition"), pic_cancel_expedition,
				boost::bind(&ShipWindow::act_cancel_expedition, this));
		buttons->add(btn_cancel_expedition_, UI::Align::kLeft, false);
	}

	if (m_igbase.get_display_flag(InteractiveBase::dfDebug)) {
		m_btn_debug =
			make_button
				(buttons, "debug", _("Show Debug Window"), pic_debug,
				boost::bind(&ShipWindow::act_debug, this));
		m_btn_debug->set_enabled(true);
		buttons->add
			(m_btn_debug, UI::Align::kLeft, false);
	}
	set_center_panel(vbox);
	set_thinks(true);

	center_to_parent();
	move_out_of_the_way();
	set_fastclick_panel(btn_goto_);
}

ShipWindow::~ShipWindow()
{
	assert(ship_.window_ == this);
	ship_.window_ = nullptr;
}

void ShipWindow::think()
{
	UI::Window::think();
	InteractiveBase * ib = ship_.get_owner()->egbase().get_ibase();
	bool can_act = false;
	if (upcast(InteractiveGameBase, igb, ib))
		can_act = igb->can_act(ship_.get_owner()->player_number());

	btn_destination_->set_enabled(ship_.get_destination(igbase_.egbase()));
	btn_sink_->set_enabled(can_act);

	display_->clear();
	for (uint32_t idx = 0; idx < ship_.get_nritems(); ++idx) {
		Widelands::ShippingItem item = ship_.get_item(idx);
		Widelands::WareInstance * ware;
		Widelands::Worker * worker;
		item.get(igbase_.egbase(), &ware, &worker);

		if (ware) {
			display_->add(false, ware->descr_index());
		}
		if (worker) {
			display_->add(true, worker->descr().worker_index());
		}
	}

	// Expedition specific buttons
	uint8_t state = ship_.get_ship_state();
	if (ship_.state_is_expedition()) {
		/* The following rules apply:
		 * - The "construct port" button is only active, if the ship is waiting for commands and found a port
		 *   buildspace
		 * - The "scout towards a direction" buttons are only active, if the ship can move at least one field
		 *   in that direction without reaching the coast.
		 * - The "explore island's coast" buttons are only active, if a coast is in vision range (no matter if
		 *   in waiting or already expedition/scouting mode)
		 */
		btn_construct_port_->set_enabled(can_act && (state == Ship::EXP_FOUNDPORTSPACE));
		bool coast_nearby = false;
		for (Direction dir = 1; dir <= LAST_DIRECTION; ++dir) {
			// NOTE buttons are saved in the format DIRECTION - 1
			btn_scout_[dir - 1]->set_enabled
				(can_act && ship_.exp_dir_swimable(dir) && (state != Ship::EXP_COLONIZING));
			coast_nearby |= !ship_.exp_dir_swimable(dir);
		}
		btn_explore_island_cw_ ->set_enabled(can_act && coast_nearby && (state != Ship::EXP_COLONIZING));
		btn_explore_island_ccw_->set_enabled(can_act && coast_nearby && (state != Ship::EXP_COLONIZING));
		btn_sink_              ->set_enabled(can_act && (state != Ship::EXP_COLONIZING));
		btn_cancel_expedition_ ->set_enabled(can_act && (state != Ship::EXP_COLONIZING));
	}
}

UI::Button * ShipWindow::make_button
	(UI::Panel * parent, const std::string & name, const std::string & title,
	 const std::string & picname, boost::function<void()> callback)
{
	UI::Button * btn =
		new UI::Button
			(parent, name, 0, 0, 34, 34,
			 g_gr->images().get("images/ui_basic/but4.png"),
			 g_gr->images().get(picname),
			 title);
	btn->sigclicked.connect(callback);
	return btn;
}

/// Move the main view towards the current ship location
void ShipWindow::act_goto()
{
	igbase_.move_view_to(ship_.get_position());
}

/// Move the main view towards the current destination of the ship
void ShipWindow::act_destination()
{
	if (PortDock * destination = ship_.get_destination(igbase_.egbase())) {
		igbase_.move_view_to(destination->get_warehouse()->get_position());
	}
}

/// Sink the ship if confirmed
void ShipWindow::act_sink()
{
	if (get_key_state(SDL_SCANCODE_LCTRL) || get_key_state(SDL_SCANCODE_RCTRL)) {
		igbase_.game().send_player_sink_ship(ship_);
	}
	else {
		show_ship_sink_confirm(dynamic_cast<InteractivePlayer&>(igbase_), ship_);
	}
}

/// Show debug info
void ShipWindow::act_debug()
{
	show_mapobject_debug(m_igbase, m_ship);
}

/// Cancel expedition if confirmed
void ShipWindow::act_cancel_expedition()
{
	if (get_key_state(SDL_SCANCODE_LCTRL) || get_key_state(SDL_SCANCODE_RCTRL)) {
		igbase_.game().send_player_cancel_expedition_ship(ship_);
	}
	else {
		show_ship_cancel_expedition_confirm
			(dynamic_cast<InteractivePlayer&>(igbase_), ship_);
	}
}

/// Sends a player command to the ship to scout towards a specific direction
void ShipWindow::act_scout_towards(WalkingDir direction) {
	// ignore request if the direction is not swimable at all
	if (!ship_.exp_dir_swimable(static_cast<Direction>(direction)))
		return;
	igbase_.game().send_player_ship_scouting_direction(ship_, direction);
}

/// Constructs a port at the port build space in vision range
void ShipWindow::act_construct_port() {
	if (ship_.exp_port_spaces().empty())
		return;
	igbase_.game().send_player_ship_construct_port(ship_, ship_.exp_port_spaces().front());
}

/// Explores the island cw or ccw
void ShipWindow::act_explore_island(IslandExploreDirection direction) {
	bool coast_nearby = false;
	bool moveable = false;
	for (Direction dir = 1; (dir <= LAST_DIRECTION) && (!coast_nearby || !moveable); ++dir) {
		if (!ship_.exp_dir_swimable(dir))
			coast_nearby = true;
		else
			moveable = true;
	}
	if (!coast_nearby || !moveable)
		return;
	igbase_.game().send_player_ship_explore_island(ship_, direction);
}


/**
 * Show the window for this ship as long as it is not sinking:
 * either bring it to the front, or create it.
 */
void Ship::show_window(InteractiveGameBase & igb, bool avoid_fastclick)
{
	// No window, if ship is sinking
	if (ship_state_ == SINK_REQUEST || ship_state_ == SINK_ANIMATION)
		return;

	if (window_) {
		if (window_->is_minimal())
			window_->restore();
		window_->move_to_top();
	} else {
		const std::string& title = get_shipname();
		new ShipWindow(igb, *this, title);
		if (!avoid_fastclick)
			window_->warp_mouse_to_fastclick_panel();
	}
}

/**
 * Close the window for this ship.
 */
void Ship::close_window()
{
	if (window_) {
		delete window_;
		window_ = nullptr;
	}
}

/**
 * refreshes the window of this ship - useful if some ui elements have to be removed or added
 */
void Ship::refresh_window(InteractiveGameBase & igb) {
	// Only do something if there is actually a window
	if (window_) {
		Point window_position = window_->get_pos();
		close_window();
		show_window(igb, true);
		// show window could theoretically fail if refresh_window was called at the very same moment
		// as the ship begins to sink
		if (window_)
			window_->set_pos(window_position);
	}
}

} // namespace Widelands<|MERGE_RESOLUTION|>--- conflicted
+++ resolved
@@ -76,34 +76,19 @@
 	void act_explore_island(IslandExploreDirection);
 
 private:
-<<<<<<< HEAD
 	InteractiveGameBase & igbase_;
 	Ship & ship_;
 
 	UI::Button * btn_goto_;
 	UI::Button * btn_destination_;
 	UI::Button * btn_sink_;
+	UI::Button * btn_debug_;
 	UI::Button * btn_cancel_expedition_;
 	UI::Button * btn_explore_island_cw_;
 	UI::Button * btn_explore_island_ccw_;
 	UI::Button * btn_scout_[LAST_DIRECTION]; // format: DIRECTION - 1, as 0 is normally the current location.
 	UI::Button * btn_construct_port_;
 	ItemWaresDisplay * display_;
-=======
-	InteractiveGameBase & m_igbase;
-	Ship & m_ship;
-
-	UI::Button * m_btn_goto;
-	UI::Button * m_btn_destination;
-	UI::Button * m_btn_sink;
-	UI::Button * m_btn_debug;
-	UI::Button * m_btn_cancel_expedition;
-	UI::Button * m_btn_explore_island_cw;
-	UI::Button * m_btn_explore_island_ccw;
-	UI::Button * m_btn_scout[LAST_DIRECTION]; // format: DIRECTION - 1, as 0 is normally the current location.
-	UI::Button * m_btn_construct_port;
-	ItemWaresDisplay * m_display;
->>>>>>> d44207d0
 };
 
 ShipWindow::ShipWindow(InteractiveGameBase & igb, Ship & ship, const std::string & title) :
@@ -205,30 +190,24 @@
 	btn_sink_ =
 		make_button
 			(buttons, "sink", _("Sink the ship"), pic_sink, boost::bind(&ShipWindow::act_sink, this));
-<<<<<<< HEAD
 	buttons->add(btn_sink_, UI::Align::kLeft, false);
+
 	if (ship_.state_is_expedition()) {
 		btn_cancel_expedition_ =
-=======
-	buttons->add(m_btn_sink, UI::Align::kLeft, false);
-
-	if (m_ship.state_is_expedition()) {
-		m_btn_cancel_expedition =
->>>>>>> d44207d0
 			make_button
 				(buttons, "cancel_expedition", _("Cancel the Expedition"), pic_cancel_expedition,
 				boost::bind(&ShipWindow::act_cancel_expedition, this));
 		buttons->add(btn_cancel_expedition_, UI::Align::kLeft, false);
 	}
 
-	if (m_igbase.get_display_flag(InteractiveBase::dfDebug)) {
-		m_btn_debug =
+	if (igbase_.get_display_flag(InteractiveBase::dfDebug)) {
+		btn_debug_ =
 			make_button
 				(buttons, "debug", _("Show Debug Window"), pic_debug,
 				boost::bind(&ShipWindow::act_debug, this));
-		m_btn_debug->set_enabled(true);
+		btn_debug_->set_enabled(true);
 		buttons->add
-			(m_btn_debug, UI::Align::kLeft, false);
+			(btn_debug_, UI::Align::kLeft, false);
 	}
 	set_center_panel(vbox);
 	set_thinks(true);
@@ -338,7 +317,7 @@
 /// Show debug info
 void ShipWindow::act_debug()
 {
-	show_mapobject_debug(m_igbase, m_ship);
+	show_mapobject_debug(igbase_, ship_);
 }
 
 /// Cancel expedition if confirmed
