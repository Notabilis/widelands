/*
 * Copyright (C) 2008-2018 by the Widelands Development Team
 *
 * This program is free software; you can redistribute it and/or
 * modify it under the terms of the GNU General Public License
 * as published by the Free Software Foundation; either version 2
 * of the License, or (at your option) any later version.
 *
 * This program is distributed in the hope that it will be useful,
 * but WITHOUT ANY WARRANTY; without even the implied warranty of
 * MERCHANTABILITY or FITNESS FOR A PARTICULAR PURPOSE.  See the
 * GNU General Public License for more details.
 *
 * You should have received a copy of the GNU General Public License
 * along with this program; if not, write to the Free Software
 * Foundation, Inc., 51 Franklin Street, Fifth Floor, Boston, MA  02110-1301, USA.
 *
 */

#include "wui/gamechatpanel.h"

#include <limits>
#include <string>

#include "wui/chat_msg_layout.h"

/**
 * Create a game chat panel
 */
GameChatPanel::GameChatPanel(UI::Panel* parent,
                             int32_t const x,
                             int32_t const y,
                             uint32_t const w,
                             uint32_t const h,
                             ChatProvider& chat,
                             UI::PanelStyle style)
   : UI::Panel(parent, x, y, w, h),
     chat_(chat),
     chatbox(this,
             0,
             0,
             w,
             h - 25,
             style,
             "",
             UI::Align::kLeft,
             UI::MultilineTextarea::ScrollMode::kScrollLogForced),
<<<<<<< HEAD
     editbox(this, 0, h - 20, w, 20, 2, style),
     chat_message_counter(std::numeric_limits<uint32_t>::max()) {
=======
     editbox(this, 0, h - 20, w, 20, 2),
     chat_message_counter(0) {
>>>>>>> 37a67f44
	editbox.ok.connect(boost::bind(&GameChatPanel::key_enter, this));
	editbox.cancel.connect(boost::bind(&GameChatPanel::key_escape, this));
	editbox.activate_history(true);
	chatbox.force_new_renderer(true);

	set_handle_mouse(true);
	set_can_focus(true);

	chat_message_subscriber_ =
	   Notifications::subscribe<ChatMessage>([this](const ChatMessage&) { recalculate(); });
	recalculate();
}

/**
 * Updates the chat message area.
 */
void GameChatPanel::recalculate() {
	const std::vector<ChatMessage> msgs = chat_.get_messages();

	size_t msgs_size = msgs.size();
	std::string str = "<rt>";
	for (uint32_t i = 0; i < msgs_size; ++i) {
		str += format_as_richtext(msgs[i]);
	}
	str += "</rt>";

	chatbox.set_text(str);

	if (chat_message_counter < msgs_size) {  // are there new messages?
		if (!chat_.sound_off()) {             // play a sound, if needed
			for (size_t i = chat_message_counter; i < msgs_size; ++i) {
				if (msgs[i].sender.empty()) {
					continue;  // System message. Don't play a sound
				}
				// Got a message that is no system message. Beep
				play_new_chat_message();
				break;
			}
		}
		chat_message_counter = msgs_size;
	}
}

/**
 * Put the focus on the message input panel.
 */
void GameChatPanel::focus_edit() {
	editbox.focus();
}

void GameChatPanel::key_enter() {
	const std::string& str = editbox.text();

	if (str.size())
		chat_.send(str);

	editbox.set_text("");
	sent();
}

void GameChatPanel::key_escape() {
	editbox.set_text("");
	aborted();
}<|MERGE_RESOLUTION|>--- conflicted
+++ resolved
@@ -45,13 +45,8 @@
              "",
              UI::Align::kLeft,
              UI::MultilineTextarea::ScrollMode::kScrollLogForced),
-<<<<<<< HEAD
      editbox(this, 0, h - 20, w, 20, 2, style),
-     chat_message_counter(std::numeric_limits<uint32_t>::max()) {
-=======
-     editbox(this, 0, h - 20, w, 20, 2),
      chat_message_counter(0) {
->>>>>>> 37a67f44
 	editbox.ok.connect(boost::bind(&GameChatPanel::key_enter, this));
 	editbox.cancel.connect(boost::bind(&GameChatPanel::key_escape, this));
 	editbox.activate_history(true);
