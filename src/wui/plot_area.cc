/*
 * Copyright (C) 2002-2016 by the Widelands Development Team
 *
 * This program is free software; you can redistribute it and/or
 * modify it under the terms of the GNU General Public License
 * as published by the Free Software Foundation; either version 2
 * of the License, or (at your option) any later version.
 *
 * This program is distributed in the hope that it will be useful,
 * but WITHOUT ANY WARRANTY; without even the implied warranty of
 * MERCHANTABILITY or FITNESS FOR A PARTICULAR PURPOSE.  See the
 * GNU General Public License for more details.
 *
 * You should have received a copy of the GNU General Public License
 * along with this program; if not, write to the Free Software
 * Foundation, Inc., 51 Franklin Street, Fifth Floor, Boston, MA  02110-1301, USA.
 *
 */


#include "wui/plot_area.h"

#include <cstdio>
#include <string>

#include <boost/format.hpp>
#include <boost/lexical_cast.hpp>

#include "base/i18n.h"
#include "base/wexception.h"
#include "graphic/font_handler1.h"
#include "graphic/graphic.h"
#include "graphic/rendertarget.h"
#include "graphic/text_layout.h"
#include "ui_basic/panel.h"

using namespace std;

namespace {

const uint32_t minutes = 60 * 1000;
const uint32_t hours = 60 * 60 * 1000;
const uint32_t days = 24 * 60 * 60 * 1000;

const int32_t spacing = 5;
const int32_t space_at_bottom = 20;
const int32_t space_at_right = 10;
const int32_t space_left_of_label = 15;
const uint32_t nr_samples = 30;   // How many samples per diagramm when relative plotting

const uint32_t time_in_ms[] = {
	15 * minutes,
	30 * minutes,
	1  * hours,
	2  * hours,
	5  * hours,
	10 * hours,
	30 * hours
};

const char BG_PIC[] = "images/wui/plot_area_bg.png";
const RGBColor kAxisLineColor(0, 0, 0);
constexpr float kAxisLinesWidth = 2.0f;
constexpr float kPlotLinesWidth = 3.f;
const RGBColor kZeroLineColor(255, 255, 255);

enum UNIT {
	UNIT_MIN,
	UNIT_HOUR,
	UNIT_DAY,
};

string ytick_text_style(const string& text, const RGBColor& clr) {
	static boost::format f("<rt><p><font face=condensed size=13 color=%02x%02x%02x>%s</font></p></rt>");
	f % int(clr.r) % int(clr.g) % int(clr.b);
	f % text;
	return f.str();
}

string xtick_text_style(const string& text) {
	return ytick_text_style(text, RGBColor(255, 0, 0));
}

/**
 * scale value down to the available space, which is specifiey by
 * the length of the y axis and the highest scale.
 */
float scale_value
	(float const yline_length, uint32_t const highest_scale,
	 int32_t const value)
{
	return yline_length / (static_cast<float>(highest_scale) / static_cast<float>(value));
}

UNIT get_suggested_unit(uint32_t game_time) {
	// Find a nice unit for max_x
	if (game_time > 4 * days) {
		return UNIT_DAY;
	} else if (game_time > 4 * hours) {
		return UNIT_HOUR;
	} else {
		return UNIT_MIN;
	}
}

std::string get_unit_name(UNIT unit) {
	switch (unit) {
	/** TRANSLATOR: day(s). Used in statistics. */
	case UNIT_DAY:  return _("%1% d");
	/** TRANSLATOR: hour(s). Used in statistics. */
	case UNIT_HOUR: return _("%1% h");
	/** TRANSLATOR: minute(s). Used in statistics. */
	case UNIT_MIN:  return _("%1% min");
	}
	NEVER_HERE();
}

uint32_t ms_to_unit(UNIT unit, uint32_t ms) {
	switch (unit) {
	case UNIT_DAY: return ms / days;
	case UNIT_HOUR: return ms / hours;
	case UNIT_MIN: return ms / minutes;
	}
	NEVER_HERE();
}

/**
 * calculate how many values are taken together when plot mode is relative
 */
int32_t calc_how_many(uint32_t time_ms, int32_t sample_rate) {
	int32_t how_many = static_cast<int32_t>
			((static_cast<float>(time_ms)
				/
				static_cast<float>(nr_samples))
				/
				static_cast<float>(sample_rate));

	return how_many;
}



/**
 * print the string into the RenderTarget.
 */
void draw_value(const string& value, const RGBColor& color, const Point& pos, RenderTarget & dst) {
	const Image* pic = UI::g_fh1->render(ytick_text_style(value, color));
	dst.blit(pos, pic, BlendMode::UseAlpha, UI::Align::kCenterRight);
}

/**
 * draw the background and the axis of the diagram
 */
void draw_diagram
	(uint32_t time_ms, const uint32_t inner_w, const uint32_t inner_h,
	 const float xline_length, RenderTarget & dst)
{
	uint32_t how_many_ticks, max_x;

	UNIT unit = get_suggested_unit(time_ms);
	max_x = ms_to_unit(unit, time_ms);

	// Try to find a nice division of max_x (some number between 3 and 7 so data on graph are
	// readable) - to get correct data on graph, how_many_ticks has to be a divisor of max_x. Now
	// dividing by 5 is first and we get more readable intervals.
	how_many_ticks = max_x;

	while (how_many_ticks > 10 && how_many_ticks % 5 == 0) {
		how_many_ticks /= 5;
	}
	while (how_many_ticks > 7 && how_many_ticks % 2 == 0) {
		how_many_ticks /= 2;
	}
	while (how_many_ticks > 7 && how_many_ticks % 3 == 0) {
		how_many_ticks /= 3;
	}
	while (how_many_ticks > 7 && how_many_ticks % 7 == 0) {
		how_many_ticks /= 7;
	}

	// first, tile the background
	dst.tile
		(Rect(Point(0, 0), inner_w, inner_h),
		 g_gr->images().get(BG_PIC), Point(0, 0));

	// Draw coordinate system
	// X Axis
	dst.draw_line_strip({
		FloatPoint(spacing, inner_h - space_at_bottom),
		FloatPoint(inner_w - space_at_right, inner_h - space_at_bottom)},
		kAxisLineColor, kAxisLinesWidth);
	// Arrow
	dst.draw_line_strip({
		FloatPoint(spacing + 5, inner_h - space_at_bottom - 3),
		FloatPoint(spacing, inner_h - space_at_bottom),
		FloatPoint(spacing + 5, inner_h - space_at_bottom + 3),
		}, kAxisLineColor, kAxisLinesWidth);

	//  Y Axis
	dst.draw_line_strip({FloatPoint(inner_w - space_at_right, spacing),
	                     FloatPoint(inner_w - space_at_right, inner_h - space_at_bottom)},
							  kAxisLineColor, kAxisLinesWidth);
	//  No Arrow here, since this doesn't continue.

	float sub = (xline_length - space_left_of_label) / how_many_ticks;
	float posx = inner_w - space_at_right;

	for (uint32_t i = 0; i <= how_many_ticks; ++i) {
		dst.draw_line_strip({FloatPoint(static_cast<int32_t>(posx), inner_h - space_at_bottom),
		                     FloatPoint(static_cast<int32_t>(posx), inner_h - space_at_bottom + 3)},
								  kAxisLineColor, kAxisLinesWidth);

		// The space at the end is intentional to have the tick centered
		// over the number, not to the left
		const Image* xtick = UI::g_fh1->render
			(xtick_text_style((boost::format("-%u ") % (max_x / how_many_ticks * i)).str()));
		dst.blit
			(Point(static_cast<int32_t>(posx), inner_h - space_at_bottom + 10),
			 xtick, BlendMode::UseAlpha, UI::Align::kCenter);

		posx -= sub;
	}

	//  draw yticks, one at full, one at half
	dst.draw_line_strip({
		FloatPoint(inner_w - space_at_right, spacing), FloatPoint(inner_w - space_at_right - 3, spacing)},
		kAxisLineColor, kAxisLinesWidth);
	dst.draw_line_strip({
		FloatPoint(inner_w - space_at_right, spacing + ((inner_h - space_at_bottom) - spacing) / 2),
		FloatPoint(inner_w - space_at_right - 3, spacing + ((inner_h - space_at_bottom) - spacing) / 2)},
		kAxisLineColor, kAxisLinesWidth);

	//  print the used unit
	const Image* xtick = UI::g_fh1->render(xtick_text_style((boost::format(get_unit_name(unit)) % "").str()));
	dst.blit(Point(2, spacing + 2), xtick, BlendMode::UseAlpha, UI::Align::kCenterLeft);
}

}  // namespace

WuiPlotArea::WuiPlotArea
	(UI::Panel * const parent,
	 int32_t const x, int32_t const y, int32_t const w, int32_t const h)
:
UI::Panel (parent, x, y, w, h),
plotmode_(PLOTMODE_ABSOLUTE),
sample_rate_(0),
time_    (TIME_GAME),
game_time_id_(0)
{}


uint32_t WuiPlotArea::get_game_time() {
	uint32_t game_time = 0;

	// Find running time of the game, based on the plot data
	for (uint32_t plot = 0; plot < plotdata_.size(); ++plot)
		if (game_time < plotdata_[plot].dataset->size() * sample_rate_)
			game_time = plotdata_[plot].dataset->size() * sample_rate_;
	return game_time;
}

std::vector<std::string> WuiPlotArea::get_labels() {
	std::vector<std::string> labels;
	for (int32_t i = 0; i < game_time_id_; i++) {
		UNIT unit = get_suggested_unit(time_in_ms[i]);
		uint32_t val = ms_to_unit(unit, time_in_ms[i]);
		labels.push_back((boost::format(get_unit_name(unit)) % boost::lexical_cast<std::string>(val)).str());
	}
	labels.push_back(_("game"));
	return labels;
}

uint32_t WuiPlotArea::get_plot_time() {
	if (time_ == TIME_GAME) {
		// Start with the game time
		uint32_t time_ms = get_game_time();

		// Round up to a nice nearest multiple.
		// Either a multiple of 4 min
		// Either a multiple of 20 min
		// or a multiple of 2h
		// or a multiple of 20h
		// or a multiple of 4 days
		if (time_ms > 8 * days) {
			time_ms += - (time_ms % (4 * days)) + 4 * days;
		} else if (time_ms > 40 * hours) {
			time_ms += - (time_ms % (20 * hours)) + 20 * hours;
		} else if (time_ms > 4 * hours) {
			time_ms += - (time_ms % (2 * hours)) + 2 * hours;
		} else {
			time_ms += - (time_ms % (15 * minutes)) + 15 * minutes;
		}
		return time_ms;
	} else {
		return time_in_ms[time_];
	}
}



/**
 * Find the last predefined time span that is less than the game time. If this
 * is called from the outside, e.g. from a slider, then from that moment on
 * this class assumes that values passed to set_time_id adhere to the new
 * choice of time spans.
 * We start to search with i=1 to ensure that at least one option besides
 * "game" will be offered to the user.
 */
int32_t WuiPlotArea::get_game_time_id() {
	uint32_t game_time = get_game_time();
	uint32_t i;
	for (i = 1; i < 7 && time_in_ms[i] <= game_time; i++) {
	}
	game_time_id_ = i;
	return game_time_id_;
}

/*
 * Draw this. This is the main function
 */
void WuiPlotArea::draw(RenderTarget & dst) {
	float const xline_length = get_inner_w() - space_at_right  - spacing;
	float const yline_length = get_inner_h() - space_at_bottom - spacing;

	const uint32_t time_ms = get_plot_time();
	draw_diagram(time_ms, get_inner_w(), get_inner_h(), xline_length, dst);

	// How many do we take together when relative ploting
	const int32_t how_many = calc_how_many(time_ms, sample_rate_);

	uint32_t max = 0;
	//  Find the maximum value.
	if (plotmode_ == PLOTMODE_ABSOLUTE)  {
		for (uint32_t i = 0; i < plotdata_.size(); ++i)
			if (plotdata_[i].showplot) {
				for (uint32_t l = 0; l < plotdata_[i].dataset->size(); ++l)
					if (max < (*plotdata_[i].dataset)[l])
						max = (*plotdata_[i].dataset)[l];
			}
	} else {
		for (uint32_t plot = 0; plot < plotdata_.size(); ++plot)
			if (plotdata_[plot].showplot) {

				const std::vector<uint32_t> & dataset = *plotdata_[plot].dataset;

				uint32_t add = 0;
				//  Relative data, first entry is always zero.
				for (uint32_t i = 0; i < dataset.size(); ++i) {
					add += dataset[i];
					if (0 == ((i + 1) % how_many)) {
						if (max < add)
							max = add;
						add = 0;
					}
				}
			}
	}

	//  print the maximal value into the top right corner
	draw_value
		(std::to_string(max), RGBColor(60, 125, 0),
		 Point(get_inner_w() - space_at_right - 2, spacing + 2), dst);

	//  plot the pixels
	float sub =
		(xline_length - space_left_of_label)
		/
		(static_cast<float>(time_ms)
		 /
		 static_cast<float>(sample_rate_));
	for (uint32_t plot = 0; plot < plotdata_.size(); ++plot)
		if (plotdata_[plot].showplot) {

			RGBColor color = plotdata_[plot].plotcolor;
			std::vector<uint32_t> const * dataset = plotdata_[plot].dataset;

			std::vector<uint32_t> data_;
			if (plotmode_ == PLOTMODE_RELATIVE) {
				uint32_t add = 0;
				// Relative data, first entry is always zero
				data_.push_back(0);
				for (uint32_t i = 0; i < dataset->size(); ++i) {
					add += (*dataset)[i];
					if (0 == ((i + 1) % how_many)) {
						data_.push_back(add);
						add = 0;
					}
				}

				dataset = &data_;
				sub = (xline_length - space_left_of_label) / static_cast<float>(nr_samples);
			}

			draw_plot_line
				(dst, dataset, yline_length, max, sub, color, get_inner_h() - space_at_bottom);
		}
}

/**
 * scale the values from dataset down to the available space and draw a single plot line
 * \param dataset the y values of the line
 * \param sub horizontal difference between 2 y values
 */
void WuiPlotArea::draw_plot_line
		(RenderTarget & dst, std::vector<uint32_t> const * dataset, float const yline_length,
		 uint32_t const highest_scale, float const sub, RGBColor const color, int32_t const yoffset)
{
	float posx = get_inner_w() - space_at_right;
<<<<<<< HEAD

	int32_t lx = get_inner_w() - space_at_right;
	int32_t ly = yoffset;
	// Init start point of the plot line with the first data value.
	// This prevents that the plot starts always at zero
	if (int32_t value = (*dataset)[dataset->size() - 1]) {
=======
	const int lx = get_inner_w() - space_at_right;
	int ly = yoffset;
	// init start point of the plot line with the first data value.
	// this prevent that the plot start always at zero
	if (int value = (*dataset)[dataset->size() - 1]) {
>>>>>>> be0e0184
		ly -= static_cast<int32_t>(scale_value(yline_length, highest_scale, value));
	}

	std::vector<FloatPoint> points;
	points.emplace_back(lx, ly);

	for (int32_t i = dataset->size() - 1; i > 0 && posx > spacing; --i) {
		int32_t const curx = static_cast<int32_t>(posx);
		int32_t       cury = yoffset;

		// Scale the line to the available space
		if (int32_t value = (*dataset)[i]) {
			const float length_y = scale_value(yline_length, highest_scale, value);
			cury -= static_cast<int32_t>(length_y);
		}
		points.emplace_back(curx, cury);
		posx -= sub;
	}
	dst.draw_line_strip(points, color, kPlotLinesWidth);
}

/*
 * Register a new plot data stream
 */
void WuiPlotArea::register_plot_data
	(uint32_t const id,
	 std::vector<uint32_t> const * const data,
	 RGBColor const color)
{
	if (id >= plotdata_.size())
		plotdata_.resize(id + 1);

	plotdata_[id].dataset   = data;
	plotdata_[id].showplot  = false;
	plotdata_[id].plotcolor = color;

	get_game_time_id();
}

/**
 * Change the plot color of a registed data stream
 */
void WuiPlotArea::set_plotcolor(uint32_t id, RGBColor color) {
	if (id > plotdata_.size()) return;

	plotdata_[id].plotcolor = color;
}

/*
 * Show this plot data?
 */
void WuiPlotArea::show_plot(uint32_t const id, bool const t) {
	assert(id < plotdata_.size());
	plotdata_[id].showplot = t;
}

/*
 * Set sample rate the data uses
 */
void WuiPlotArea::set_sample_rate(uint32_t const id) {
	sample_rate_ = id;
}


void WuiPlotAreaSlider::draw(RenderTarget & dst) {
	int32_t new_game_time_id = plot_area_.get_game_time_id();
	if (new_game_time_id != last_game_time_id_) {
		last_game_time_id_ = new_game_time_id;
		set_labels(plot_area_.get_labels());
		slider.set_value(plot_area_.get_time_id());
	}
	UI::DiscreteSlider::draw(dst);
}

DifferentialPlotArea::DifferentialPlotArea
		(UI::Panel * const parent,
		 int32_t const x, int32_t const y, int32_t const w, int32_t const h)
:
WuiPlotArea (parent, x, y, w, h)
{}

void DifferentialPlotArea::draw(RenderTarget & dst) {
	float const xline_length = get_inner_w() - space_at_right  - spacing;
	float const yline_length = get_inner_h() - space_at_bottom - spacing;
	// yoffset of the zero line
	float const yoffset = spacing + ((get_inner_h() - space_at_bottom) - spacing) / 2;

	const uint32_t time_ms = get_plot_time();
	draw_diagram(time_ms, get_inner_w(), get_inner_h(), xline_length, dst);

	// draw zero line
	dst.draw_line_strip({FloatPoint(get_inner_w() - space_at_right, yoffset),
	                     FloatPoint(get_inner_w() - space_at_right - xline_length, yoffset)},
							  kZeroLineColor, kPlotLinesWidth);

	// How many do we take together when relative ploting
	const int32_t how_many = calc_how_many(time_ms, sample_rate_);

	// Find max and min value
	int32_t max = 0;
	int32_t min = 0;

	if (plotmode_ == PLOTMODE_ABSOLUTE)  {
		for (uint32_t i = 0; i < plotdata_.size(); ++i)
			if (plotdata_[i].showplot) {
				for (uint32_t l = 0; l < plotdata_[i].dataset->size(); ++l) {
					int32_t temp = (*plotdata_[i].dataset)[l] -
								   (*negative_plotdata_[i].dataset)[l];
					if (max < temp) max = temp;
					if (min > temp) min = temp;
				}
			}
	} else {
		for (uint32_t plot = 0; plot < plotdata_.size(); ++plot)
			if (plotdata_[plot].showplot) {

				const std::vector<uint32_t> & dataset = *plotdata_[plot].dataset;
				const std::vector<uint32_t> & ndataset = *negative_plotdata_[plot].dataset;

				int32_t add = 0;
				//  Relative data, first entry is always zero.
				for (uint32_t i = 0; i < dataset.size(); ++i) {
					add += dataset[i] - ndataset[i];
					if (0 == ((i + 1) % how_many)) {
						if (max < add) max = add;
						if (min > add) min = add;

						add = 0;
					}
				}
			}
	}

	// Use equal positive and negative range
	min = abs(min);
	uint32_t highest_scale = 0;
	if (min > max) {
		highest_scale = min;
	} else {
		highest_scale = max;
	}
	// Print the min and max values
	draw_value
		(std::to_string(highest_scale), RGBColor(60, 125, 0),
		 Point(get_inner_w() - space_at_right - 2, spacing + 2), dst);

	draw_value
		((boost::format("-%u") % highest_scale).str(), RGBColor(125, 0, 0),
		 Point(get_inner_w() - space_at_right - 2, get_inner_h() - spacing - 15), dst);

	//  plot the pixels
	float sub =
		xline_length
		/
		(static_cast<float>(time_ms)
		 /
		 static_cast<float>(sample_rate_));
	for (uint32_t plot = 0; plot < plotdata_.size(); ++plot)
		if (plotdata_[plot].showplot) {

			RGBColor color = plotdata_[plot].plotcolor;
			std::vector<uint32_t> const * dataset = plotdata_[plot].dataset;
			std::vector<uint32_t> const * ndataset = negative_plotdata_[plot].dataset;

			std::vector<uint32_t> data_;
			if (plotmode_ == PLOTMODE_RELATIVE) {
				int32_t add = 0;
				// Relative data, first entry is always zero
				data_.push_back(0);
				for (uint32_t i = 0; i < dataset->size(); ++i) {
					add += (*dataset)[i] - (*ndataset)[i];
					if (0 == ((i + 1) % how_many)) {
						data_.push_back(add);
						add = 0;
					}
				}

				dataset = &data_;
				sub = xline_length / static_cast<float>(nr_samples);
			}

			// Highest_scale represent the space between zero line and top.
			// -> half of the whole differential plot area
			draw_plot_line(dst, dataset, yline_length, highest_scale * 2, sub, color, yoffset);
		}
}

/**
 * Register a new negative plot data stream. This stream is
 * used as subtrahend for calculating the plot data.
 */
void DifferentialPlotArea::register_negative_plot_data
	(uint32_t const id, std::vector<uint32_t> const * const data) {

	if (id >= negative_plotdata_.size())
		negative_plotdata_.resize(id + 1);

	negative_plotdata_[id].dataset   = data;
}<|MERGE_RESOLUTION|>--- conflicted
+++ resolved
@@ -406,20 +406,11 @@
 		 uint32_t const highest_scale, float const sub, RGBColor const color, int32_t const yoffset)
 {
 	float posx = get_inner_w() - space_at_right;
-<<<<<<< HEAD
-
-	int32_t lx = get_inner_w() - space_at_right;
-	int32_t ly = yoffset;
+	const int lx = get_inner_w() - space_at_right;
+	int ly = yoffset;
 	// Init start point of the plot line with the first data value.
 	// This prevents that the plot starts always at zero
-	if (int32_t value = (*dataset)[dataset->size() - 1]) {
-=======
-	const int lx = get_inner_w() - space_at_right;
-	int ly = yoffset;
-	// init start point of the plot line with the first data value.
-	// this prevent that the plot start always at zero
 	if (int value = (*dataset)[dataset->size() - 1]) {
->>>>>>> be0e0184
 		ly -= static_cast<int32_t>(scale_value(yline_length, highest_scale, value));
 	}
 
