--- conflicted
+++ resolved
@@ -58,17 +58,11 @@
 	30 * hours
 };
 
-<<<<<<< HEAD
-const char BG_PIC[] = "pics/plot_area_bg.png";
+const char BG_PIC[] = "images/wui/plot_area_bg.png";
 const RGBColor kAxisLineColor(0, 0, 0);
 constexpr float kAxisLinesWidth = 1.5f;
 constexpr float kPlotLinesWidth = 2.f;
 const RGBColor kZeroLineColor(255, 255, 255);
-=======
-const char BG_PIC[] = "images/wui/plot_area_bg.png";
-const RGBColor LINE_COLOR(0, 0, 0);
-const RGBColor ZERO_LINE_COLOR(255, 255, 255);
->>>>>>> 6b32ade3
 
 enum UNIT {
 	UNIT_MIN,
