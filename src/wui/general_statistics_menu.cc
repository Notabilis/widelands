/*
 * Copyright (C) 2002-2016 by the Widelands Development Team
 *
 * This program is free software; you can redistribute it and/or
 * modify it under the terms of the GNU General Public License
 * as published by the Free Software Foundation; either version 2
 * of the License, or (at your option) any later version.
 *
 * This program is distributed in the hope that it will be useful,
 * but WITHOUT ANY WARRANTY; without even the implied warranty of
 * MERCHANTABILITY or FITNESS FOR A PARTICULAR PURPOSE.  See the
 * GNU General Public License for more details.
 *
 * You should have received a copy of the GNU General Public License
 * along with this program; if not, write to the Free Software
 * Foundation, Inc., 51 Franklin Street, Fifth Floor, Boston, MA  02110-1301, USA.
 *
 */

#include "wui/general_statistics_menu.h"

#include <memory>

#include <boost/format.hpp>

#include "base/i18n.h"
#include "base/log.h"
#include "graphic/graphic.h"
#include "graphic/rendertarget.h"
#include "logic/constants.h"
#include "logic/editor_game_base.h"
#include "logic/game.h"
#include "logic/map_objects/tribes/tribe_descr.h"
#include "logic/map_objects/tribes/warelist.h"
#include "logic/player.h"
#include "scripting/lua_interface.h"
#include "scripting/lua_table.h"
#include "ui_basic/button.h"
#include "ui_basic/checkbox.h"
#include "ui_basic/slider.h"
#include "ui_basic/textarea.h"
#include "wui/interactive_player.h"

using namespace Widelands;

#define PLOT_HEIGHT 130
#define NR_BASE_DATASETS 11

GeneralStatisticsMenu::GeneralStatisticsMenu
	(InteractiveGameBase & parent, GeneralStatisticsMenu::Registry & registry)
:
UI::UniqueWindow
	(&parent, "statistics_menu", &registry,
	 440, 400, _("General Statistics")),
         my_registry_   (&registry),
         box_           (this, 0, 0, UI::Box::Vertical, 0, 0, 5),
         plot_          (&box_, 0, 0, 430, PLOT_HEIGHT),
         selected_information_(0)
{
	assert (my_registry_);

	selected_information_ = my_registry_->selected_information;

	set_center_panel(&box_);
	box_.set_border(5, 5, 5, 5);

	// Setup plot data
	plot_.set_sample_rate(STATISTICS_SAMPLE_TIME);
	plot_.set_plotmode(WuiPlotArea::PLOTMODE_ABSOLUTE);
	Game & game = *parent.get_game();
	const Game::GeneralStatsVector & genstats =
		game.get_general_statistics();
	const Game::GeneralStatsVector::size_type
		general_statistics_size = genstats.size();

	// Is there a hook dataset?
	ndatasets_ = NR_BASE_DATASETS;
	std::unique_ptr<LuaTable> hook = game.lua().get_hook("custom_statistic");
	std::string cs_name, cs_pic;
	if (hook) {
		hook->do_not_warn_about_unaccessed_keys();
		cs_name = hook->get_string("name");
		cs_pic = hook->get_string("pic");
		ndatasets_++;
	}

	for
		(Game::GeneralStatsVector::size_type i = 0;
		 i < general_statistics_size;
		 ++i)
	{
		const RGBColor & color = Player::Colors[i];
		plot_.register_plot_data
			(i * ndatasets_ +  0, &genstats[i].land_size,
			 color);
		plot_.register_plot_data
			(i * ndatasets_ +  1, &genstats[i].nr_workers,
			 color);
		plot_.register_plot_data
			(i * ndatasets_ +  2, &genstats[i].nr_buildings,
			 color);
		plot_.register_plot_data
			(i * ndatasets_ +  3, &genstats[i].nr_wares,
			 color);
		plot_.register_plot_data
			(i * ndatasets_ +  4, &genstats[i].productivity,
			 color);
		plot_.register_plot_data
			(i * ndatasets_ +  5, &genstats[i].nr_casualties,
			 color);
		plot_.register_plot_data
			(i * ndatasets_ +  6, &genstats[i].nr_kills,
			 color);
		plot_.register_plot_data
			(i * ndatasets_ +  7, &genstats[i].nr_msites_lost,
			 color);
		plot_.register_plot_data
			(i * ndatasets_ +  8, &genstats[i].nr_msites_defeated,
			 color);
		plot_.register_plot_data
			(i * ndatasets_ +  9, &genstats[i].nr_civil_blds_lost,
			 color);
		plot_.register_plot_data
			(i * ndatasets_ + 10, &genstats[i].miltary_strength,
			 color);
		if (hook) {
			plot_.register_plot_data
				(i * ndatasets_ + 11, &genstats[i].custom_statistic,
				 color);
		}
		if (game.get_player(i + 1)) // Show area plot
			plot_.show_plot
				(i * ndatasets_ + selected_information_,
				 my_registry_->selected_players[i]);
	}

	plot_.set_time(my_registry_->time);

	// Setup Widgets
<<<<<<< HEAD
	m_box.add(&m_plot, UI::Align::kTop);
=======
	box_.add(&plot_, UI::Box::AlignTop);
>>>>>>> 1d7113a9

	UI::Box * hbox1 = new UI::Box(&box_, 0, 0, UI::Box::Horizontal, 0, 0, 1);

	uint32_t plr_in_game = 0;
	PlayerNumber const nr_players = game.map().get_nrplayers();
	iterate_players_existing_novar(p, nr_players, game) ++plr_in_game;

	iterate_players_existing_const(p, nr_players, game, player) {
		const std::string pic = (boost::format("pics/genstats_enable_plr_%02u.png")
										 % static_cast<unsigned int>(p)).str();
		UI::Button & cb =
			*new UI::Button
				(hbox1, "playerbutton",
				 0, 0, 25, 25,
				 g_gr->images().get("pics/but4.png"),
				 g_gr->images().get(pic),
				 player->get_name().c_str());
		cb.sigclicked.connect
			(boost::bind(&GeneralStatisticsMenu::cb_changed_to, this, p));
		cb.set_perm_pressed(my_registry_->selected_players[p - 1]);

		cbs_[p - 1] = &cb;

		hbox1->add(&cb, UI::Align::kLeft, false, true);
	} else //  player nr p does not exist
		cbs_[p - 1] = nullptr;

<<<<<<< HEAD
	m_box.add(hbox1, UI::Align::kTop, true);
=======
	box_.add(hbox1, UI::Box::AlignTop, true);
>>>>>>> 1d7113a9

	UI::Box * hbox2 = new UI::Box(&box_, 0, 0, UI::Box::Horizontal, 0, 0, 1);

	UI::Radiobutton * btn;

	radiogroup_.add_button
		(hbox2,
		 Point(0, 0),
		 g_gr->images().get("pics/genstats_landsize.png"),
		 _("Land"),
		 &btn);
	hbox2->add(btn, UI::Align::kLeft, false, true);

	radiogroup_.add_button
		(hbox2,
		 Point(0, 0),
		 g_gr->images().get("pics/genstats_nrworkers.png"),
		 _("Workers"),
		 &btn);
	hbox2->add(btn, UI::Align::kLeft, false, true);

	radiogroup_.add_button
		(hbox2,
		 Point(0, 0),
		 g_gr->images().get("pics/genstats_nrbuildings.png"),
		 _("Buildings"),
		 &btn);
	hbox2->add(btn, UI::Align::kLeft, false, true);

	radiogroup_.add_button
		(hbox2,
		 Point(0, 0),
		 g_gr->images().get("pics/genstats_nrwares.png"),
		 _("Wares"),
		 &btn);
	hbox2->add(btn, UI::Align::kLeft, false, true);

	radiogroup_.add_button
		(hbox2,
		 Point(0, 0),
		 g_gr->images().get("pics/genstats_productivity.png"),
		 _("Productivity"),
		 &btn);
	hbox2->add(btn, UI::Align::kLeft, false, true);

	radiogroup_.add_button
		(hbox2,
		 Point(0, 0),
		 g_gr->images().get("pics/genstats_casualties.png"),
		 _("Casualties"),
		 &btn);
	hbox2->add(btn, UI::Align::kLeft, false, true);

	radiogroup_.add_button
		(hbox2,
		 Point(0, 0),
		 g_gr->images().get("pics/genstats_kills.png"),
		 _("Kills"),
		 &btn);
	hbox2->add(btn, UI::Align::kLeft, false, true);

	radiogroup_.add_button
		(hbox2,
		 Point(0, 0),
		 g_gr->images().get("pics/genstats_msites_lost.png"),
		 _("Military buildings lost"),
		 &btn);
	hbox2->add(btn, UI::Align::kLeft, false, true);

	radiogroup_.add_button
		(hbox2,
		 Point(0, 0),
		 g_gr->images().get("pics/genstats_msites_defeated.png"),
		 _("Military buildings defeated"),
		 &btn);
	hbox2->add(btn, UI::Align::kLeft, false, true);

	radiogroup_.add_button
		(hbox2,
		 Point(0, 0),
		 g_gr->images().get("pics/genstats_civil_blds_lost.png"),
		 _("Civilian buildings lost"),
		 &btn);
	hbox2->add(btn, UI::Align::kLeft, false, true);

	radiogroup_.add_button
		(hbox2,
		 Point(0, 0),
		 g_gr->images().get("pics/genstats_militarystrength.png"),
		 _("Military"),
		 &btn);
	hbox2->add(btn, UI::Align::kLeft, false, true);

	if (hook) {
		radiogroup_.add_button
			(hbox2,
			 Point(0, 0),
			 g_gr->images().get(cs_pic),
			 cs_name.c_str(),
			 &btn);
		hbox2->add(btn, UI::Align::kLeft, false, true);
	}

	radiogroup_.set_state(selected_information_);
	radiogroup_.changedto.connect
		(boost::bind(&GeneralStatisticsMenu::radiogroup_changed, this, _1));

<<<<<<< HEAD
	m_box.add(hbox2, UI::Align::kTop, true);
=======
	box_.add(hbox2, UI::Box::AlignTop, true);
>>>>>>> 1d7113a9

	box_.add
		(new WuiPlotAreaSlider
			(&box_, plot_, 0, 0, 100, 45,
			 g_gr->images().get("pics/but1.png"))
		, UI::Align::kTop
		, true);

}

GeneralStatisticsMenu::~GeneralStatisticsMenu() {
	Game & game = dynamic_cast<InteractiveGameBase&>(*get_parent()).game();
	if (game.is_loaded()) {
		// Save informations for recreation, if window is reopened
		my_registry_->selected_information = selected_information_;
		my_registry_->time = plot_.get_time();
		PlayerNumber const nr_players = game.map().get_nrplayers();
		iterate_players_existing_novar(p, nr_players, game) {
			my_registry_->selected_players[p - 1] = cbs_[p - 1]->get_perm_pressed();
		}
	}
}

/**
 * called when the help button was clicked
 */
// TODO(unknown): Implement help
void GeneralStatisticsMenu::clicked_help() {}


/*
 * Cb has been changed to this state
 */
void GeneralStatisticsMenu::cb_changed_to(int32_t const id)
{
	// This represents our player number
	cbs_[id - 1]->set_perm_pressed(!cbs_[id - 1]->get_perm_pressed());

	plot_.show_plot
		((id - 1) * ndatasets_ + selected_information_,
		 cbs_[id - 1]->get_perm_pressed());
}

/*
 * The radiogroup has changed
 */
void GeneralStatisticsMenu::radiogroup_changed(int32_t const id) {
	size_t const statistics_size =
		dynamic_cast<InteractiveGameBase&>(*get_parent()).game()
		.get_general_statistics().size();
	for (uint32_t i = 0; i < statistics_size; ++i)
		if (cbs_[i]) {
			plot_.show_plot
				(i * ndatasets_ + id, cbs_[i]->get_perm_pressed());
			plot_.show_plot
				(i * ndatasets_ + selected_information_, false);
		}
	selected_information_ = id;
}<|MERGE_RESOLUTION|>--- conflicted
+++ resolved
@@ -137,11 +137,7 @@
 	plot_.set_time(my_registry_->time);
 
 	// Setup Widgets
-<<<<<<< HEAD
-	m_box.add(&m_plot, UI::Align::kTop);
-=======
-	box_.add(&plot_, UI::Box::AlignTop);
->>>>>>> 1d7113a9
+	box_.add(&plot_, UI::Align::kTop);
 
 	UI::Box * hbox1 = new UI::Box(&box_, 0, 0, UI::Box::Horizontal, 0, 0, 1);
 
@@ -169,11 +165,7 @@
 	} else //  player nr p does not exist
 		cbs_[p - 1] = nullptr;
 
-<<<<<<< HEAD
-	m_box.add(hbox1, UI::Align::kTop, true);
-=======
-	box_.add(hbox1, UI::Box::AlignTop, true);
->>>>>>> 1d7113a9
+	box_.add(hbox1, UI::Align::kTop, true);
 
 	UI::Box * hbox2 = new UI::Box(&box_, 0, 0, UI::Box::Horizontal, 0, 0, 1);
 
@@ -281,11 +273,7 @@
 	radiogroup_.changedto.connect
 		(boost::bind(&GeneralStatisticsMenu::radiogroup_changed, this, _1));
 
-<<<<<<< HEAD
-	m_box.add(hbox2, UI::Align::kTop, true);
-=======
-	box_.add(hbox2, UI::Box::AlignTop, true);
->>>>>>> 1d7113a9
+	box_.add(hbox2, UI::Align::kTop, true);
 
 	box_.add
 		(new WuiPlotAreaSlider
