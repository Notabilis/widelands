/*
 * Copyright (C) 2002-2017 by the Widelands Development Team
 *
 * This program is free software; you can redistribute it and/or
 * modify it under the terms of the GNU General Public License
 * as published by the Free Software Foundation; either version 2
 * of the License, or (at your option) any later version.
 *
 * This program is distributed in the hope that it will be useful,
 * but WITHOUT ANY WARRANTY; without even the implied warranty of
 * MERCHANTABILITY or FITNESS FOR A PARTICULAR PURPOSE.  See the
 * GNU General Public License for more details.
 *
 * You should have received a copy of the GNU General Public License
 * along with this program; if not, write to the Free Software
 * Foundation, Inc., 51 Franklin Street, Fifth Floor, Boston, MA  02110-1301, USA.
 *
 */

#include "wui/field_overlay_manager.h"

#include <algorithm>

#include <stdint.h>

#include "graphic/graphic.h"
#include "logic/field.h"

<<<<<<< HEAD
=======
namespace {

constexpr int kLevelForBuildHelp = 5;

}  // namespace

>>>>>>> 3b3a31ac
FieldOverlayManager::FieldOverlayManager() : current_overlay_id_(0) {
	OverlayInfo* buildhelp_info = buildhelp_infos_;
	const char* filenames[] = {"images/wui/overlays/set_flag.png", "images/wui/overlays/small.png",
	                           "images/wui/overlays/medium.png",   "images/wui/overlays/big.png",
	                           "images/wui/overlays/mine.png",     "images/wui/overlays/port.png"};
	const char* const* filename = filenames;

	//  Special case for flag, which has a different formula for hotspot_y.
	buildhelp_info->pic = g_gr->images().get(*filename);
	buildhelp_info->hotspot =
	   Vector2i(buildhelp_info->pic->width() / 2, buildhelp_info->pic->height() - 1);

	const OverlayInfo* const buildhelp_infos_end = buildhelp_info + Widelands::Field::Buildhelp_None;
	for (;;) {  // The other buildhelp overlays.
		++buildhelp_info;
		++filename;
		if (buildhelp_info == buildhelp_infos_end)
			break;
		buildhelp_info->pic = g_gr->images().get(*filename);
		buildhelp_info->hotspot =
		   Vector2i(buildhelp_info->pic->width() / 2, buildhelp_info->pic->height() / 2);
	}
}

bool FieldOverlayManager::buildhelp() const {
	return buildhelp_;
}

void FieldOverlayManager::show_buildhelp(const bool value) {
	buildhelp_ = value;
}

int FieldOverlayManager::get_buildhelp_overlay(const Widelands::FCoords& fc) const {
	Widelands::NodeCaps const caps =
	   callback_ ? static_cast<Widelands::NodeCaps>(callback_(fc)) : fc.field->nodecaps();

	if (caps & Widelands::BUILDCAPS_MINE) {
		return Widelands::Field::Buildhelp_Mine;
	}
	if ((caps & Widelands::BUILDCAPS_SIZEMASK) == Widelands::BUILDCAPS_BIG) {
		if (caps & Widelands::BUILDCAPS_PORT) {
			return Widelands::Field::Buildhelp_Port;
		}
		return Widelands::Field::Buildhelp_Big;
	}
	if ((caps & Widelands::BUILDCAPS_SIZEMASK) == Widelands::BUILDCAPS_MEDIUM) {
		return Widelands::Field::Buildhelp_Medium;
	}
	if ((caps & Widelands::BUILDCAPS_SIZEMASK) == Widelands::BUILDCAPS_SMALL) {
		return Widelands::Field::Buildhelp_Small;
	}
	if (caps & Widelands::BUILDCAPS_FLAG) {
		return Widelands::Field::Buildhelp_Flag;
	}
	return Widelands::Field::Buildhelp_None;
}

void FieldOverlayManager::register_overlay(const Widelands::Coords& c,
                                           const Image* pic,
                                           const OverlayLevel& level,
                                           Vector2i hotspot,
                                           OverlayId const overlay_id) {
	if (hotspot == Vector2i::invalid()) {
		hotspot = Vector2i(pic->width() / 2, pic->height() / 2);
	}

	for (auto it = overlays_.find(c); it != overlays_.end() && it->first == c; ++it)
		if (it->second.pic == pic && it->second.hotspot == hotspot && it->second.level == level) {
			it->second.overlay_ids.insert(overlay_id);
			return;
		}

	overlays_.insert(std::pair<Widelands::Coords const, RegisteredOverlays>(
	   c, RegisteredOverlays(overlay_id, pic, hotspot, level)));

	//  Now manually sort, so that they are ordered
	//    * first by c (done by std::multimap)
	//    * second by levels (done manually here)

	// there is at least one registered
	auto it = overlays_.lower_bound(c);
	do {
		auto jt = it;
		++jt;
		if (jt == overlays_.end())
			break;
		if (jt->first == it->first) {
			// There are several overlays registered for this location.
			if (jt->second.level < it->second.level) {
				std::swap(it->second, jt->second);
				it = overlays_.lower_bound(c);
			} else
				++it;
		} else
			break;  // it is the last element, break this loop.
	} while (it->first == c);
}

/**
 * remove one (or many) overlays from a node or triangle
 *
 * @param pic    The overlay to remove. If null, all overlays are removed.
 */
void FieldOverlayManager::remove_overlay(const Widelands::Coords& c, const Image* pic) {
	if (overlays_.count(c) == 0) {
		return;
	}
	auto it = overlays_.lower_bound(c);
	do {
		if (!pic || it->second.pic == pic) {
			overlays_.erase(it);
			it = overlays_.lower_bound(c);
		} else {
			++it;
		}
	} while (it != overlays_.end() && it->first == c);
}

void FieldOverlayManager::remove_overlay(const OverlayId overlay_id) {
	for (auto it = overlays_.begin(); it != overlays_.end();) {
		it->second.overlay_ids.erase(overlay_id);
		if (it->second.overlay_ids.empty()) {
			overlays_.erase(it++);  //  This is necessary!
		} else {
			++it;
		}
	}
}

void FieldOverlayManager::remove_all_overlays() {
	overlays_.clear();
}

void FieldOverlayManager::register_overlay_callback_function(CallbackFn function) {
	callback_ = function;
}

FieldOverlayManager::OverlayId FieldOverlayManager::next_overlay_id() {
	++current_overlay_id_;
	return current_overlay_id_;
}

bool FieldOverlayManager::is_enabled(const OverlayLevel& level) const {
	return disabled_layers_.count(level) == 0;
}

void FieldOverlayManager::set_enabled(const OverlayLevel& level, const bool enabled) {
	if (enabled) {
		disabled_layers_.erase(level);
	} else {
		disabled_layers_.insert(level);
	}
}
<|MERGE_RESOLUTION|>--- conflicted
+++ resolved
@@ -26,15 +26,6 @@
 #include "graphic/graphic.h"
 #include "logic/field.h"
 
-<<<<<<< HEAD
-=======
-namespace {
-
-constexpr int kLevelForBuildHelp = 5;
-
-}  // namespace
-
->>>>>>> 3b3a31ac
 FieldOverlayManager::FieldOverlayManager() : current_overlay_id_(0) {
 	OverlayInfo* buildhelp_info = buildhelp_infos_;
 	const char* filenames[] = {"images/wui/overlays/set_flag.png", "images/wui/overlays/small.png",
