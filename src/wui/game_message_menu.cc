--- conflicted
+++ resolved
@@ -60,15 +60,9 @@
                   UI::MultilineTextarea::ScrollMode::kScrollNormalForced),
      mode(Inbox) {
 
-<<<<<<< HEAD
-	list =
-	   new UI::Table<uintptr_t>(this, kPadding, kButtonSize + 2 * kPadding,
-	                            kWindowWidth - 2 * kPadding, kTableHeight, UI::TableRows::kMulti, g_gr->images().get("images/ui_basic/but1.png");
-=======
 	list = new UI::Table<uintptr_t>(this, kPadding, kButtonSize + 2 * kPadding,
 	                                kWindowWidth - 2 * kPadding, kTableHeight,
-	                                g_gr->images().get("images/ui_basic/but1.png"));
->>>>>>> c7a27ad3
+											  g_gr->images().get("images/ui_basic/but1.png"), UI::TableRows::kMulti);
 	list->selected.connect(boost::bind(&GameMessageMenu::selected, this, _1));
 	list->double_clicked.connect(boost::bind(&GameMessageMenu::double_clicked, this, _1));
 	list->add_column(kWindowWidth - 2 * kPadding - 60 - 60 - 75, _("Title"));
