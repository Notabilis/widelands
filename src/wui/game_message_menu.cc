/*
 * Copyright (C) 2002-2018 by the Widelands Development Team
 *
 * This program is free software; you can redistribute it and/or
 * modify it under the terms of the GNU General Public License
 * as published by the Free Software Foundation; either version 2
 * of the License, or (at your option) any later version.
 *
 * This program is distributed in the hope that it will be useful,
 * but WITHOUT ANY WARRANTY; without even the implied warranty of
 * MERCHANTABILITY or FITNESS FOR A PARTICULAR PURPOSE.  See the
 * GNU General Public License for more details.
 *
 * You should have received a copy of the GNU General Public License
 * along with this program; if not, write to the Free Software
 * Foundation, Inc., 51 Franklin Street, Fifth Floor, Boston, MA  02110-1301, USA.
 *
 */

#include "wui/game_message_menu.h"

#include <boost/bind.hpp>
#include <boost/format.hpp>

#include "base/time_string.h"
#include "base/wexception.h"
#include "graphic/graphic.h"
#include "logic/map_objects/map_object.h"
#include "logic/message_queue.h"
#include "logic/player.h"
#include "logic/playercommand.h"
#include "wui/interactive_player.h"

using Widelands::Message;
using Widelands::MessageId;
using Widelands::MessageQueue;

inline InteractivePlayer& GameMessageMenu::iplayer() const {
	return dynamic_cast<InteractivePlayer&>(*get_parent());
}

constexpr int kWindowWidth = 355;
constexpr int kWindowHeight = 375;
constexpr int kTableHeight = 125;
constexpr int kPadding = 5;
constexpr int kButtonSize = 34;
constexpr int kMessageBodyY = kButtonSize + 3 * kPadding + kTableHeight;

GameMessageMenu::GameMessageMenu(InteractivePlayer& plr, UI::UniqueWindow::Registry& registry)
   : UI::UniqueWindow(
        &plr, "messages", &registry, kWindowWidth, kWindowHeight, _("Messages: Inbox")),
     message_body(this,
                  kPadding,
                  kMessageBodyY,
                  kWindowWidth - 2 * kPadding,
                  get_inner_h() - kMessageBodyY - 2 * kPadding - kButtonSize,
                  UI::PanelStyle::kWui,
                  "",
                  UI::Align::kLeft,
                  UI::MultilineTextarea::ScrollMode::kScrollNormalForced),
     mode(Inbox) {

	list = new UI::Table<uintptr_t>(this, kPadding, kButtonSize + 2 * kPadding,
	                                kWindowWidth - 2 * kPadding, kTableHeight, UI::PanelStyle::kWui,
	                                UI::TableRows::kMulti);
	list->selected.connect(boost::bind(&GameMessageMenu::selected, this, _1));
	list->double_clicked.connect(boost::bind(&GameMessageMenu::double_clicked, this, _1));
	list->add_column(kWindowWidth - 2 * kPadding - 60 - 60 - 75, _("Title"));
	list->add_column(60, pgettext("message", "Type"), "", UI::Align::kCenter);
	list->add_column(60, _("Status"), "", UI::Align::kCenter);
	/** TRANSLATORS: We have very little space here. You can also translate this as "Time" or "Time
	 * Sent" */
	/** TRANSLATORS: This is used in the game messages menu - please open an issue if you need more
	 * space. */
	list->add_column(75, pgettext("message", "Sent"), "", UI::Align::kRight);
	list->focus();

	// Buttons for message types
	geologistsbtn_ = new UI::Button(this, "filter_geologists_messages", kPadding, kPadding,
	                                kButtonSize, kButtonSize, UI::ButtonStyle::kWuiSecondary,
	                                g_gr->images().get("images/wui/fieldaction/menu_geologist.png"));
	geologistsbtn_->sigclicked.connect(
	   boost::bind(&GameMessageMenu::filter_messages, this, Widelands::Message::Type::kGeologists));

	economybtn_ = new UI::Button(this, "filter_economy_messages", 2 * kPadding + kButtonSize,
	                             kPadding, kButtonSize, kButtonSize, UI::ButtonStyle::kWuiSecondary,
	                             g_gr->images().get("images/wui/stats/genstats_nrwares.png"));
	economybtn_->sigclicked.connect(
	   boost::bind(&GameMessageMenu::filter_messages, this, Widelands::Message::Type::kEconomy));

	seafaringbtn_ =
	   new UI::Button(this, "filter_seafaring_messages", 3 * kPadding + 2 * kButtonSize, kPadding,
	                  kButtonSize, kButtonSize, UI::ButtonStyle::kWuiSecondary,
	                  g_gr->images().get("images/wui/buildings/start_expedition.png"));
	seafaringbtn_->sigclicked.connect(
	   boost::bind(&GameMessageMenu::filter_messages, this, Widelands::Message::Type::kSeafaring));

	warfarebtn_ = new UI::Button(this, "filter_warfare_messages", 4 * kPadding + 3 * kButtonSize,
	                             kPadding, kButtonSize, kButtonSize, UI::ButtonStyle::kWuiSecondary,
	                             g_gr->images().get("images/wui/messages/messages_warfare.png"));
	warfarebtn_->sigclicked.connect(
	   boost::bind(&GameMessageMenu::filter_messages, this, Widelands::Message::Type::kWarfare));

	scenariobtn_ = new UI::Button(this, "filter_scenario_messages", 5 * kPadding + 4 * kButtonSize,
	                              kPadding, kButtonSize, kButtonSize, UI::ButtonStyle::kWuiSecondary,
	                              g_gr->images().get("images/wui/menus/menu_objectives.png"));
	scenariobtn_->sigclicked.connect(
	   boost::bind(&GameMessageMenu::filter_messages, this, Widelands::Message::Type::kScenario));

	message_filter_ = Widelands::Message::Type::kAllMessages;
	set_filter_messages_tooltips();
	// End: Buttons for message types

	archivebtn_ = new UI::Button(this, "archive_or_restore_selected_messages", kPadding,
	                             kWindowHeight - kPadding - kButtonSize, kButtonSize, kButtonSize,
	                             UI::ButtonStyle::kWuiPrimary,
	                             g_gr->images().get("images/wui/messages/message_archive.png"));
	update_archive_button_tooltip();
	archivebtn_->sigclicked.connect(boost::bind(&GameMessageMenu::archive_or_restore, this));

	togglemodebtn_ = new UI::Button(
	   this, "toggle_between_inbox_or_archive",
	   archivebtn_->get_x() + archivebtn_->get_w() + kPadding, archivebtn_->get_y(), kButtonSize,
	   kButtonSize, UI::ButtonStyle::kWuiPrimary,
	   g_gr->images().get("images/wui/messages/message_archived.png"), _("Show Archive"));
	togglemodebtn_->sigclicked.connect(boost::bind(&GameMessageMenu::toggle_mode, this));

	centerviewbtn_ =
	   new UI::Button(this, "center_main_mapview_on_location", kWindowWidth - kPadding - kButtonSize,
	                  archivebtn_->get_y(), kButtonSize, kButtonSize, UI::ButtonStyle::kWuiPrimary,
	                  g_gr->images().get("images/wui/menus/menu_goto.png"),
	                  /** TRANSLATORS: %s is a tooltip, G is the corresponding hotkey */
	                  (boost::format(_("G: %s"))
	                   /** TRANSLATORS: Tooltip in the messages window */
	                   % _("Center main mapview on location"))
	                     .str());
	centerviewbtn_->sigclicked.connect(boost::bind(&GameMessageMenu::center_view, this));
	centerviewbtn_->set_enabled(false);

	if (get_usedefaultpos())
		center_to_parent();

	list->set_column_compare(ColTitle, boost::bind(&GameMessageMenu::compare_title, this, _1, _2));
	list->set_column_compare(ColStatus, boost::bind(&GameMessageMenu::compare_status, this, _1, _2));
	list->set_column_compare(ColType, boost::bind(&GameMessageMenu::compare_type, this, _1, _2));
	list->set_column_compare(
	   ColTimeSent, boost::bind(&GameMessageMenu::compare_time_sent, this, _1, _2));

	list->set_sort_column(ColTimeSent);
	list->layout();

	set_can_focus(true);
	focus();
}

/**
 * When comparing messages by title, order is alphabetical.
 * If both are identical, sort by time sent.
 */
bool GameMessageMenu::compare_title(uint32_t a, uint32_t b) {
	const MessageQueue& mq = iplayer().player().messages();
	const Message* msga = mq[MessageId((*list)[a])];
	const Message* msgb = mq[MessageId((*list)[b])];

	if (msga && msgb) {
		if (msga->title() == msgb->title()) {
			return compare_time_sent(a, b);
		}
		return msga->title() < msgb->title();
	}
	return false;  // shouldn't happen
}

/**
 * When comparing messages by status, new messages come before others.
 * If both are identical, sort by time sent.
 */
bool GameMessageMenu::compare_status(uint32_t a, uint32_t b) {
	const MessageQueue& mq = iplayer().player().messages();
	const Message* msga = mq[MessageId((*list)[a])];
	const Message* msgb = mq[MessageId((*list)[b])];

	if (msga && msgb) {
		if (msga->status() == msgb->status()) {
			return compare_time_sent(a, b);
		}
		return msga->status() == Message::Status::kNew && msgb->status() != Message::Status::kNew;
	}
	return false;  // shouldn't happen
}

/**
 * When comparing messages by type, order is the same as in the enum class.
 * If both are identical, sort by time sent.
 */
bool GameMessageMenu::compare_type(uint32_t a, uint32_t b) {
	const MessageQueue& mq = iplayer().player().messages();
	const Message* msga = mq[MessageId((*list)[a])];
	const Message* msgb = mq[MessageId((*list)[b])];

	if (msga && msgb) {
		const Widelands::Message::Type cat_a = msga->message_type_category();
		const Widelands::Message::Type cat_b = msgb->message_type_category();
		if (cat_a == cat_b) {
			return compare_time_sent(a, b);
		}
		return static_cast<int>(cat_a) < static_cast<int>(cat_b);
	}
	return false;  // shouldn't happen
}

/**
 * When comparing messages by time sent, older messages come before others.
 */
bool GameMessageMenu::compare_time_sent(uint32_t a, uint32_t b) {
	const MessageQueue& mq = iplayer().player().messages();
	const Message* msga = mq[MessageId((*list)[a])];
	const Message* msgb = mq[MessageId((*list)[b])];

	if (msga && msgb) {
		return msga->sent() > msgb->sent();
	}
	return false;  // shouldn't happen
}

bool GameMessageMenu::should_be_hidden(const Widelands::Message& message) {
	// Wrong box
	return ((mode == Archive) != (message.status() == Message::Status::kArchived)) ||
	       // Filtered out
	       (message_filter_ != Message::Type::kAllMessages &&
	        message.message_type_category() != message_filter_);
}

static char const* const status_picture_filename[] = {"images/wui/messages/message_new.png",
                                                      "images/wui/messages/message_read.png",
                                                      "images/wui/messages/message_archived.png"};

void GameMessageMenu::show_new_message(MessageId const id, const Widelands::Message& message) {
	// Do not disturb the user while multiselecting.
	if (list->selections().size() > 1) {
		return;
	}

	assert(iplayer().player().messages()[id] == &message);
	assert(!list->find(id.value()));
	Message::Status const status = message.status();
	if ((mode == Archive) != (status == Message::Status::kArchived)) {
		toggle_mode();
	}
	UI::Table<uintptr_t>::EntryRecord& te = list->add(id.value());
	update_record(te, message);
	list->sort();
	list->clear_selections();
	list->select(0);
	list->scroll_to_top();
}

void GameMessageMenu::think() {
	const MessageQueue& mq = iplayer().player().messages();
	size_t no_selections = list->selections().size();
	size_t list_size = list->size();

	// Update messages in the list and remove messages
	// that should no longer be shown
	uint32_t removed = 0;
	const auto& sel = list->selections();
	const uint32_t max_index = (sel.empty() ? 0 : *sel.rbegin());
	for (uint32_t j = list->size(); j; --j) {
		MessageId id_((*list)[j - 1]);
		if (Message const* const message = mq[id_]) {
			if (should_be_hidden(*message)) {
				removed++;
				list->remove(j - 1);
			} else {
				update_record(list->get_record(j - 1), *message);
			}
		} else {
			removed++;
			list->remove(j - 1);
		}
	}
	if (removed > 0) {
		// If something was removed, select entry below lowest removed entry
		uint32_t index = 0;
		if (removed <= max_index) {
			index = std::min(max_index - removed + 1, list->size() - 1);
		}
		list->select(index);
		list->scroll_to_item(index);
	}

	// Add new messages to the list
	for (const auto& temp_message : mq) {
		MessageId const id = temp_message.first;
		const Message& message = *temp_message.second;
		if (!should_be_hidden(message) && !list->find(id.value())) {
			UI::Table<uintptr_t>::EntryRecord& er = list->add(id.value());
			update_record(er, message);
			list->sort();
		}
	}

	if (list->size()) {
		if (!list->has_selection())
			list->select(0);
	} else {
		centerviewbtn_->set_enabled(false);
		message_body.set_text(std::string());
	}

	if (list_size != list->size() || no_selections != list->selections().size()) {
		update_archive_button_tooltip();
	}
}

void GameMessageMenu::update_record(UI::Table<uintptr_t>::EntryRecord& er,
                                    const Widelands::Message& message) {
	er.set_picture(ColType, g_gr->images().get(display_message_type_icon(message)));
	er.set_picture(
	   ColStatus, g_gr->images().get(status_picture_filename[static_cast<int>(message.status())]));
	er.set_picture(ColTitle, message.icon(), message.title());

	const uint32_t time = message.sent();
	er.set_string(ColTimeSent, gametimestring(time));
}

/*
 * Something has been selected
 */
void GameMessageMenu::selected(uint32_t const t) {
	const Widelands::Player& player = iplayer().player();
	const MessageQueue& mq = player.messages();
	if (t != UI::Table<uintptr_t>::no_selection_index()) {
		MessageId const id = MessageId((*list)[t]);
		if (Message const* const message = mq[id]) {
			//  Maybe the message was removed since think?
			if (message->status() == Message::Status::kNew) {
				Widelands::Game& game = iplayer().game();
				game.send_player_command(*new Widelands::CmdMessageSetStatusRead(
				   game.get_gametime(), player.player_number(), id));
			}
			centerviewbtn_->set_enabled(message->position());
			message_body.set_text(as_message(message->heading(), message->body()));
			update_archive_button_tooltip();
			return;
		}
	}
	centerviewbtn_->set_enabled(false);
	message_body.set_text(std::string());
}

/**
 * a message was double clicked
 */
void GameMessageMenu::double_clicked(uint32_t const /* t */) {
	if (centerviewbtn_->enabled())
		center_view();
}

/**
 * Handle message menu hotkeys.
 */
bool GameMessageMenu::handle_key(bool down, SDL_Keysym code) {
	if (down) {
		switch (code.sym) {
		// Don't forget to change the tooltips if any of these get reassigned
		case SDLK_g:
			if (centerviewbtn_->enabled())
				center_view();
			return true;
		case SDLK_0:
			if (code.mod & KMOD_ALT) {
				filter_messages(Widelands::Message::Type::kAllMessages);
				return true;
			}
			return false;
		case SDLK_1:
			if (code.mod & KMOD_ALT) {
				filter_messages(Widelands::Message::Type::kGeologists);
				return true;
			}
			return false;
		case SDLK_2:
			if (code.mod & KMOD_ALT) {
				filter_messages(Widelands::Message::Type::kEconomy);
				return true;
			}
			return false;
		case SDLK_3:
			if (code.mod & KMOD_ALT) {
				filter_messages(Widelands::Message::Type::kSeafaring);
				return true;
			}
			return false;
		case SDLK_4:
			if (code.mod & KMOD_ALT) {
				filter_messages(Widelands::Message::Type::kWarfare);
				return true;
			}
			return false;
		case SDLK_5:
			if (code.mod & KMOD_ALT) {
				filter_messages(Widelands::Message::Type::kScenario);
				return true;
			}
			return false;
		case SDLK_DELETE:
			archive_or_restore();
			return true;
		case SDLK_TAB:
			// trigger some default handling here to avoid an endless loop
			// (if not handled here then handling is passed down to the table 'list',
			// but tables pass tab key handling back to their parents)
			return UI::Panel::handle_key(down, code);
<<<<<<< HEAD
 		case SDL_SCANCODE_KP_PERIOD:
=======
		case SDL_SCANCODE_KP_PERIOD:
>>>>>>> fa044ff0
		case SDLK_KP_PERIOD:
			if (code.mod & KMOD_NUM) {
				break;
			}
			FALLS_THROUGH;
		default:
			break;  // not handled
		}
	}

	return list->handle_key(down, code);
}

void GameMessageMenu::archive_or_restore() {
	if (!list->has_selection()) {
		return;
	}
	Widelands::Game& game = iplayer().game();
	const Widelands::PlayerNumber plnum = iplayer().player().player_number();

	std::set<uint32_t> selections = list->selections();
	for (const uint32_t index : selections) {
		const uintptr_t selected_record = list->get(list->get_record(index));
		switch (mode) {
		case Inbox:
			// Archive highlighted message
			game.send_player_command(*new Widelands::CmdMessageSetStatusArchived(
			   game.get_gametime(), plnum, MessageId(selected_record)));
			break;
		case Archive:
			// Restore highlighted message
			game.send_player_command(*new Widelands::CmdMessageSetStatusRead(
			   game.get_gametime(), plnum, MessageId(selected_record)));
			break;
		}
	}
}

void GameMessageMenu::center_view() {
	size_t const selection = list->selection_index();
	assert(selection < list->size());
	if (Message const* const message =
	       iplayer().player().messages()[MessageId((*list)[selection])]) {
		assert(message->position());
		iplayer().map_view()->scroll_to_field(message->position(), MapView::Transition::Smooth);
	}
}

/**
 * Show only messages of a certain type
 * @param msgtype the types of messages to show
 */
void GameMessageMenu::filter_messages(Widelands::Message::Type const msgtype) {
	list->clear_selections();
	switch (msgtype) {
	case Widelands::Message::Type::kGeologists:
		toggle_filter_messages_button(*geologistsbtn_, msgtype);
		break;
	case Widelands::Message::Type::kEconomy:
		toggle_filter_messages_button(*economybtn_, msgtype);
		break;
	case Widelands::Message::Type::kSeafaring:
		toggle_filter_messages_button(*seafaringbtn_, msgtype);
		break;
	case Widelands::Message::Type::kWarfare:
		toggle_filter_messages_button(*warfarebtn_, msgtype);
		break;
	case Widelands::Message::Type::kScenario:
		toggle_filter_messages_button(*scenariobtn_, msgtype);
		break;

	case Widelands::Message::Type::kNoMessages:
	case Widelands::Message::Type::kAllMessages:
	case Widelands::Message::Type::kGameLogic:
	case Widelands::Message::Type::kEconomySiteOccupied:
	case Widelands::Message::Type::kWarfareSiteDefeated:
	case Widelands::Message::Type::kWarfareSiteLost:
	case Widelands::Message::Type::kWarfareUnderAttack:
	case Widelands::Message::Type::kTradeOfferReceived:
		set_filter_messages_tooltips();
		message_filter_ = Widelands::Message::Type::kAllMessages;
		geologistsbtn_->set_perm_pressed(false);
		economybtn_->set_perm_pressed(false);
		seafaringbtn_->set_perm_pressed(false);
		warfarebtn_->set_perm_pressed(false);
		scenariobtn_->set_perm_pressed(false);
		break;
	}
	think();
}

/**
 * Helper for filter_messages
 */
void GameMessageMenu::toggle_filter_messages_button(UI::Button& button,
                                                    Widelands::Message::Type msgtype) {
	set_filter_messages_tooltips();
	if (button.style() == UI::Button::VisualState::kPermpressed) {
		button.set_perm_pressed(false);
		message_filter_ = Widelands::Message::Type::kAllMessages;
	} else {
		geologistsbtn_->set_perm_pressed(false);
		economybtn_->set_perm_pressed(false);
		seafaringbtn_->set_perm_pressed(false);
		warfarebtn_->set_perm_pressed(false);
		scenariobtn_->set_perm_pressed(false);
		button.set_perm_pressed(true);
		message_filter_ = msgtype;

		/** TRANSLATORS: %1% is a tooltip, %2% is the corresponding hotkey */
		button.set_tooltip((boost::format(_("%1% (Hotkey: %2%)"))
		                    /** TRANSLATORS: Tooltip in the messages window */
		                    % _("Show all messages") % pgettext("hotkey", "Alt + 0"))
		                      .str());
	}
}

/**
 * Helper for filter_messages
 */
void GameMessageMenu::set_filter_messages_tooltips() {
	geologistsbtn_->set_tooltip((boost::format(_("%1% (Hotkey: %2%)"))
	                             /** TRANSLATORS: Tooltip in the messages window */
	                             % _("Show geologists' messages only") %
	                             pgettext("hotkey", "Alt + 1"))
	                               .str());
	economybtn_->set_tooltip((boost::format(_("%1% (Hotkey: %2%)"))
	                          /** TRANSLATORS: Tooltip in the messages window */
	                          % _("Show economy messages only") % pgettext("hotkey", "Alt + 2"))
	                            .str());
	seafaringbtn_->set_tooltip((boost::format(_("%1% (Hotkey: %2%)"))
	                            /** TRANSLATORS: Tooltip in the messages window */
	                            % _("Show seafaring messages only") % pgettext("hotkey", "Alt + 3"))
	                              .str());
	warfarebtn_->set_tooltip((boost::format(_("%1% (Hotkey: %2%)"))
	                          /** TRANSLATORS: Tooltip in the messages window */
	                          % _("Show warfare messages only") % pgettext("hotkey", "Alt + 4"))
	                            .str());
	scenariobtn_->set_tooltip((boost::format(_("%1% (Hotkey: %2%)"))
	                           /** TRANSLATORS: Tooltip in the messages window */
	                           % _("Show scenario messages only") % pgettext("hotkey", "Alt + 5"))
	                             .str());
}

/**
 * Get the filename for a message category's icon
 */
std::string GameMessageMenu::display_message_type_icon(const Widelands::Message& message) {
	switch (message.message_type_category()) {
	case Widelands::Message::Type::kGeologists:
		return "images/wui/fieldaction/menu_geologist.png";
	case Widelands::Message::Type::kEconomy:
		return "images/wui/stats/genstats_nrwares.png";
	case Widelands::Message::Type::kSeafaring:
		return "images/wui/buildings/start_expedition.png";
	case Widelands::Message::Type::kWarfare:
		return "images/wui/messages/messages_warfare.png";
	case Widelands::Message::Type::kScenario:
		return "images/wui/menus/menu_objectives.png";
	case Widelands::Message::Type::kGameLogic:
		return "images/ui_basic/menu_help.png";
	case Widelands::Message::Type::kNoMessages:
	case Widelands::Message::Type::kAllMessages:
	case Widelands::Message::Type::kEconomySiteOccupied:
	case Widelands::Message::Type::kWarfareSiteDefeated:
	case Widelands::Message::Type::kWarfareSiteLost:
	case Widelands::Message::Type::kWarfareUnderAttack:
	case Widelands::Message::Type::kTradeOfferReceived:
		return "images/wui/messages/message_new.png";
	}
	NEVER_HERE();
}

void GameMessageMenu::toggle_mode() {
	list->clear();
	switch (mode) {
	case Inbox:
		mode = Archive;
		set_title(_("Messages: Archive"));
		archivebtn_->set_pic(g_gr->images().get("images/wui/messages/message_restore.png"));
		togglemodebtn_->set_pic(g_gr->images().get("images/wui/messages/message_new.png"));
		togglemodebtn_->set_tooltip(_("Show Inbox"));
		break;
	case Archive:
		mode = Inbox;
		set_title(_("Messages: Inbox"));
		archivebtn_->set_pic(g_gr->images().get("images/wui/messages/message_archive.png"));
		togglemodebtn_->set_pic(g_gr->images().get("images/wui/messages/message_archived.png"));
		togglemodebtn_->set_tooltip(_("Show Archive"));
		break;
	}
	update_archive_button_tooltip();
}

void GameMessageMenu::update_archive_button_tooltip() {
	if (list->empty() || !list->has_selection()) {
		archivebtn_->set_tooltip("");
		archivebtn_->set_enabled(false);
		return;
	}
	archivebtn_->set_enabled(true);
	std::string button_tooltip;
	size_t no_selections = list->selections().size();
	switch (mode) {
	case Archive:
		if (no_selections > 1) {
			button_tooltip =
			   /** TRANSLATORS: Tooltip in the messages window. There is a separate string for 1
			    * message.
			    * DO NOT omit the placeholder in your translation.
			    */
			   (boost::format(ngettext("Restore the selected %d message",
			                           "Restore the selected %d messages", no_selections)) %
			    no_selections)
			      .str();
		} else {
			/** TRANSLATORS: Tooltip in the messages window */
			button_tooltip = _("Restore selected message");
		}
		break;
	case Inbox:
		if (no_selections > 1) {
			button_tooltip =
			   /** TRANSLATORS: Tooltip in the messages window. There is a separate string for 1
			    * message.
			    * DO NOT omit the placeholder in your translation.
			    */
			   (boost::format(ngettext("Archive the selected %d message",
			                           "Archive the selected %d messages", no_selections)) %
			    no_selections)
			      .str();
		} else {
			/** TRANSLATORS: Tooltip in the messages window */
			button_tooltip = _("Archive selected message");
		}
		break;
	}
	/** TRANSLATORS: %s is a tooltip, Del is the corresponding hotkey */
	archivebtn_->set_tooltip((boost::format(_("Del: %s")) % button_tooltip).str());
}<|MERGE_RESOLUTION|>--- conflicted
+++ resolved
@@ -412,11 +412,7 @@
 			// (if not handled here then handling is passed down to the table 'list',
 			// but tables pass tab key handling back to their parents)
 			return UI::Panel::handle_key(down, code);
-<<<<<<< HEAD
- 		case SDL_SCANCODE_KP_PERIOD:
-=======
 		case SDL_SCANCODE_KP_PERIOD:
->>>>>>> fa044ff0
 		case SDLK_KP_PERIOD:
 			if (code.mod & KMOD_NUM) {
 				break;
