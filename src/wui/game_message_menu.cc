/*
 * Copyright (C) 2002-2016 by the Widelands Development Team
 *
 * This program is free software; you can redistribute it and/or
 * modify it under the terms of the GNU General Public License
 * as published by the Free Software Foundation; either version 2
 * of the License, or (at your option) any later version.
 *
 * This program is distributed in the hope that it will be useful,
 * but WITHOUT ANY WARRANTY; without even the implied warranty of
 * MERCHANTABILITY or FITNESS FOR A PARTICULAR PURPOSE.  See the
 * GNU General Public License for more details.
 *
 * You should have received a copy of the GNU General Public License
 * along with this program; if not, write to the Free Software
 * Foundation, Inc., 51 Franklin Street, Fifth Floor, Boston, MA  02110-1301, USA.
 *
 */

#include "wui/game_message_menu.h"

#include <boost/bind.hpp>
#include <boost/format.hpp>

#include "base/time_string.h"
#include "base/wexception.h"
#include "graphic/graphic.h"
#include "logic/map_objects/map_object.h"
#include "logic/message_queue.h"
#include "logic/player.h"
#include "logic/playercommand.h"
#include "wui/interactive_player.h"

using Widelands::Message;
using Widelands::MessageId;
using Widelands::MessageQueue;

inline InteractivePlayer& GameMessageMenu::iplayer() const {
	return dynamic_cast<InteractivePlayer&>(*get_parent());
}

constexpr int kWindowWidth = 355;
constexpr int kWindowHeight = 375;
constexpr int kTableHeight = 125;
constexpr int kPadding = 5;
constexpr int kButtonSize = 34;
constexpr int kMessageBodyY = kButtonSize + 3 * kPadding + kTableHeight;

GameMessageMenu::GameMessageMenu(InteractivePlayer& plr, UI::UniqueWindow::Registry& registry)
   : UI::UniqueWindow(
        &plr, "messages", &registry, kWindowWidth, kWindowHeight, _("Messages: Inbox")),
     message_body(this,
                  kPadding,
                  kMessageBodyY,
                  kWindowWidth - 2 * kPadding,
                  get_inner_h() - kMessageBodyY - 2 * kPadding - kButtonSize,
                  "",
                  UI::Align::kLeft,
                  UI::MultilineTextarea::ScrollMode::kScrollNormalForced),
     mode(Inbox) {

	list = new UI::Table<uintptr_t>(
	   this, kPadding, kButtonSize + 2 * kPadding, kWindowWidth - 2 * kPadding, kTableHeight);
	list->selected.connect(boost::bind(&GameMessageMenu::selected, this, _1));
	list->double_clicked.connect(boost::bind(&GameMessageMenu::double_clicked, this, _1));
	list->add_column(kWindowWidth - 2 * kPadding - 60 - 60 - 75, _("Title"));
	list->add_column(60, pgettext("message", "Type"), "", UI::Align::kHCenter, true);
	list->add_column(60, _("Status"), "", UI::Align::kHCenter);
	/** TRANSLATORS: We have very little space here. You can also translate this as "Time" or "Time
	 * Sent" */
	/** TRANSLATORS: This is used in the game messages menu - please open an issue if you need more
	 * space. */
	list->add_column(75, pgettext("message", "Sent"), "", UI::Align::kRight);
	list->focus();

	// Buttons for message types
	geologistsbtn_ =
	   new UI::Button(this, "filter_geologists_messages", kPadding, kPadding, kButtonSize,
	                  kButtonSize, g_gr->images().get("images/ui_basic/but0.png"),
	                  g_gr->images().get("images/wui/fieldaction/menu_geologist.png"));
	geologistsbtn_->sigclicked.connect(
	   boost::bind(&GameMessageMenu::filter_messages, this, Widelands::Message::Type::kGeologists));

	economybtn_ =
	   new UI::Button(this, "filter_economy_messages", 2 * kPadding + kButtonSize, kPadding,
	                  kButtonSize, kButtonSize, g_gr->images().get("images/ui_basic/but0.png"),
	                  g_gr->images().get("images/wui/stats/genstats_nrwares.png"));
	economybtn_->sigclicked.connect(
	   boost::bind(&GameMessageMenu::filter_messages, this, Widelands::Message::Type::kEconomy));

	seafaringbtn_ =
	   new UI::Button(this, "filter_seafaring_messages", 3 * kPadding + 2 * kButtonSize, kPadding,
	                  kButtonSize, kButtonSize, g_gr->images().get("images/ui_basic/but0.png"),
	                  g_gr->images().get("images/wui/buildings/start_expedition.png"));
	seafaringbtn_->sigclicked.connect(
	   boost::bind(&GameMessageMenu::filter_messages, this, Widelands::Message::Type::kSeafaring));

	warfarebtn_ =
	   new UI::Button(this, "filter_warfare_messages", 4 * kPadding + 3 * kButtonSize, kPadding,
	                  kButtonSize, kButtonSize, g_gr->images().get("images/ui_basic/but0.png"),
	                  g_gr->images().get("images/wui/messages/messages_warfare.png"));
	warfarebtn_->sigclicked.connect(
	   boost::bind(&GameMessageMenu::filter_messages, this, Widelands::Message::Type::kWarfare));

	scenariobtn_ =
	   new UI::Button(this, "filter_scenario_messages", 5 * kPadding + 4 * kButtonSize, kPadding,
	                  kButtonSize, kButtonSize, g_gr->images().get("images/ui_basic/but0.png"),
	                  g_gr->images().get("images/wui/menus/menu_objectives.png"));
	scenariobtn_->sigclicked.connect(
	   boost::bind(&GameMessageMenu::filter_messages, this, Widelands::Message::Type::kScenario));

	message_filter_ = Widelands::Message::Type::kAllMessages;
	set_filter_messages_tooltips();
	// End: Buttons for message types

	archivebtn_ = new UI::Button(this, "archive_or_restore_selected_messages", kPadding,
	                             kWindowHeight - kPadding - kButtonSize, kButtonSize, kButtonSize,
	                             g_gr->images().get("images/ui_basic/but2.png"),
	                             g_gr->images().get("images/wui/messages/message_archive.png"),
	                             /** TRANSLATORS: %s is a tooltip, Del is the corresponding hotkey */
	                             (boost::format(_("Del: %s"))
	                              /** TRANSLATORS: Tooltip in the messages window */
	                              % _("Archive selected message"))
	                                .str());
	archivebtn_->sigclicked.connect(boost::bind(&GameMessageMenu::archive_or_restore, this));

	togglemodebtn_ = new UI::Button(
	   this, "toggle_between_inbox_or_archive",
	   archivebtn_->get_x() + archivebtn_->get_w() + kPadding, archivebtn_->get_y(), kButtonSize,
	   kButtonSize, g_gr->images().get("images/ui_basic/but2.png"),
	   g_gr->images().get("images/wui/messages/message_archived.png"), _("Show Archive"));
	togglemodebtn_->sigclicked.connect(boost::bind(&GameMessageMenu::toggle_mode, this));

	centerviewbtn_ =
	   new UI::Button(this, "center_main_mapview_on_location", kWindowWidth - kPadding - kButtonSize,
	                  archivebtn_->get_y(), kButtonSize, kButtonSize,
	                  g_gr->images().get("images/ui_basic/but2.png"),
	                  g_gr->images().get("images/wui/menus/menu_goto.png"),
	                  /** TRANSLATORS: %s is a tooltip, G is the corresponding hotkey */
	                  (boost::format(_("G: %s"))
	                   /** TRANSLATORS: Tooltip in the messages window */
	                   % _("Center main mapview on location"))
	                     .str());
	centerviewbtn_->sigclicked.connect(boost::bind(&GameMessageMenu::center_view, this));

	if (get_usedefaultpos())
		center_to_parent();

	list->set_column_compare(ColTitle, boost::bind(&GameMessageMenu::compare_title, this, _1, _2));
	list->set_column_compare(ColStatus, boost::bind(&GameMessageMenu::compare_status, this, _1, _2));
	list->set_column_compare(ColType, boost::bind(&GameMessageMenu::compare_type, this, _1, _2));
	list->set_column_compare(
	   ColTimeSent, boost::bind(&GameMessageMenu::compare_time_sent, this, _1, _2));

	list->set_sort_column(ColTimeSent);

	set_can_focus(true);
	focus();
}

/**
 * When comparing messages by title, order is alphabetical.
 * If both are identical, sort by time sent.
 */
bool GameMessageMenu::compare_title(uint32_t a, uint32_t b) {
	MessageQueue& mq = iplayer().player().messages();
	const Message* msga = mq[MessageId((*list)[a])];
	const Message* msgb = mq[MessageId((*list)[b])];

	if (msga && msgb) {
		if (msga->title() == msgb->title()) {
			return compare_time_sent(a, b);
		}
		return msga->title() < msgb->title();
	}
	return false;  // shouldn't happen
}

/**
 * When comparing messages by status, new messages come before others.
 * If both are identical, sort by time sent.
 */
bool GameMessageMenu::compare_status(uint32_t a, uint32_t b) {
	MessageQueue& mq = iplayer().player().messages();
	const Message* msga = mq[MessageId((*list)[a])];
	const Message* msgb = mq[MessageId((*list)[b])];

	if (msga && msgb) {
		if (msga->status() == msgb->status()) {
			return compare_time_sent(a, b);
		}
		return msga->status() == Message::Status::kNew && msgb->status() != Message::Status::kNew;
	}
	return false;  // shouldn't happen
}

/**
 * When comparing messages by type, order is the same as in the enum class.
 * If both are identical, sort by time sent.
 */
bool GameMessageMenu::compare_type(uint32_t a, uint32_t b) {
	MessageQueue& mq = iplayer().player().messages();
	const Message* msga = mq[MessageId((*list)[a])];
	const Message* msgb = mq[MessageId((*list)[b])];

	if (msga && msgb) {
		const Widelands::Message::Type cat_a = msga->message_type_category();
		const Widelands::Message::Type cat_b = msgb->message_type_category();
		if (cat_a == cat_b) {
			return compare_time_sent(a, b);
		}
		return static_cast<int>(cat_a) < static_cast<int>(cat_b);
	}
	return false;  // shouldn't happen
}

/**
 * When comparing messages by time sent, older messages come before others.
 */
bool GameMessageMenu::compare_time_sent(uint32_t a, uint32_t b) {
	MessageQueue& mq = iplayer().player().messages();
	const Message* msga = mq[MessageId((*list)[a])];
	const Message* msgb = mq[MessageId((*list)[b])];

	if (msga && msgb) {
		return msga->sent() > msgb->sent();
	}
	return false;  // shouldn't happen
}

static char const* const status_picture_filename[] = {"images/wui/messages/message_new.png",
                                                      "images/wui/messages/message_read.png",
                                                      "images/wui/messages/message_archived.png"};

void GameMessageMenu::show_new_message(MessageId const id, const Widelands::Message& message) {
	assert(iplayer().player().messages()[id] == &message);
	assert(!list->find(id.value()));
	Message::Status const status = message.status();
	if ((mode == Archive) != (status == Message::Status::kArchived))
		toggle_mode();
	UI::Table<uintptr_t>::EntryRecord& te = list->add(id.value(), true);
	update_record(te, message);
	list->sort();
}

void GameMessageMenu::think() {
	MessageQueue& mq = iplayer().player().messages();

	// Update messages in the list and remove messages
	// that should no longer be shown
	for (uint32_t j = list->size(); j; --j) {
		MessageId id_((*list)[j - 1]);
		if (Message const* const message = mq[id_]) {
			if ((mode == Archive) != (message->status() == Message::Status::kArchived)) {
				list->remove(j - 1);
			} else {
				update_record(list->get_record(j - 1), *message);
			}
		} else {
			list->remove(j - 1);
		}
	}

	// Add new messages to the list
	for (const auto& temp_message : mq) {
		MessageId const id = temp_message.first;
		const Message& message = *temp_message.second;
		Message::Status const status = message.status();
		if ((mode == Archive) != (status == Message::Status::kArchived))
			continue;
		if (!list->find(id.value())) {
			UI::Table<uintptr_t>::EntryRecord& er = list->add(id.value());
			update_record(er, message);
			list->sort();
		}
	}

	// Filter message type
	if (message_filter_ != Message::Type::kAllMessages) {
		for (uint32_t j = list->size(); j; --j) {
			MessageId id_((*list)[j - 1]);
			if (Message const* const message = mq[id_]) {
				if (message->message_type_category() != message_filter_) {
					list->remove(j - 1);
				}
			}
		}
	}

	if (list->size()) {
		if (!list->has_selection())
			list->select(0);
	} else {
		centerviewbtn_->set_enabled(false);
		message_body.set_text(std::string());
	}
}

void GameMessageMenu::update_record(UI::Table<uintptr_t>::EntryRecord& er,
                                    const Widelands::Message& message) {
	er.set_picture(ColType, g_gr->images().get(display_message_type_icon(message)));
	er.set_picture(
	   ColStatus, g_gr->images().get(status_picture_filename[static_cast<int>(message.status())]));
	er.set_picture(ColTitle, message.icon(), message.title());

	const uint32_t time = message.sent();
	er.set_string(ColTimeSent, gametimestring(time));
}

/*
 * Something has been selected
 */
void GameMessageMenu::selected(uint32_t const t) {
	Widelands::Player& player = iplayer().player();
	MessageQueue& mq = player.messages();
	if (t != UI::Table<uintptr_t>::no_selection_index()) {
		MessageId const id = MessageId((*list)[t]);
		if (Message const* const message = mq[id]) {
			//  Maybe the message was removed since think?
			if (message->status() == Message::Status::kNew) {
				Widelands::Game& game = iplayer().game();
				game.send_player_command(*new Widelands::CmdMessageSetStatusRead(
				   game.get_gametime(), player.player_number(), id));
			}
			centerviewbtn_->set_enabled(message->position());

			message_body.set_text(
			   (boost::format("<rt><p font-size=18 font-weight=bold font-color=D1D1D1>%s<br></p>"
			                  "<p font-size=8> <br></p></rt>%s") %
			    message->heading() % message->body())
			      .str());
			return;
		}
	}
	centerviewbtn_->set_enabled(false);
	message_body.set_text(std::string());
}

/**
 * a message was double clicked
 */
void GameMessageMenu::double_clicked(uint32_t const /* t */) {
	if (centerviewbtn_->enabled())
		center_view();
}

/**
 * Handle message menu hotkeys.
 */
bool GameMessageMenu::handle_key(bool down, SDL_Keysym code) {
	if (down) {
		switch (code.sym) {
		// Don't forget to change the tooltips if any of these get reassigned
		case SDLK_g:
			if (centerviewbtn_->enabled())
				center_view();
			return true;
		case SDLK_0:
			if (code.mod & KMOD_ALT) {
				filter_messages(Widelands::Message::Type::kAllMessages);
				return true;
			}
			return false;
		case SDLK_1:
			if (code.mod & KMOD_ALT) {
				filter_messages(Widelands::Message::Type::kGeologists);
				return true;
			}
			return false;
		case SDLK_2:
			if (code.mod & KMOD_ALT) {
				filter_messages(Widelands::Message::Type::kEconomy);
				return true;
			}
			return false;
		case SDLK_3:
			if (code.mod & KMOD_ALT) {
				filter_messages(Widelands::Message::Type::kSeafaring);
				return true;
			}
			return false;
		case SDLK_4:
			if (code.mod & KMOD_ALT) {
				filter_messages(Widelands::Message::Type::kWarfare);
				return true;
			}
			return false;
		case SDLK_5:
			if (code.mod & KMOD_ALT) {
				filter_messages(Widelands::Message::Type::kScenario);
				return true;
			}
			return false;
		case SDLK_DELETE:
			archive_or_restore();
			return true;
		case SDL_SCANCODE_KP_PERIOD:
		case SDLK_KP_PERIOD:
			if (code.mod & KMOD_NUM)
				break;
		/* no break */
		default:
			break;  // not handled
		}
	}

	return list->handle_key(down, code);
}

void GameMessageMenu::archive_or_restore() {
	Widelands::Game& game = iplayer().game();
	uint32_t const gametime = game.get_gametime();
	Widelands::Player& player = iplayer().player();
	Widelands::PlayerNumber const plnum = player.player_number();
	bool work_done = false;

	switch (mode) {
	case Inbox:
		// Archive highlighted message
		if (!work_done) {
			if (!list->has_selection())
				return;

			game.send_player_command(*new Widelands::CmdMessageSetStatusArchived(
			   gametime, plnum, MessageId(list->get_selected())));
		}
		break;
	case Archive:
		// Restore highlighted message
		if (!work_done) {
			if (!list->has_selection())
				return;

			game.send_player_command(*new Widelands::CmdMessageSetStatusRead(
			   gametime, plnum, MessageId(list->get_selected())));
		}
		break;
	}
}

void GameMessageMenu::center_view() {
	size_t const selection = list->selection_index();
	assert(selection < list->size());
	if (Message const* const message =
	       iplayer().player().messages()[MessageId((*list)[selection])]) {
		assert(message->position());
		iplayer().center_view_on_coords(message->position());
	}
}

/**
 * Show only messages of a certain type
 * @param msgtype the types of messages to show
 */
void GameMessageMenu::filter_messages(Widelands::Message::Type const msgtype) {
	switch (msgtype) {
	case Widelands::Message::Type::kGeologists:
		toggle_filter_messages_button(*geologistsbtn_, msgtype);
		break;
	case Widelands::Message::Type::kEconomy:
		toggle_filter_messages_button(*economybtn_, msgtype);
		break;
	case Widelands::Message::Type::kSeafaring:
		toggle_filter_messages_button(*seafaringbtn_, msgtype);
		break;
	case Widelands::Message::Type::kWarfare:
		toggle_filter_messages_button(*warfarebtn_, msgtype);
		break;
	case Widelands::Message::Type::kScenario:
		toggle_filter_messages_button(*scenariobtn_, msgtype);
		break;

	case Widelands::Message::Type::kNoMessages:
	case Widelands::Message::Type::kAllMessages:
	case Widelands::Message::Type::kGameLogic:
	case Widelands::Message::Type::kGeologistsCoal:
	case Widelands::Message::Type::kGeologistsGold:
	case Widelands::Message::Type::kGeologistsStones:
	case Widelands::Message::Type::kGeologistsIron:
	case Widelands::Message::Type::kGeologistsWater:
	case Widelands::Message::Type::kEconomySiteOccupied:
	case Widelands::Message::Type::kWarfareSiteDefeated:
	case Widelands::Message::Type::kWarfareSiteLost:
	case Widelands::Message::Type::kWarfareUnderAttack:
		set_filter_messages_tooltips();
		message_filter_ = Widelands::Message::Type::kAllMessages;
		geologistsbtn_->set_style(UI::Button::Style::kRaised);
		economybtn_->set_style(UI::Button::Style::kRaised);
		seafaringbtn_->set_style(UI::Button::Style::kRaised);
		warfarebtn_->set_style(UI::Button::Style::kRaised);
		scenariobtn_->set_style(UI::Button::Style::kRaised);
		break;
	}
	think();
}

/**
 * Helper for filter_messages
 */
void GameMessageMenu::toggle_filter_messages_button(UI::Button& button,
                                                    Widelands::Message::Type msgtype) {
	set_filter_messages_tooltips();
	if (button.style() == UI::Button::Style::kPermpressed) {
<<<<<<< HEAD
		button.set_style(UI::Button::Style::kRaised);
=======
		button.set_perm_pressed(false);
>>>>>>> 59ef0c6c
		message_filter_ = Widelands::Message::Type::kAllMessages;
	} else {
		geologistsbtn_->set_style(UI::Button::Style::kRaised);
		economybtn_->set_style(UI::Button::Style::kRaised);
		seafaringbtn_->set_style(UI::Button::Style::kRaised);
		warfarebtn_->set_style(UI::Button::Style::kRaised);
		scenariobtn_->set_style(UI::Button::Style::kRaised);
		button.set_style(UI::Button::Style::kPermpressed);
		message_filter_ = msgtype;

		/** TRANSLATORS: %1% is a tooltip, %2% is the corresponding hotkey */
		button.set_tooltip((boost::format(_("%1% (Hotkey: %2%)"))
		                    /** TRANSLATORS: Tooltip in the messages window */
		                    % _("Show all messages") % pgettext("hotkey", "Alt + 0"))
		                      .str());
	}
}

/**
 * Helper for filter_messages
 */
void GameMessageMenu::set_filter_messages_tooltips() {
	geologistsbtn_->set_tooltip((boost::format(_("%1% (Hotkey: %2%)"))
	                             /** TRANSLATORS: Tooltip in the messages window */
	                             % _("Show geologists' messages only") %
	                             pgettext("hotkey", "Alt + 1"))
	                               .str());
	economybtn_->set_tooltip((boost::format(_("%1% (Hotkey: %2%)"))
	                          /** TRANSLATORS: Tooltip in the messages window */
	                          % _("Show economy messages only") % pgettext("hotkey", "Alt + 2"))
	                            .str());
	seafaringbtn_->set_tooltip((boost::format(_("%1% (Hotkey: %2%)"))
	                            /** TRANSLATORS: Tooltip in the messages window */
	                            % _("Show seafaring messages only") % pgettext("hotkey", "Alt + 3"))
	                              .str());
	warfarebtn_->set_tooltip((boost::format(_("%1% (Hotkey: %2%)"))
	                          /** TRANSLATORS: Tooltip in the messages window */
	                          % _("Show warfare messages only") % pgettext("hotkey", "Alt + 4"))
	                            .str());
	scenariobtn_->set_tooltip((boost::format(_("%1% (Hotkey: %2%)"))
	                           /** TRANSLATORS: Tooltip in the messages window */
	                           % _("Show scenario messages only") % pgettext("hotkey", "Alt + 5"))
	                             .str());
}

/**
 * Get the filename for a message category's icon
 */
std::string GameMessageMenu::display_message_type_icon(Widelands::Message message) {
	switch (message.message_type_category()) {
	case Widelands::Message::Type::kGeologists:
		return "images/wui/fieldaction/menu_geologist.png";
	case Widelands::Message::Type::kEconomy:
		return "images/wui/stats/genstats_nrwares.png";
	case Widelands::Message::Type::kSeafaring:
		return "images/wui/buildings/start_expedition.png";
	case Widelands::Message::Type::kWarfare:
		return "images/wui/messages/messages_warfare.png";
	case Widelands::Message::Type::kScenario:
		return "images/wui/menus/menu_objectives.png";
	case Widelands::Message::Type::kGameLogic:
		return "images/ui_basic/menu_help.png";
	case Widelands::Message::Type::kNoMessages:
	case Widelands::Message::Type::kAllMessages:
	case Widelands::Message::Type::kGeologistsCoal:
	case Widelands::Message::Type::kGeologistsGold:
	case Widelands::Message::Type::kGeologistsStones:
	case Widelands::Message::Type::kGeologistsIron:
	case Widelands::Message::Type::kGeologistsWater:
	case Widelands::Message::Type::kEconomySiteOccupied:
	case Widelands::Message::Type::kWarfareSiteDefeated:
	case Widelands::Message::Type::kWarfareSiteLost:
	case Widelands::Message::Type::kWarfareUnderAttack:
		return "images/wui/messages/message_new.png";
	}
	NEVER_HERE();
}

void GameMessageMenu::toggle_mode() {
	list->clear();
	switch (mode) {
	case Inbox:
		mode = Archive;
		set_title(_("Messages: Archive"));
		archivebtn_->set_pic(g_gr->images().get("images/wui/messages/message_restore.png"));
		/** TRANSLATORS: %s is a tooltip, Del is the corresponding hotkey */
		archivebtn_->set_tooltip((boost::format(_("Del: %s"))
		                          /** TRANSLATORS: Tooltip in the messages window */
		                          % _("Restore selected message"))
		                            .str());
		togglemodebtn_->set_pic(g_gr->images().get("images/wui/messages/message_new.png"));
		togglemodebtn_->set_tooltip(_("Show Inbox"));
		break;
	case Archive:
		mode = Inbox;
		set_title(_("Messages: Inbox"));
		archivebtn_->set_pic(g_gr->images().get("images/wui/messages/message_archive.png"));
		/** TRANSLATORS: %s is a tooltip, Del is the corresponding hotkey */
		archivebtn_->set_tooltip((boost::format(_("Del: %s"))
		                          /** TRANSLATORS: Tooltip in the messages window */
		                          % _("Archive selected message"))
		                            .str());
		togglemodebtn_->set_pic(g_gr->images().get("images/wui/messages/message_archived.png"));
		togglemodebtn_->set_tooltip(_("Show Archive"));
		break;
	}
}<|MERGE_RESOLUTION|>--- conflicted
+++ resolved
@@ -484,11 +484,11 @@
 	case Widelands::Message::Type::kWarfareUnderAttack:
 		set_filter_messages_tooltips();
 		message_filter_ = Widelands::Message::Type::kAllMessages;
-		geologistsbtn_->set_style(UI::Button::Style::kRaised);
-		economybtn_->set_style(UI::Button::Style::kRaised);
-		seafaringbtn_->set_style(UI::Button::Style::kRaised);
-		warfarebtn_->set_style(UI::Button::Style::kRaised);
-		scenariobtn_->set_style(UI::Button::Style::kRaised);
+		geologistsbtn_->set_perm_pressed(false);
+		economybtn_->set_perm_pressed(false);
+		seafaringbtn_->set_perm_pressed(false);
+		warfarebtn_->set_perm_pressed(false);
+		scenariobtn_->set_perm_pressed(false);
 		break;
 	}
 	think();
@@ -501,19 +501,15 @@
                                                     Widelands::Message::Type msgtype) {
 	set_filter_messages_tooltips();
 	if (button.style() == UI::Button::Style::kPermpressed) {
-<<<<<<< HEAD
-		button.set_style(UI::Button::Style::kRaised);
-=======
 		button.set_perm_pressed(false);
->>>>>>> 59ef0c6c
 		message_filter_ = Widelands::Message::Type::kAllMessages;
 	} else {
-		geologistsbtn_->set_style(UI::Button::Style::kRaised);
-		economybtn_->set_style(UI::Button::Style::kRaised);
-		seafaringbtn_->set_style(UI::Button::Style::kRaised);
-		warfarebtn_->set_style(UI::Button::Style::kRaised);
-		scenariobtn_->set_style(UI::Button::Style::kRaised);
-		button.set_style(UI::Button::Style::kPermpressed);
+		geologistsbtn_->set_perm_pressed(false);
+		economybtn_->set_perm_pressed(false);
+		seafaringbtn_->set_perm_pressed(false);
+		warfarebtn_->set_perm_pressed(false);
+		scenariobtn_->set_perm_pressed(false);
+		button.set_perm_pressed(true);
 		message_filter_ = msgtype;
 
 		/** TRANSLATORS: %1% is a tooltip, %2% is the corresponding hotkey */
