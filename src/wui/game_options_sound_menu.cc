--- conflicted
+++ resolved
@@ -21,55 +21,9 @@
 #include "base/i18n.h"
 #include "sound/sound_handler.h"
 
-<<<<<<< HEAD
-GameOptionsSoundMenu::GameOptionsSoundMenu(InteractiveGameBase& gb,
-                                           UI::UniqueWindow::Registry& registry)
-   : UI::UniqueWindow(&gb, "sound_options_menu", &registry, 160, 160, _("Sound Options")),
-     ingame_music(this, Vector2i(hmargin(), vmargin()), _("Enable music")),
-     ingame_sound(this,
-                  Vector2i(hmargin(), vmargin() + kStateboxSize + vspacing()),
-                  _("Enable sound effects")),
-     ingame_music_volume_label(this,
-                               hmargin(),
-                               vmargin() + 2 * (kStateboxSize + vspacing()) + vbigspacing(),
-							   0,
-							   0,
-                               _("Music volume")),
-     ingame_music_volume(this,
-                         hmargin(),
-                         vmargin() + 2 * (kStateboxSize + vspacing()) + vbigspacing() +
-                            1 * vspacing() + ingame_music_volume_label.get_h(),
-                         get_inner_w() - 2 * hmargin(),
-                         slideh(),
-                         0,
-                         g_sound_handler.get_max_volume(),
-                         g_sound_handler.get_music_volume(),
-                         UI::SliderStyle::kWuiLight),
-     ingame_sound_volume_label(this,
-                               hmargin(),
-                               vmargin() + 2 * (kStateboxSize + vspacing()) + vbigspacing() +
-                                  2 * vspacing() + slideh() + ingame_music_volume_label.get_h(),
-							   0,
-							   0,
-                               _("Sound effects volume")),
-     ingame_sound_volume(this,
-                         hmargin(),
-                         vmargin() + 2 * (kStateboxSize + vspacing()) + vbigspacing() +
-                            3 * vspacing() + slideh() + ingame_music_volume_label.get_h() +
-                            ingame_music_volume_label.get_h(),
-                         get_inner_w() - 2 * hmargin(),
-                         slideh(),
-                         0,
-                         g_sound_handler.get_max_volume(),
-                         g_sound_handler.get_fx_volume(),
-                         UI::SliderStyle::kWuiLight) {
-	ingame_music.set_state(!g_sound_handler.get_disable_music());
-	ingame_sound.set_state(!g_sound_handler.get_disable_fx());
-=======
 namespace {
 constexpr int kMargin = 12;
 }  // namespace
->>>>>>> 85a37a5e
 
 GameOptionsSoundMenu::GameOptionsSoundMenu(Panel& parent, UI::UniqueWindow::Registry& registry)
    : UI::UniqueWindow(&parent, "sound_options_menu", &registry, 100, 100, _("Sound Options")),
@@ -78,43 +32,7 @@
 
 	set_center_panel(&sound_options_);
 
-<<<<<<< HEAD
-	if (g_sound_handler.is_backend_disabled()) {  //  disabling sound options
-		ingame_music.set_enabled(false);
-		ingame_sound.set_enabled(false);
-		ingame_music_volume.set_enabled(false);
-		ingame_sound_volume.set_enabled(false);
-
-		UI::MultilineTextarea* sound_warning = new UI::MultilineTextarea(
-		   this, hmargin(), ingame_sound_volume.get_y() + ingame_sound_volume.get_h() + vspacing(),
-		   get_inner_w() - 2 * hmargin(), 0, UI::PanelStyle::kWui,
-		   _("Sound is disabled due to a problem with the sound driver"), UI::Align::kLeft,
-		   UI::MultilineTextarea::ScrollMode::kNoScrolling);
-
-		sound_warning->set_style(g_gr->styles().font_style(UI::FontStyle::kWarning));
-		set_size(get_w(), get_h() + sound_warning->get_h() + vspacing());
-
-	} else {  // initial widget states
-		ingame_music.set_state(!g_sound_handler.get_disable_music());
-		ingame_sound.set_state(!g_sound_handler.get_disable_fx());
-		ingame_music_volume.set_enabled(!g_sound_handler.get_disable_music());
-		ingame_sound_volume.set_enabled(!g_sound_handler.get_disable_fx());
-	}
-
-	//  ready signals
-	ingame_music.changedto.connect(
-	   boost::bind(&GameOptionsSoundMenu::changed_ingame_music, this, _1));
-	ingame_sound.changedto.connect(
-	   boost::bind(&GameOptionsSoundMenu::changed_ingame_sound, this, _1));
-	ingame_music_volume.changedto.connect(
-	   boost::bind(&GameOptionsSoundMenu::music_volume_changed, this, _1));
-	ingame_sound_volume.changedto.connect(
-	   boost::bind(&GameOptionsSoundMenu::sound_volume_changed, this, _1));
-
-	if (get_usedefaultpos())
-=======
 	if (get_usedefaultpos()) {
->>>>>>> 85a37a5e
 		center_to_parent();
 	}
 }
