/*
 * Copyright (C) 2007-2019 by the Widelands Development Team
 *
 * This program is free software; you can redistribute it and/or
 * modify it under the terms of the GNU General Public License
 * as published by the Free Software Foundation; either version 2
 * of the License, or (at your option) any later version.
 *
 * This program is distributed in the hope that it will be useful,
 * but WITHOUT ANY WARRANTY; without even the implied warranty of
 * MERCHANTABILITY or FITNESS FOR A PARTICULAR PURPOSE.  See the
 * GNU General Public License for more details.
 *
 * You should have received a copy of the GNU General Public License
 * along with this program; if not, write to the Free Software
 * Foundation, Inc., 51 Franklin Street, Fifth Floor, Boston, MA  02110-1301, USA.
 */

#include "wui/game_options_sound_menu.h"

#include "base/i18n.h"
#include "sound/sound_handler.h"

namespace {
constexpr int kMargin = 12;
<<<<<<< HEAD
} // namespace

GameOptionsSoundMenu::GameOptionsSoundMenu(Panel& parent,
                                           UI::UniqueWindow::Registry& registry)
   : UI::UniqueWindow(&parent, "sound_options_menu", &registry, 100, 100, _("Sound Options")),
	 sound_options_(*this, UI::SliderStyle::kWuiLight) {
=======
}  // namespace

GameOptionsSoundMenu::GameOptionsSoundMenu(Panel& parent, UI::UniqueWindow::Registry& registry)
   : UI::UniqueWindow(&parent, "sound_options_menu", &registry, 100, 100, _("Sound Options")),
     sound_options_(*this, UI::SliderStyle::kWuiLight) {
>>>>>>> 22e40e0f
	sound_options_.set_border(kMargin, kMargin, kMargin, kMargin);

	set_center_panel(&sound_options_);

	if (get_usedefaultpos()) {
		center_to_parent();
	}
}

<<<<<<< HEAD

=======
>>>>>>> 22e40e0f
GameOptionsSoundMenu::~GameOptionsSoundMenu() {
	g_sh->save_config();
}<|MERGE_RESOLUTION|>--- conflicted
+++ resolved
@@ -23,20 +23,11 @@
 
 namespace {
 constexpr int kMargin = 12;
-<<<<<<< HEAD
-} // namespace
-
-GameOptionsSoundMenu::GameOptionsSoundMenu(Panel& parent,
-                                           UI::UniqueWindow::Registry& registry)
-   : UI::UniqueWindow(&parent, "sound_options_menu", &registry, 100, 100, _("Sound Options")),
-	 sound_options_(*this, UI::SliderStyle::kWuiLight) {
-=======
 }  // namespace
 
 GameOptionsSoundMenu::GameOptionsSoundMenu(Panel& parent, UI::UniqueWindow::Registry& registry)
    : UI::UniqueWindow(&parent, "sound_options_menu", &registry, 100, 100, _("Sound Options")),
      sound_options_(*this, UI::SliderStyle::kWuiLight) {
->>>>>>> 22e40e0f
 	sound_options_.set_border(kMargin, kMargin, kMargin, kMargin);
 
 	set_center_panel(&sound_options_);
@@ -46,10 +37,6 @@
 	}
 }
 
-<<<<<<< HEAD
-
-=======
->>>>>>> 22e40e0f
 GameOptionsSoundMenu::~GameOptionsSoundMenu() {
 	g_sh->save_config();
 }