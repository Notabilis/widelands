/*
 * Copyright (C) 2008-2016 by the Widelands Development Team
 *
 * This program is free software; you can redistribute it and/or
 * modify it under the terms of the GNU General Public License
 * as published by the Free Software Foundation; either version 2
 * of the License, or (at your option) any later version.
 *
 * This program is distributed in the hope that it will be useful,
 * but WITHOUT ANY WARRANTY; without even the implied warranty of
 * MERCHANTABILITY or FITNESS FOR A PARTICULAR PURPOSE.  See the
 * GNU General Public License for more details.
 *
 * You should have received a copy of the GNU General Public License
 * along with this program; if not, write to the Free Software
 * Foundation, Inc., 51 Franklin Street, Fifth Floor, Boston, MA  02110-1301, USA.
 *
 */

#ifndef WL_WUI_ECONOMY_OPTIONS_WINDOW_H
#define WL_WUI_ECONOMY_OPTIONS_WINDOW_H

#include <memory>

#include "economy/economy.h"
#include "logic/map_objects/tribes/tribe_descr.h"
#include "notifications/notifications.h"
#include "ui_basic/box.h"
#include "ui_basic/tabpanel.h"
#include "ui_basic/window.h"
#include "wui/waresdisplay.h"

struct EconomyOptionsWindow : public UI::Window {
	EconomyOptionsWindow(UI::Panel* parent, Widelands::Economy* economy, bool can_act);
	~EconomyOptionsWindow();

private:
	struct TargetWaresDisplay : public AbstractWaresDisplay {
		TargetWaresDisplay(UI::Panel* const parent,
		                   int32_t const x,
		                   int32_t const y,
								 Widelands::Serial serial,
							    Widelands::Player* player,
		                   Widelands::WareWorker type,
		                   bool selectable);

		void set_economy(Widelands::Serial serial);

	protected:
		std::string info_for_ware(Widelands::DescriptionIndex const ware) override;

	private:
		Widelands::Serial serial_;
		Widelands::Player* player_;
	};

	/**
	 * Wraps the wares/workers display together with some buttons
	 */
	struct EconomyOptionsPanel : UI::Box {
		EconomyOptionsPanel(UI::Panel* parent,
								  Widelands::Serial serial,
								  Widelands::Player* player,
		                    bool can_act,
		                    Widelands::WareWorker type);

		void set_economy(Widelands::Serial serial);
		void change_target(int amount);
		void reset_target();

	private:
		Widelands::Serial serial_;
		Widelands::Player* player_;
		Widelands::WareWorker type_;
		bool can_act_;
		TargetWaresDisplay display_;
	};

	/// Actions performed when a NoteEconomyWindow is received.
	void on_economy_note(const Widelands::NoteEconomy& note);

<<<<<<< HEAD

	Widelands::Serial serial_;
	Widelands::Player* player_;
=======
	Widelands::Economy* economy_;
>>>>>>> b55d8603
	UI::TabPanel tabpanel_;
	EconomyOptionsPanel* ware_panel_;
	EconomyOptionsPanel* worker_panel_;
	std::unique_ptr<Notifications::Subscriber<Widelands::NoteEconomy>> economynotes_subscriber_;
};

#endif  // end of include guard: WL_WUI_ECONOMY_OPTIONS_WINDOW_H<|MERGE_RESOLUTION|>--- conflicted
+++ resolved
@@ -79,13 +79,8 @@
 	/// Actions performed when a NoteEconomyWindow is received.
 	void on_economy_note(const Widelands::NoteEconomy& note);
 
-<<<<<<< HEAD
-
 	Widelands::Serial serial_;
 	Widelands::Player* player_;
-=======
-	Widelands::Economy* economy_;
->>>>>>> b55d8603
 	UI::TabPanel tabpanel_;
 	EconomyOptionsPanel* ware_panel_;
 	EconomyOptionsPanel* worker_panel_;
