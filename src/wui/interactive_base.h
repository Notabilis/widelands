--- conflicted
+++ resolved
@@ -244,12 +244,8 @@
 	/// Returns true if there is a workarea preview being shown at the given coordinates.
 	/// If 'map' is 0, checks only if the given coords are the center of a workarea;
 	/// otherwise checks if the coords are within any workarea.
-<<<<<<< HEAD
-	bool has_workarea_preview(const Widelands::Coords& coords, const Widelands::Map* map = nullptr) const;
-=======
 	bool has_workarea_preview(const Widelands::Coords& coords,
 	                          const Widelands::Map* map = nullptr) const;
->>>>>>> 79d40241
 
 	/// Returns true if the current player is allowed to hear sounds from map objects on this field
 	virtual bool player_hears_field(const Widelands::Coords& coords) const = 0;
