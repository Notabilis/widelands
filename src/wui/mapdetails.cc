/*
 * Copyright (C) 2002-2016 by the Widelands Development Team
 *
 * This program is free software; you can redistribute it and/or
 * modify it under the terms of the GNU General Public License
 * as published by the Free Software Foundation; either version 2
 * of the License, or (at your option) any later version.
 *
 * This program is distributed in the hope that it will be useful,
 * but WITHOUT ANY WARRANTY; without even the implied warranty of
 * MERCHANTABILITY or FITNESS FOR A PARTICULAR PURPOSE.  See the
 * GNU General Public License for more details.
 *
 * You should have received a copy of the GNU General Public License
 * along with this program; if not, write to the Free Software
 * Foundation, Inc., 51 Franklin Street, Fifth Floor, Boston, MA  02110-1301, USA.
 */

#include "wui/mapdetails.h"

#include <algorithm>
#include <cstdio>
#include <memory>

#include <boost/format.hpp>

#include "base/i18n.h"
#include "base/log.h"
#include "base/wexception.h"
#include "graphic/font_handler1.h"
#include "graphic/graphic.h"
#include "graphic/text_constants.h"
#include "io/filesystem/layered_filesystem.h"
#include "logic/game_controller.h"
#include "logic/game_settings.h"
#include "map_io/widelands_map_loader.h"
#include "ui_basic/box.h"
#include "ui_basic/scrollbar.h"
#include "wui/map_tags.h"

namespace {
std::string as_header(const std::string& txt, MapDetails::Style style, bool is_first = false) {
	switch (style) {
	case MapDetails::Style::kFsMenu:
		return (boost::format("<p><font size=%i bold=1 shadow=1>%s%s</font></p>") %
		        UI_FONT_SIZE_SMALL % (is_first ? "" : "<vspace gap=9>") % richtext_escape(txt))
		   .str();
	case MapDetails::Style::kWui:
		return (boost::format("<p><font size=%i bold=1 color=D1D1D1>%s%s</font></p>") %
		        UI_FONT_SIZE_SMALL % (is_first ? "" : "<vspace gap=6>") % richtext_escape(txt))
		   .str();
	default:
		NEVER_HERE();
	}
}
std::string as_content(const std::string& txt, MapDetails::Style style) {
	switch (style) {
	case MapDetails::Style::kFsMenu:
		return (boost::format(
		           "<p><font size=%i bold=1 color=D1D1D1 shadow=1><vspace gap=2>%s</font></p>") %
		        UI_FONT_SIZE_SMALL % richtext_escape(txt))
		   .str();
	case MapDetails::Style::kWui:
		return (boost::format("<p><font size=%i><vspace gap=2>%s</font></p>") %
		        (UI_FONT_SIZE_SMALL - 2) % richtext_escape(txt))
		   .str();
	default:
		NEVER_HERE();
	}
}
}  // namespace

MapDetails::MapDetails(
   Panel* parent, int32_t x, int32_t y, int32_t max_w, int32_t max_h, Style style)
   : UI::Panel(parent, x, y, max_w, max_h),

     style_(style),
     padding_(4),
     max_h_(max_h),
     main_box_(this, 0, 0, UI::Box::Vertical, 0, 0, 0),
     name_label_(&main_box_,
                 0,
                 0,
                 UI::Scrollbar::kSize,
                 0,
                 "",
                 UI::Align::kLeft,
                 g_gr->images().get("images/ui_basic/but3.png"),
                 UI::MultilineTextarea::ScrollMode::kNoScrolling),
     descr_(&main_box_, 0, 0, UI::Scrollbar::kSize, 0, ""),
     suggested_teams_box_(
        new UI::SuggestedTeamsBox(this, 0, 0, UI::Box::Vertical, padding_, 0, max_w)) {
	name_label_.force_new_renderer();
	descr_.force_new_renderer();

	main_box_.add(&name_label_, UI::Align::kLeft);
	main_box_.add_space(padding_);
	main_box_.add(&descr_, UI::Align::kLeft);
	layout();
}

void MapDetails::layout() {
	max_h_ = get_h();
	name_label_.set_size(
	   get_w() - padding_,
	   UI::g_fh1->render(as_uifont(UI::g_fh1->fontset()->representative_character()))->height() + 2);
	update_layout();
}

void MapDetails::clear() {
	name_label_.set_text("");
	descr_.set_text("");
	suggested_teams_box_->hide();
}

void MapDetails::set_max_height(int new_height) {
	max_h_ = new_height;
	update_layout();
}

void MapDetails::update_layout() {
	// Adjust sizes for show / hide suggested teams
	if (suggested_teams_box_->is_visible()) {
<<<<<<< HEAD
		suggested_teams_box_->set_pos(Point(0, max_h_ - suggested_teams_box_->get_h()));
		main_box_.set_size(get_w(), max_h_ - suggested_teams_box_->get_h() - padding_);
=======
		suggested_teams_box_->set_pos(Vector2i(0, max_h_ - suggested_teams_box_->get_h()));
		main_box_.set_size(main_box_.get_w(), max_h_ - suggested_teams_box_->get_h() - padding_);
>>>>>>> 030dfcee
	} else {
		main_box_.set_size(get_w(), max_h_);
	}
	descr_.set_size(main_box_.get_w(), main_box_.get_h() - name_label_.get_h() - padding_);
	descr_.scroll_to_top();
}

void MapDetails::update(const MapData& mapdata, bool localize_mapname) {
	clear();
	// Show directory information
	if (mapdata.maptype == MapData::MapType::kDirectory) {
		name_label_.set_text((boost::format("<rt>%s%s</rt>") %
		                      as_header(_("Directory:"), style_, true) %
		                      as_content(mapdata.localized_name, style_))
		                        .str());
		main_box_.set_size(main_box_.get_w(), max_h_);

	} else {  // Show map information
		name_label_.set_text(
		   (boost::format("<rt>%s%s</rt>") %
		    as_header(mapdata.maptype == MapData::MapType::kScenario ? _("Scenario:") : _("Map:"),
		              style_, true) %
		    as_content(localize_mapname ? mapdata.localized_name : mapdata.name, style_))
		      .str());

		if (mapdata.localized_name != mapdata.name) {
			if (localize_mapname) {
				name_label_.set_tooltip
				   /** TRANSLATORS: Tooltip in map description when translated map names are being
				      displayed. */
				   /** TRANSLATORS: %s is the English name of the map. */
				   ((boost::format(_("The original name of this map: %s")) % mapdata.name).str());
			} else {
				name_label_.set_tooltip
				   /** TRANSLATORS: Tooltip in map description when map names are being displayed in
				      English. */
				   /** TRANSLATORS: %s is the localized name of the map. */
				   ((boost::format(_("The name of this map in your language: %s")) %
				     mapdata.localized_name)
				       .str());
			}
		}

		// Show map information
		std::string description =
		   as_header(ngettext("Author:", "Authors:", mapdata.authors.get_number()), style_);
		description =
		   (boost::format("%s%s") % description % as_content(mapdata.authors.get_names(), style_))
		      .str();

		std::vector<std::string> tags;
		for (const auto& tag : mapdata.tags) {
			tags.push_back(localize_tag(tag));
		}
		std::sort(tags.begin(), tags.end());
		description = (boost::format("%s%s") % description % as_header(_("Tags:"), style_)).str();
		description = (boost::format("%s%s") % description %
		               as_content(i18n::localize_list(tags, i18n::ConcatenateWith::COMMA), style_))
		                 .str();

		description =
		   (boost::format("%s%s") % description % as_header(_("Description:"), style_)).str();
		description =
		   (boost::format("%s%s") % description % as_content(mapdata.description, style_)).str();

		if (!mapdata.hint.empty()) {
			/** TRANSLATORS: Map hint header when selecting a map. */
			description = (boost::format("%s%s") % description % as_header(_("Hint:"), style_)).str();
			description =
			   (boost::format("%s%s") % description % as_content(mapdata.hint, style_)).str();
		}

		description = (boost::format("<rt>%s</rt>") % description).str();
		descr_.set_text(description);

		// Show / hide suggested teams
		if (mapdata.suggested_teams.empty()) {
			suggested_teams_box_->hide();
		} else {
			suggested_teams_box_->show(mapdata.suggested_teams);
		}
	}
	update_layout();
}<|MERGE_RESOLUTION|>--- conflicted
+++ resolved
@@ -70,13 +70,11 @@
 }
 }  // namespace
 
-MapDetails::MapDetails(
-   Panel* parent, int32_t x, int32_t y, int32_t max_w, int32_t max_h, Style style)
-   : UI::Panel(parent, x, y, max_w, max_h),
+MapDetails::MapDetails(Panel* parent, int32_t x, int32_t y, int32_t w, int32_t h, Style style)
+   : UI::Panel(parent, x, y, w, h),
 
      style_(style),
      padding_(4),
-     max_h_(max_h),
      main_box_(this, 0, 0, UI::Box::Vertical, 0, 0, 0),
      name_label_(&main_box_,
                  0,
@@ -89,7 +87,7 @@
                  UI::MultilineTextarea::ScrollMode::kNoScrolling),
      descr_(&main_box_, 0, 0, UI::Scrollbar::kSize, 0, ""),
      suggested_teams_box_(
-        new UI::SuggestedTeamsBox(this, 0, 0, UI::Box::Vertical, padding_, 0, max_w)) {
+        new UI::SuggestedTeamsBox(this, 0, 0, UI::Box::Vertical, padding_, 0, w)) {
 	name_label_.force_new_renderer();
 	descr_.force_new_renderer();
 
@@ -99,37 +97,23 @@
 	layout();
 }
 
-void MapDetails::layout() {
-	max_h_ = get_h();
-	name_label_.set_size(
-	   get_w() - padding_,
-	   UI::g_fh1->render(as_uifont(UI::g_fh1->fontset()->representative_character()))->height() + 2);
-	update_layout();
-}
-
 void MapDetails::clear() {
 	name_label_.set_text("");
 	descr_.set_text("");
 	suggested_teams_box_->hide();
 }
 
-void MapDetails::set_max_height(int new_height) {
-	max_h_ = new_height;
-	update_layout();
-}
+void MapDetails::layout() {
+	name_label_.set_size(
+	   get_w() - padding_,
+	   UI::g_fh1->render(as_uifont(UI::g_fh1->fontset()->representative_character()))->height() + 2);
 
-void MapDetails::update_layout() {
 	// Adjust sizes for show / hide suggested teams
 	if (suggested_teams_box_->is_visible()) {
-<<<<<<< HEAD
-		suggested_teams_box_->set_pos(Point(0, max_h_ - suggested_teams_box_->get_h()));
-		main_box_.set_size(get_w(), max_h_ - suggested_teams_box_->get_h() - padding_);
-=======
-		suggested_teams_box_->set_pos(Vector2i(0, max_h_ - suggested_teams_box_->get_h()));
-		main_box_.set_size(main_box_.get_w(), max_h_ - suggested_teams_box_->get_h() - padding_);
->>>>>>> 030dfcee
+		suggested_teams_box_->set_pos(Vector2i(0, get_h() - suggested_teams_box_->get_h()));
+		main_box_.set_size(get_w(), get_h() - suggested_teams_box_->get_h() - padding_);
 	} else {
-		main_box_.set_size(get_w(), max_h_);
+		main_box_.set_size(get_w(), get_h());
 	}
 	descr_.set_size(main_box_.get_w(), main_box_.get_h() - name_label_.get_h() - padding_);
 	descr_.scroll_to_top();
@@ -143,7 +127,7 @@
 		                      as_header(_("Directory:"), style_, true) %
 		                      as_content(mapdata.localized_name, style_))
 		                        .str());
-		main_box_.set_size(main_box_.get_w(), max_h_);
+		main_box_.set_size(main_box_.get_w(), get_h());
 
 	} else {  // Show map information
 		name_label_.set_text(
@@ -210,5 +194,5 @@
 			suggested_teams_box_->show(mapdata.suggested_teams);
 		}
 	}
-	update_layout();
+	layout();
 }