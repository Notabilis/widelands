--- conflicted
+++ resolved
@@ -27,6 +27,7 @@
 #include "base/macros.h"
 #include "graphic/font_handler.h"
 #include "graphic/text/font_set.h"
+#include "graphic/text_layout.h"
 #include "logic/map_objects/tribes/soldier.h"
 
 constexpr int32_t kUpdateTimeInGametimeMs = 500;  //  half a second, gametime
@@ -78,8 +79,8 @@
 }
 
 UI::Textarea&
-AttackBox::add_text(UI::Box& parent, std::string str, UI::Align alignment, const UI::FontStyleInfo& style) {
-	UI::Textarea& result = *new UI::Textarea(&parent, str.c_str(), UI::Align::kLeft, style);
+AttackBox::add_text(UI::Box& parent, std::string str, UI::Align alignment, const UI::FontStyle style) {
+	UI::Textarea& result = *new UI::Textarea(&parent, str.c_str(), UI::Align::kLeft, g_gr->styles().font_style(style));
 	parent.add(&result, UI::Box::Resizing::kAlign, alignment);
 	return result;
 }
@@ -179,22 +180,14 @@
 
 void AttackBox::init() {
 	assert(node_coordinates_);
-
 	std::vector<Widelands::Soldier*> all_attackers = get_max_attackers();
 	const size_t max_attackers = all_attackers.size();
 
-<<<<<<< HEAD
-	UI::Box& linebox = *new UI::Box(this, 0, 0, UI::Box::Horizontal);
-	add(&linebox);
-	add_text(linebox, _("Soldiers:"), UI::Align::kLeft, g_gr->styles().font_style(UI::FontStyle::kLabel));
-	linebox.add_space(8);
-=======
 	UI::Box& mainbox = *new UI::Box(this, 0, 0, UI::Box::Vertical);
 	add(&mainbox);
 
 	UI::Box& linebox = *new UI::Box(&mainbox, 0, 0, UI::Box::Horizontal);
 	mainbox.add(&linebox);
->>>>>>> c74d3c29
 
 	less_soldiers_ = add_button(linebox, "0", &AttackBox::send_less_soldiers,
 	                            _("Send less soldiers. Hold down Ctrl to send no soldiers"));
@@ -202,15 +195,8 @@
 	UI::Box& columnbox = *new UI::Box(&linebox, 0, 0, UI::Box::Vertical);
 	linebox.add(&columnbox);
 
-<<<<<<< HEAD
-	const std::string attack_string =
-	   (boost::format(_("%1% / %2%")) % (max_attackers > 0 ? 1 : 0) % max_attackers).str();
-	soldiers_text_.reset(
-	   &add_text(columnbox, attack_string, UI::Align::kCenter, g_gr->styles().slider_style(UI::SliderStyle::kWuiDark).font()));
-=======
 	soldiers_text_.reset(&add_text(columnbox, slider_heading(max_attackers > 0 ? 1 : 0),
-	                               UI::Align::kCenter, UI_FONT_SIZE_ULTRASMALL));
->>>>>>> c74d3c29
+	                               UI::Align::kCenter, UI::FontStyle::kWuiAttackBoxSliderLabel));
 
 	soldiers_slider_ = add_slider(
 	   columnbox, 210, 17, 0, max_attackers, max_attackers > 0 ? 1 : 0, _("Number of soldiers"));
@@ -234,26 +220,28 @@
 		remaining_soldiers_->add(s);
 	}
 
-	boost::format tooltip_format("%s<br><p><font size=%d bold=0>%s<br>%s</font></p>");
+	boost::format tooltip_format("<p>%s%s%s</p>");
 	{
-		UI::Textarea& txt = add_text(mainbox, _("Attackers:"));
+		UI::Textarea& txt = add_text(mainbox, _("Attackers:"), UI::Align::kLeft, UI::FontStyle::kLabel);
 		// Needed so we can get tooltips
 		txt.set_handle_mouse(true);
 		txt.set_tooltip(
-		   (tooltip_format % _("Click on a soldier to remove him from the list of attackers") %
-		    UI_FONT_SIZE_MESSAGE % _("Hold down Ctrl to remove all soldiers from the list") %
-		    _("Hold down Shift to remove all soldiers up to the one you’re pointing at"))
+		   (tooltip_format % g_gr->styles().font_style(UI::FontStyle::kTooltipHeader).as_font_tag(
+				_("Click on a soldier to remove him from the list of attackers")) %
+		    as_listitem(_("Hold down Ctrl to remove all soldiers from the list"), UI::FontStyle::kTooltip) %
+		    as_listitem(_("Hold down Shift to remove all soldiers up to the one you’re pointing at"), UI::FontStyle::kTooltip))
 		      .str());
 		mainbox.add(attacking_soldiers_.get(), UI::Box::Resizing::kFullSize);
 	}
 
 	{
-		UI::Textarea& txt = add_text(mainbox, _("Not attacking:"));
+		UI::Textarea& txt = add_text(mainbox, _("Not attacking:"), UI::Align::kLeft, UI::FontStyle::kLabel);
 		txt.set_handle_mouse(true);
 		txt.set_tooltip(
-		   (tooltip_format % _("Click on a soldier to add him to the list of attackers") %
-		    UI_FONT_SIZE_MESSAGE % _("Hold down Ctrl to add all soldiers to the list") %
-		    _("Hold down Shift to add all soldiers up to the one you’re pointing at"))
+		   (tooltip_format % g_gr->styles().font_style(UI::FontStyle::kTooltipHeader).as_font_tag(
+				_("Click on a soldier to add him to the list of attackers")) %
+		    as_listitem(_("Hold down Ctrl to add all soldiers to the list"), UI::FontStyle::kTooltip) %
+		    as_listitem(_("Hold down Shift to add all soldiers up to the one you’re pointing at"), UI::FontStyle::kTooltip))
 		      .str());
 		mainbox.add(remaining_soldiers_.get(), UI::Box::Resizing::kFullSize);
 	}
