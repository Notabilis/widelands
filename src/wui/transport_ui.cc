/*
 * Copyright (C) 2008-2016 by the Widelands Development Team
 *
 * This program is free software; you can redistribute it and/or
 * modify it under the terms of the GNU General Public License
 * as published by the Free Software Foundation; either version 2
 * of the License, or (at your option) any later version.
 *
 * This program is distributed in the hope that it will be useful,
 * but WITHOUT ANY WARRANTY; without even the implied warranty of
 * MERCHANTABILITY or FITNESS FOR A PARTICULAR PURPOSE.  See the
 * GNU General Public License for more details.
 *
 * You should have received a copy of the GNU General Public License
 * along with this program; if not, write to the Free Software
 * Foundation, Inc., 51 Franklin Street, Fifth Floor, Boston, MA  02110-1301, USA.
 *
 */

#include "economy/economy.h"
#include "graphic/graphic.h"
#include "graphic/rendertarget.h"
#include "logic/map_objects/tribes/tribe_descr.h"
#include "logic/map_objects/tribes/ware_descr.h"
#include "logic/player.h"
#include "logic/playercommand.h"
#include "ui_basic/button.h"
#include "ui_basic/tabpanel.h"
#include "ui_basic/unique_window.h"
#include "wui/interactive_gamebase.h"
#include "wui/waresdisplay.h"

#include <boost/lexical_cast.hpp>

using Widelands::Economy;
using Widelands::EditorGameBase;
using Widelands::Game;
using Widelands::WareDescr;
using Widelands::DescriptionIndex;
using Widelands::WorkerDescr;


static const char pic_tab_wares[] = "pics/menu_tab_wares.png";
static const char pic_tab_workers[] = "pics/menu_tab_workers.png";

struct EconomyOptionsWindow : public UI::UniqueWindow {
	EconomyOptionsWindow(InteractiveGameBase & parent, Economy & economy)
		:
		UI::UniqueWindow
			(&parent, "economy_options", &economy.optionswindow_registry(), 0, 0,
			 _("Economy options")),
		tabpanel_(this, 0, 0, g_gr->images().get("pics/but1.png"))
	{
		set_center_panel(&tabpanel_);

		tabpanel_.add
			("wares",
			 g_gr->images().get(pic_tab_wares),
			 new EconomyOptionsWarePanel(&tabpanel_, parent, economy),
			 _("Wares"));
		tabpanel_.add
			("workers",
			 g_gr->images().get(pic_tab_workers),
			 new EconomyOptionsWorkerPanel(&tabpanel_, parent, economy),
			 _("Workers"));
	}

private:
	UI::TabPanel tabpanel_;

	struct TargetWaresDisplay : public AbstractWaresDisplay {
		TargetWaresDisplay
			(UI::Panel * const parent,
			 int32_t const x, int32_t const y,
			 const Widelands::TribeDescr & tribe,
			 Widelands::WareWorker type,
			 bool selectable,
			 Economy & economy)
		:
			 AbstractWaresDisplay(parent, x, y, tribe, type, selectable),
			 economy_(economy)
		{
			const Widelands::TribeDescr& owner_tribe = economy_.owner().tribe();
			if (type == Widelands::wwWORKER) {
				for (const DescriptionIndex& worker_index : owner_tribe.workers()) {
					const WorkerDescr* worker_descr = owner_tribe.get_worker_descr(worker_index);
					if (!worker_descr->has_demand_check()) {
						hide_ware(worker_index);
					}
				}
			} else {
				for (const DescriptionIndex& ware_index : owner_tribe.wares()) {
					const WareDescr* ware_descr = owner_tribe.get_ware_descr(ware_index);
					if (!ware_descr->has_demand_check(owner_tribe.name())) {
						hide_ware(ware_index);
					}
				}
			}
		}
	protected:
		std::string info_for_ware(Widelands::DescriptionIndex const ware) override {
			return
				boost::lexical_cast<std::string>
				(get_type() == Widelands::wwWORKER ?
				 economy_.worker_target_quantity(ware).permanent :
				 economy_.ware_target_quantity(ware).permanent);
		}
	private:
		Economy & economy_;
	};


	/**
	 * Wraps the wares display together with some buttons
	 */
	struct EconomyOptionsWarePanel : UI::Box {
		bool can_act_;
		TargetWaresDisplay display_;
		Economy & economy_;

		EconomyOptionsWarePanel(UI::Panel * parent, InteractiveGameBase & igbase, Economy & economy) :
			UI::Box(parent, 0, 0, UI::Box::Vertical),
			can_act_(igbase.can_act(economy.owner().player_number())),
			display_(this, 0, 0, economy.owner().tribe(), Widelands::wwWARE, can_act_, economy),
			economy_(economy)
		{
<<<<<<< HEAD
			add(&m_display, UI::Align::kLeft, true);
=======
			add(&display_, UI::Box::AlignLeft, true);
>>>>>>> 1d7113a9

			UI::Box * buttons = new UI::Box(this, 0, 0, UI::Box::Horizontal);
			add(buttons, UI::Align::kLeft);

			UI::Button * b = nullptr;

#define ADD_WARE_BUTTON(callback, text, tooltip)                  \
	b = new UI::Button                                    \
		 (buttons, #callback,                                       \
		  0, 0, 34, 34,                                             \
		  g_gr->images().get("pics/but4.png"),            \
		  text, tooltip, can_act_);                                \
	b->sigclicked.connect(boost::bind(&EconomyOptionsWarePanel::callback, this)); \
    buttons->add(b, UI::Align::kHCenter);
			ADD_WARE_BUTTON(decrease_target, "-", _("Decrease target"))
			b->set_repeating(true);
			ADD_WARE_BUTTON(increase_target, "+", _("Increase target"))
			b->set_repeating(true);
			buttons->add_space(8);
			ADD_WARE_BUTTON(reset_target, "R", _("Reset to default"))
		}

		void decrease_target() {

			for (const DescriptionIndex& ware_index : economy_.owner().tribe().wares()) {
				if (display_.ware_selected(ware_index)) {
					const Economy::TargetQuantity & tq =
						economy_.ware_target_quantity(ware_index);
					if (0 < tq.permanent) {
						Widelands::Player & player = economy_.owner();
						Game & game = dynamic_cast<Game&>(player.egbase());
						game.send_player_command
							(*new Widelands::CmdSetWareTargetQuantity
								(game.get_gametime(), player.player_number(),
								 player.get_economy_number(&economy_), ware_index,
								 tq.permanent - 1));
					}
				}
			}
		}

		void increase_target() {
			for (const DescriptionIndex& ware_index : economy_.owner().tribe().wares()) {
				if (display_.ware_selected(ware_index)) {
					const Economy::TargetQuantity & tq =
						economy_.ware_target_quantity(ware_index);
					Widelands::Player & player = economy_.owner();
					Game & game = dynamic_cast<Game&>(player.egbase());
					game.send_player_command
						(*new Widelands::CmdSetWareTargetQuantity
							(game.get_gametime(), player.player_number(),
							 player.get_economy_number(&economy_), ware_index,
							 tq.permanent + 1));
				}
			}
		}

		void reset_target() {

			for (const DescriptionIndex& ware_index : economy_.owner().tribe().wares()) {
				if (display_.ware_selected(ware_index)) {
					Widelands::Player & player = economy_.owner();
					Game & game = dynamic_cast<Game&>(player.egbase());
					game.send_player_command
						(*new Widelands::CmdResetWareTargetQuantity
							(game.get_gametime(), player.player_number(),
							 player.get_economy_number(&economy_), ware_index));
				}
			}
		}
	};
	struct EconomyOptionsWorkerPanel : UI::Box {
		bool can_act_;
		TargetWaresDisplay display_;
		Economy & economy_;

		EconomyOptionsWorkerPanel(UI::Panel * parent, InteractiveGameBase & igbase, Economy & economy) :
			UI::Box(parent, 0, 0, UI::Box::Vertical),
			can_act_(igbase.can_act(economy.owner().player_number())),
			display_(this, 0, 0, economy.owner().tribe(), Widelands::wwWORKER, can_act_, economy),
			economy_(economy)
		{
<<<<<<< HEAD
			add(&m_display, UI::Align::kLeft, true);
=======
			add(&display_, UI::Box::AlignLeft, true);
>>>>>>> 1d7113a9

			UI::Box * buttons = new UI::Box(this, 0, 0, UI::Box::Horizontal);
			add(buttons, UI::Align::kLeft);

			UI::Button * b = nullptr;
#define ADD_WORKER_BUTTON(callback, text, tooltip)                  \
	b = new UI::Button                                      \
		 (buttons, #callback,                                         \
		  0, 0, 34, 34,                                               \
		  g_gr->images().get("pics/but4.png"),              \
		  text, tooltip, can_act_);                                  \
	b->sigclicked.connect(boost::bind(&EconomyOptionsWorkerPanel::callback, this)); \
    buttons->add(b, UI::Align::kHCenter);

			ADD_WORKER_BUTTON(decrease_target, "-", _("Decrease target"))
			b->set_repeating(true);
			ADD_WORKER_BUTTON(increase_target, "+", _("Increase target"))
			b->set_repeating(true);
			buttons->add_space(8);
			ADD_WORKER_BUTTON(reset_target, "R", _("Reset to default"))
		}


		void decrease_target() {
			for (const DescriptionIndex& worker_index :  economy_.owner().tribe().workers()) {
				if (display_.ware_selected(worker_index)) {
					const Economy::TargetQuantity & tq =
						economy_.worker_target_quantity(worker_index);
					if (0 < tq.permanent) {
						Widelands::Player & player = economy_.owner();
						Game & game = dynamic_cast<Game&>(player.egbase());
						game.send_player_command
							(*new Widelands::CmdSetWorkerTargetQuantity
								(game.get_gametime(), player.player_number(),
								 player.get_economy_number(&economy_), worker_index,
								 tq.permanent - 1));
					}
				}
			}
		}

		void increase_target() {
			for (const DescriptionIndex& worker_index :  economy_.owner().tribe().workers()) {
				if (display_.ware_selected(worker_index)) {
					const Economy::TargetQuantity & tq =
						economy_.worker_target_quantity(worker_index);
					Widelands::Player & player = economy_.owner();
					Game & game = dynamic_cast<Game&>(player.egbase());
					game.send_player_command
						(*new Widelands::CmdSetWorkerTargetQuantity
							(game.get_gametime(), player.player_number(),
							 player.get_economy_number(&economy_), worker_index,
							 tq.permanent + 1));
				}
			}
		}

		void reset_target() {
			for (const DescriptionIndex& worker_index :  economy_.owner().tribe().workers()) {
				if (display_.ware_selected(worker_index)) {
					Widelands::Player & player = economy_.owner();
					Game & game = dynamic_cast<Game&>(player.egbase());
					game.send_player_command
						(*new Widelands::CmdResetWorkerTargetQuantity
							(game.get_gametime(), player.player_number(),
							 player.get_economy_number(&economy_), worker_index));
				}
			}
		}
	};
};


// TODO(unknown): Neither this function nor the UI Registry should be part
// of Economy. Economy should be made an observerable class where
// users can register for change updates. The registry should be
// moved to InteractivePlayer or some other UI component.
void Economy::show_options_window() {
	if (m_optionswindow_registry.window) {
		m_optionswindow_registry.window->move_to_top();
	} else {
		new EconomyOptionsWindow(dynamic_cast<InteractiveGameBase&>
			 	(*owner().egbase().get_ibase()), *this);
	}
}<|MERGE_RESOLUTION|>--- conflicted
+++ resolved
@@ -124,11 +124,7 @@
 			display_(this, 0, 0, economy.owner().tribe(), Widelands::wwWARE, can_act_, economy),
 			economy_(economy)
 		{
-<<<<<<< HEAD
-			add(&m_display, UI::Align::kLeft, true);
-=======
-			add(&display_, UI::Box::AlignLeft, true);
->>>>>>> 1d7113a9
+			add(&display_, UI::Align::kLeft, true);
 
 			UI::Box * buttons = new UI::Box(this, 0, 0, UI::Box::Horizontal);
 			add(buttons, UI::Align::kLeft);
@@ -211,11 +207,7 @@
 			display_(this, 0, 0, economy.owner().tribe(), Widelands::wwWORKER, can_act_, economy),
 			economy_(economy)
 		{
-<<<<<<< HEAD
-			add(&m_display, UI::Align::kLeft, true);
-=======
-			add(&display_, UI::Box::AlignLeft, true);
->>>>>>> 1d7113a9
+			add(&display_, UI::Align::kLeft, true);
 
 			UI::Box * buttons = new UI::Box(this, 0, 0, UI::Box::Horizontal);
 			add(buttons, UI::Align::kLeft);
