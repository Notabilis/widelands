/*
 * Copyright (C) 2002-2004, 2006-2011 by the Widelands Development Team
 *
 * This program is free software; you can redistribute it and/or
 * modify it under the terms of the GNU General Public License
 * as published by the Free Software Foundation; either version 2
 * of the License, or (at your option) any later version.
 *
 * This program is distributed in the hope that it will be useful,
 * but WITHOUT ANY WARRANTY; without even the implied warranty of
 * MERCHANTABILITY or FITNESS FOR A PARTICULAR PURPOSE.  See the
 * GNU General Public License for more details.
 *
 * You should have received a copy of the GNU General Public License
 * along with this program; if not, write to the Free Software
 * Foundation, Inc., 51 Franklin Street, Fifth Floor, Boston, MA  02110-1301, USA.
 *
 */

#include "wui/game_objectives_menu.h"

#include "logic/objective.h"
#include "logic/player.h"
#include "wui/interactive_player.h"

using namespace Widelands;

#define BUTTON_HEIGHT 20
#define OBJECTIVE_LIST 120
#define FULL_OBJECTIVE_TEXT 240

inline InteractivePlayer& GameObjectivesMenu::iplayer() const {
	return dynamic_cast<InteractivePlayer&>(*get_parent());
}

GameObjectivesMenu::GameObjectivesMenu(UI::Panel* parent, UI::UniqueWindow::Registry& registry)
   : UI::UniqueWindow(parent,
                      "objectives",
                      &registry,
                      580,
                      5 + OBJECTIVE_LIST + 5 + FULL_OBJECTIVE_TEXT + 5 + BUTTON_HEIGHT + 5,
                      _("Objectives")),
<<<<<<< HEAD
     list(this,
          5,
          5,
          get_inner_w() - 10,
          OBJECTIVE_LIST,
          g_gr->images().get("images/ui_basic/but1.png"),
          false),
=======
	  list(this, 5, 5, get_inner_w() - 10, OBJECTIVE_LIST),
>>>>>>> ade6ff86
     objectivetext(this,
                   5,
                   130,
                   get_inner_w() - 10,
                   FULL_OBJECTIVE_TEXT,
                   "",
                   UI::Align::kLeft,
                   g_gr->images().get("images/ui_basic/but1.png"),
                   UI::MultilineTextarea::ScrollMode::kScrollNormalForced) {
	list.selected.connect(boost::bind(&GameObjectivesMenu::selected, this, _1));
	if (get_usedefaultpos())
		center_to_parent();
}

void GameObjectivesMenu::think() {
	//  Adjust the list according to the game state.
	for (const auto& pair : iplayer().game().map().objectives()) {
		const Objective& obj = *(pair.second);
		bool should_show = obj.visible() && !obj.done();
		uint32_t const list_size = list.size();
		for (uint32_t j = 0;; ++j)
			if (j == list_size) {  //  the objective is not in our list
				if (should_show)
					list.add(obj.descname(), obj);
				break;
			} else if (&list[j] == &obj) {  //  the objective is in our list
				if (!should_show)
					list.remove(j);
				else if (list[j].descname() != obj.descname() || list[j].descr() != obj.descr()) {
					// Update
					list.remove(j);
					list.add(obj.descname(), obj);
				}
				break;
			}
	}
	list.sort();
	if (list.size() && !list.has_selection())
		list.select(0);
}

/**
 * An entry in the objectives menu has been selected
 */
void GameObjectivesMenu::selected(uint32_t const t) {
	objectivetext.set_text(t == ListType::no_selection_index() ? std::string() : list[t].descr());
}<|MERGE_RESOLUTION|>--- conflicted
+++ resolved
@@ -40,17 +40,7 @@
                       580,
                       5 + OBJECTIVE_LIST + 5 + FULL_OBJECTIVE_TEXT + 5 + BUTTON_HEIGHT + 5,
                       _("Objectives")),
-<<<<<<< HEAD
-     list(this,
-          5,
-          5,
-          get_inner_w() - 10,
-          OBJECTIVE_LIST,
-          g_gr->images().get("images/ui_basic/but1.png"),
-          false),
-=======
 	  list(this, 5, 5, get_inner_w() - 10, OBJECTIVE_LIST),
->>>>>>> ade6ff86
      objectivetext(this,
                    5,
                    130,
