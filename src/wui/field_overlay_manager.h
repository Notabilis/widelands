/*
 * Copyright (C) 2002-2017 by the Widelands Development Team
 *
 * This program is free software; you can redistribute it and/or
 * modify it under the terms of the GNU General Public License
 * as published by the Free Software Foundation; either version 2
 * of the License, or (at your option) any later version.
 *
 * This program is distributed in the hope that it will be useful,
 * but WITHOUT ANY WARRANTY; without even the implied warranty of
 * MERCHANTABILITY or FITNESS FOR A PARTICULAR PURPOSE.  See the
 * GNU General Public License for more details.
 *
 * You should have received a copy of the GNU General Public License
 * along with this program; if not, write to the Free Software
 * Foundation, Inc., 51 Franklin Street, Fifth Floor, Boston, MA  02110-1301, USA.
 *
 */

#ifndef WL_WUI_FIELD_OVERLAY_MANAGER_H
#define WL_WUI_FIELD_OVERLAY_MANAGER_H

#include <functional>
#include <map>
#include <set>
#include <vector>

#include "base/vector.h"
#include "logic/field.h"
#include "logic/map.h"
#include "logic/widelands_geometry.h"

class Image;

/*
 * The Overlay Manager is responsible for the map overlays. He
 * manages overlays in the following way:
 *   - When someone registered one (or more) special overlays
 *     for a field he draws them accordingly
 *
 *    about the level variable:
 *     the level describe when the overlay should be drawn, lower means drawn
 *     earlier.
 *
 *    about overlay_id:
 *     the overlay_id can be given to the register function, whenever
 *     the job is finished or canceled, a simple remove_overlay
 *     with the overlay_id can be called and all overlays created in the
 *     job are removed.
 */

// Levels for the overlay registers. This defines in which order they will be
// drawn. Buildhelp is special and has the value 5, i.e. every smaller will be
// drawn below the buildhelp, everything higher above.
enum class OverlayLevel {
	kWorkAreaPreview = 0,
	kResource = 4,
	kSelection = 7,
	kRoadBuildSlope = 8,
	kPlayerStartingPosition = 9,
};

struct FieldOverlayManager {
	/// A unique id identifying a registered overlay.
	using OverlayId = uint32_t;

	/// A function returning Field::nodecaps() for the build overlay. This can be
	/// registered to hide or change some of the nodecaps during rendering.
	using CallbackFn = std::function<int32_t(const Widelands::FCoords& coordinates)>;

	FieldOverlayManager();

	/// Returns true if the buildhelp is currently shown.
	bool buildhelp() const;

	/// Defines if the buildhelp should be shown.
	void show_buildhelp(bool t);

	/// Register callback function.
	void register_overlay_callback_function(CallbackFn function);

	/// Like 'buildhelp', but for an individual layer.
	bool is_enabled(const OverlayLevel& level) const;
	void set_enabled(const OverlayLevel& level, bool value);

	/// Get a unique, unused id that can be passed to register_overlay.
	OverlayId next_overlay_id();

	/// Register an overlay at a location (node or triangle). hotspot is the point
	/// of the picture that will be exactly over the location. If hotspot is
	/// Vector2i::invalid(), the center of the picture will be used as hotspot.
	void register_overlay(const Widelands::Coords& coords,
	                      const Image* pic,
	                      const OverlayLevel& overlay_level,
	                      Vector2i hotspot = Vector2i::invalid(),
	                      OverlayId overlay_id = 0);

	/// removes all overlays when pic is nullptr.
	void remove_overlay(const Widelands::Coords& coords, const Image* pic);

	/// remove all overlays with this overlay_id
	void remove_overlay(OverlayId overlay_id);

	/// Removes all overlays.
	// TODO(sirver): It would be preferable to just delete and recreate the object.
	void remove_all_overlays();

<<<<<<< HEAD
	/// Returns the currently registered overlays and the buildhelp for a node.
	void get_overlays(const Widelands::Map& map, Widelands::FCoords c, std::vector<OverlayInfo>* result) const;
=======
	/// Calls 'func' for each of the the currently registered and enabled
	/// overlays and the buildhelp.
	template <typename T> void foreach_overlay(const Widelands::FCoords& c, T func) const {
		auto it = overlays_.lower_bound(c);
		while (it != overlays_.end() && it->first == c &&
		       static_cast<int>(it->second.level) <= kLevelForBuildHelp) {
			if (is_enabled(it->second.level)) {
				func(it->second.pic, it->second.hotspot);
			}
			++it;
		}
>>>>>>> 9eb72b73

		if (buildhelp_) {
			int buildhelp_overlay_index = get_buildhelp_overlay(c);
			if (buildhelp_overlay_index < Widelands::Field::Buildhelp_None) {
				auto& overlay_info = buildhelp_infos_[buildhelp_overlay_index];
				func(overlay_info.pic, overlay_info.hotspot);
			}
		}

		while (it != overlays_.end() && it->first == c) {
			if (is_enabled(it->second.level)) {
				func(it->second.pic, it->second.hotspot);
			}
			++it;
		}
	}

private:
	static constexpr int kLevelForBuildHelp = 5;

	/// A overlay as drawn onto the screen.
	struct OverlayInfo {
		const Image* pic = nullptr;
		Vector2i hotspot = Vector2i::zero();
	};

	struct RegisteredOverlays {
		RegisteredOverlays(const OverlayId init_overlay_id,
		                   const Image* init_pic,
		                   const Vector2i init_hotspot,
		                   const OverlayLevel& init_level)
		   : pic(init_pic), hotspot(init_hotspot), level(init_level) {
			overlay_ids.insert(init_overlay_id);
		}
		std::set<OverlayId> overlay_ids;
		const Image* pic;
		Vector2i hotspot = Vector2i::zero();
		OverlayLevel level;
	};

	// Returns the index into buildhelp_infos_ for the correct fieldcaps for
	// 'fc' according to the current 'callback_'.
	int get_buildhelp_overlay(const Widelands::Map& map, const Widelands::FCoords& fc) const;

	std::multimap<const Widelands::Coords, RegisteredOverlays> overlays_;

	OverlayInfo buildhelp_infos_[static_cast<int>(Widelands::Field::Buildhelp::kNone)];
	bool buildhelp_;
	// We are inverting the logic here, since new layers are by default enabled
	// and we only support to toggle some of them off. Otherwise whenever a new
	// layer is added in 'OverlayLevel' we would also need to add it to the
	// 'enabled_layers_' set on construction.
	std::set<OverlayLevel> disabled_layers_;

	// this callback is used to define where overlays are drawn.
	CallbackFn callback_;
	OverlayId current_overlay_id_;
};

#endif  // end of include guard: WL_WUI_FIELD_OVERLAY_MANAGER_H<|MERGE_RESOLUTION|>--- conflicted
+++ resolved
@@ -105,13 +105,9 @@
 	// TODO(sirver): It would be preferable to just delete and recreate the object.
 	void remove_all_overlays();
 
-<<<<<<< HEAD
-	/// Returns the currently registered overlays and the buildhelp for a node.
-	void get_overlays(const Widelands::Map& map, Widelands::FCoords c, std::vector<OverlayInfo>* result) const;
-=======
 	/// Calls 'func' for each of the the currently registered and enabled
 	/// overlays and the buildhelp.
-	template <typename T> void foreach_overlay(const Widelands::FCoords& c, T func) const {
+	template <typename T> void foreach_overlay(const Widelands::Map& map, const Widelands::FCoords& c, T func) const {
 		auto it = overlays_.lower_bound(c);
 		while (it != overlays_.end() && it->first == c &&
 		       static_cast<int>(it->second.level) <= kLevelForBuildHelp) {
@@ -120,12 +116,11 @@
 			}
 			++it;
 		}
->>>>>>> 9eb72b73
 
 		if (buildhelp_) {
-			int buildhelp_overlay_index = get_buildhelp_overlay(c);
-			if (buildhelp_overlay_index < Widelands::Field::Buildhelp_None) {
-				auto& overlay_info = buildhelp_infos_[buildhelp_overlay_index];
+			Widelands::Field::Buildhelp buildhelp_overlay_index = get_buildhelp_overlay(map, c);
+			if (buildhelp_overlay_index != Widelands::Field::Buildhelp::kNone) {
+				auto& overlay_info = buildhelp_infos_[static_cast<size_t>(buildhelp_overlay_index)];
 				func(overlay_info.pic, overlay_info.hotspot);
 			}
 		}
@@ -163,7 +158,7 @@
 
 	// Returns the index into buildhelp_infos_ for the correct fieldcaps for
 	// 'fc' according to the current 'callback_'.
-	int get_buildhelp_overlay(const Widelands::Map& map, const Widelands::FCoords& fc) const;
+	Widelands::Field::Buildhelp get_buildhelp_overlay(const Widelands::Map& map, const Widelands::FCoords& fc) const;
 
 	std::multimap<const Widelands::Coords, RegisteredOverlays> overlays_;
 
