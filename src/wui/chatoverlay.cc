/*
 * Copyright (C) 2011-2017 by the Widelands Development Team
 *
 * This program is free software; you can redistribute it and/or
 * modify it under the terms of the GNU General Public License
 * as published by the Free Software Foundation; either version 2
 * of the License, or (at your option) any later version.
 *
 * This program is distributed in the hope that it will be useful,
 * but WITHOUT ANY WARRANTY; without even the implied warranty of
 * MERCHANTABILITY or FITNESS FOR A PARTICULAR PURPOSE.  See the
 * GNU General Public License for more details.
 *
 * You should have received a copy of the GNU General Public License
 * along with this program; if not, write to the Free Software
 * Foundation, Inc., 51 Franklin Street, Fifth Floor, Boston, MA  02110-1301, USA.
 *
 */

#include "wui/chatoverlay.h"

#include <memory>

#include "base/macros.h"
#include "base/wexception.h"
#include "chat/chat.h"
#include "graphic/font_handler1.h"
#include "graphic/rendertarget.h"
#include "graphic/text/rt_errors.h"
#include "profile/profile.h"
#include "wui/chat_msg_layout.h"
#include "wui/logmessage.h"

/**
 * Time, in seconds, that chat messages are shown in the overlay.
 */
static const int32_t CHAT_DISPLAY_TIME = 10;
static const uint32_t MARGIN = 2;

struct ChatOverlay::Impl {
	bool transparent_;
	ChatProvider* chat_;
	bool havemessages_;

	/// Reception time of oldest message
	time_t oldest_;

	/// Layouted message list
	std::string all_text_;

	/// Log messages
	std::vector<LogMessage> log_messages_;

	std::unique_ptr<Notifications::Subscriber<ChatMessage>> chat_message_subscriber_;
	std::unique_ptr<Notifications::Subscriber<LogMessage>> log_message_subscriber_;

	Impl()
	   : transparent_(false),
	     chat_(nullptr),
	     havemessages_(false),
	     oldest_(0),
	     chat_message_subscriber_(
	        Notifications::subscribe<ChatMessage>([this](const ChatMessage&) { recompute(); })),
	     log_message_subscriber_(
	        Notifications::subscribe<LogMessage>([this](const LogMessage& note) {
		        log_messages_.push_back(note);
		        recompute();
		     })) {
	}

	void recompute();

private:
	bool has_chat_provider() {
		// The chat provider might not have been assigned a specific subclass,
		// e.g. if there was an exception thrown.
		return (chat_ != nullptr && chat_->has_been_set());
	}
};

ChatOverlay::ChatOverlay(
   UI::Panel* const parent, int32_t const x, int32_t const y, int32_t const w, int32_t const h)
   : UI::Panel(parent, x, y, w, h), m(new Impl()) {
	Section& s = g_options.pull_section("global");
	m->transparent_ = s.get_bool("transparent_chat", true);

	set_thinks(true);
}

ChatOverlay::~ChatOverlay() {
}

void ChatOverlay::set_chat_provider(ChatProvider& chat) {
	m->chat_ = &chat;
	m->recompute();
}

/**
 * Check for message expiry.
 */
void ChatOverlay::think() {
	if (m->havemessages_) {
		if (time(nullptr) - m->oldest_ > CHAT_DISPLAY_TIME)
			m->recompute();
	}
}

void ChatOverlay::recompute() {
	m->recompute();
}

/**
 * Recompute the chat message display.
 */
void ChatOverlay::Impl::recompute() {
	int32_t const now = time(nullptr);

	havemessages_ = false;

	// Parse the chat message list as well as the log message list
	// and display them in chronological order
	int32_t chat_idx = has_chat_provider() ? chat_->get_messages().size() - 1 : -1;
	int32_t log_idx = log_messages_.empty() ? -1 : log_messages_.size() - 1;
	std::string richtext;

	while ((chat_idx >= 0 || log_idx >= 0)) {
		if (chat_idx < 0 ||
		    (log_idx >= 0 && chat_->get_messages()[chat_idx].time < log_messages_[log_idx].time)) {
			// Log message is more recent
			oldest_ = log_messages_[log_idx].time;
			// Do some richtext formatting here
			if (now - oldest_ < CHAT_DISPLAY_TIME) {
				richtext = "<p><font face=serif size=14 color=dddddd bold=1>" +
				           log_messages_[log_idx].msg + "<br></font></p>" + richtext;
			}
			log_idx--;
		} else if (log_idx < 0 ||
		           (chat_idx >= 0 &&
		            chat_->get_messages()[chat_idx].time >= log_messages_[log_idx].time)) {
			// Chat message is more recent
			oldest_ = chat_->get_messages()[chat_idx].time;
			if (now - oldest_ < CHAT_DISPLAY_TIME) {
				richtext = format_as_richtext(chat_->get_messages()[chat_idx]) + richtext;
			}
			chat_idx--;
		} else {
			NEVER_HERE();
		}
		havemessages_ = true;
	}

	// Parse log messages to clear old ones
	while (!log_messages_.empty()) {
		if (log_messages_.front().time < now - CHAT_DISPLAY_TIME) {
			log_messages_.erase(log_messages_.begin());
		} else {
			break;
		}
	}

	if (havemessages_) {
		all_text_ = "<rt>" + richtext + "</rt>";
	}
}

void ChatOverlay::draw(RenderTarget& dst) {
	if (!m->havemessages_)
		return;

	const UI::RenderedText* im = nullptr;
	try {
		im = UI::g_fh1->render(m->all_text_, get_w());
	} catch (RT::WidthTooSmall&) {
		// Oops, maybe one long word? We render again, not limiting the width, but
		// render everything in one single line.
		im = UI::g_fh1->render(m->all_text_);
	}
	assert(im != nullptr);

	// Background
	const int32_t height = im->height() > get_h() ? get_h() : im->height();
	const int32_t top = get_h() - height - 2 * MARGIN;
	const int width = std::min<int>(get_w(), im->width());

	if (!m->transparent_) {
		dst.fill_rect(Recti(0, top, width, height), RGBAColor(50, 50, 50, 128), BlendMode::Default);
	}
<<<<<<< HEAD
	const int topcrop = im->height() - height;
	im->draw(dst, Vector2i(0, top), Recti(0, topcrop, width, height));
=======
	int32_t topcrop = im->height() - height;
	Recti cropRect(0, topcrop, width, height);

	dst.blitrect(Vector2i(0, top), im, cropRect);
>>>>>>> b163332b
}<|MERGE_RESOLUTION|>--- conflicted
+++ resolved
@@ -185,13 +185,6 @@
 	if (!m->transparent_) {
 		dst.fill_rect(Recti(0, top, width, height), RGBAColor(50, 50, 50, 128), BlendMode::Default);
 	}
-<<<<<<< HEAD
 	const int topcrop = im->height() - height;
 	im->draw(dst, Vector2i(0, top), Recti(0, topcrop, width, height));
-=======
-	int32_t topcrop = im->height() - height;
-	Recti cropRect(0, topcrop, width, height);
-
-	dst.blitrect(Vector2i(0, top), im, cropRect);
->>>>>>> b163332b
 }