/*
 * Copyright (C) 2007-2017 by the Widelands Development Team
 *
 * This program is free software; you can redistribute it and/or
 * modify it under the terms of the GNU General Public License
 * as published by the Free Software Foundation; either version 2
 * of the License, or (at your option) any later version.
 *
 * This program is distributed in the hope that it will be useful,
 * but WITHOUT ANY WARRANTY; without even the implied warranty of
 * MERCHANTABILITY or FITNESS FOR A PARTICULAR PURPOSE.  See the
 * GNU General Public License for more details.
 *
 * You should have received a copy of the GNU General Public License
 * along with this program; if not, write to the Free Software
 * Foundation, Inc., 51 Franklin Street, Fifth Floor, Boston, MA  02110-1301, USA.
 *
 */

#include "wui/interactive_gamebase.h"

#include <boost/format.hpp>

#include "base/macros.h"
#include "graphic/font_handler1.h"
#include "graphic/rendertarget.h"
#include "graphic/text_constants.h"
#include "graphic/text_layout.h"
#include "logic/findbob.h"
#include "logic/game.h"
#include "logic/game_controller.h"
#include "logic/map.h"
#include "logic/map_objects/tribes/ship.h"
#include "logic/player.h"
#include "profile/profile.h"
#include "wui/constructionsitewindow.h"
#include "wui/dismantlesitewindow.h"
#include "wui/game_summary.h"
#include "wui/militarysitewindow.h"
#include "wui/productionsitewindow.h"
#include "wui/shipwindow.h"
#include "wui/trainingsitewindow.h"
#include "wui/unique_window_handler.h"
#include "wui/warehousewindow.h"

namespace {

std::string speed_string(int const speed) {
	if (speed) {
		return (boost::format("%u.%ux") % (speed / 1000) % (speed / 100 % 10)).str();
	}
	return _("PAUSE");
}

}  // namespace

InteractiveGameBase::InteractiveGameBase(Widelands::Game& g,
                                         Section& global_s,
                                         PlayerType pt,
                                         bool const multiplayer)
   : InteractiveBase(g, global_s),
     chat_provider_(nullptr),
     multiplayer_(multiplayer),
     playertype_(pt) {
	buildingnotes_subscriber_ = Notifications::subscribe<Widelands::NoteBuilding>(
	   [this](const Widelands::NoteBuilding& note) {
		   switch (note.action) {
		   case Widelands::NoteBuilding::Action::kFinishWarp: {
			   if (upcast(
			          Widelands::Building const, building, game().objects().get_object(note.serial))) {
				   const Widelands::Coords coords = building->get_position();
				   // Check whether the window is wanted
				   if (wanted_building_windows_.count(coords.hash()) == 1) {
					   UI::UniqueWindow* building_window = show_building_window(coords, true);
					   building_window->set_pos(wanted_building_windows_.at(coords.hash()).first);
					   if (wanted_building_windows_.at(coords.hash()).second) {
						   building_window->minimize();
					   }
					   wanted_building_windows_.erase(coords.hash());
				   }
			   }
		   } break;
		   default:
			   break;
		   }
		});
}

/// \return a pointer to the running \ref Game instance.
Widelands::Game* InteractiveGameBase::get_game() const {
	return dynamic_cast<Widelands::Game*>(&egbase());
}

Widelands::Game& InteractiveGameBase::game() const {
	return dynamic_cast<Widelands::Game&>(egbase());
}

void InteractiveGameBase::set_chat_provider(ChatProvider& chat) {
	chat_provider_ = &chat;
	chat_overlay_->set_chat_provider(chat);
}

ChatProvider* InteractiveGameBase::get_chat_provider() {
	return chat_provider_;
}

void InteractiveGameBase::draw_overlay(RenderTarget& dst) {
	InteractiveBase::draw_overlay(dst);

	GameController* game_controller = game().game_controller();
	// Display the gamespeed.
	if (game_controller != nullptr) {
		std::string game_speed;
		uint32_t const real = game_controller->real_speed();
		uint32_t const desired = game_controller->desired_speed();
		if (real == desired) {
			if (real != 1000) {
				game_speed = as_condensed(speed_string(real));
			}
		} else {
			game_speed = as_condensed((boost::format
			                           /** TRANSLATORS: actual_speed (desired_speed) */
			                           (_("%1$s (%2$s)")) %
			                           speed_string(real) % speed_string(desired))
			                             .str());
		}

		if (!game_speed.empty()) {
<<<<<<< HEAD
			// NOCOM
			const Image* rendered_text = UI::g_fh1->render(game_speed)->texts[0]->image;
			Vector2i point(get_w() - 5, 5);
			UI::correct_for_align(UI::Align::kTopRight, rendered_text->width(), rendered_text->height(), &point);
			dst.blit(point.cast<float>(), rendered_text);
=======
			dst.blit(Vector2f(get_w() - 5, 5), UI::g_fh1->render(game_speed), BlendMode::UseAlpha,
			         UI::Align::kRight);
>>>>>>> 53535db7
		}
	}
}

/**
 * Called for every game after loading (from a savegame or just from a map
 * during single/multiplayer/scenario).
 */
void InteractiveGameBase::postload() {
	Widelands::Map& map = egbase().map();
	auto* overlay_manager = mutable_field_overlay_manager();
	show_buildhelp(false);
	on_buildhelp_changed(buildhelp());

	overlay_manager->register_overlay_callback_function(
	   boost::bind(&InteractiveGameBase::calculate_buildcaps, this, _1));

	// Recalc whole map for changed owner stuff
	map.recalc_whole_map(egbase().world());

	// Close game-relevant UI windows (but keep main menu open)
	fieldaction_.destroy();
	hide_minimap();
}

void InteractiveGameBase::on_buildhelp_changed(const bool value) {
	toggle_buildhelp_->set_perm_pressed(value);
}

void InteractiveGameBase::add_wanted_building_window(const Widelands::Coords& coords,
                                                     const Vector2i point,
                                                     bool was_minimal) {
	wanted_building_windows_.insert(
	   std::make_pair(coords.hash(), std::make_pair(point, was_minimal)));
}

UI::UniqueWindow* InteractiveGameBase::show_building_window(const Widelands::Coords& coord,
                                                            bool avoid_fastclick) {
	Widelands::BaseImmovable* immovable = game().map().get_immovable(coord);
	upcast(Widelands::Building, building, immovable);
	assert(building);
	UI::UniqueWindow::Registry& registry =
	   unique_windows().get_registry((boost::format("building_%d") % building->serial()).str());

	switch (building->descr().type()) {
	case Widelands::MapObjectType::CONSTRUCTIONSITE:
		registry.open_window = [this, &registry, building, avoid_fastclick] {
			new ConstructionSiteWindow(*this, registry,
			                           *dynamic_cast<Widelands::ConstructionSite*>(building),
			                           avoid_fastclick);
		};
		break;
	case Widelands::MapObjectType::DISMANTLESITE:
		registry.open_window = [this, &registry, building, avoid_fastclick] {
			new DismantleSiteWindow(
			   *this, registry, *dynamic_cast<Widelands::DismantleSite*>(building), avoid_fastclick);
		};
		break;
	case Widelands::MapObjectType::MILITARYSITE:
		registry.open_window = [this, &registry, building, avoid_fastclick] {
			new MilitarySiteWindow(
			   *this, registry, *dynamic_cast<Widelands::MilitarySite*>(building), avoid_fastclick);
		};
		break;
	case Widelands::MapObjectType::PRODUCTIONSITE:
		registry.open_window = [this, &registry, building, avoid_fastclick] {
			new ProductionSiteWindow(
			   *this, registry, *dynamic_cast<Widelands::ProductionSite*>(building), avoid_fastclick);
		};
		break;
	case Widelands::MapObjectType::TRAININGSITE:
		registry.open_window = [this, &registry, building, avoid_fastclick] {
			new TrainingSiteWindow(
			   *this, registry, *dynamic_cast<Widelands::TrainingSite*>(building), avoid_fastclick);
		};
		break;
	case Widelands::MapObjectType::WAREHOUSE:
		registry.open_window = [this, &registry, building, avoid_fastclick] {
			new WarehouseWindow(
			   *this, registry, *dynamic_cast<Widelands::Warehouse*>(building), avoid_fastclick);
		};
		break;
	default:
		log("Unable to show window for building '%s', type '%s'.\n", building->descr().name().c_str(),
		    to_string(building->descr().type()).c_str());
		NEVER_HERE();
	}
	registry.create();
	return registry.window;
}

/**
 * See if we can reasonably open a ship window at the current selection position.
 * If so, do it and return true; otherwise, return false.
 */
bool InteractiveGameBase::try_show_ship_window() {
	Widelands::Map& map(game().map());
	Widelands::Area<Widelands::FCoords> area(map.get_fcoords(get_sel_pos().node), 1);

	if (!(area.field->nodecaps() & Widelands::MOVECAPS_SWIM))
		return false;

	std::vector<Widelands::Bob*> ships;
	if (!map.find_bobs(area, &ships, Widelands::FindBobShip()))
		return false;

	for (Widelands::Bob* temp_ship : ships) {
		if (upcast(Widelands::Ship, ship, temp_ship)) {
			if (can_see(ship->get_owner()->player_number())) {
				UI::UniqueWindow::Registry& registry =
				   unique_windows().get_registry((boost::format("ship_%d") % ship->serial()).str());
				registry.open_window = [this, &registry, ship] {
					new ShipWindow(*this, registry, *ship);
				};
				registry.create();
				return true;
			}
		}
	}

	return false;
}

void InteractiveGameBase::show_game_summary() {
	if (game_summary_.window) {
		game_summary_.window->set_visible(true);
		game_summary_.window->think();
		return;
	}
	new GameSummaryScreen(this, &game_summary_);
}<|MERGE_RESOLUTION|>--- conflicted
+++ resolved
@@ -126,16 +126,9 @@
 		}
 
 		if (!game_speed.empty()) {
-<<<<<<< HEAD
 			// NOCOM
-			const Image* rendered_text = UI::g_fh1->render(game_speed)->texts[0]->image;
-			Vector2i point(get_w() - 5, 5);
-			UI::correct_for_align(UI::Align::kTopRight, rendered_text->width(), rendered_text->height(), &point);
-			dst.blit(point.cast<float>(), rendered_text);
-=======
-			dst.blit(Vector2f(get_w() - 5, 5), UI::g_fh1->render(game_speed), BlendMode::UseAlpha,
+			dst.blit(Vector2f(get_w() - 5, 5), UI::g_fh1->render(game_speed)->texts[0]->image, BlendMode::UseAlpha,
 			         UI::Align::kRight);
->>>>>>> 53535db7
 		}
 	}
 }
