--- conflicted
+++ resolved
@@ -60,19 +60,7 @@
    : InteractiveBase(g, global_s),
      chat_provider_(nullptr),
      multiplayer_(multiplayer),
-<<<<<<< HEAD
-     playertype_(pt),
-
-#define INIT_BTN(picture, name, tooltip)                                                           \
-	TOOLBAR_BUTTON_COMMON_PARAMETERS(name), g_gr->images().get("images/" picture ".png"), tooltip
-
-     toggle_buildhelp_(INIT_BTN(
-        "wui/menus/menu_toggle_buildhelp", "buildhelp", _("Show Building Spaces (on/off)"))),
-     reset_zoom_(INIT_BTN("wui/menus/menu_reset_zoom", "reset_zoom", _("Reset zoom"))) {
-	toggle_buildhelp_.sigclicked.connect(boost::bind(&InteractiveGameBase::toggle_buildhelp, this));
-	reset_zoom_.sigclicked.connect(
-		[this] { zoom_around(1.f, Vector2f(get_w() / 2.f, get_h() / 2.f)); });
-
+	  playertype_(pt) {
 	buildingnotes_subscriber_ = Notifications::subscribe<Widelands::NoteBuildingWindow>(
 	   [this](const Widelands::NoteBuildingWindow& note) {
 		   switch (note.action) {
@@ -95,9 +83,6 @@
 			   break;
 		   }
 		});
-=======
-     playertype_(pt) {
->>>>>>> 500bfe2a
 }
 
 /// \return a pointer to the running \ref Game instance.
