/*
 * Copyright (C) 2002-2004, 2006-2008 by the Widelands Development Team
 *
 * This program is free software; you can redistribute it and/or
 * modify it under the terms of the GNU General Public License
 * as published by the Free Software Foundation; either version 2
 * of the License, or (at your option) any later version.
 *
 * This program is distributed in the hope that it will be useful,
 * but WITHOUT ANY WARRANTY; without even the implied warranty of
 * MERCHANTABILITY or FITNESS FOR A PARTICULAR PURPOSE.  See the
 * GNU General Public License for more details.
 *
 * You should have received a copy of the GNU General Public License
 * along with this program; if not, write to the Free Software
 * Foundation, Inc., 675 Mass Ave, Cambridge, MA 02139, USA.
 *
 */

#include "ware_statistics_menu.h"
#include "ware_statistics_common.h"

#include "graphic/graphic.h"
#include "i18n.h"
#include "interactive_player.h"
#include "logic/player.h"
#include "graphic/rendertarget.h"
#include "logic/tribe.h"
#include "logic/warelist.h"
#include "plot_area.h"
#include "differential_plot_area.h"

#include "ui_basic/button.h"
#include "ui_basic/checkbox.h"
#include "ui_basic/textarea.h"
<<<<<<< HEAD
#include "ui_basic/wsm_checkbox.h"
#include "ui_basic/tabpanel.h"

=======
#include "ui_basic/slider.h"
>>>>>>> c5804b79

#define MIN_WARES_PER_LINE 7
#define MAX_WARES_PER_LINE 11

#define PLOT_HEIGHT 100

//TODO place holder, need to be changed
static const char pic_tab_production[] = "pics/menu_tab_wares.png";
static const char pic_tab_economy[] = "pics/menu_tab_wares.png";

Ware_Statistics_Menu::Ware_Statistics_Menu
	(Interactive_Player & parent, UI::UniqueWindow::Registry & registry)
:
UI::UniqueWindow
	(&parent, "ware_statistics", &registry, 400, 270, _("Ware Statistics")),
m_parent(&parent)
{
	set_cache(false);

	//  First, we must decide about the size.
	uint8_t const nr_wares = parent.get_player()->tribe().get_nrwares().value();
	uint32_t wares_per_row = MIN_WARES_PER_LINE;
	while (nr_wares % wares_per_row && wares_per_row <= MAX_WARES_PER_LINE)
		++wares_per_row;
	const uint32_t nr_rows =
		nr_wares / wares_per_row + (nr_wares % wares_per_row ? 1 : 0);

#define spacing 5
	Point const offs(spacing, 30);
	Point       pos (offs);

	set_inner_size
		(10,
		 (offs.y + spacing + PLOT_HEIGHT + spacing +
		  nr_rows * (WARE_MENU_PIC_HEIGHT + spacing) + 100));


	//create a tabbed environment for the different plots
	UI::Tab_Panel * tabs =
		 new UI::Tab_Panel
			 (this, spacing, 0, g_gr->get_picture(PicMod_UI, "pics/but1.png"));


	m_plot_production =
		new WUIPlot_Area
			(tabs,
			 0, 0, 0, 0);
	m_plot_production->set_sample_rate(STATISTICS_SAMPLE_TIME);
	m_plot_production->set_plotmode(WUIPlot_Area::PLOTMODE_RELATIVE);

	tabs->add
		("production", g_gr->get_picture(PicMod_UI, pic_tab_production),
			m_plot_production, _("Production"));

	m_plot_consumption =
		new DifferentialPlot_Area(tabs, 0, 0, 0, 0);
	m_plot_consumption->set_sample_rate(STATISTICS_SAMPLE_TIME);
	m_plot_consumption->set_plotmode(WUIPlot_Area::PLOTMODE_RELATIVE);

	tabs->add
		("consumption", g_gr->get_picture(PicMod_UI, pic_tab_production),
			m_plot_consumption, _("Consumption"));

	//add buttons for all wares below the tabbed environment
	//and register the statistic data
	Widelands::Ware_Index::value_t cur_ware = 0;
	int32_t dposy    = 0;
	pos.y += PLOT_HEIGHT + 2 * spacing;
	Widelands::Tribe_Descr const & tribe = parent.get_player()->tribe();
	for (uint32_t y = 0; y < nr_rows; ++y) {
		pos.x = spacing;
		for
			(uint32_t x = 0;
			 x < wares_per_row and cur_ware < nr_wares;
			 ++x, ++cur_ware)
		{
			Widelands::Item_Ware_Descr const & ware =
				*tribe.get_ware_descr(Widelands::Ware_Index(cur_ware));
			WSM_Checkbox & cb =
				*new WSM_Checkbox
					(this, pos, cur_ware, ware.icon(), colors[cur_ware]);
			cb.set_tooltip(ware.descname().c_str());
			cb.changedtoid.set(this, &Ware_Statistics_Menu::cb_changed_to);
			pos.x += cb.get_w() + spacing;
			dposy = cb.get_h() + spacing;
			set_inner_size
				(spacing + (cb.get_w() + spacing) * wares_per_row, get_inner_h());

			//register data
			m_plot_production->register_plot_data
				(cur_ware,
				 parent.get_player()->get_ware_production_statistics
				 	(Widelands::Ware_Index(cur_ware)),
				 colors[cur_ware]);

			m_plot_consumption->register_plot_data
				(cur_ware,
				 parent.get_player()->get_ware_production_statistics
				 	(Widelands::Ware_Index(cur_ware)),
				 colors[cur_ware]);

			m_plot_consumption->register_negative_plot_data
				(cur_ware,
				 parent.get_player()->get_ware_consumption_statistics
				 	(Widelands::Ware_Index(cur_ware)));
		}
		pos.y += dposy;
	}

<<<<<<< HEAD
	//set height of Tab_Panel to height of the plot + height of the tabs
	tabs->set_size(get_inner_w() - 2 * spacing, PLOT_HEIGHT + offs.y + spacing);
	tabs->activate(0);

	int32_t button_size = (get_inner_w() - spacing * 5) / 4;
	pos.x  = spacing;
	pos.y += spacing + spacing;

	new UI::Callback_Button
		(this, "15m",
		 pos.x, pos.y, button_size, 25,
		 g_gr->get_picture(PicMod_UI, "pics/but4.png"),
		 boost::bind
			(&Ware_Statistics_Menu::set_time, boost::ref(*this),
			 WUIPlot_Area::TIME_15_MINS),
		 _("15 m"));

	pos.x += button_size + spacing;

	new UI::Callback_Button
		(this, "30m",
		 pos.x, pos.y, button_size, 25,
		 g_gr->get_picture(PicMod_UI, "pics/but4.png"),
		 boost::bind
			(&Ware_Statistics_Menu::set_time, boost::ref(*this),
			 WUIPlot_Area::TIME_30_MINS),
		 _("30 m"));

	pos.x += button_size + spacing;

	new UI::Callback_Button
		(this, "1h",
		 pos.x, pos.y, button_size, 25,
		 g_gr->get_picture(PicMod_UI, "pics/but4.png"),
		 boost::bind
			(&Ware_Statistics_Menu::set_time, boost::ref(*this),
			 WUIPlot_Area::TIME_ONE_HOUR),
		 _("1 h"));

	pos.x += button_size + spacing;

	new UI::Callback_Button
		(this, "2h",
		 pos.x, pos.y, button_size, 25,
		 g_gr->get_picture(PicMod_UI, "pics/but4.png"),
		 boost::bind
			(&Ware_Statistics_Menu::set_time, boost::ref(*this),
			 WUIPlot_Area::TIME_TWO_HOURS),
		 _("2 h"));

	pos.y += 25 + spacing;
	pos.x  =      spacing;

	new UI::Callback_Button
		(this, "help",
		 pos.x, pos.y, 32, 32,
		 g_gr->get_picture(PicMod_UI, "pics/but4.png"),
		 g_gr->get_picture(PicMod_Game, "pics/menu_help.png"),
		 boost::bind(&Ware_Statistics_Menu::clicked_help, boost::ref(*this)),
		 _("Help"));

	pos.x += button_size + spacing;

	new UI::Callback_Button
		(this, "4h",
		 pos.x, pos.y, button_size, 25,
		 g_gr->get_picture(PicMod_UI, "pics/but4.png"),
		 boost::bind
		 (&Ware_Statistics_Menu::set_time, boost::ref(*this),
		  WUIPlot_Area::TIME_FOUR_HOURS),
		 _("4 h"));

	pos.x += button_size + spacing;

	new UI::Callback_Button
		(this, "8h",
		 pos.x, pos.y, button_size, 25,
		 g_gr->get_picture(PicMod_UI, "pics/but4.png"),
		 boost::bind
			(&Ware_Statistics_Menu::set_time, boost::ref(*this),
			 WUIPlot_Area::TIME_EIGHT_HOURS),
		 _("8 h"));

	pos.x += button_size + spacing;

	new UI::Callback_Button
		(this, "16h",
		 pos.x, pos.y, button_size, 25,
		 g_gr->get_picture(PicMod_UI, "pics/but4.png"),
		 boost::bind
			(&Ware_Statistics_Menu::set_time, boost::ref(*this),
			 WUIPlot_Area::TIME_16_HOURS),
		 _("16 h"));

	pos += Point(button_size + spacing, 32 + spacing);
=======
	m_plot->set_size(get_inner_w() - 2 * spacing, PLOT_HEIGHT);

	pos.x  = spacing;
	pos.y += spacing + spacing;

	new WUIPlot_Area_Slider
		(this, *m_plot,
		 pos.x, pos.y, get_inner_w() - 2 * spacing, 45,
		 g_gr->get_picture(PicMod_UI, "pics/but1.png"));

	pos.y += 45 + spacing;
>>>>>>> c5804b79

	set_inner_size(get_inner_w(), pos.y);
}


/**
 * Called when the help button has been clicked
 * \todo Implement help
*/
void Ware_Statistics_Menu::clicked_help() {}

/**
 * Callback for the ware buttons. Change the state of all ware statistics
 * simultaneously.
 */
void Ware_Statistics_Menu::cb_changed_to(int32_t const id, bool const what) {
	m_plot_production->show_plot(id, what);
	m_plot_consumption->show_plot(id, what);
}

/**
 * Callback for the time buttons. Change the time axis of all ware
 * statistics simultaneously.
 */
void Ware_Statistics_Menu::set_time(WUIPlot_Area::TIME timescale) {
	m_plot_production->set_time(timescale);
	m_plot_consumption->set_time(timescale);
}<|MERGE_RESOLUTION|>--- conflicted
+++ resolved
@@ -33,13 +33,10 @@
 #include "ui_basic/button.h"
 #include "ui_basic/checkbox.h"
 #include "ui_basic/textarea.h"
-<<<<<<< HEAD
 #include "ui_basic/wsm_checkbox.h"
 #include "ui_basic/tabpanel.h"
+#include "ui_basic/slider.h"
 
-=======
-#include "ui_basic/slider.h"
->>>>>>> c5804b79
 
 #define MIN_WARES_PER_LINE 7
 #define MAX_WARES_PER_LINE 11
@@ -149,115 +146,19 @@
 		pos.y += dposy;
 	}
 
-<<<<<<< HEAD
 	//set height of Tab_Panel to height of the plot + height of the tabs
 	tabs->set_size(get_inner_w() - 2 * spacing, PLOT_HEIGHT + offs.y + spacing);
 	tabs->activate(0);
-
-	int32_t button_size = (get_inner_w() - spacing * 5) / 4;
-	pos.x  = spacing;
-	pos.y += spacing + spacing;
-
-	new UI::Callback_Button
-		(this, "15m",
-		 pos.x, pos.y, button_size, 25,
-		 g_gr->get_picture(PicMod_UI, "pics/but4.png"),
-		 boost::bind
-			(&Ware_Statistics_Menu::set_time, boost::ref(*this),
-			 WUIPlot_Area::TIME_15_MINS),
-		 _("15 m"));
-
-	pos.x += button_size + spacing;
-
-	new UI::Callback_Button
-		(this, "30m",
-		 pos.x, pos.y, button_size, 25,
-		 g_gr->get_picture(PicMod_UI, "pics/but4.png"),
-		 boost::bind
-			(&Ware_Statistics_Menu::set_time, boost::ref(*this),
-			 WUIPlot_Area::TIME_30_MINS),
-		 _("30 m"));
-
-	pos.x += button_size + spacing;
-
-	new UI::Callback_Button
-		(this, "1h",
-		 pos.x, pos.y, button_size, 25,
-		 g_gr->get_picture(PicMod_UI, "pics/but4.png"),
-		 boost::bind
-			(&Ware_Statistics_Menu::set_time, boost::ref(*this),
-			 WUIPlot_Area::TIME_ONE_HOUR),
-		 _("1 h"));
-
-	pos.x += button_size + spacing;
-
-	new UI::Callback_Button
-		(this, "2h",
-		 pos.x, pos.y, button_size, 25,
-		 g_gr->get_picture(PicMod_UI, "pics/but4.png"),
-		 boost::bind
-			(&Ware_Statistics_Menu::set_time, boost::ref(*this),
-			 WUIPlot_Area::TIME_TWO_HOURS),
-		 _("2 h"));
-
-	pos.y += 25 + spacing;
-	pos.x  =      spacing;
-
-	new UI::Callback_Button
-		(this, "help",
-		 pos.x, pos.y, 32, 32,
-		 g_gr->get_picture(PicMod_UI, "pics/but4.png"),
-		 g_gr->get_picture(PicMod_Game, "pics/menu_help.png"),
-		 boost::bind(&Ware_Statistics_Menu::clicked_help, boost::ref(*this)),
-		 _("Help"));
-
-	pos.x += button_size + spacing;
-
-	new UI::Callback_Button
-		(this, "4h",
-		 pos.x, pos.y, button_size, 25,
-		 g_gr->get_picture(PicMod_UI, "pics/but4.png"),
-		 boost::bind
-		 (&Ware_Statistics_Menu::set_time, boost::ref(*this),
-		  WUIPlot_Area::TIME_FOUR_HOURS),
-		 _("4 h"));
-
-	pos.x += button_size + spacing;
-
-	new UI::Callback_Button
-		(this, "8h",
-		 pos.x, pos.y, button_size, 25,
-		 g_gr->get_picture(PicMod_UI, "pics/but4.png"),
-		 boost::bind
-			(&Ware_Statistics_Menu::set_time, boost::ref(*this),
-			 WUIPlot_Area::TIME_EIGHT_HOURS),
-		 _("8 h"));
-
-	pos.x += button_size + spacing;
-
-	new UI::Callback_Button
-		(this, "16h",
-		 pos.x, pos.y, button_size, 25,
-		 g_gr->get_picture(PicMod_UI, "pics/but4.png"),
-		 boost::bind
-			(&Ware_Statistics_Menu::set_time, boost::ref(*this),
-			 WUIPlot_Area::TIME_16_HOURS),
-		 _("16 h"));
-
-	pos += Point(button_size + spacing, 32 + spacing);
-=======
-	m_plot->set_size(get_inner_w() - 2 * spacing, PLOT_HEIGHT);
 
 	pos.x  = spacing;
 	pos.y += spacing + spacing;
 
 	new WUIPlot_Area_Slider
-		(this, *m_plot,
+		(this, *m_plot_production,
 		 pos.x, pos.y, get_inner_w() - 2 * spacing, 45,
 		 g_gr->get_picture(PicMod_UI, "pics/but1.png"));
 
 	pos.y += 45 + spacing;
->>>>>>> c5804b79
 
 	set_inner_size(get_inner_w(), pos.y);
 }
