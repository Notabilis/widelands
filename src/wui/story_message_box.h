/*
 * Copyright (C) 2002-2017 by the Widelands Development Team
 *
 * This program is free software; you can redistribute it and/or
 * modify it under the terms of the GNU General Public License
 * as published by the Free Software Foundation; either version 2
 * of the License, or (at your option) any later version.
 *
 * This program is distributed in the hope that it will be useful,
 * but WITHOUT ANY WARRANTY; without even the implied warranty of
 * MERCHANTABILITY or FITNESS FOR A PARTICULAR PURPOSE.  See the
 * GNU General Public License for more details.
 *
 * You should have received a copy of the GNU General Public License
 * along with this program; if not, write to the Free Software
 * Foundation, Inc., 51 Franklin Street, Fifth Floor, Boston, MA  02110-1301, USA.
 *
 */

#ifndef WL_WUI_STORY_MESSAGE_BOX_H
#define WL_WUI_STORY_MESSAGE_BOX_H

#include <vector>

#include "logic/game.h"
#include "ui_basic/box.h"
#include "ui_basic/button.h"
#include "ui_basic/multilinetextarea.h"
#include "ui_basic/window.h"

/**
 * A message box window with an OK button for use in scenarios.
 * Closing this window per right-click is blocked.
 * The game will be paused for the duration that this window is shown.
 * If 'coords' != Coords::null(), jumps the map view to the specified coordinates.
 * If 'x' == 'y' == -1, the message box will be centered on screen.
 */
struct StoryMessageBox : public UI::Window {
	StoryMessageBox(Widelands::Game* game,
<<<<<<< HEAD
						 const Widelands::Coords coords,
=======
	                const Widelands::Coords coords,
>>>>>>> 7a167933
	                const std::string& title,
	                const std::string& body,
	                int32_t x,
	                int32_t y,
	                uint32_t w,
	                uint32_t h);

protected:
	/// Avoid being closed by right-click.
	bool handle_mousepress(uint8_t btn, int32_t mx, int32_t my) override;

	/// Handle keypresses for the OK button.
	bool handle_key(bool down, SDL_Keysym code) override;

private:
	/// Get the game running again and close the window.
	void clicked_ok();

	// UI elements
	UI::Box main_box_;
	UI::Box button_box_;
	UI::MultilineTextarea textarea_;
	UI::Button ok_;

<<<<<<< HEAD
	const uint32_t desired_speed_; // Remember the previous game speed
	Widelands::Game* game_; // For controlling the game speed
=======
	const uint32_t desired_speed_;  // Remember the previous game speed
	Widelands::Game* game_;         // For controlling the game speed
>>>>>>> 7a167933
};

#endif  // end of include guard: WL_WUI_STORY_MESSAGE_BOX_H<|MERGE_RESOLUTION|>--- conflicted
+++ resolved
@@ -37,11 +37,7 @@
  */
 struct StoryMessageBox : public UI::Window {
 	StoryMessageBox(Widelands::Game* game,
-<<<<<<< HEAD
-						 const Widelands::Coords coords,
-=======
 	                const Widelands::Coords coords,
->>>>>>> 7a167933
 	                const std::string& title,
 	                const std::string& body,
 	                int32_t x,
@@ -66,13 +62,8 @@
 	UI::MultilineTextarea textarea_;
 	UI::Button ok_;
 
-<<<<<<< HEAD
-	const uint32_t desired_speed_; // Remember the previous game speed
-	Widelands::Game* game_; // For controlling the game speed
-=======
 	const uint32_t desired_speed_;  // Remember the previous game speed
 	Widelands::Game* game_;         // For controlling the game speed
->>>>>>> 7a167933
 };
 
 #endif  // end of include guard: WL_WUI_STORY_MESSAGE_BOX_H