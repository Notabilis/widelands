--- conflicted
+++ resolved
@@ -340,12 +340,9 @@
 }
 
 FieldsToDraw* MapView::draw_terrain(const Widelands::EditorGameBase& egbase,
-<<<<<<< HEAD
-		Workareas workarea, bool grid, RenderTarget* dst) {
-=======
                                     Workareas workarea,
+                                    bool grid,
                                     RenderTarget* dst) {
->>>>>>> 79d40241
 	uint32_t now = SDL_GetTicks();
 	while (!view_plans_.empty()) {
 		auto& plan = view_plans_.front();
@@ -389,11 +386,7 @@
 
 	fields_to_draw_.reset(egbase, view_.viewpoint, view_.zoom, dst);
 	const float scale = 1.f / view_.zoom;
-<<<<<<< HEAD
 	::draw_terrain(egbase, fields_to_draw_, scale, workarea, grid, dst);
-=======
-	::draw_terrain(egbase, fields_to_draw_, scale, workarea, dst);
->>>>>>> 79d40241
 	return &fields_to_draw_;
 }
 
