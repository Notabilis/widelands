/*
 * Copyright (C) 2016-2018 by the Widelands Development Team
 *
 * This program is free software; you can redistribute it and/or
 * modify it under the terms of the GNU General Public License
 * as published by the Free Software Foundation; either version 2
 * of the License, or (at your option) any later version.
 *
 * This program is distributed in the hope that it will be useful,
 * but WITHOUT ANY WARRANTY; without even the implied warranty of
 * MERCHANTABILITY or FITNESS FOR A PARTICULAR PURPOSE.  See the
 * GNU General Public License for more details.
 *
 * You should have received a copy of the GNU General Public License
 * along with this program; if not, write to the Free Software
 * Foundation, Inc., 51 Franklin Street, Fifth Floor, Boston, MA  02110-1301, USA.
 *
 */

#include "wui/gamedetails.h"

#include <memory>

#include <boost/algorithm/string/replace.hpp>
#include <boost/format.hpp>
#include <boost/lexical_cast.hpp>

#include "base/i18n.h"
#include "base/log.h"
#include "base/time_string.h"
#include "graphic/image_io.h"
#include "graphic/text_constants.h"
#include "graphic/texture.h"
#include "io/filesystem/layered_filesystem.h"

// TODO(GunChleoc): Arabic: line height broken for descriptions for Arabic.
namespace {
// 'is_first' omits the vertical gap before the line.
// 'noescape' is needed for error message formatting and does not call richtext_escape.
std::string as_header_with_content(const std::string& header,
                                   const std::string& content,
                                   UI::PanelStyle style,
                                   bool is_first = false,
                                   bool noescape = false) {
	switch (style) {
	case UI::PanelStyle::kFsMenu:
		return (boost::format(
		           "<p><font size=%i bold=1 shadow=1>%s%s <font color=D1D1D1>%s</font></font></p>") %
		        UI_FONT_SIZE_SMALL % (is_first ? "" : "<vspace gap=9>") %
		        (noescape ? header : richtext_escape(header)) %
		        (noescape ? content : richtext_escape(content)))
		   .str();
	case UI::PanelStyle::kWui:
		return (boost::format(
		           "<p><font size=%i>%s<font bold=1 color=D1D1D1>%s</font> %s</font></p>") %
		        UI_FONT_SIZE_SMALL % (is_first ? "" : "<vspace gap=6>") %
		        (noescape ? header : richtext_escape(header)) %
		        (noescape ? content : richtext_escape(content)))
		   .str();
	}
	NEVER_HERE();
}

}  // namespace

SavegameData::SavegameData()
   : gametime(""),
     nrplayers("0"),
     savetimestamp(0),
     gametype(GameController::GameType::kSingleplayer) {
}

void SavegameData::set_gametime(uint32_t input_gametime) {
	gametime = gametimestring(input_gametime);
}
void SavegameData::set_nrplayers(Widelands::PlayerNumber input_nrplayers) {
	nrplayers = boost::lexical_cast<std::string>(static_cast<unsigned int>(input_nrplayers));
}
void SavegameData::set_mapname(const std::string& input_mapname) {
	i18n::Textdomain td("maps");
	mapname = _(input_mapname);
}

GameDetails::GameDetails(Panel* parent, UI::PanelStyle style, Mode mode)
   : UI::Box(parent, 0, 0, UI::Box::Vertical),
     style_(style),
     mode_(mode),
     padding_(4),
     name_label_(this,
                 0,
                 0,
                 0,
                 0,
                 style,
                 "",
                 UI::Align::kLeft,
                 UI::MultilineTextarea::ScrollMode::kNoScrolling),
     descr_(this,
            0,
            0,
            0,
            0,
            style,
            "",
            UI::Align::kLeft,
            UI::MultilineTextarea::ScrollMode::kNoScrolling),
     minimap_icon_(this, 0, 0, 0, 0, nullptr),
     button_box_(new UI::Box(this, 0, 0, UI::Box::Vertical)) {
	name_label_.force_new_renderer();
	descr_.force_new_renderer();

	add(&name_label_, UI::Box::Resizing::kFullSize);
	add_space(padding_);
	add(&descr_, UI::Box::Resizing::kExpandBoth);
	add_space(padding_);
	add(&minimap_icon_, UI::Box::Resizing::kAlign, UI::Align::kCenter);
	add_space(padding_);
	add(button_box_, UI::Box::Resizing::kFullSize);

	minimap_icon_.set_visible(false);
	minimap_icon_.set_frame(UI_FONT_CLR_FG);
}

void GameDetails::clear() {
	name_label_.set_text("");
	descr_.set_text("");
	minimap_icon_.set_icon(nullptr);
	minimap_icon_.set_visible(false);
	minimap_icon_.set_size(0, 0);
	minimap_image_.reset();
}

void GameDetails::update(const SavegameData& gamedata) {
	clear();
	// Do not display anything if gamedata is empty
	if (gamedata.errormessage.empty() && gamedata.filename_list.empty() &&
	    gamedata.mapname.empty()) {
		return;
	}

	if (gamedata.errormessage.empty()) {
		if (gamedata.filename_list.empty()) {
			name_label_.set_text(
			   as_richtext(
			    as_header_with_content(_("Map Name:"), gamedata.mapname, style_, true)));

			// Show game information
			std::string description = as_header_with_content(
			   mode_ == Mode::kReplay ?
			      /** TRANSLATORS: The time a replay starts. Shown in the replay loading screen*/
			      _("Start of Replay:") :
			      /** TRANSLATORS: The current time of a savegame. Shown in the game saving and
			         loading screens. */
			      _("Game Time:"),
			   gamedata.gametime, style_);

			description = (boost::format("%s%s") % description %
			               as_header_with_content(_("Players:"), gamedata.nrplayers, style_))
			                 .str();

			description = (boost::format("%s%s") % description %
			               as_header_with_content(_("Widelands Version:"), gamedata.version, style_))
			                 .str();

			description = (boost::format("%s%s") % description %
			               as_header_with_content(_("Win Condition:"), gamedata.wincondition, style_))
			                 .str();

<<<<<<< HEAD
			descr_.set_text(as_richtext(description));
=======
			std::string filename = gamedata.filename;
			// Remove first directory from filename. This will be the save/ or replays/ folder
			assert(filename.find('/') != std::string::npos);
			filename.erase(0, filename.find('/') + 1);
			assert(!filename.empty());
			description = (boost::format("%s%s") % description %
			               as_header_with_content(_("Filename:"), filename, style_))
			                 .str();

			description = (boost::format("<rt>%s</rt>") % description).str();
			descr_.set_text(description);
>>>>>>> 357b6d79

			std::string minimap_path = gamedata.minimap_path;
			if (!minimap_path.empty()) {
				try {
					// Load the image
					minimap_image_ = load_image(
					   minimap_path,
					   std::unique_ptr<FileSystem>(g_fs->make_sub_file_system(gamedata.filename)).get());
					minimap_icon_.set_visible(true);
					minimap_icon_.set_icon(minimap_image_.get());
				} catch (const std::exception& e) {
					log("Failed to load the minimap image : %s\n", e.what());
				}
			}
		} else {
			std::string filename_list = richtext_escape(gamedata.filename_list);
			boost::replace_all(filename_list, "\n", "<br> • ");
			name_label_.set_text(as_richtext(
			                      as_header_with_content(gamedata.mapname, "", style_, true)));

			descr_.set_text(as_richtext(
			                 as_header_with_content("", filename_list, style_, true, true)));
			minimap_icon_.set_visible(false);
		}
	} else {
		name_label_.set_text(
		   as_richtext(as_header_with_content(_("Error:"), gamedata.errormessage, style_, true, true)));
	}
	layout();
}

void GameDetails::layout() {
	if (get_w() == 0 && get_h() == 0) {
		return;
	}
	UI::Box::layout();
	if (minimap_icon_.icon() == nullptr) {
		descr_.set_scrollmode(UI::MultilineTextarea::ScrollMode::kScrollNormal);
		minimap_icon_.set_desired_size(0, 0);
	} else {
		descr_.set_scrollmode(UI::MultilineTextarea::ScrollMode::kNoScrolling);

		// Downscale the minimap image
		const float available_width = get_w() - 4 * padding_;
		const float available_height =
		   get_h() - name_label_.get_h() - descr_.get_h() - button_box_->get_h() - 4 * padding_;

		const float scale =
		   std::min(1.f, std::min<float>(available_width / minimap_image_->width(),
		                                 available_height / minimap_image_->height()));

		const int w = scale * minimap_image_->width();
		const int h = scale * minimap_image_->height();

		// Center the minimap in the available space
		const int xpos = (get_w() - w) / 2;
		int ypos = name_label_.get_h() + descr_.get_h() + 2 * padding_;

		// Set small minimaps higher up for a more harmonious look
		if (h < available_height * 2 / 3) {
			ypos += (available_height - h) / 3;
		} else {
			ypos += (available_height - h) / 2;
		}

		minimap_icon_.set_desired_size(w, h);
		minimap_icon_.set_pos(Vector2i(xpos, ypos));
	}
}<|MERGE_RESOLUTION|>--- conflicted
+++ resolved
@@ -166,9 +166,6 @@
 			               as_header_with_content(_("Win Condition:"), gamedata.wincondition, style_))
 			                 .str();
 
-<<<<<<< HEAD
-			descr_.set_text(as_richtext(description));
-=======
 			std::string filename = gamedata.filename;
 			// Remove first directory from filename. This will be the save/ or replays/ folder
 			assert(filename.find('/') != std::string::npos);
@@ -178,9 +175,7 @@
 			               as_header_with_content(_("Filename:"), filename, style_))
 			                 .str();
 
-			description = (boost::format("<rt>%s</rt>") % description).str();
-			descr_.set_text(description);
->>>>>>> 357b6d79
+			descr_.set_text(as_richtext(description));
 
 			std::string minimap_path = gamedata.minimap_path;
 			if (!minimap_path.empty()) {
