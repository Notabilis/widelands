/*
 * Copyright (C) 2016-2019 by the Widelands Development Team
 *
 * This program is free software; you can redistribute it and/or
 * modify it under the terms of the GNU General Public License
 * as published by the Free Software Foundation; either version 2
 * of the License, or (at your option) any later version.
 *
 * This program is distributed in the hope that it will be useful,
 * but WITHOUT ANY WARRANTY; without even the implied warranty of
 * MERCHANTABILITY or FITNESS FOR A PARTICULAR PURPOSE.  See the
 * GNU General Public License for more details.
 *
 * You should have received a copy of the GNU General Public License
 * along with this program; if not, write to the Free Software
 * Foundation, Inc., 51 Franklin Street, Fifth Floor, Boston, MA  02110-1301, USA.
 *
 */

#include "wui/gamedetails.h"

#include <memory>

#include <boost/algorithm/string/replace.hpp>
#include <boost/format.hpp>
#include <boost/lexical_cast.hpp>

#include "base/i18n.h"
#include "base/log.h"
#include "base/time_string.h"
#include "graphic/graphic.h"
#include "graphic/image_io.h"
#include "graphic/text_layout.h"
#include "graphic/texture.h"
#include "io/filesystem/layered_filesystem.h"

// TODO(GunChleoc): Arabic: line height broken for descriptions for Arabic.
<<<<<<< HEAD
namespace {
// 'is_first' omits the vertical gap before the line.
// 'noescape' is needed for error message formatting and does not call richtext_escape.
std::string as_header_with_content(const std::string& header,
                                   const std::string& content,
                                   UI::PanelStyle style,
                                   bool is_first = false,
                                   bool noescape = false) {
	switch (style) {
	case UI::PanelStyle::kFsMenu:
		return (boost::format("<p>%s%s %s</p>") %
		         (is_first ? "" : "<vspace gap=9>") %
		        g_gr->styles().font_style(UI::FontStyle::kFsMenuInfoPanelHeading).as_font_tag(noescape ? header : richtext_escape(header)) %
		        g_gr->styles().font_style(UI::FontStyle::kFsMenuInfoPanelParagraph).as_font_tag(noescape ? content : richtext_escape(content)))
		   .str();
	case UI::PanelStyle::kWui:
		return (boost::format("<p>%s%s %s</p>") %
		        (is_first ? "" : "<vspace gap=6>") %
		        g_gr->styles().font_style(UI::FontStyle::kWuiInfoPanelHeading).as_font_tag(noescape ? header : richtext_escape(header)) %
		        g_gr->styles().font_style(UI::FontStyle::kWuiInfoPanelParagraph).as_font_tag(noescape ? content : richtext_escape(content)))
		   .str();
	}
	NEVER_HERE();
}

}  // namespace

=======
>>>>>>> 6ce26d7e
SavegameData::SavegameData()
   : gametime(""),
     nrplayers("0"),
     savetimestamp(0),
     gametype(GameController::GameType::kSingleplayer) {
}

void SavegameData::set_gametime(uint32_t input_gametime) {
	gametime = gametimestring(input_gametime);
}
void SavegameData::set_nrplayers(Widelands::PlayerNumber input_nrplayers) {
	nrplayers = boost::lexical_cast<std::string>(static_cast<unsigned int>(input_nrplayers));
}
void SavegameData::set_mapname(const std::string& input_mapname) {
	i18n::Textdomain td("maps");
	mapname = _(input_mapname);
}

GameDetails::GameDetails(Panel* parent, UI::PanelStyle style, Mode mode)
   : UI::Box(parent, 0, 0, UI::Box::Vertical),
     style_(style),
     mode_(mode),
     padding_(4),
     name_label_(this,
                 0,
                 0,
                 0,
                 0,
                 style,
                 "",
                 UI::Align::kLeft,
                 UI::MultilineTextarea::ScrollMode::kNoScrolling),
     descr_(this,
            0,
            0,
            0,
            0,
            style,
            "",
            UI::Align::kLeft,
            UI::MultilineTextarea::ScrollMode::kNoScrolling),
     minimap_icon_(this, 0, 0, 0, 0, nullptr),
     button_box_(new UI::Box(this, 0, 0, UI::Box::Vertical)) {

	add(&name_label_, UI::Box::Resizing::kFullSize);
	add_space(padding_);
	add(&descr_, UI::Box::Resizing::kExpandBoth);
	add_space(padding_);
	add(&minimap_icon_, UI::Box::Resizing::kAlign, UI::Align::kCenter);
	add_space(padding_);
	add(button_box_, UI::Box::Resizing::kFullSize);

	minimap_icon_.set_visible(false);
	minimap_icon_.set_frame(g_gr->styles().minimap_icon_frame());
}

void GameDetails::clear() {
	name_label_.set_text("");
	descr_.set_text("");
	minimap_icon_.set_icon(nullptr);
	minimap_icon_.set_visible(false);
	minimap_icon_.set_size(0, 0);
	minimap_image_.reset();
}

void GameDetails::update(const SavegameData& gamedata) {
	clear();
	// Do not display anything if gamedata is empty
	if (gamedata.errormessage.empty() && gamedata.filename_list.empty() &&
	    gamedata.mapname.empty()) {
		return;
	}

	if (gamedata.errormessage.empty()) {
		if (gamedata.filename_list.empty()) {
			name_label_.set_text(
			   as_richtext(as_heading_with_content(_("Map Name:"), gamedata.mapname, style_, true)));

			// Show game information
			std::string description = as_heading_with_content(
			   mode_ == Mode::kReplay ?
			      /** TRANSLATORS: The time a replay starts. Shown in the replay loading screen*/
			      _("Start of Replay:") :
			      /** TRANSLATORS: The current time of a savegame. Shown in the game saving and
			         loading screens. */
			      _("Game Time:"),
			   gamedata.gametime, style_);

			description = (boost::format("%s%s") % description %
			               as_heading_with_content(_("Players:"), gamedata.nrplayers, style_))
			                 .str();

			description = (boost::format("%s%s") % description %
			               as_heading_with_content(_("Widelands Version:"), gamedata.version, style_))
			                 .str();

			description = (boost::format("%s%s") % description %
			               as_heading_with_content(_("Win Condition:"), gamedata.wincondition, style_))
			                 .str();

			std::string filename = gamedata.filename;
			// Remove first directory from filename. This will be the save/ or replays/ folder
			assert(filename.find('/') != std::string::npos);
			filename.erase(0, filename.find('/') + 1);
			assert(!filename.empty());
			description = (boost::format("%s%s") % description %
			               as_heading_with_content(_("Filename:"), filename, style_))
			                 .str();

			descr_.set_text(as_richtext(description));

			std::string minimap_path = gamedata.minimap_path;
			if (!minimap_path.empty()) {
				try {
					// Load the image
					minimap_image_ = load_image(
					   minimap_path,
					   std::unique_ptr<FileSystem>(g_fs->make_sub_file_system(gamedata.filename)).get());
					minimap_icon_.set_visible(true);
					minimap_icon_.set_icon(minimap_image_.get());
				} catch (const std::exception& e) {
					log("Failed to load the minimap image : %s\n", e.what());
				}
			}
		} else {
			std::string filename_list = richtext_escape(gamedata.filename_list);
			boost::replace_all(filename_list, "\n", "<br> • ");
			name_label_.set_text(
			   as_richtext(as_heading_with_content(gamedata.mapname, "", style_, true)));

			descr_.set_text(
			   as_richtext(as_heading_with_content("", filename_list, style_, true, true)));
			minimap_icon_.set_visible(false);
		}
	} else {
		name_label_.set_text(as_richtext(
		   as_heading_with_content(_("Error:"), gamedata.errormessage, style_, true, true)));
	}
	layout();
}

void GameDetails::layout() {
	if (get_w() == 0 && get_h() == 0) {
		return;
	}
	UI::Box::layout();
	if (minimap_icon_.icon() == nullptr) {
		descr_.set_scrollmode(UI::MultilineTextarea::ScrollMode::kScrollNormal);
		minimap_icon_.set_desired_size(0, 0);
	} else {
		descr_.set_scrollmode(UI::MultilineTextarea::ScrollMode::kNoScrolling);

		// Downscale the minimap image
		const float available_width = get_w() - 4 * padding_;
		const float available_height =
		   get_h() - name_label_.get_h() - descr_.get_h() - button_box_->get_h() - 4 * padding_;

		const float scale =
		   std::min(1.f, std::min<float>(available_width / minimap_image_->width(),
		                                 available_height / minimap_image_->height()));

		const int w = scale * minimap_image_->width();
		const int h = scale * minimap_image_->height();

		// Center the minimap in the available space
		const int xpos = (get_w() - w) / 2;
		int ypos = name_label_.get_h() + descr_.get_h() + 2 * padding_;

		// Set small minimaps higher up for a more harmonious look
		if (h < available_height * 2 / 3) {
			ypos += (available_height - h) / 3;
		} else {
			ypos += (available_height - h) / 2;
		}

		minimap_icon_.set_desired_size(w, h);
		minimap_icon_.set_pos(Vector2i(xpos, ypos));
	}
}<|MERGE_RESOLUTION|>--- conflicted
+++ resolved
@@ -34,37 +34,6 @@
 #include "graphic/texture.h"
 #include "io/filesystem/layered_filesystem.h"
 
-// TODO(GunChleoc): Arabic: line height broken for descriptions for Arabic.
-<<<<<<< HEAD
-namespace {
-// 'is_first' omits the vertical gap before the line.
-// 'noescape' is needed for error message formatting and does not call richtext_escape.
-std::string as_header_with_content(const std::string& header,
-                                   const std::string& content,
-                                   UI::PanelStyle style,
-                                   bool is_first = false,
-                                   bool noescape = false) {
-	switch (style) {
-	case UI::PanelStyle::kFsMenu:
-		return (boost::format("<p>%s%s %s</p>") %
-		         (is_first ? "" : "<vspace gap=9>") %
-		        g_gr->styles().font_style(UI::FontStyle::kFsMenuInfoPanelHeading).as_font_tag(noescape ? header : richtext_escape(header)) %
-		        g_gr->styles().font_style(UI::FontStyle::kFsMenuInfoPanelParagraph).as_font_tag(noescape ? content : richtext_escape(content)))
-		   .str();
-	case UI::PanelStyle::kWui:
-		return (boost::format("<p>%s%s %s</p>") %
-		        (is_first ? "" : "<vspace gap=6>") %
-		        g_gr->styles().font_style(UI::FontStyle::kWuiInfoPanelHeading).as_font_tag(noescape ? header : richtext_escape(header)) %
-		        g_gr->styles().font_style(UI::FontStyle::kWuiInfoPanelParagraph).as_font_tag(noescape ? content : richtext_escape(content)))
-		   .str();
-	}
-	NEVER_HERE();
-}
-
-}  // namespace
-
-=======
->>>>>>> 6ce26d7e
 SavegameData::SavegameData()
    : gametime(""),
      nrplayers("0"),
