/*
 * Copyright (C) 2002-2004, 2006-2011 by the Widelands Development Team
 *
 * This program is free software; you can redistribute it and/or
 * modify it under the terms of the GNU General Public License
 * as published by the Free Software Foundation; either version 2
 * of the License, or (at your option) any later version.
 *
 * This program is distributed in the hope that it will be useful,
 * but WITHOUT ANY WARRANTY; without even the implied warranty of
 * MERCHANTABILITY or FITNESS FOR A PARTICULAR PURPOSE.  See the
 * GNU General Public License for more details.
 *
 * You should have received a copy of the GNU General Public License
 * along with this program; if not, write to the Free Software
 * Foundation, Inc., 51 Franklin Street, Fifth Floor, Boston, MA  02110-1301, USA.
 *
 */

#include "wui/encyclopedia_window.h"

#include <algorithm>
#include <cstring>
#include <map>
#include <memory>
#include <set>
#include <string>
#include <typeinfo>
#include <vector>

#include <boost/format.hpp>

#include "base/i18n.h"
#include "base/macros.h"
#include "economy/economy.h"
#include "graphic/graphic.h"
#include "logic/building.h"
#include "logic/player.h"
#include "logic/production_program.h"
#include "logic/productionsite.h"
#include "logic/tribes/tribe_descr.h"
#include "logic/tribes/tribes.h"
#include "logic/ware_descr.h"
#include "logic/warelist.h"
#include "scripting/lua_interface.h"
#include "scripting/lua_table.h"
#include "ui_basic/table.h"
#include "ui_basic/unique_window.h"
#include "ui_basic/window.h"
#include "wui/interactive_player.h"

#define WINDOW_WIDTH std::min(700, g_gr->get_xres() - 40)
#define WINDOW_HEIGHT std::min(550, g_gr->get_yres() - 40)
constexpr uint32_t quantityColumnWidth = 100;
constexpr uint32_t wareColumnWidth = 250;
#define PRODSITE_GROUPS_WIDTH (WINDOW_WIDTH - wareColumnWidth - quantityColumnWidth - 10)
constexpr int kPadding = 5;
constexpr int kTabHeight = 35;

using namespace Widelands;

inline InteractivePlayer & EncyclopediaWindow::iaplayer() const {
	return dynamic_cast<InteractivePlayer&>(*get_parent());
}

namespace {
const std::string heading(const std::string& text) {
	return ((boost::format("<rt><p font-size=18 font-weight=bold font-color=D1D1D1>"
								  "%s<br></p><p font-size=8> <br></p></rt>") % text).str());
}
} // namespace


EncyclopediaWindow::EncyclopediaWindow
	(InteractivePlayer & parent, UI::UniqueWindow::Registry & registry)
:
	UI::UniqueWindow
		(&parent, "encyclopedia",
		 &registry,
		 WINDOW_WIDTH, WINDOW_HEIGHT,
		 _("Tribal Encyclopedia")),
	tabs_(this, 0, 0, nullptr),
	buildings_tab_box_(&tabs_, 0, 0, UI::Box::Horizontal),
	buildings_box_(&buildings_tab_box_, 0, 0, UI::Box::Horizontal),
	buildings_    (&buildings_box_, 0, 0,
						WINDOW_WIDTH / 2 - 1.5 * kPadding, WINDOW_HEIGHT - kTabHeight - 2 * kPadding),
	building_text_(&buildings_box_, 0, 0,
						WINDOW_WIDTH / 2 - 1.5 * kPadding, WINDOW_HEIGHT - kTabHeight - 2 * kPadding),

	wares_tab_box_(&tabs_, 0, 0, UI::Box::Horizontal),
	wares_box_(&wares_tab_box_, 0, 0, UI::Box::Vertical),
	wares_details_box_(&wares_box_, 0, 0, UI::Box::Horizontal),
	wares_            (&wares_box_, 0, 0, WINDOW_WIDTH - 2 * kPadding, WINDOW_HEIGHT - 270 - 2 * kPadding),
	ware_text_        (&wares_box_, 0, 0, WINDOW_WIDTH - 2 * kPadding, 80, ""),
	prod_sites_       (&wares_details_box_, 0, 0, PRODSITE_GROUPS_WIDTH, 145),
	cond_table_
		(&wares_details_box_,
		 0, 0, WINDOW_WIDTH - PRODSITE_GROUPS_WIDTH - 2 * kPadding, 145),

	workers_tab_box_(&tabs_, 0, 0, UI::Box::Horizontal),
	workers_box_(&workers_tab_box_, 0, 0, UI::Box::Horizontal),
	workers_    (&workers_box_, 0, 0,
						WINDOW_WIDTH / 2 - 1.5 * kPadding, WINDOW_HEIGHT - kTabHeight - 2 * kPadding),
	worker_text_(&workers_box_, 0, 0,
						WINDOW_WIDTH / 2 - 1.5 * kPadding, WINDOW_HEIGHT - kTabHeight - 2 * kPadding)
{
	// Buildings
	buildings_box_.add(&buildings_, UI::Align_Left);
	buildings_box_.add_space(kPadding);
	buildings_box_.add(&building_text_, UI::Align_Left);

	buildings_tab_box_.add_space(kPadding);
	buildings_tab_box_.add(&buildings_box_, UI::Align_Left);

	// Wares
	wares_details_box_.add(&prod_sites_, UI::Align_Left);
	wares_details_box_.add(&cond_table_, UI::Align_Left);
	wares_details_box_.set_size(WINDOW_WIDTH,
										 tabs_.get_inner_h() - wares_.get_h() - ware_text_.get_h() - 4 * kPadding);

	wares_box_.add(&wares_, UI::Align_Left);
	wares_box_.add_space(kPadding);
	wares_box_.add(&ware_text_, UI::Align_Left);
	wares_box_.add_space(kPadding);
	wares_box_.add(&wares_details_box_, UI::Align_Left);
	wares_box_.set_size(WINDOW_WIDTH, wares_.get_h() + ware_text_.get_h() + 2 * kPadding);

	wares_tab_box_.add_space(kPadding);
	wares_tab_box_.add(&wares_box_, UI::Align_Left);

	// Workers
	workers_box_.add(&workers_, UI::Align_Left);
	workers_box_.add_space(kPadding);
	workers_box_.add(&worker_text_, UI::Align_Left);

	workers_tab_box_.add_space(kPadding);
	workers_tab_box_.add(&workers_box_, UI::Align_Left);

	tabs_.add("encyclopedia_wares", g_gr->images().get("pics/genstats_nrwares.png"),
				 &wares_tab_box_, _("Wares"));
	tabs_.add("encyclopedia_workers", g_gr->images().get("pics/genstats_nrworkers.png"),
				 &workers_tab_box_, _("Workers"));
	tabs_.add("encyclopedia_buildings", g_gr->images().get("pics/genstats_nrbuildings.png"),
				 &buildings_tab_box_, _("Buildings"));
	tabs_.set_size(WINDOW_WIDTH, WINDOW_HEIGHT);

	// Content
	buildings_.selected.connect(boost::bind(&EncyclopediaWindow::building_selected, this, _1));

	wares_.selected.connect(boost::bind(&EncyclopediaWindow::ware_selected, this, _1));
	prod_sites_.selected.connect(boost::bind(&EncyclopediaWindow::prod_site_selected, this, _1));
	cond_table_.add_column
			/** TRANSLATORS: Column title in the Tribal Encyclopedia */
			(wareColumnWidth, ngettext("Consumed Ware Type", "Consumed Ware Types", 0));
	cond_table_.add_column (quantityColumnWidth, _("Quantity"));
	cond_table_.focus();

	workers_.selected.connect(boost::bind(&EncyclopediaWindow::worker_selected, this, _1));

	fill_buildings();
	fill_wares();
	fill_workers();

	if (get_usedefaultpos()) {
		center_to_parent();
	}
}


void EncyclopediaWindow::fill_buildings() {
	const TribeDescr& tribe = iaplayer().player().tribe();
	BuildingIndex const nr_buildings = tribe.get_nrbuildings();
	std::vector<Building> building_vec;

	for (BuildingIndex i = 0; i < nr_buildings; ++i) {
		BuildingDescr const * building = tribe.get_building_descr(i);
		Building b(i, building);
		// We can't access helptexts for global militarysites
		// TODO(GunChleoc): Add global militarysites in the one_tribe branch
		if (!building->global()) {
			building_vec.push_back(b);
		}
	}

	std::sort(building_vec.begin(), building_vec.end());

	for (uint32_t i = 0; i < building_vec.size(); i++) {
		Building cur = building_vec[i];
		buildings_.add(cur.descr_->descname(), cur.index_, cur.descr_->get_icon());
	}
}

void EncyclopediaWindow::building_selected(uint32_t) {
	const TribeDescr& tribe = iaplayer().player().tribe();
	const Widelands::BuildingDescr& selected_building = *tribe.get_building_descr(buildings_.get_selected());

	if (selected_building.has_help_text()) {
		try {
			std::unique_ptr<LuaTable> t(
				iaplayer().egbase().lua().run_script(selected_building.helptext_script()));
			std::unique_ptr<LuaCoroutine> cr(t->get_coroutine("func"));
			cr->push_arg(&selected_building);
			cr->resume();
			const std::string help_text = cr->pop_string();
			building_text_.set_text((boost::format("%s%s")
											 % heading(selected_building.descname())
											 % help_text).str());
		} catch (LuaError& err) {
			building_text_.set_text(err.what());
		}
	} else {
		building_text_.set_text("There is no help available for this building.");
	}
	building_text_.scroll_to_top();
}

void EncyclopediaWindow::fill_wares() {
	const TribeDescr & tribe = iaplayer().player().tribe();
	std::vector<Ware> ware_vec;

	for (const WareIndex& ware_index : tribe.wares()) {
		Ware w(ware_index, tribe.get_ware_descr(ware_index));
		ware_vec.push_back(w);
	}

	std::sort(ware_vec.begin(), ware_vec.end());

	for (uint32_t i = 0; i < ware_vec.size(); i++) {
		Ware cur = ware_vec[i];
		wares_.add(cur.descr_->descname(), cur.index_, cur.descr_->icon());
	}
}

void EncyclopediaWindow::ware_selected(uint32_t) {
	const TribeDescr & tribe = iaplayer().player().tribe();
	selected_ware_ = tribe.get_ware_descr(wares_.get_selected());

<<<<<<< HEAD
	descrTxt.set_text(selectedWare->helptext(tribe.name()));
=======
	ware_text_.set_text(selected_ware_->helptext());
>>>>>>> 4014f6ee

	prod_sites_.clear();
	cond_table_.clear();

<<<<<<< HEAD
	for (const BuildingIndex& building_index : selectedWare->producers()) {
		const BuildingDescr* building_descr = tribe.get_building_descr(building_index);
		if (tribe.has_building(building_index)) {
			prodSites.add(building_descr->descname(), building_index, building_descr->get_icon());
		}
	}
	if (!prodSites.empty()) {
		prodSites.select(0);
	}
=======
	bool found = false;

	BuildingIndex const nr_buildings = tribe.get_nrbuildings();
	for (BuildingIndex i = 0; i < nr_buildings; ++i) {
		const BuildingDescr & descr = *tribe.get_building_descr(i);
		if (upcast(ProductionSiteDescr const, de, &descr)) {

			if
				((descr.is_buildable() || descr.is_enhanced())
				 &&
				 de->output_ware_types().count(wares_.get_selected()))
			{
				prod_sites_.add(de->descname(), i, de->get_icon());
				found = true;
			}
		}
	}
	if (found)
		prod_sites_.select(0);

>>>>>>> 4014f6ee
}

void EncyclopediaWindow::prod_site_selected(uint32_t) {
	assert(prod_sites_.has_selection());
	size_t no_of_wares = 0;
	cond_table_.clear();
	const TribeDescr & tribe = iaplayer().player().tribe();

<<<<<<< HEAD
	if (upcast(ProductionSiteDescr const, descr, tribe.get_building_descr(prodSites.get_selected()))) {
		const ProductionSiteDescr::Programs & programs = descr->programs();

		//  TODO(unknown): This needs reworking. A program can indeed produce iron even if
		//  the program name is not any of produce_iron, smelt_iron, prog_iron
		//  or work. What matters is whether the program has a statement such
		//  as "produce iron" or "createware iron". The program name is not
		//  supposed to have any meaning to the game logic except to uniquely
		//  identify the program.
		//  Only shows information from the first program that has a name indicating
		//  that it produces the considered ware type.
		std::map<std::string, ProductionProgram *>::const_iterator programIt =
			programs.find(std::string("produce_") + selectedWare->name());

		if (programIt == programs.end())
			programIt = programs.find(std::string("smelt_")  + selectedWare->name());

		if (programIt == programs.end())
			programIt = programs.find(std::string("smoke_")  + selectedWare->name());

		if (programIt == programs.end())
			programIt = programs.find(std::string("mine_")   + selectedWare->name());

		if (programIt == programs.end())
			programIt = programs.find("work");

		if (programIt != programs.end()) {
			const ProductionProgram::Actions & actions =
				programIt->second->actions();

			for (const ProductionProgram::Action * temp_action : actions) {
				if (upcast(ProductionProgram::ActConsume const, action, temp_action)) {
					const ProductionProgram::ActConsume::Groups & groups =
						action->groups();

					for (const ProductionProgram::WareTypeGroup& temp_group : groups) {
						const std::set<WareIndex> & ware_types = temp_group.first;
						assert(ware_types.size());
						std::vector<std::string> ware_type_descnames;
						for (const WareIndex& ware_index : ware_types) {
							ware_type_descnames.push_back(tribe.get_ware_descr(ware_index)->descname());
						}
						no_of_wares = no_of_wares + ware_types.size();

						std::string ware_type_names =
								i18n::localize_list(ware_type_descnames, i18n::ConcatenateWith::OR);

						//  Make sure to detect if someone changes the type so that it
						//  needs more than 3 decimal digits to represent.
						static_assert(sizeof(temp_group.second) == 1, "Number is too big for 3 char string.");

						//  picture only of first ware type in group
						UI::Table<uintptr_t>::EntryRecord & tableEntry =
							condTable.add(0);
						tableEntry.set_picture
							(0, tribe.get_ware_descr(*ware_types.begin())->icon(), ware_type_names);
						tableEntry.set_string(1, std::to_string(static_cast<unsigned int>(temp_group.second)));
						condTable.set_sort_column(0);
						condTable.sort();
					}
=======
	upcast(ProductionSiteDescr const, descr, tribe.get_building_descr(prod_sites_.get_selected()));
	const ProductionSiteDescr::Programs & programs = descr->programs();

	//  TODO(unknown): This needs reworking. A program can indeed produce iron even if
	//  the program name is not any of produce_iron, smelt_iron, prog_iron
	//  or work. What matters is whether the program has a statement such
	//  as "produce iron" or "createware iron". The program name is not
	//  supposed to have any meaning to the game logic except to uniquely
	//  identify the program.
	//  Only shows information from the first program that has a name indicating
	//  that it produces the considered ware type.
	std::map<std::string, ProductionProgram *>::const_iterator programIt =
		programs.find(std::string("produce_") + selected_ware_->name());

	if (programIt == programs.end())
		programIt = programs.find(std::string("smelt_")  + selected_ware_->name());

	if (programIt == programs.end())
		programIt = programs.find(std::string("smoke_")  + selected_ware_->name());

	if (programIt == programs.end())
		programIt = programs.find(std::string("mine_")   + selected_ware_->name());

	if (programIt == programs.end())
		programIt = programs.find("work");

	if (programIt != programs.end()) {
		const ProductionProgram::Actions & actions =
			programIt->second->actions();

		for (const ProductionProgram::Action * temp_action : actions) {
			if (upcast(ProductionProgram::ActConsume const, action, temp_action)) {
				const ProductionProgram::ActConsume::Groups & groups =
					action->groups();

				for (const ProductionProgram::WareTypeGroup& temp_group : groups) {
					const std::set<WareIndex> & ware_types = temp_group.first;
					assert(ware_types.size());
					std::vector<std::string> ware_type_descnames;
					for (const WareIndex& ware_index : ware_types) {
						ware_type_descnames.push_back(tribe.get_ware_descr(ware_index)->descname());
					}
					no_of_wares = no_of_wares + ware_types.size();

					std::string ware_type_names =
							i18n::localize_list(ware_type_descnames, i18n::ConcatenateWith::OR);

					//  Make sure to detect if someone changes the type so that it
					//  needs more than 3 decimal digits to represent.
					static_assert(sizeof(temp_group.second) == 1, "Number is too big for 3 char string.");

					//  picture only of first ware type in group
					UI::Table<uintptr_t>::EntryRecord & tableEntry =
						cond_table_.add(0);
					tableEntry.set_picture
						(0, tribe.get_ware_descr(*ware_types.begin())->icon(), ware_type_names);
					tableEntry.set_string(1, std::to_string(static_cast<unsigned int>(temp_group.second)));
					cond_table_.set_sort_column(0);
					cond_table_.sort();
>>>>>>> 4014f6ee
				}
			}
		}
	}
	cond_table_.set_column_title(0, ngettext("Consumed Ware Type", "Consumed Ware Types", no_of_wares));
}

void EncyclopediaWindow::fill_workers() {
	const TribeDescr& tribe = iaplayer().player().tribe();
	WareIndex const nr_workers = tribe.get_nrworkers();
	std::vector<Worker> worker_vec;

	for (WareIndex i = 0; i < nr_workers; ++i) {
		WorkerDescr const * worker = tribe.get_worker_descr(i);
		Worker w(i, worker);
		worker_vec.push_back(w);
	}

	std::sort(worker_vec.begin(), worker_vec.end());

	for (uint32_t i = 0; i < worker_vec.size(); i++) {
		Worker cur = worker_vec[i];
		workers_.add(cur.descr_->descname(), cur.index_, cur.descr_->icon());
	}
}

void EncyclopediaWindow::worker_selected(uint32_t) {
	const TribeDescr& tribe = iaplayer().player().tribe();
	const Widelands::WorkerDescr& selected_worker = *tribe.get_worker_descr(workers_.get_selected());

	try {
		std::unique_ptr<LuaTable> t(
			iaplayer().egbase().lua().run_script("tribes/scripting/worker_help.lua"));
		std::unique_ptr<LuaCoroutine> cr(t->get_coroutine("func"));
		cr->push_arg(&selected_worker);
		cr->resume();
		const std::string help_text = cr->pop_string();
		worker_text_.set_text((boost::format("%s%s")
									  % heading(selected_worker.descname())
									  % help_text).str());
	} catch (LuaError& err) {
		worker_text_.set_text(err.what());
	}

	worker_text_.scroll_to_top();
}<|MERGE_RESOLUTION|>--- conflicted
+++ resolved
@@ -175,11 +175,7 @@
 	for (BuildingIndex i = 0; i < nr_buildings; ++i) {
 		BuildingDescr const * building = tribe.get_building_descr(i);
 		Building b(i, building);
-		// We can't access helptexts for global militarysites
-		// TODO(GunChleoc): Add global militarysites in the one_tribe branch
-		if (!building->global()) {
-			building_vec.push_back(b);
-		}
+		building_vec.push_back(b);
 	}
 
 	std::sort(building_vec.begin(), building_vec.end());
@@ -194,23 +190,20 @@
 	const TribeDescr& tribe = iaplayer().player().tribe();
 	const Widelands::BuildingDescr& selected_building = *tribe.get_building_descr(buildings_.get_selected());
 
-	if (selected_building.has_help_text()) {
-		try {
-			std::unique_ptr<LuaTable> t(
-				iaplayer().egbase().lua().run_script(selected_building.helptext_script()));
-			std::unique_ptr<LuaCoroutine> cr(t->get_coroutine("func"));
-			cr->push_arg(&selected_building);
-			cr->resume();
-			const std::string help_text = cr->pop_string();
-			building_text_.set_text((boost::format("%s%s")
-											 % heading(selected_building.descname())
-											 % help_text).str());
-		} catch (LuaError& err) {
-			building_text_.set_text(err.what());
-		}
-	} else {
-		building_text_.set_text("There is no help available for this building.");
-	}
+	assert(tribe.has_building(tribe.building_index(selected_building.name())));
+	try {
+		std::unique_ptr<LuaTable> t(
+				iaplayer().egbase().lua().run_script("tribes/scripting/format_help.lua"));
+		std::unique_ptr<LuaCoroutine> cr(t->get_coroutine("func"));
+		cr->push_arg(tribe.name());
+		cr->push_arg(selected_building.name());
+		cr->resume();
+		const std::string help_text = cr->pop_string();
+		building_text_.set_text(help_text);
+	} catch (LuaError& err) {
+		building_text_.set_text(err.what());
+	}
+
 	building_text_.scroll_to_top();
 }
 
@@ -235,47 +228,21 @@
 	const TribeDescr & tribe = iaplayer().player().tribe();
 	selected_ware_ = tribe.get_ware_descr(wares_.get_selected());
 
-<<<<<<< HEAD
-	descrTxt.set_text(selectedWare->helptext(tribe.name()));
-=======
-	ware_text_.set_text(selected_ware_->helptext());
->>>>>>> 4014f6ee
+	ware_text_.set_text(selected_ware_->helptext(tribe.name()));
 
 	prod_sites_.clear();
 	cond_table_.clear();
 
-<<<<<<< HEAD
-	for (const BuildingIndex& building_index : selectedWare->producers()) {
+	for (const BuildingIndex& building_index : selected_ware_->producers()) {
 		const BuildingDescr* building_descr = tribe.get_building_descr(building_index);
 		if (tribe.has_building(building_index)) {
-			prodSites.add(building_descr->descname(), building_index, building_descr->get_icon());
+			prod_sites_.add(building_descr->descname(), building_index, building_descr->get_icon());
 		}
 	}
-	if (!prodSites.empty()) {
-		prodSites.select(0);
-	}
-=======
-	bool found = false;
-
-	BuildingIndex const nr_buildings = tribe.get_nrbuildings();
-	for (BuildingIndex i = 0; i < nr_buildings; ++i) {
-		const BuildingDescr & descr = *tribe.get_building_descr(i);
-		if (upcast(ProductionSiteDescr const, de, &descr)) {
-
-			if
-				((descr.is_buildable() || descr.is_enhanced())
-				 &&
-				 de->output_ware_types().count(wares_.get_selected()))
-			{
-				prod_sites_.add(de->descname(), i, de->get_icon());
-				found = true;
-			}
-		}
-	}
-	if (found)
+
+	if (!prod_sites_.empty()) {
 		prod_sites_.select(0);
-
->>>>>>> 4014f6ee
+	}
 }
 
 void EncyclopediaWindow::prod_site_selected(uint32_t) {
@@ -284,8 +251,7 @@
 	cond_table_.clear();
 	const TribeDescr & tribe = iaplayer().player().tribe();
 
-<<<<<<< HEAD
-	if (upcast(ProductionSiteDescr const, descr, tribe.get_building_descr(prodSites.get_selected()))) {
+	if (upcast(ProductionSiteDescr const, descr, tribe.get_building_descr(prod_sites_.get_selected()))) {
 		const ProductionSiteDescr::Programs & programs = descr->programs();
 
 		//  TODO(unknown): This needs reworking. A program can indeed produce iron even if
@@ -297,16 +263,16 @@
 		//  Only shows information from the first program that has a name indicating
 		//  that it produces the considered ware type.
 		std::map<std::string, ProductionProgram *>::const_iterator programIt =
-			programs.find(std::string("produce_") + selectedWare->name());
+			programs.find(std::string("produce_") + selected_ware_->name());
 
 		if (programIt == programs.end())
-			programIt = programs.find(std::string("smelt_")  + selectedWare->name());
+			programIt = programs.find(std::string("smelt_")  + selected_ware_->name());
 
 		if (programIt == programs.end())
-			programIt = programs.find(std::string("smoke_")  + selectedWare->name());
+			programIt = programs.find(std::string("smoke_")  + selected_ware_->name());
 
 		if (programIt == programs.end())
-			programIt = programs.find(std::string("mine_")   + selectedWare->name());
+			programIt = programs.find(std::string("mine_")   + selected_ware_->name());
 
 		if (programIt == programs.end())
 			programIt = programs.find("work");
@@ -338,74 +304,13 @@
 
 						//  picture only of first ware type in group
 						UI::Table<uintptr_t>::EntryRecord & tableEntry =
-							condTable.add(0);
+							cond_table_.add(0);
 						tableEntry.set_picture
 							(0, tribe.get_ware_descr(*ware_types.begin())->icon(), ware_type_names);
 						tableEntry.set_string(1, std::to_string(static_cast<unsigned int>(temp_group.second)));
-						condTable.set_sort_column(0);
-						condTable.sort();
+						cond_table_.set_sort_column(0);
+						cond_table_.sort();
 					}
-=======
-	upcast(ProductionSiteDescr const, descr, tribe.get_building_descr(prod_sites_.get_selected()));
-	const ProductionSiteDescr::Programs & programs = descr->programs();
-
-	//  TODO(unknown): This needs reworking. A program can indeed produce iron even if
-	//  the program name is not any of produce_iron, smelt_iron, prog_iron
-	//  or work. What matters is whether the program has a statement such
-	//  as "produce iron" or "createware iron". The program name is not
-	//  supposed to have any meaning to the game logic except to uniquely
-	//  identify the program.
-	//  Only shows information from the first program that has a name indicating
-	//  that it produces the considered ware type.
-	std::map<std::string, ProductionProgram *>::const_iterator programIt =
-		programs.find(std::string("produce_") + selected_ware_->name());
-
-	if (programIt == programs.end())
-		programIt = programs.find(std::string("smelt_")  + selected_ware_->name());
-
-	if (programIt == programs.end())
-		programIt = programs.find(std::string("smoke_")  + selected_ware_->name());
-
-	if (programIt == programs.end())
-		programIt = programs.find(std::string("mine_")   + selected_ware_->name());
-
-	if (programIt == programs.end())
-		programIt = programs.find("work");
-
-	if (programIt != programs.end()) {
-		const ProductionProgram::Actions & actions =
-			programIt->second->actions();
-
-		for (const ProductionProgram::Action * temp_action : actions) {
-			if (upcast(ProductionProgram::ActConsume const, action, temp_action)) {
-				const ProductionProgram::ActConsume::Groups & groups =
-					action->groups();
-
-				for (const ProductionProgram::WareTypeGroup& temp_group : groups) {
-					const std::set<WareIndex> & ware_types = temp_group.first;
-					assert(ware_types.size());
-					std::vector<std::string> ware_type_descnames;
-					for (const WareIndex& ware_index : ware_types) {
-						ware_type_descnames.push_back(tribe.get_ware_descr(ware_index)->descname());
-					}
-					no_of_wares = no_of_wares + ware_types.size();
-
-					std::string ware_type_names =
-							i18n::localize_list(ware_type_descnames, i18n::ConcatenateWith::OR);
-
-					//  Make sure to detect if someone changes the type so that it
-					//  needs more than 3 decimal digits to represent.
-					static_assert(sizeof(temp_group.second) == 1, "Number is too big for 3 char string.");
-
-					//  picture only of first ware type in group
-					UI::Table<uintptr_t>::EntryRecord & tableEntry =
-						cond_table_.add(0);
-					tableEntry.set_picture
-						(0, tribe.get_ware_descr(*ware_types.begin())->icon(), ware_type_names);
-					tableEntry.set_string(1, std::to_string(static_cast<unsigned int>(temp_group.second)));
-					cond_table_.set_sort_column(0);
-					cond_table_.sort();
->>>>>>> 4014f6ee
 				}
 			}
 		}
