/*
 * Copyright (C) 2002-2004, 2006-2011 by the Widelands Development Team
 *
 * This program is free software; you can redistribute it and/or
 * modify it under the terms of the GNU General Public License
 * as published by the Free Software Foundation; either version 2
 * of the License, or (at your option) any later version.
 *
 * This program is distributed in the hope that it will be useful,
 * but WITHOUT ANY WARRANTY; without even the implied warranty of
 * MERCHANTABILITY or FITNESS FOR A PARTICULAR PURPOSE.  See the
 * GNU General Public License for more details.
 *
 * You should have received a copy of the GNU General Public License
 * along with this program; if not, write to the Free Software
 * Foundation, Inc., 51 Franklin Street, Fifth Floor, Boston, MA  02110-1301, USA.
 *
 */

#include "wui/encyclopedia_window.h"

#include <algorithm>
#include <cstring>
#include <map>
#include <memory>
#include <set>
#include <string>
#include <vector>

#include <boost/format.hpp>

#include "base/i18n.h"
#include "graphic/graphic.h"
#include "io/filesystem/layered_filesystem.h"
#include "logic/building.h"
#include "logic/player.h"
#include "logic/tribes/tribe_descr.h"
#include "logic/tribes/tribes.h"
#include "logic/ware_descr.h"
#include "logic/worker_descr.h"
#include "scripting/lua_interface.h"
#include "scripting/lua_table.h"
#include "wui/interactive_player.h"

#define WINDOW_WIDTH std::min(700, g_gr->get_xres() - 40)
#define WINDOW_HEIGHT std::min(550, g_gr->get_yres() - 40)

constexpr int kPadding = 5;
constexpr int kTabHeight = 35;

using namespace Widelands;

inline InteractivePlayer& EncyclopediaWindow::iaplayer() const {
	return dynamic_cast<InteractivePlayer&>(*get_parent());
}

namespace {

struct EncyclopediaTab {
	EncyclopediaTab(const std::string& _key,
	                const std::string& _image_filename,
	                const std::string& _tooltip,
	                const std::string& _script_path,
	                const Widelands::MapObjectType _type)
	   : key(_key),
	     image_filename(_image_filename),
	     tooltip(_tooltip),
	     script_path(_script_path),
	     type(_type) {
	}
	const std::string key;
	const std::string image_filename;
	const std::string tooltip;
	const std::string script_path;
	const Widelands::MapObjectType type;
};

const std::string heading(const std::string& text) {
	return ((boost::format("<rt><p font-size=18 font-weight=bold font-color=D1D1D1>"
	                       "%s<br></p><p font-size=8> <br></p></rt>") %
	         text).str());
}
}  // namespace

EncyclopediaWindow::EncyclopediaWindow(InteractivePlayer& parent,
													UI::UniqueWindow::Registry& registry) :
	UI::UniqueWindow(
		&parent, "encyclopedia", &registry, WINDOW_WIDTH, WINDOW_HEIGHT, _("Tribal Encyclopedia")),
     tabs_(this, 0, 0, nullptr) {

	const int contents_height = WINDOW_HEIGHT - kTabHeight - 2 * kPadding;
	const int contents_width = WINDOW_WIDTH / 2 - 1.5 * kPadding;

	std::vector<std::unique_ptr<EncyclopediaTab>> tab_definitions;

	tab_definitions.push_back(
	   std::unique_ptr<EncyclopediaTab>(new EncyclopediaTab("wares",
	                                                        "pics/genstats_nrwares.png",
	                                                        _("Wares"),
	                                                        "tribes/scripting/help/ware_help.lua",
	                                                        Widelands::MapObjectType::WARE)));

	tab_definitions.push_back(
	   std::unique_ptr<EncyclopediaTab>(new EncyclopediaTab("workers",
	                                                        "pics/genstats_nrworkers.png",
	                                                        _("Workers"),
	                                                        "tribes/scripting/help/worker_help.lua",
	                                                        Widelands::MapObjectType::WORKER)));

	tab_definitions.push_back(std::unique_ptr<EncyclopediaTab>(
	   new EncyclopediaTab("buildings",
	                       "pics/genstats_nrbuildings.png",
	                       _("Buildings"),
	                       "tribes/scripting/help/building_help.lua",
	                       Widelands::MapObjectType::BUILDING)));

	for (const auto& tab : tab_definitions) {
		// Make sure that all paths exist
		if (!g_fs->file_exists(tab->script_path)) {
			throw wexception("Script path %s for tab %s does not exist!",
			                 tab->script_path.c_str(),
			                 tab->key.c_str());
		}
		if (!g_fs->file_exists(tab->image_filename)) {
			throw wexception("Image path %s for tab %s does not exist!",
			                 tab->image_filename.c_str(),
			                 tab->key.c_str());
		}

		wrapper_boxes_.insert(std::make_pair(
		   tab->key, std::unique_ptr<UI::Box>(new UI::Box(&tabs_, 0, 0, UI::Box::Horizontal))));

		boxes_.insert(
		   std::make_pair(tab->key,
		                  std::unique_ptr<UI::Box>(new UI::Box(
		                     wrapper_boxes_.at(tab->key).get(), 0, 0, UI::Box::Horizontal))));

		lists_.insert(
		   std::make_pair(tab->key,
		                  std::unique_ptr<UI::Listselect<Widelands::WareIndex>>(
		                     new UI::Listselect<Widelands::WareIndex>(
		                        boxes_.at(tab->key).get(), 0, 0, contents_width, contents_height))));
		lists_.at(tab->key)->selected.connect(boost::bind(
		   &EncyclopediaWindow::entry_selected, this, tab->key, tab->script_path, tab->type));

		contents_.insert(
		   std::make_pair(tab->key,
		                  std::unique_ptr<UI::MultilineTextarea>(new UI::MultilineTextarea(
		                     boxes_.at(tab->key).get(), 0, 0, contents_width, contents_height))));

		boxes_.at(tab->key)->add(lists_.at(tab->key).get(), UI::Align_Left);
		boxes_.at(tab->key)->add_space(kPadding);
		boxes_.at(tab->key)->add(contents_.at(tab->key).get(), UI::Align_Left);

		wrapper_boxes_.at(tab->key)->add_space(kPadding);
		wrapper_boxes_.at(tab->key)->add(boxes_.at(tab->key).get(), UI::Align_Left);

		tabs_.add("encyclopedia_" + tab->key,
		          g_gr->images().get(tab->image_filename),
		          wrapper_boxes_.at(tab->key).get(),
		          tab->tooltip);
	}
	tabs_.set_size(WINDOW_WIDTH, WINDOW_HEIGHT);

	fill_buildings();
	fill_wares();
	fill_workers();

	if (get_usedefaultpos()) {
		center_to_parent();
	}
}

void EncyclopediaWindow::fill_entries(const char* key, std::vector<EncyclopediaEntry>& entries) {
	std::sort(entries.begin(), entries.end());
	for (uint32_t i = 0; i < entries.size(); i++) {
		EncyclopediaEntry cur = entries[i];
		lists_.at(key)->add(cur.descname, cur.index, cur.icon);
	}
	lists_.at(key)->select(0);
}

void EncyclopediaWindow::fill_buildings() {
	const Tribes& tribes = iaplayer().egbase().tribes();
	const TribeDescr& tribe = iaplayer().player().tribe();
	std::vector<EncyclopediaEntry> entries;

<<<<<<< HEAD
	for (BuildingIndex i = 0; i < tribes.nrbuildings(); ++i) {
=======
	const Tribes& tribes = iaplayer().egbase().tribes();
	for (DescriptionIndex i = 0; i < tribes.nrbuildings(); ++i) {
>>>>>>> f7817189
		const BuildingDescr* building = tribes.get_building_descr(i);
		if (tribe.has_building(i) || building->type() == MapObjectType::MILITARYSITE) {
			EncyclopediaEntry entry(i, building->descname(), building->icon());
			entries.push_back(entry);
		}
	}
	fill_entries("buildings", entries);
}

void EncyclopediaWindow::fill_wares() {
	const TribeDescr& tribe = iaplayer().player().tribe();
	std::vector<EncyclopediaEntry> entries;

	for (const WareIndex& i : tribe.wares()) {
		const WareDescr* ware = tribe.get_ware_descr(i);
		EncyclopediaEntry entry(i, ware->descname(), ware->icon());
		entries.push_back(entry);
	}
	fill_entries("wares", entries);
}

<<<<<<< HEAD
void EncyclopediaWindow::fill_workers() {
	const TribeDescr& tribe = iaplayer().player().tribe();
	std::vector<EncyclopediaEntry> entries;
=======
void EncyclopediaWindow::fill_wares() {
	const TribeDescr & tribe = iaplayer().player().tribe();
	std::vector<Ware> ware_vec;

	for (const DescriptionIndex& ware_index : tribe.wares()) {
		Ware w(ware_index, tribe.get_ware_descr(ware_index));
		ware_vec.push_back(w);
	}

	std::sort(ware_vec.begin(), ware_vec.end());
>>>>>>> f7817189

	for (const WareIndex& i : tribe.workers()) {
		const WorkerDescr* worker = tribe.get_worker_descr(i);
		EncyclopediaEntry entry(i, worker->descname(), worker->icon());
		entries.push_back(entry);
	}
	fill_entries("workers", entries);
}

void EncyclopediaWindow::entry_selected(const std::string& key,
                                        const std::string& script_path,
                                        const Widelands::MapObjectType& type) {
	const TribeDescr& tribe = iaplayer().player().tribe();
	try {
		std::unique_ptr<LuaTable> table(iaplayer().egbase().lua().run_script(script_path));
		std::unique_ptr<LuaCoroutine> cr(table->get_coroutine("func"));
		cr->push_arg(tribe.name());

<<<<<<< HEAD
		std::string descname = "";

		switch (type) {
		case (Widelands::MapObjectType::BUILDING):
		case (Widelands::MapObjectType::CONSTRUCTIONSITE):
		case (Widelands::MapObjectType::DISMANTLESITE):
		case (Widelands::MapObjectType::WAREHOUSE):
		case (Widelands::MapObjectType::PRODUCTIONSITE):
		case (Widelands::MapObjectType::MILITARYSITE):
		case (Widelands::MapObjectType::TRAININGSITE): {
			const Widelands::BuildingDescr* descr =
			   tribe.get_building_descr(lists_.at(key)->get_selected());
			descname = descr->descname();
			cr->push_arg(descr);
			break;
		}
		case (Widelands::MapObjectType::WARE): {
			const Widelands::WareDescr* descr = tribe.get_ware_descr(lists_.at(key)->get_selected());
			descname = descr->descname();
			cr->push_arg(descr);
			break;
		}
		case (Widelands::MapObjectType::WORKER):
		case (Widelands::MapObjectType::CARRIER):
		case (Widelands::MapObjectType::SOLDIER): {
			const Widelands::WorkerDescr* descr =
			   tribe.get_worker_descr(lists_.at(key)->get_selected());
			descname = descr->descname();
			cr->push_arg(descr);
			break;
		}
		case (Widelands::MapObjectType::MAPOBJECT):
		case (Widelands::MapObjectType::BATTLE):
		case (Widelands::MapObjectType::FLEET):
		case (Widelands::MapObjectType::BOB):
		case (Widelands::MapObjectType::CRITTER):
		case (Widelands::MapObjectType::SHIP):
		case (Widelands::MapObjectType::IMMOVABLE):
		case (Widelands::MapObjectType::FLAG):
		case (Widelands::MapObjectType::ROAD):
		case (Widelands::MapObjectType::PORTDOCK):
		default:
			throw wexception("EncyclopediaWindow: No MapObjectType defined for tab.");
		}
=======
	for (const DescriptionIndex& building_index : selected_ware_->producers()) {
		const BuildingDescr* building_descr = tribe.get_building_descr(building_index);
		if (tribe.has_building(building_index)) {
			prod_sites_.add(building_descr->descname(), building_index, building_descr->icon());
		}
	}

	if (!prod_sites_.empty()) {
		prod_sites_.select(0);
	}
}

void EncyclopediaWindow::prod_site_selected(uint32_t) {
	assert(prod_sites_.has_selection());
	size_t no_of_wares = 0;
	cond_table_.clear();
	const TribeDescr & tribe = iaplayer().player().tribe();

	if (upcast(ProductionSiteDescr const, descr, tribe.get_building_descr(prod_sites_.get_selected()))) {
		const ProductionSiteDescr::Programs & programs = descr->programs();

		//  TODO(unknown): This needs reworking. A program can indeed produce iron even if
		//  the program name is not any of produce_iron, smelt_iron, prog_iron
		//  or work. What matters is whether the program has a statement such
		//  as "produce iron" or "createware iron". The program name is not
		//  supposed to have any meaning to the game logic except to uniquely
		//  identify the program.
		//  Only shows information from the first program that has a name indicating
		//  that it produces the considered ware type.
		Widelands::ProductionSiteDescr::Programs::const_iterator programIt =
			programs.find(std::string("produce_") + selected_ware_->name());

		if (programIt == programs.end())
			programIt = programs.find(std::string("smelt_")  + selected_ware_->name());

		if (programIt == programs.end())
			programIt = programs.find(std::string("smoke_")  + selected_ware_->name());

		if (programIt == programs.end())
			programIt = programs.find(std::string("mine_")   + selected_ware_->name());

		if (programIt == programs.end())
			programIt = programs.find("work");

		if (programIt != programs.end()) {
			const ProductionProgram::Actions & actions =
				programIt->second->actions();

			for (const ProductionProgram::Action * temp_action : actions) {
				if (upcast(ProductionProgram::ActConsume const, action, temp_action)) {
					const ProductionProgram::ActConsume::Groups & groups =
						action->groups();

					for (const ProductionProgram::WareTypeGroup& temp_group : groups) {
						const std::set<DescriptionIndex> & ware_types = temp_group.first;
						assert(ware_types.size());
						std::vector<std::string> ware_type_descnames;
						for (const DescriptionIndex& ware_index : ware_types) {
							ware_type_descnames.push_back(tribe.get_ware_descr(ware_index)->descname());
						}
						no_of_wares = no_of_wares + ware_types.size();

						std::string ware_type_names =
								i18n::localize_list(ware_type_descnames, i18n::ConcatenateWith::OR);

						//  Make sure to detect if someone changes the type so that it
						//  needs more than 3 decimal digits to represent.
						static_assert(sizeof(temp_group.second) == 1, "Number is too big for 3 char string.");

						//  picture only of first ware type in group
						UI::Table<uintptr_t>::EntryRecord & tableEntry =
							cond_table_.add(0);
						tableEntry.set_picture
							(0, tribe.get_ware_descr(*ware_types.begin())->icon(), ware_type_names);
						tableEntry.set_string(1, std::to_string(static_cast<unsigned int>(temp_group.second)));
						cond_table_.set_sort_column(0);
						cond_table_.sort();
					}
				}
			}
		}
	}
	cond_table_.set_column_title(0, ngettext("Consumed Ware Type", "Consumed Ware Types", no_of_wares));
}

void EncyclopediaWindow::fill_workers() {
	const TribeDescr& tribe = iaplayer().player().tribe();
	std::vector<Worker> worker_vec;

	for (const DescriptionIndex& i: tribe.workers()) {
		WorkerDescr const * worker = tribe.get_worker_descr(i);
		Worker w(i, worker);
		worker_vec.push_back(w);
	}

	std::sort(worker_vec.begin(), worker_vec.end());

	for (uint32_t i = 0; i < worker_vec.size(); i++) {
		Worker cur = worker_vec[i];
		workers_.add(cur.descr_->descname(), cur.index_, cur.descr_->icon());
	}
}

void EncyclopediaWindow::worker_selected(uint32_t) {
	const TribeDescr& tribe = iaplayer().player().tribe();
	const Widelands::WorkerDescr& selected_worker = *tribe.get_worker_descr(workers_.get_selected());
>>>>>>> f7817189

		cr->resume();
		const std::string help_text = cr->pop_string();
		contents_.at(key)->set_text((boost::format("%s%s") % heading(descname) % help_text).str());
	} catch (LuaError& err) {
		contents_.at(key)->set_text(err.what());
	}
	contents_.at(key)->scroll_to_top();
}<|MERGE_RESOLUTION|>--- conflicted
+++ resolved
@@ -137,8 +137,8 @@
 
 		lists_.insert(
 		   std::make_pair(tab->key,
-		                  std::unique_ptr<UI::Listselect<Widelands::WareIndex>>(
-		                     new UI::Listselect<Widelands::WareIndex>(
+								std::unique_ptr<UI::Listselect<Widelands::DescriptionIndex>>(
+									new UI::Listselect<Widelands::DescriptionIndex>(
 		                        boxes_.at(tab->key).get(), 0, 0, contents_width, contents_height))));
 		lists_.at(tab->key)->selected.connect(boost::bind(
 		   &EncyclopediaWindow::entry_selected, this, tab->key, tab->script_path, tab->type));
@@ -185,12 +185,7 @@
 	const TribeDescr& tribe = iaplayer().player().tribe();
 	std::vector<EncyclopediaEntry> entries;
 
-<<<<<<< HEAD
-	for (BuildingIndex i = 0; i < tribes.nrbuildings(); ++i) {
-=======
-	const Tribes& tribes = iaplayer().egbase().tribes();
-	for (DescriptionIndex i = 0; i < tribes.nrbuildings(); ++i) {
->>>>>>> f7817189
+	for (Widelands::DescriptionIndex i = 0; i < tribes.nrbuildings(); ++i) {
 		const BuildingDescr* building = tribes.get_building_descr(i);
 		if (tribe.has_building(i) || building->type() == MapObjectType::MILITARYSITE) {
 			EncyclopediaEntry entry(i, building->descname(), building->icon());
@@ -204,7 +199,7 @@
 	const TribeDescr& tribe = iaplayer().player().tribe();
 	std::vector<EncyclopediaEntry> entries;
 
-	for (const WareIndex& i : tribe.wares()) {
+	for (const Widelands::DescriptionIndex& i : tribe.wares()) {
 		const WareDescr* ware = tribe.get_ware_descr(i);
 		EncyclopediaEntry entry(i, ware->descname(), ware->icon());
 		entries.push_back(entry);
@@ -212,24 +207,11 @@
 	fill_entries("wares", entries);
 }
 
-<<<<<<< HEAD
 void EncyclopediaWindow::fill_workers() {
 	const TribeDescr& tribe = iaplayer().player().tribe();
 	std::vector<EncyclopediaEntry> entries;
-=======
-void EncyclopediaWindow::fill_wares() {
-	const TribeDescr & tribe = iaplayer().player().tribe();
-	std::vector<Ware> ware_vec;
-
-	for (const DescriptionIndex& ware_index : tribe.wares()) {
-		Ware w(ware_index, tribe.get_ware_descr(ware_index));
-		ware_vec.push_back(w);
-	}
-
-	std::sort(ware_vec.begin(), ware_vec.end());
->>>>>>> f7817189
-
-	for (const WareIndex& i : tribe.workers()) {
+
+	for (const Widelands::DescriptionIndex& i : tribe.workers()) {
 		const WorkerDescr* worker = tribe.get_worker_descr(i);
 		EncyclopediaEntry entry(i, worker->descname(), worker->icon());
 		entries.push_back(entry);
@@ -246,7 +228,6 @@
 		std::unique_ptr<LuaCoroutine> cr(table->get_coroutine("func"));
 		cr->push_arg(tribe.name());
 
-<<<<<<< HEAD
 		std::string descname = "";
 
 		switch (type) {
@@ -291,114 +272,6 @@
 		default:
 			throw wexception("EncyclopediaWindow: No MapObjectType defined for tab.");
 		}
-=======
-	for (const DescriptionIndex& building_index : selected_ware_->producers()) {
-		const BuildingDescr* building_descr = tribe.get_building_descr(building_index);
-		if (tribe.has_building(building_index)) {
-			prod_sites_.add(building_descr->descname(), building_index, building_descr->icon());
-		}
-	}
-
-	if (!prod_sites_.empty()) {
-		prod_sites_.select(0);
-	}
-}
-
-void EncyclopediaWindow::prod_site_selected(uint32_t) {
-	assert(prod_sites_.has_selection());
-	size_t no_of_wares = 0;
-	cond_table_.clear();
-	const TribeDescr & tribe = iaplayer().player().tribe();
-
-	if (upcast(ProductionSiteDescr const, descr, tribe.get_building_descr(prod_sites_.get_selected()))) {
-		const ProductionSiteDescr::Programs & programs = descr->programs();
-
-		//  TODO(unknown): This needs reworking. A program can indeed produce iron even if
-		//  the program name is not any of produce_iron, smelt_iron, prog_iron
-		//  or work. What matters is whether the program has a statement such
-		//  as "produce iron" or "createware iron". The program name is not
-		//  supposed to have any meaning to the game logic except to uniquely
-		//  identify the program.
-		//  Only shows information from the first program that has a name indicating
-		//  that it produces the considered ware type.
-		Widelands::ProductionSiteDescr::Programs::const_iterator programIt =
-			programs.find(std::string("produce_") + selected_ware_->name());
-
-		if (programIt == programs.end())
-			programIt = programs.find(std::string("smelt_")  + selected_ware_->name());
-
-		if (programIt == programs.end())
-			programIt = programs.find(std::string("smoke_")  + selected_ware_->name());
-
-		if (programIt == programs.end())
-			programIt = programs.find(std::string("mine_")   + selected_ware_->name());
-
-		if (programIt == programs.end())
-			programIt = programs.find("work");
-
-		if (programIt != programs.end()) {
-			const ProductionProgram::Actions & actions =
-				programIt->second->actions();
-
-			for (const ProductionProgram::Action * temp_action : actions) {
-				if (upcast(ProductionProgram::ActConsume const, action, temp_action)) {
-					const ProductionProgram::ActConsume::Groups & groups =
-						action->groups();
-
-					for (const ProductionProgram::WareTypeGroup& temp_group : groups) {
-						const std::set<DescriptionIndex> & ware_types = temp_group.first;
-						assert(ware_types.size());
-						std::vector<std::string> ware_type_descnames;
-						for (const DescriptionIndex& ware_index : ware_types) {
-							ware_type_descnames.push_back(tribe.get_ware_descr(ware_index)->descname());
-						}
-						no_of_wares = no_of_wares + ware_types.size();
-
-						std::string ware_type_names =
-								i18n::localize_list(ware_type_descnames, i18n::ConcatenateWith::OR);
-
-						//  Make sure to detect if someone changes the type so that it
-						//  needs more than 3 decimal digits to represent.
-						static_assert(sizeof(temp_group.second) == 1, "Number is too big for 3 char string.");
-
-						//  picture only of first ware type in group
-						UI::Table<uintptr_t>::EntryRecord & tableEntry =
-							cond_table_.add(0);
-						tableEntry.set_picture
-							(0, tribe.get_ware_descr(*ware_types.begin())->icon(), ware_type_names);
-						tableEntry.set_string(1, std::to_string(static_cast<unsigned int>(temp_group.second)));
-						cond_table_.set_sort_column(0);
-						cond_table_.sort();
-					}
-				}
-			}
-		}
-	}
-	cond_table_.set_column_title(0, ngettext("Consumed Ware Type", "Consumed Ware Types", no_of_wares));
-}
-
-void EncyclopediaWindow::fill_workers() {
-	const TribeDescr& tribe = iaplayer().player().tribe();
-	std::vector<Worker> worker_vec;
-
-	for (const DescriptionIndex& i: tribe.workers()) {
-		WorkerDescr const * worker = tribe.get_worker_descr(i);
-		Worker w(i, worker);
-		worker_vec.push_back(w);
-	}
-
-	std::sort(worker_vec.begin(), worker_vec.end());
-
-	for (uint32_t i = 0; i < worker_vec.size(); i++) {
-		Worker cur = worker_vec[i];
-		workers_.add(cur.descr_->descname(), cur.index_, cur.descr_->icon());
-	}
-}
-
-void EncyclopediaWindow::worker_selected(uint32_t) {
-	const TribeDescr& tribe = iaplayer().player().tribe();
-	const Widelands::WorkerDescr& selected_worker = *tribe.get_worker_descr(workers_.get_selected());
->>>>>>> f7817189
 
 		cr->resume();
 		const std::string help_text = cr->pop_string();
