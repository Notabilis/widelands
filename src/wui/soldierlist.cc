/*
 * Copyright (C) 2002-2017 by the Widelands Development Team
 *
 * This program is free software; you can redistribute it and/or
 * modify it under the terms of the GNU General Public License
 * as published by the Free Software Foundation; either version 2
 * of the License, or (at your option) any later version.
 *
 * This program is distributed in the hope that it will be useful,
 * but WITHOUT ANY WARRANTY; without even the implied warranty of
 * MERCHANTABILITY or FITNESS FOR A PARTICULAR PURPOSE.  See the
 * GNU General Public License for more details.
 *
 * You should have received a copy of the GNU General Public License
 * along with this program; if not, write to the Free Software
 * Foundation, Inc., 51 Franklin Street, Fifth Floor, Boston, MA  02110-1301, USA.
 *
 */

#include "wui/soldierlist.h"

#include <boost/bind.hpp>
#include <boost/format.hpp>

#include "base/macros.h"
#include "graphic/font_handler1.h"
#include "graphic/graphic.h"
#include "graphic/rendertarget.h"
#include "logic/map_objects/tribes/building.h"
#include "logic/map_objects/tribes/militarysite.h"
#include "logic/map_objects/tribes/soldier.h"
#include "logic/map_objects/tribes/soldiercontrol.h"
#include "logic/player.h"
#include "ui_basic/box.h"
#include "ui_basic/button.h"
#include "wlapplication.h"
#include "wui/interactive_gamebase.h"
#include "wui/soldiercapacitycontrol.h"

using Widelands::Soldier;
using Widelands::SoldierControl;

namespace {

constexpr uint32_t kMaxColumns = 6;
constexpr uint32_t kAnimateSpeed = 300;  ///< in pixels per second
constexpr uint32_t kIconBorder = 2;

}  // namespace

/**
 * Iconic representation of soldiers, including their levels and current health.
 */
struct SoldierPanel : UI::Panel {
	using SoldierFn = boost::function<void(const Soldier*)>;

	SoldierPanel(UI::Panel& parent,
	             Widelands::EditorGameBase& egbase,
	             Widelands::Building& building);

	Widelands::EditorGameBase& egbase() const {
		return egbase_;
	}

	void think() override;
	void draw(RenderTarget&) override;

	void set_mouseover(const SoldierFn& fn);
	void set_click(const SoldierFn& fn);

protected:
	void handle_mousein(bool inside) override;
	bool
	handle_mousemove(uint8_t state, int32_t x, int32_t y, int32_t xdiff, int32_t ydiff) override;
	bool handle_mousepress(uint8_t btn, int32_t x, int32_t y) override;

private:
	Vector2i calc_pos(uint32_t row, uint32_t col) const;
	const Soldier* find_soldier(int32_t x, int32_t y) const;

	struct Icon {
		Widelands::OPtr<Soldier> soldier;
		uint32_t row;
		uint32_t col;
		Vector2i pos;

		/**
		 * Keep track of how we last rendered this soldier,
		 * so that we can update when its status changes.
		 */
		/*@{*/
		uint32_t cache_level;
		uint32_t cache_health;
		/*@}*/
	};

	Widelands::EditorGameBase& egbase_;
	SoldierControl& soldiers_;

	SoldierFn mouseover_fn_;
	SoldierFn click_fn_;

	std::vector<Icon> icons_;

	uint32_t rows_;
	uint32_t cols_;

	uint32_t icon_width_;
	uint32_t icon_height_;

	int32_t last_animate_time_;
};

SoldierPanel::SoldierPanel(UI::Panel& parent,
                           Widelands::EditorGameBase& gegbase,
                           Widelands::Building& building)
   : Panel(&parent, 0, 0, 0, 0),
     egbase_(gegbase),
     soldiers_(*dynamic_cast<SoldierControl*>(&building)),
     last_animate_time_(0) {
	Soldier::calc_info_icon_size(building.owner().tribe(), icon_width_, icon_height_);
	icon_width_ += 2 * kIconBorder;
	icon_height_ += 2 * kIconBorder;

	Widelands::Quantity maxcapacity = soldiers_.max_soldier_capacity();
	if (maxcapacity <= kMaxColumns) {
		cols_ = maxcapacity;
		rows_ = 1;
	} else {
		cols_ = kMaxColumns;
		rows_ = (maxcapacity + cols_ - 1) / cols_;
	}

	set_size(cols_ * icon_width_, rows_ * icon_height_);
	set_desired_size(cols_ * icon_width_, rows_ * icon_height_);
	set_thinks(true);

	// Initialize the icons
	uint32_t row = 0;
	uint32_t col = 0;
	for (Soldier* soldier : soldiers_.present_soldiers()) {
		Icon icon;
		icon.soldier = soldier;
		icon.row = row;
		icon.col = col;
		icon.pos = calc_pos(row, col);
		icons_.push_back(icon);

		if (++col >= cols_) {
			col = 0;
			row++;
		}
	}
}

/**
 * Set the callback function that indicates which soldier the mouse is over.
 */
void SoldierPanel::set_mouseover(const SoldierPanel::SoldierFn& fn) {
	mouseover_fn_ = fn;
}

/**
 * Set the callback function that is called when a soldier is clicked.
 */
void SoldierPanel::set_click(const SoldierPanel::SoldierFn& fn) {
	click_fn_ = fn;
}

void SoldierPanel::think() {
	bool changes = false;
	uint32_t capacity = soldiers_.soldier_capacity();

	// Update soldier list and target row/col:
	std::vector<Soldier*> soldierlist = soldiers_.present_soldiers();
	std::vector<uint32_t> row_occupancy;
	row_occupancy.resize(rows_);

	// First pass: check whether existing icons are still valid, and compact them
	for (uint32_t idx = 0; idx < icons_.size(); ++idx) {
		Icon& icon = icons_[idx];
		Soldier* soldier = icon.soldier.get(egbase());
		if (soldier) {
			std::vector<Soldier*>::iterator it =
			   std::find(soldierlist.begin(), soldierlist.end(), soldier);
			if (it != soldierlist.end())
				soldierlist.erase(it);
			else
				soldier = nullptr;
		}

		if (!soldier) {
			icons_.erase(icons_.begin() + idx);
			idx--;
			changes = true;
			continue;
		}

		while (icon.row && (row_occupancy[icon.row] >= kMaxColumns ||
		                    icon.row * kMaxColumns + row_occupancy[icon.row] >= capacity))
			icon.row--;

		icon.col = row_occupancy[icon.row]++;
	}

	// Second pass: add new soldiers
	while (!soldierlist.empty()) {
		Icon icon;
		icon.soldier = soldierlist.back();
		soldierlist.pop_back();
		icon.row = 0;
		while (row_occupancy[icon.row] >= kMaxColumns)
			icon.row++;
		icon.col = row_occupancy[icon.row]++;
		icon.pos = calc_pos(icon.row, icon.col);

		// Let soldiers slide in from the right border
		icon.pos.x = get_w();

		std::vector<Icon>::iterator insertpos = icons_.begin();

		for (std::vector<Icon>::iterator icon_iter = icons_.begin(); icon_iter != icons_.end();
		     ++icon_iter) {

			if (icon_iter->row <= icon.row)
				insertpos = icon_iter + 1;

			icon.pos.x = std::max<int32_t>(icon.pos.x, icon_iter->pos.x + icon_width_);
		}

		icon.cache_health = 0;
		icon.cache_level = 0;

		icons_.insert(insertpos, icon);
		changes = true;
	}

	// Third pass: animate icons
	int32_t curtime = SDL_GetTicks();
	int32_t dt = std::min(std::max(curtime - last_animate_time_, 0), 1000);
	int32_t maxdist = dt * kAnimateSpeed / 1000;
	last_animate_time_ = curtime;

	for (Icon& icon : icons_) {
		Vector2i goal = calc_pos(icon.row, icon.col);
		Vector2i dp = goal - icon.pos;

		dp.x = std::min(std::max(dp.x, -maxdist), maxdist);
		dp.y = std::min(std::max(dp.y, -maxdist), maxdist);

		if (dp.x != 0 || dp.y != 0)
			changes = true;

		icon.pos += dp;

		// Check whether health and/or level of the soldier has changed
		Soldier* soldier = icon.soldier.get(egbase());
		uint32_t level = soldier->get_attack_level();
		level = level * (soldier->descr().get_max_defense_level() + 1) + soldier->get_defense_level();
		level = level * (soldier->descr().get_max_evade_level() + 1) + soldier->get_evade_level();
		level = level * (soldier->descr().get_max_health_level() + 1) + soldier->get_health_level();

		uint32_t health = soldier->get_current_health();

		if (health != icon.cache_health || level != icon.cache_level) {
			icon.cache_level = level;
			icon.cache_health = health;
			changes = true;
		}
	}

	if (changes) {
		Vector2i mousepos = get_mouse_position();
		mouseover_fn_(find_soldier(mousepos.x, mousepos.y));
	}
}

void SoldierPanel::draw(RenderTarget& dst) {
	// Fill a region matching the current site capacity with black
	uint32_t capacity = soldiers_.soldier_capacity();
	uint32_t fullrows = capacity / kMaxColumns;

	if (fullrows) {
		dst.fill_rect(Rectf(0.f, 0.f, get_w(), icon_height_ * fullrows), RGBAColor(0, 0, 0, 0));
	}
	if (capacity % kMaxColumns) {
		dst.fill_rect(
		   Rectf(0.f, icon_height_ * fullrows, icon_width_ * (capacity % kMaxColumns), icon_height_),
		   RGBAColor(0, 0, 0, 0));
	}

	// Draw icons
	for (const Icon& icon : icons_) {
		const Soldier* soldier = icon.soldier.get(egbase());
		if (!soldier)
			continue;

		constexpr float kNoZoom = 1.f;
		soldier->draw_info_icon(
		   icon.pos.cast<float>() + Vector2f(kIconBorder, kIconBorder), kNoZoom, false, &dst);
	}
}

Vector2i SoldierPanel::calc_pos(uint32_t row, uint32_t col) const {
	return Vector2i(col * icon_width_, row * icon_height_);
}

/**
 * Return the soldier (if any) at the given coordinates.
 */
const Soldier* SoldierPanel::find_soldier(int32_t x, int32_t y) const {
	for (const Icon& icon : icons_) {
		Recti r(icon.pos, icon_width_, icon_height_);
		if (r.contains(Vector2i(x, y))) {
			return icon.soldier.get(egbase());
		}
	}

	return nullptr;
}

void SoldierPanel::handle_mousein(bool inside) {
	if (!inside && mouseover_fn_)
		mouseover_fn_(nullptr);
}

bool SoldierPanel::handle_mousemove(
   uint8_t /* state */, int32_t x, int32_t y, int32_t /* xdiff */, int32_t /* ydiff */) {
	if (mouseover_fn_)
		mouseover_fn_(find_soldier(x, y));
	return true;
}

bool SoldierPanel::handle_mousepress(uint8_t btn, int32_t x, int32_t y) {
	if (btn == SDL_BUTTON_LEFT) {
		if (click_fn_) {
			if (const Soldier* soldier = find_soldier(x, y))
				click_fn_(soldier);
		}
		return true;
	}

	return false;
}

/**
 * List of soldiers \ref MilitarySiteWindow and \ref TrainingSiteWindow
 */
struct SoldierList : UI::Box {
	SoldierList(UI::Panel& parent, InteractiveGameBase& igb, Widelands::Building& building);

	SoldierControl& soldiers() const;

private:
	void mouseover(const Soldier* soldier);
	void eject(const Soldier* soldier);
	void set_soldier_preference(int32_t changed_to);
	void think() override;

	InteractiveGameBase& igbase_;
	Widelands::Building& building_;
	SoldierPanel soldierpanel_;
	UI::Radiogroup soldier_preference_;
	UI::Textarea infotext_;
};

SoldierList::SoldierList(UI::Panel& parent, InteractiveGameBase& igb, Widelands::Building& building)
   : UI::Box(&parent, 0, 0, UI::Box::Vertical),

     igbase_(igb),
     building_(building),
     soldierpanel_(*this, igb.egbase(), building),
     infotext_(this, _("Click soldier to send away")) {
	add(&soldierpanel_, UI::Align::kHCenter);

	add_space(2);

	add(&infotext_, UI::Align::kHCenter);

	soldierpanel_.set_mouseover(boost::bind(&SoldierList::mouseover, this, _1));
	soldierpanel_.set_click(boost::bind(&SoldierList::eject, this, _1));

	// We don't want translators to translate this twice, so it's a bit involved.
	int w =
<<<<<<< HEAD
	   UI::g_fh1
			->render(as_uifont(
	         (boost::format("%s ")  // We need some extra space to fix bug 724169
	          /** TRANSLATORS: Health, Attack, Defense, Evade */
	          % (boost::format(_("HP: %1$u/%2$u  AT: %3$u/%4$u  DE: %5$u/%6$u  EV: %7$u/%8$u")) % 8 %
	             8 % 8 % 8 % 8 % 8 % 8 % 8))
	            .str()))
=======
	   UI::g_fh1->render(
	               as_uifont((boost::format("%s ")  // We need some extra space to fix bug 724169
	                          /** TRANSLATORS: Health, Attack, Defense, Evade */
	                          % (boost::format(_(
	                                "HP: %1$u/%2$u  AT: %3$u/%4$u  DE: %5$u/%6$u  EV: %7$u/%8$u")) %
	                             8 % 8 % 8 % 8 % 8 % 8 % 8 % 8))
	                            .str()))
>>>>>>> d47e6904
	      ->width();
	uint32_t maxtextwidth =
		std::max(w, UI::g_fh1->render(as_uifont(_("Click soldier to send away")))->width());
	set_min_desired_breadth(maxtextwidth + 4);

	UI::Box* buttons = new UI::Box(this, 0, 0, UI::Box::Horizontal);

	bool can_act = igbase_.can_act(building_.owner().player_number());
	if (upcast(Widelands::MilitarySite, ms, &building)) {
		soldier_preference_.add_button(buttons, Vector2i(0, 0),
		                               g_gr->images().get("images/wui/buildings/prefer_rookies.png"),
		                               _("Prefer Rookies"));
		soldier_preference_.add_button(buttons, Vector2i(32, 0),
		                               g_gr->images().get("images/wui/buildings/prefer_heroes.png"),
		                               _("Prefer Heroes"));
		UI::Radiobutton* button = soldier_preference_.get_first_button();
		while (button) {
			buttons->add(button, UI::Align::kLeft);
			button = button->next_button();
		}

		soldier_preference_.set_state(0);
		if (ms->get_soldier_preference() == Widelands::MilitarySite::kPrefersHeroes) {
			soldier_preference_.set_state(1);
		}
		if (can_act) {
			soldier_preference_.changedto.connect(
			   boost::bind(&SoldierList::set_soldier_preference, this, _1));
		} else {
			soldier_preference_.set_enabled(false);
		}
	}
	buttons->add_inf_space();
	buttons->add(create_soldier_capacity_control(*buttons, igb, building), UI::Align::kRight);

	add(buttons, UI::Align::kHCenter, true);
}

SoldierControl& SoldierList::soldiers() const {
	return *dynamic_cast<SoldierControl*>(&building_);
}

void SoldierList::think() {
	// Only update the soldiers pref radio if player is spectator
	if (igbase_.can_act(building_.owner().player_number())) {
		return;
	}
	if (upcast(Widelands::MilitarySite, ms, &building_)) {
		switch (ms->get_soldier_preference()) {
		case Widelands::MilitarySite::kPrefersRookies:
			soldier_preference_.set_state(0);
			break;
		case Widelands::MilitarySite::kPrefersHeroes:
			soldier_preference_.set_state(1);
			break;
		case Widelands::MilitarySite::kNoPreference:
			soldier_preference_.set_state(-1);
			break;
		}
	}
}

void SoldierList::mouseover(const Soldier* soldier) {
	if (!soldier) {
		infotext_.set_text(_("Click soldier to send away"));
		return;
	}

	infotext_.set_text(
	   (boost::format(_("HP: %1$u/%2$u  AT: %3$u/%4$u  DE: %5$u/%6$u  EV: %7$u/%8$u")) %
	    soldier->get_health_level() % soldier->descr().get_max_health_level() %
	    soldier->get_attack_level() % soldier->descr().get_max_attack_level() %
	    soldier->get_defense_level() % soldier->descr().get_max_defense_level() %
	    soldier->get_evade_level() % soldier->descr().get_max_evade_level())
	      .str());
}

void SoldierList::eject(const Soldier* soldier) {
	uint32_t const capacity_min = soldiers().min_soldier_capacity();
	bool can_act = igbase_.can_act(building_.owner().player_number());
	bool over_min = capacity_min < soldiers().present_soldiers().size();

	if (can_act && over_min)
		igbase_.game().send_player_drop_soldier(building_, soldier->serial());
}

void SoldierList::set_soldier_preference(int32_t changed_to) {
#ifndef NDEBUG
	upcast(Widelands::MilitarySite, ms, &building_);
	assert(ms);
#endif
	igbase_.game().send_player_militarysite_set_soldier_preference(
	   building_, changed_to == 0 ? Widelands::MilitarySite::kPrefersRookies :
	                                Widelands::MilitarySite::kPrefersHeroes);
}

UI::Panel*
create_soldier_list(UI::Panel& parent, InteractiveGameBase& igb, Widelands::Building& building) {
	return new SoldierList(parent, igb, building);
}<|MERGE_RESOLUTION|>--- conflicted
+++ resolved
@@ -382,15 +382,6 @@
 
 	// We don't want translators to translate this twice, so it's a bit involved.
 	int w =
-<<<<<<< HEAD
-	   UI::g_fh1
-			->render(as_uifont(
-	         (boost::format("%s ")  // We need some extra space to fix bug 724169
-	          /** TRANSLATORS: Health, Attack, Defense, Evade */
-	          % (boost::format(_("HP: %1$u/%2$u  AT: %3$u/%4$u  DE: %5$u/%6$u  EV: %7$u/%8$u")) % 8 %
-	             8 % 8 % 8 % 8 % 8 % 8 % 8))
-	            .str()))
-=======
 	   UI::g_fh1->render(
 	               as_uifont((boost::format("%s ")  // We need some extra space to fix bug 724169
 	                          /** TRANSLATORS: Health, Attack, Defense, Evade */
@@ -398,7 +389,6 @@
 	                                "HP: %1$u/%2$u  AT: %3$u/%4$u  DE: %5$u/%6$u  EV: %7$u/%8$u")) %
 	                             8 % 8 % 8 % 8 % 8 % 8 % 8 % 8))
 	                            .str()))
->>>>>>> d47e6904
 	      ->width();
 	uint32_t maxtextwidth =
 		std::max(w, UI::g_fh1->render(as_uifont(_("Click soldier to send away")))->width());
