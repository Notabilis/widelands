/*
 * Copyright (C) 2002-2004, 2006-2010 by the Widelands Development Team
 *
 * This program is free software; you can redistribute it and/or
 * modify it under the terms of the GNU General Public License
 * as published by the Free Software Foundation; either version 2
 * of the License, or (at your option) any later version.
 *
 * This program is distributed in the hope that it will be useful,
 * but WITHOUT ANY WARRANTY; without even the implied warranty of
 * MERCHANTABILITY or FITNESS FOR A PARTICULAR PURPOSE.  See the
 * GNU General Public License for more details.
 *
 * You should have received a copy of the GNU General Public License
 * along with this program; if not, write to the Free Software
 * Foundation, Inc., 51 Franklin Street, Fifth Floor, Boston, MA  02110-1301, USA.
 *
 */

#ifndef RECT_H
#define RECT_H

#include "point.h"

struct Rect : public Point {
<<<<<<< HEAD
	Rect() throw () {}
	Rect(int32_t x, int32_t y, uint32_t W, uint32_t H) throw()
		: Point(x,y), w(W), h(H)
	{}
	Rect(const Point& p, uint32_t W, uint32_t H) throw ()
=======
	Rect() throw () : w(0), h(0) {}
	Rect(const Point p, const uint32_t W, const uint32_t H) throw ()
>>>>>>> 0794fa80
		: Point(p), w(W), h(H)
	{}
	Point bottom_right() const {return *this + Point(w, h);}

	/**
	 * Returns true if this rectangle contains the given point.
	 *
	 * The bottom and right borders of the rectangle are considered to be excluded.
	 */
	bool contains(Point pt) const {
		return
			pt.x >= x && pt.x < x + static_cast<int32_t>(w) &&
			pt.y >= y && pt.y < y + static_cast<int32_t>(h);
	}

	uint32_t w, h;
};

#endif<|MERGE_RESOLUTION|>--- conflicted
+++ resolved
@@ -23,16 +23,11 @@
 #include "point.h"
 
 struct Rect : public Point {
-<<<<<<< HEAD
-	Rect() throw () {}
+	Rect() throw () : w(0), h(0) {}
 	Rect(int32_t x, int32_t y, uint32_t W, uint32_t H) throw()
 		: Point(x,y), w(W), h(H)
 	{}
 	Rect(const Point& p, uint32_t W, uint32_t H) throw ()
-=======
-	Rect() throw () : w(0), h(0) {}
-	Rect(const Point p, const uint32_t W, const uint32_t H) throw ()
->>>>>>> 0794fa80
 		: Point(p), w(W), h(H)
 	{}
 	Point bottom_right() const {return *this + Point(w, h);}
