--- conflicted
+++ resolved
@@ -433,15 +433,9 @@
 				map.set_filename(m_filename.c_str());
 				std::unique_ptr<Widelands::MapLoader> ml = map.get_correct_loader(m_filename);
 				if (!ml) {
-<<<<<<< HEAD
-					throw warning
+					throw WLWarning
 						("Unsupported format",
 						 "Widelands could not load the file \"%s\". The file format seems to be incompatible.",
-=======
-					throw WLWarning
-						(_("Unsupported format"),
-						 _("Widelands could not load the file \"%s\". The file format seems to be incompatible."),
->>>>>>> adc1b843
 						 m_filename.c_str());
 				}
 				ml->preload_map(true);
@@ -1038,12 +1032,8 @@
 void WLApplication::handle_commandline_parameters()
 {
 	if (m_commandline.count("help") || m_commandline.count("version")) {
-<<<<<<< HEAD
 		init_language();
-		throw Parameter_error(); //no message on purpose
-=======
 		throw ParameterError(); //no message on purpose
->>>>>>> adc1b843
 	}
 	if (m_commandline.count("logfile")) {
 		m_logfile = m_commandline["logfile"];
@@ -1255,19 +1245,11 @@
 			case FullscreenMenuMain::mm_exit:
 				return;
 			}
-<<<<<<< HEAD
-		} catch (const warning & e) {
+		} catch (const WLWarning & e) {
 			messagetitle = (boost::format("Warning: %s") % e.title()).str();
-			message = e.what();
-		} catch (const Widelands::game_data_error & e) {
-			messagetitle = "Game data error";
-=======
-		} catch (const WLWarning & e) {
-			messagetitle = (boost::format(_("Warning: %s")) % e.title()).str();
 			message = e.what();
 		} catch (const Widelands::GameDataError & e) {
 			messagetitle = _("Game data error");
->>>>>>> adc1b843
 			message = e.what();
 		}
 #ifdef NDEBUG
