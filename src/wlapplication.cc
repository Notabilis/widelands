--- conflicted
+++ resolved
@@ -267,9 +267,9 @@
 	log("Adding directory: %s\n", datadir_.c_str());
 	g_fs->add_file_system(&FileSystem::create(datadir_));
 
-	if (!m_datadir_for_testing.empty()) {
-		log("Adding directory: %s\n", m_datadir_for_testing.c_str());
-		g_fs->add_file_system(&FileSystem::create(m_datadir_for_testing));
+	if (!datadir_for_testing_.empty()) {
+		log("Adding directory: %s\n", datadir_for_testing_.c_str());
+		g_fs->add_file_system(&FileSystem::create(datadir_for_testing_));
 	}
 
 	init_language(); // search paths must already be set up
@@ -773,13 +773,8 @@
 	// Initialize locale and grab "widelands" textdomain
 	i18n::init_locale();
 
-<<<<<<< HEAD
-	// NOCOM(GunChleoc): Review this
-	i18n::set_localedir(absolute_path_if_not_windows(FileSystem::get_working_directory() +
-																	 FileSystem::file_separator() + "locale"));
-=======
+	// NOCOM(GunChleoc): Todo: Move locale into data
 	i18n::set_localedir(datadir_ + "/locale");
->>>>>>> 4750c32a
 	i18n::grab_textdomain("widelands");
 
 	// Set locale corresponding to selected language
@@ -910,9 +905,9 @@
 		datadir_ = absolute_path_if_not_windows(FileSystem::get_working_directory() +
 		                                         FileSystem::file_separator() + datadir_);
 	}
-	if (m_commandline.count("datadir_for_testing")) {
-		m_datadir_for_testing = m_commandline["datadir_for_testing"];
-		m_commandline.erase("datadir_for_testing");
+	if (commandline_.count("datadir_for_testing")) {
+		datadir_for_testing_ = commandline_["datadir_for_testing"];
+		commandline_.erase("datadir_for_testing");
 	}
 
 	if (commandline_.count("verbose")) {
