--- conflicted
+++ resolved
@@ -263,13 +263,8 @@
 m_gfx_w(0), m_gfx_h(0),
 m_gfx_fullscreen       (false),
 m_gfx_opengl           (false),
-<<<<<<< HEAD
-m_default_datadirs     (true)
-=======
-#endif
 m_default_datadirs     (true),
 m_homedir(FileSystem::GetHomedir() + "/.widelands")
->>>>>>> d9d4c353
 {
 	g_fs = new LayeredFileSystem();
 	UI::g_fh = new UI::Font_Handler();
@@ -1342,17 +1337,11 @@
 			 "                      *HIGHLY EXPERIMENTAL*\n"
 			 " --double_buffer=[0|1]\n"
 			 "                      Enables double buffering\n"
-<<<<<<< HEAD
-			 "                      *HIGHLY EXPERIMENTAL*\n"
-#if USE_OPENGL
-			 " --opengl=[0|1]\n"
-=======
 			 "                      *HIGHLY EXPERIMENTAL*\n")
 #if HAS_OPENGL
 		<<
 		_
 			 (" --opengl=[0|1]\n"
->>>>>>> d9d4c353
 			 "                      Enables opengl rendering\n"
 			 "                      *DANGEROUS AND BROKEN, DO NOT USE*\n")
 #endif
