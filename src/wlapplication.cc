--- conflicted
+++ resolved
@@ -470,43 +470,8 @@
 				// -> autostarts when a player sends "/start" as pm to the server.
 				netgame.run(true);
 
-				NetGGZ::ref().deinitcore();
-			}
-<<<<<<< HEAD
-			NetGGZ::ref().set_local_servername(server);
-			NetGGZ::ref().set_local_maxplayers(7); // > 7 == freeze -> ggz bug
-
-			NetHost netgame(name, true);
-
-			// Load the requested map
-			Widelands::Map map;
-			i18n::Textdomain td("maps");
-			map.set_filename(m_filename.c_str());
-			Widelands::Map_Loader * const ml = map.get_correct_loader
-				(m_filename.c_str());
-			ml->preload_map(true);
-
-			// fill in the mapdata structure
-			MapData mapdata;
-			mapdata.filename = m_filename;
-			mapdata.name = map.get_name();
-			mapdata.author = map.get_author();
-			mapdata.description = map.get_description();
-			mapdata.world = map.get_world_name();
-			mapdata.nrplayers = map.get_nrplayers();
-			mapdata.width = map.get_width();
-			mapdata.height = map.get_height();
-
-			// set the map
-			netgame.setMap(mapdata.name, mapdata.filename, mapdata.nrplayers);
-
-			// run the network game
-			// -> autostarts when a player sends "/start" as pm to the server.
-			netgame.run(true);
-
 			NetGGZ::ref().deinit();
-=======
->>>>>>> b9462260
+			}
 		} catch (...) {
 			emergency_save(game);
 			throw;
