--- conflicted
+++ resolved
@@ -234,6 +234,11 @@
 		// We don't have a destination dir for the logger yet
 		std::cout << "Adding home directory: " << commandline_["homedir"].c_str() << std::endl;
 		homedir_ = commandline_["homedir"];
+#ifdef USE_XDG
+		// This commandline option should probably also affect the
+		// configuration file.
+		userconfigdir_ = commandline_["homedir"];
+#endif
 		commandline_.erase("homedir");
 	}
 
@@ -332,24 +337,6 @@
 
 	parse_commandline(argc, argv);  // throws ParameterError, handled by main.cc
 
-<<<<<<< HEAD
-	if (commandline_.count("homedir")) {
-		log("Adding home directory: %s\n", commandline_["homedir"].c_str());
-		homedir_ = commandline_["homedir"];
-#ifdef USE_XDG
-		// This commandline option should probably also affect the
-		// configuration file.
-		userconfigdir_ = commandline_["homedir"];
-#endif
-		commandline_.erase("homedir");
-	}
-#ifdef REDIRECT_OUTPUT
-	if (!redirect_output())
-		redirect_output(homedir_);
-#endif
-
-=======
->>>>>>> 99b5ea03
 	setup_homedir();
 	init_settings();
 	datadir_ = g_fs->canonicalize_name(datadir_);
