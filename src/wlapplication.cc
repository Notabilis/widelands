--- conflicted
+++ resolved
@@ -1716,17 +1716,6 @@
 					break;
 			}
 		}
-<<<<<<< HEAD
-=======
-
-#else
-		// If compiled without ggz support, only lan-netsetup will be visible
-		if (menu_result == Fullscreen_Menu_NetSetupLAN::CANCEL || menu_result < 0) {
-			break;
-		}
-#endif // HAVE_GGZ
-
->>>>>>> 610a5983
 		else {
 			// reinitalise in every run, else graphics look strange
 			Fullscreen_Menu_NetSetupLAN ns;
