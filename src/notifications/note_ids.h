/*
 * Copyright (C) 2006-2017 by the Widelands Development Team
 *
 * This program is free software; you can redistribute it and/or
 * modify it under the terms of the GNU General Public License
 * as published by the Free Software Foundation; either version 2
 * of the License, or (at your option) any later version.
 *
 * This program is distributed in the hope that it will be useful,
 * but WITHOUT ANY WARRANTY; without even the implied warranty of
 * MERCHANTABILITY or FITNESS FOR A PARTICULAR PURPOSE.  See the
 * GNU General Public License for more details.
 *
 * You should have received a copy of the GNU General Public License
 * along with this program; if not, write to the Free Software
 * Foundation, Inc., 675 Mass Ave, Cambridge, MA 02139, USA.
 *
 */

#ifndef WL_NOTIFICATIONS_NOTE_IDS_H
#define WL_NOTIFICATIONS_NOTE_IDS_H

#include <stdint.h>

// List all note ids here. They must be unique in the running
// system, this is easier to guarantee when they are all listed in
// one place.
enum class NoteId : uint32_t {
	ChatMessage,
	LogMessage,
	Immovable,
	FieldPossession,
	FieldTerrainChanged,
	FieldResourceTypeChanged,
	ProductionSiteOutOfResources,
	TrainingSiteSoldierTrained,
<<<<<<< HEAD
	Ship,
=======
	ShipMessage,
	ShipWindow,
	Building,
>>>>>>> 16163493
	Economy,
	GraphicResolutionChanged,
	NoteExpeditionCanceled,
	Sound
};

#endif  // end of include guard: WL_NOTIFICATIONS_NOTE_IDS_H<|MERGE_RESOLUTION|>--- conflicted
+++ resolved
@@ -34,13 +34,8 @@
 	FieldResourceTypeChanged,
 	ProductionSiteOutOfResources,
 	TrainingSiteSoldierTrained,
-<<<<<<< HEAD
 	Ship,
-=======
-	ShipMessage,
-	ShipWindow,
 	Building,
->>>>>>> 16163493
 	Economy,
 	GraphicResolutionChanged,
 	NoteExpeditionCanceled,
