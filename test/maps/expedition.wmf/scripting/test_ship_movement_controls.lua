run(function()
   game.desired_speed = 30 * 1000

    -- placing a ship on coast
<<<<<<< HEAD
	p1:place_ship(map:get_field(8, 8))
	sleep(1000)

	--getting table with all our ships (single one only)
	ships = p1:get_ships()

	--ships table should contain 1 item (1 ship)
  	assert_equal(1, #ships)

	--waiting till it is pulled from coast
	while ships[1].field.x == 8 and ships[1].field.xy == 8 do
		print ("ship still on coast")
		sleep(1000)
	end

	port = map:get_field(16, 16).immovable
 	port:set_wares("log", 10) -- no sense to wait
	port:set_wares("blackwood", 10)

  	--ship has no wares on it
  	assert_equal(0,ships[1]:get_wares())

  	--no destination is set
  	assert(not ships[1].destination)
  	--ships in transport state
  	assert_equal("transport", ships[1].state)

	--the  warehouse is probably not in expedition state :)
	assert(not map:get_field(8, 18).immovable.expedition_in_progress)

	--starting prepartion for expedition
	assert(not port.expedition_in_progress)
	port:start_expedition()
	sleep (300)
	assert(port.expedition_in_progress)
	assert(ships[1])

	--ships changes state when exp ready
	while ships[1].state == "transport" do sleep(2000) end
	assert_equal("exp_waiting", ships[1].state)
 	--sending NW and verifying
	ships[1].scouting_direction="nw"

	sleep(6000)
  	assert_equal("nw", ships[1].scouting_direction)

  	assert_equal("exp_scouting", ships[1].state)

	while ships[1].scouting_direction == "nw" do
		sleep (2000)
	end

	--now ships stops nearby NW coast, so sending it back
	ships[1].scouting_direction="se"
	sleep(4000)
	assert_equal("se", ships[1].scouting_direction)

	--testing remaining directions
	ships[1].scouting_direction="e"
	sleep(2000)
	assert_equal("e", ships[1].scouting_direction)

	ships[1].scouting_direction="w"
	sleep(2000)
	assert_equal("w", ships[1].scouting_direction)

	ships[1].scouting_direction="sw"
	sleep(2000)
	assert_equal("sw", ships[1].scouting_direction)

	ships[1].scouting_direction="ne"
	sleep(2000)
	assert_equal("ne", ships[1].scouting_direction)

	--back to original course
	ships[1].scouting_direction="se"
	sleep(2000)
	assert_equal("se", ships[1].scouting_direction)

	--waiting till it stops (no direction/nil is returned)
	while ships[1].scouting_direction do sleep(2000) end

	--sending to scout the island
	ships[1].island_explore_direction="ccw";
	sleep(3000)
	assert_equal("ccw", ships[1].island_explore_direction)
	assert_equal("exp_scouting", ships[1].state)

	--fine, now change the direction
	ships[1].island_explore_direction="cw";
	sleep(3000)
	assert_equal("cw", ships[1].island_explore_direction)

	-- wait till it finds a port
	wait_for_message("Port Space")
	sleep(500)
	assert_equal("exp_found_port_space", ships[1].state)

	--starting colonization port here
	assert(ships[1]:build_colonization_port())
	sleep(500)
	assert_equal("exp_colonizing", ships[1].state)
	sleep(15000)
	stable_save("port_in_constr")

	-- while unfinished yet, removing it
	new_port=map:get_field(16,2).immovable
	assert(new_port)
	new_port:remove()
	sleep(3000)

	--yes, the ships is back in transport mode
	assert_equal("transport", ships[1].state)

	print("# All Tests passed.")
	wl.ui.MapView():close()
=======
   p1:place_ship(map:get_field(8, 8))
   sleep(1000)

   --getting table with all our ships (single one only)
   ships = p1:get_ships()

   --ships table should contain 1 item (1 ship)
   assert_equal(1, #ships)

   --waiting till it is pulled from coast
   while ships[1].field.x == 8 and ships[1].field.xy == 8 do
      print ("ship still on coast")
      sleep(1000)
   end

   port = map:get_field(16, 16).immovable
   port:set_wares("log", 10) -- no sense to wait
   port:set_wares("blackwood", 10)

   --ship has no wares on it
   assert_equal(0,ships[1]:get_wares())

   --no destination is set
   assert(not ships[1].destination)
   --ships in transport state
   assert_equal("transport", ships[1].state)

   --the  warehouse is probably not in expedition state :)
   assert(not map:get_field(8, 18).immovable.expedition_in_progress)

   --starting prepartion for expedition
   assert(not port.expedition_in_progress)
   port:start_expedition()
   sleep (300)
   assert(port.expedition_in_progress)
   assert(ships[1])

   --ships changes state when exp ready
   while ships[1].state == "transport" do sleep(2000) end
   assert_equal("exp_waiting", ships[1].state)
   --sending NW and verifying
   ships[1].scouting_direction="nw"

   sleep(6000)
   assert_equal("nw", ships[1].scouting_direction)

   assert_equal("exp_scouting", ships[1].state)

   while ships[1].scouting_direction == "nw" do
      sleep (2000)
   end

   --now ships stops nearby NW coast, so sending it back
   ships[1].scouting_direction="se"
   sleep(4000)
   assert_equal("se", ships[1].scouting_direction)

   --testing remaining directions
   ships[1].scouting_direction="e"
   sleep(2000)
   assert_equal("e", ships[1].scouting_direction)

   ships[1].scouting_direction="w"
   sleep(2000)
   assert_equal("w", ships[1].scouting_direction)

   ships[1].scouting_direction="sw"
   sleep(2000)
   assert_equal("sw", ships[1].scouting_direction)

   ships[1].scouting_direction="ne"
   sleep(2000)
   assert_equal("ne", ships[1].scouting_direction)

   --back to original course
   ships[1].scouting_direction="se"
   sleep(2000)
   assert_equal("se", ships[1].scouting_direction)

   --waiting till it stops (no direction/nil is returned)
   while ships[1].scouting_direction do sleep(2000) end

   --sending to scout the island
   ships[1].island_explore_direction="ccw";
   sleep(3000)
   assert_equal("ccw", ships[1].island_explore_direction)
   assert_equal("exp_scouting", ships[1].state)

   --fine, now change the direction
   ships[1].island_explore_direction="cw";
   sleep(3000)
   assert_equal("cw", ships[1].island_explore_direction)

   -- wait till it finds a port
   wait_for_message("Port Space Found")
   sleep(500)
   assert_equal("exp_found_port_space", ships[1].state)

   --starting colonization port here
   assert(ships[1]:build_colonization_port())
   sleep(500)
   assert_equal("exp_colonizing", ships[1].state)
   sleep(15000)
   stable_save("port_in_constr")

   -- while unfinished yet, removing it
   new_port=map:get_field(16,2).immovable
   assert(new_port)
   new_port:remove()
   sleep(3000)

   --yes, the ships is back in transport mode
   assert_equal("transport", ships[1].state)

   print("# All Tests passed.")
   wl.ui.MapView():close()
>>>>>>> f7817189
end)<|MERGE_RESOLUTION|>--- conflicted
+++ resolved
@@ -2,124 +2,6 @@
    game.desired_speed = 30 * 1000
 
     -- placing a ship on coast
-<<<<<<< HEAD
-	p1:place_ship(map:get_field(8, 8))
-	sleep(1000)
-
-	--getting table with all our ships (single one only)
-	ships = p1:get_ships()
-
-	--ships table should contain 1 item (1 ship)
-  	assert_equal(1, #ships)
-
-	--waiting till it is pulled from coast
-	while ships[1].field.x == 8 and ships[1].field.xy == 8 do
-		print ("ship still on coast")
-		sleep(1000)
-	end
-
-	port = map:get_field(16, 16).immovable
- 	port:set_wares("log", 10) -- no sense to wait
-	port:set_wares("blackwood", 10)
-
-  	--ship has no wares on it
-  	assert_equal(0,ships[1]:get_wares())
-
-  	--no destination is set
-  	assert(not ships[1].destination)
-  	--ships in transport state
-  	assert_equal("transport", ships[1].state)
-
-	--the  warehouse is probably not in expedition state :)
-	assert(not map:get_field(8, 18).immovable.expedition_in_progress)
-
-	--starting prepartion for expedition
-	assert(not port.expedition_in_progress)
-	port:start_expedition()
-	sleep (300)
-	assert(port.expedition_in_progress)
-	assert(ships[1])
-
-	--ships changes state when exp ready
-	while ships[1].state == "transport" do sleep(2000) end
-	assert_equal("exp_waiting", ships[1].state)
- 	--sending NW and verifying
-	ships[1].scouting_direction="nw"
-
-	sleep(6000)
-  	assert_equal("nw", ships[1].scouting_direction)
-
-  	assert_equal("exp_scouting", ships[1].state)
-
-	while ships[1].scouting_direction == "nw" do
-		sleep (2000)
-	end
-
-	--now ships stops nearby NW coast, so sending it back
-	ships[1].scouting_direction="se"
-	sleep(4000)
-	assert_equal("se", ships[1].scouting_direction)
-
-	--testing remaining directions
-	ships[1].scouting_direction="e"
-	sleep(2000)
-	assert_equal("e", ships[1].scouting_direction)
-
-	ships[1].scouting_direction="w"
-	sleep(2000)
-	assert_equal("w", ships[1].scouting_direction)
-
-	ships[1].scouting_direction="sw"
-	sleep(2000)
-	assert_equal("sw", ships[1].scouting_direction)
-
-	ships[1].scouting_direction="ne"
-	sleep(2000)
-	assert_equal("ne", ships[1].scouting_direction)
-
-	--back to original course
-	ships[1].scouting_direction="se"
-	sleep(2000)
-	assert_equal("se", ships[1].scouting_direction)
-
-	--waiting till it stops (no direction/nil is returned)
-	while ships[1].scouting_direction do sleep(2000) end
-
-	--sending to scout the island
-	ships[1].island_explore_direction="ccw";
-	sleep(3000)
-	assert_equal("ccw", ships[1].island_explore_direction)
-	assert_equal("exp_scouting", ships[1].state)
-
-	--fine, now change the direction
-	ships[1].island_explore_direction="cw";
-	sleep(3000)
-	assert_equal("cw", ships[1].island_explore_direction)
-
-	-- wait till it finds a port
-	wait_for_message("Port Space")
-	sleep(500)
-	assert_equal("exp_found_port_space", ships[1].state)
-
-	--starting colonization port here
-	assert(ships[1]:build_colonization_port())
-	sleep(500)
-	assert_equal("exp_colonizing", ships[1].state)
-	sleep(15000)
-	stable_save("port_in_constr")
-
-	-- while unfinished yet, removing it
-	new_port=map:get_field(16,2).immovable
-	assert(new_port)
-	new_port:remove()
-	sleep(3000)
-
-	--yes, the ships is back in transport mode
-	assert_equal("transport", ships[1].state)
-
-	print("# All Tests passed.")
-	wl.ui.MapView():close()
-=======
    p1:place_ship(map:get_field(8, 8))
    sleep(1000)
 
@@ -214,7 +96,7 @@
    assert_equal("cw", ships[1].island_explore_direction)
 
    -- wait till it finds a port
-   wait_for_message("Port Space Found")
+   wait_for_message("Port Space")
    sleep(500)
    assert_equal("exp_found_port_space", ships[1].state)
 
@@ -236,5 +118,4 @@
 
    print("# All Tests passed.")
    wl.ui.MapView():close()
->>>>>>> f7817189
 end)