--- conflicted
+++ resolved
@@ -9,13 +9,8 @@
    southern_port():set_wares{
       blackwood = 1,
    }
-<<<<<<< HEAD
    northern_port():set_workers{
-      builder = 1,
-=======
-   port2():set_workers{
       barbarians_builder = 1,
->>>>>>> a836c07a
    }
 
    sleep(12000)
