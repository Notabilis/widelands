run(function()
   sleep(100)
   game.desired_speed = 10 * 1000

   create_southern_port()
   create_northern_port()

   --removing portdock first
   portdock_fields=northern_port().portdock.fields
   portdock_fields[1].immovable:remove()
   sleep(100)
   --portdock should be back, as port is still there
   assert (portdock_fields[1].immovable)

   start_building_farm()
<<<<<<< HEAD
   southern_port():set_workers{
      builder = 1,
=======
   port1():set_workers{
      barbarians_builder = 1,
>>>>>>> a836c07a
   }
	
	sleep(2000)
	
   -- The ship should not yet have picked up the worker from the
   -- portdock.
<<<<<<< HEAD
   assert_equal(1, p1:get_workers("builder"))
   assert_equal(0, southern_port():get_workers("builder"))
=======
   assert_equal(p1:get_workers("barbarians_builder"), 1)
   assert_equal(port1():get_workers("barbarians_builder"), 0)
>>>>>>> a836c07a

  -- so wait till builder is loaded on ship
  while (ship:get_workers("builder") == 0) do
   	sleep(100)
  end
  sleep(5000)

   portdock_fields=northern_port().portdock.fields
   northern_port():remove()
   sleep(100)
   --verify that also portdock was removed
   assert (not portdock_fields[1].immovable)

   sleep(100)

   stable_save("worker_in_portdock")

   -- Wait till a ship unloads a worked at the souther port
   while (ship:get_workers("builder") == 1) do
   	 sleep(100)
   end
   sleep(2000)

<<<<<<< HEAD
   -- Worker should be back in the southern port.
   assert_equal(p1:get_workers("builder"), 1)
   assert_equal(southern_port():get_workers("builder"), 1)
=======
   -- Worker should be back in port.
   assert_equal(p1:get_workers("barbarians_builder"), 1)
   assert_equal(port1():get_workers("barbarians_builder"), 1)
>>>>>>> a836c07a

   -- Create port again.
   create_northern_port()

   while ship:get_workers() == 0 do
      sleep(50)
   end

   print("# All Tests passed.")
   wl.ui.MapView():close()
end)<|MERGE_RESOLUTION|>--- conflicted
+++ resolved
@@ -13,29 +13,19 @@
    assert (portdock_fields[1].immovable)
 
    start_building_farm()
-<<<<<<< HEAD
    southern_port():set_workers{
-      builder = 1,
-=======
-   port1():set_workers{
       barbarians_builder = 1,
->>>>>>> a836c07a
    }
-	
+
 	sleep(2000)
-	
+
    -- The ship should not yet have picked up the worker from the
    -- portdock.
-<<<<<<< HEAD
-   assert_equal(1, p1:get_workers("builder"))
-   assert_equal(0, southern_port():get_workers("builder"))
-=======
-   assert_equal(p1:get_workers("barbarians_builder"), 1)
-   assert_equal(port1():get_workers("barbarians_builder"), 0)
->>>>>>> a836c07a
+   assert_equal(1, p1:get_workers("barbarians_builder"))
+   assert_equal(0, southern_port():get_workers("barbarians_builder"))
 
   -- so wait till builder is loaded on ship
-  while (ship:get_workers("builder") == 0) do
+  while (ship:get_workers("barbarians_builder") == 0) do
    	sleep(100)
   end
   sleep(5000)
@@ -56,15 +46,9 @@
    end
    sleep(2000)
 
-<<<<<<< HEAD
    -- Worker should be back in the southern port.
-   assert_equal(p1:get_workers("builder"), 1)
-   assert_equal(southern_port():get_workers("builder"), 1)
-=======
-   -- Worker should be back in port.
    assert_equal(p1:get_workers("barbarians_builder"), 1)
-   assert_equal(port1():get_workers("barbarians_builder"), 1)
->>>>>>> a836c07a
+   assert_equal(southern_port():get_workers("barbarians_builder"), 1)
 
    -- Create port again.
    create_northern_port()
