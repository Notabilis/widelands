--- conflicted
+++ resolved
@@ -9,13 +9,8 @@
    southern_port():set_wares{
       blackwood = 1,
    }
-<<<<<<< HEAD
    northern_port():set_workers{
-      builder = 1,
-=======
-   port2():set_workers{
       barbarians_builder = 1,
->>>>>>> a836c07a
    }
 
    assert_equal(p1:get_wares("blackwood"), 1)
@@ -31,13 +26,8 @@
    -- No more blackwood.
    assert_equal(p1:get_wares("blackwood"), 0)
 
-<<<<<<< HEAD
-   local new_ship = p1:place_bob("ship", map:get_field(10, 10))
+   local new_ship = p1:place_ship(map:get_field(10, 10))
    southern_port():set_wares{
-=======
-   local new_ship = p1:place_ship(map:get_field(10, 10))
-   port1():set_wares{
->>>>>>> a836c07a
       blackwood = 1,
    }
    sleep(1000)
