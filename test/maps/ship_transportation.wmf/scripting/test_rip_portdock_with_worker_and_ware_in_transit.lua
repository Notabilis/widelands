--- conflicted
+++ resolved
@@ -2,73 +2,40 @@
    sleep(100)
    game.desired_speed = 10 * 1000
 
-<<<<<<< HEAD
    create_southern_port()
    create_northern_port()
-   
+
    --removing builder from northern port
     northern_port():set_workers{
-      builder = 0,
-   }  
+      barbarians_builder = 0,
+   }
 
-   assert_equal(northern_port():get_workers("builder"), 0)
+   assert_equal(northern_port():get_workers("barbarians_builder"), 0)
 
    start_building_farm()
    southern_port():set_workers{
-      builder = 1,
-=======
-   create_first_port()
-   create_second_port()
-
-   --removing builder from port2
-    port2():set_workers{
-      barbarians_builder = 0,
-   }
-
-   assert_equal(port2():get_workers("barbarians_builder"), 0)
-
-   start_building_farm()
-   port1():set_workers{
       barbarians_builder = 1,
->>>>>>> a836c07a
    }
    southern_port():set_wares{
       blackwood = 1,
    }
 
-<<<<<<< HEAD
-   assert_equal(southern_port():get_workers("builder"), 1)
+   assert_equal(southern_port():get_workers("barbarians_builder"), 1)
    assert_equal(southern_port():get_wares("blackwood"), 1)
-   
-=======
-   assert_equal(port1():get_workers("barbarians_builder"), 1)
-   assert_equal(port1():get_wares("blackwood"), 1)
 
->>>>>>> a836c07a
    while ship:get_workers() == 0 or ship:get_wares() == 0  do
       sleep(500)
    end
 
-<<<<<<< HEAD
-   local flag_oversea = northern_port().flag   
-=======
-   local flag_oversea = port2().flag
+   local flag_oversea = northern_port().flag
 
-   stable_save("restored_port")
->>>>>>> a836c07a
+ 	stable_save("restored_port")
 
    -- remove the portdock while the blackwood is in transit.
-<<<<<<< HEAD
    north_port_portdock=northern_port().portdock
    assert(north_port_portdock)
    north_port_portdock:remove()
-   
-=======
-   port2_portdock=port2().portdock
-   assert(port2_portdock)
-   port2_portdock:remove()
 
->>>>>>> a836c07a
    sleep(5000)
 
    assert_equal(p1:get_workers("barbarians_builder"), 1)
@@ -77,17 +44,10 @@
    assert_equal(ship.debug_economy, flag_oversea.debug_economy)
 
    sleep(5000)
-<<<<<<< HEAD
-   
+
    --just wait till everything is gone to northern port
    while ship:get_workers() > 0 or ship:get_wares() > 0 or
-    southern_port():get_workers("builder") > 0 or  southern_port():get_wares("blackwood") > 0 do
-=======
-
-   --just wait till everything is gone to port2
-   while ship:get_workers() > 0 or ship:get_wares() > 0 or
-    port1():get_workers("barbarians_builder") > 0 or  port1():get_wares("blackwood") > 0 do
->>>>>>> a836c07a
+    southern_port():get_workers("barbarians_builder") > 0 or  southern_port():get_wares("blackwood") > 0 do
       sleep(50)
    end
 
