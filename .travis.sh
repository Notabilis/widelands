--- conflicted
+++ resolved
@@ -1,15 +1,9 @@
 set -ex
 
-<<<<<<< HEAD
-#TODO yes, i'll fix indentation at some point :)
 if [[ "$TRAVIS_OS_NAME" == "linux" ]]; then
 #Install linux dependencies
 exit #FIXME try to short-circuit linux-builds to reduce long build times. I don't really need to know the result of all these builds at this point
 
-# Some of these commands fail transiently. We keep retrying them until they
-# succeed.
-=======
->>>>>>> a3eea825
 if [ "$CXX" = "g++" ]; then
   sudo apt-get install -qq g++-$GCC_VERSION;
   export CXX="g++-$GCC_VERSION" CC="gcc-$GCC_VERSION";
@@ -18,7 +12,6 @@
   sudo apt-get install -qq clang-$CLANG_VERSION;
   export CXX="clang++-$CLANG_VERSION" CC="clang-$CLANG_VERSION";
 fi
-
 fi
 
 if [[ "$TRAVIS_OS_NAME" == "osx" ]]; then
@@ -29,7 +22,6 @@
   brew link --force gettext
   brew link --force icu4c
 fi
-
 
 # Configure the build
 mkdir build
