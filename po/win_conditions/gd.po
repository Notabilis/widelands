--- conflicted
+++ resolved
@@ -7,44 +7,6 @@
 msgstr ""
 "Project-Id-Version: widelands\n"
 "Report-Msgid-Bugs-To: FULL NAME <EMAIL@ADDRESS>\n"
-<<<<<<< HEAD
-"POT-Creation-Date: 2013-09-15 17:41+0000\n"
-"PO-Revision-Date: 2013-10-08 08:20+0000\n"
-"Last-Translator: FULL NAME <EMAIL@ADDRESS>\n"
-"Language-Team: Gaelic; Scottish <gd@li.org>\n"
-"MIME-Version: 1.0\n"
-"Content-Type: text/plain; charset=UTF-8\n"
-"Content-Transfer-Encoding: 8bit\n"
-"X-Launchpad-Export-Date: 2013-10-09 05:12+0000\n"
-"X-Generator: Launchpad (build 16799)\n"
-
-#: ../../scripting/win_condition_texts.lua:31
-msgid "%i trees."
-msgstr ""
-
-#: ../../scripting/win_condition_texts.lua:55
-msgid "%s %s %i%% of the land (%i of %i)."
-msgstr ""
-
-
-msgid "  %1s (%2i P) x %3i = %4i P<br>"
-msgstr "  reversed string? %4i = %3i x (%2i P) %1sP<br>"
-
-
-
-
-#: ../../scripting/win_condition_texts.lua:30
-msgid "%1s had %2s."
-msgstr "Bha %2s aig %1s"
-
-#: ../../scripting/win_condition_texts.lua:28
-msgid "%1s has %2s at the moment."
-msgstr "Tha %2s aig %1s an-dràsta."
-
-#: ../../scripting/win_condition_texts.lua:46
-msgid "%s owns more than half of the maps area."
-msgstr ""
-=======
 "POT-Creation-Date: 2014-03-05 19:55+0000\n"
 "PO-Revision-Date: 2013-10-17 23:27+0000\n"
 "Last-Translator: GunChleoc <Unknown>\n"
@@ -81,7 +43,6 @@
 #: ../../scripting/win_condition_texts.lua:12
 msgid "You won"
 msgstr "Bhuannaich thu"
->>>>>>> b485e200
 
 #: ../../scripting/win_condition_texts.lua:13
 msgid "You are the winner!"
@@ -94,8 +55,6 @@
 #: ../../scripting/win_condition_texts.lua:18
 msgid "You’ve lost this game!"
 msgstr ""
-<<<<<<< HEAD
-=======
 
 #: ../../scripting/win_condition_texts.lua:22
 msgid "Status"
@@ -112,7 +71,6 @@
 #: ../../scripting/win_conditions/00_endless_game.lua:14
 msgid "This is an endless game without rules."
 msgstr "Seo geama gun chrìch is gun riaghailtean."
->>>>>>> b485e200
 
 #: ../../scripting/win_conditions/01_defeat_all.lua:12
 msgid "Autocrat"
@@ -126,63 +84,15 @@
 msgid "Collectors"
 msgstr ""
 
-<<<<<<< HEAD
-#: ../../scripting/win_condition_texts.lua:2
-msgid "Congratulations!"
-msgstr ""
-
-#: ../../scripting/win_conditions/03_territorial_time.lua:15
-=======
 #: ../../scripting/win_conditions/02_collectors.lua:16
->>>>>>> b485e200
 msgid ""
 "You get points for precious wares in your warehouses. The player with the "
 "highest number of wares at the end of 4 hours wins the game."
 msgstr ""
 
-<<<<<<< HEAD
-#: ../../scripting/win_conditions/03_territorial_lord.lua:15
-msgid ""
-"Each player or team tries to obtain more than half of the maps' area. The "
-"winner will be the player or the team that is able to keep that area for at "
-"least 20 minutes."
-msgstr ""
-
-#: ../../scripting/win_conditions/00_endless_game.lua:12
-msgid "Endless Game"
-msgstr ""
-
-#: ../../scripting/win_conditions/05_endless_game_fogless.lua:12
-msgid "Endless Game (no fog)"
-msgstr ""
-
-#: ../../scripting/win_condition_texts.lua:49
-msgid "Keep it for %i more minutes to win the game."
-msgstr ""
-
-#: ../../scripting/win_condition_texts.lua:54
-msgid "Otherwise the game will end in %i minutes."
-msgstr ""
-
-#: ../../scripting/win_condition_texts.lua:23
-#: ../../scripting/win_condition_texts.lua:29
-msgid "Player overview:"
-msgstr ""
-
-#: ../../scripting/win_condition_texts.lua:41
-msgid "Points"
-msgstr ""
-
-#: ../../scripting/win_condition_texts.lua:22
-msgid "Status"
-msgstr ""
-
-#: ../../scripting/win_condition_texts.lua:38
-msgid "Status for %s<br>"
-=======
 #: ../../scripting/win_conditions/02_collectors.lua:19
 msgid "Points"
-msgstr "Puingean"
+msgstr ""
 
 #: ../../scripting/win_conditions/02_collectors.lua:95
 msgid "Status for %s"
@@ -216,50 +126,20 @@
 
 #: ../../scripting/win_conditions/03_territorial_lord.lua:13
 msgid "Territorial Lord"
-msgstr "Tighearna dùthcha"
+msgstr ""
 
 #: ../../scripting/win_conditions/03_territorial_lord.lua:16
 msgid ""
 "Each player or team tries to obtain more than half of the map’s area. The "
 "winner will be the player or the team that is able to keep that area for at "
 "least 20 minutes."
->>>>>>> b485e200
 msgstr ""
 
 #: ../../scripting/win_conditions/03_territorial_lord.lua:153
 #: ../../scripting/win_conditions/03_territorial_time.lua:23
 msgid "Team %i"
-msgstr ""
-
-<<<<<<< HEAD
-#: ../../scripting/win_conditions/03_territorial_lord.lua:13
-msgid "Territorial Lord"
-msgstr ""
-
-#: ../../scripting/win_conditions/03_territorial_time.lua:13
-msgid "Territorial Time"
-msgstr ""
-
-#: ../../scripting/win_condition_texts.lua:27
-#: ../../scripting/win_condition_texts.lua:53
-msgid "The game will end in %i minutes."
-msgstr ""
-
-#: ../../scripting/win_condition_texts.lua:40
-msgid "The game will end in %s."
-msgstr ""
-
-#: ../../scripting/win_conditions/01_defeat_all.lua:14
-msgid "The tribe or team that can defeat all others wins the game!"
-msgstr ""
-
-#: ../../scripting/win_condition_texts.lua:32
-msgid "The winner is %s "
-msgstr ""
-
-#: ../../scripting/win_conditions/00_endless_game.lua:14
-msgid "This is an endless game without rules."
-=======
+msgstr "Sgioba %i"
+
 #: ../../scripting/win_conditions/03_territorial_lord.lua:155
 #: ../../scripting/win_conditions/03_territorial_time.lua:199
 msgid "%s owns more than half of the map’s area."
@@ -286,7 +166,7 @@
 
 #: ../../scripting/win_conditions/03_territorial_time.lua:13
 msgid "Territorial Time"
-msgstr "Àm na dùthcha"
+msgstr ""
 
 #: ../../scripting/win_conditions/03_territorial_time.lua:16
 msgid ""
@@ -298,22 +178,12 @@
 
 #: ../../scripting/win_conditions/03_territorial_time.lua:21
 msgid "%1$s has %2$3.0f%% of the land (%3$i of %4$i)."
->>>>>>> b485e200
 msgstr ""
 
 #: ../../scripting/win_conditions/03_territorial_time.lua:22
 msgid "%1$s had %2$3.0f%% of the land (%3$i of %4$i)."
 msgstr ""
 
-<<<<<<< HEAD
-#: ../../scripting/win_condition_texts.lua:39
-msgid "Total: %i points"
-msgstr ""
-
-#: ../../scripting/win_condition_texts.lua:34
-msgid "Trees owned"
-msgstr ""
-=======
 #: ../../scripting/win_conditions/03_territorial_time.lua:222
 msgid "Otherwise the game will end in %i minute."
 msgid_plural "Otherwise the game will end in %i minutes."
@@ -326,40 +196,18 @@
 msgid_plural "The game will end in %i minutes."
 msgstr[0] ""
 msgstr[1] ""
->>>>>>> b485e200
 
 #: ../../scripting/win_conditions/04_wood_gnome.lua:13
 msgid "Wood Gnome"
-msgstr ""
-
-<<<<<<< HEAD
-#: ../../scripting/win_condition_texts.lua:7
-msgid "You are defeated!"
-msgstr ""
-
-#: ../../scripting/win_condition_texts.lua:13
-msgid "You are the winner!"
-msgstr ""
-
-#: ../../scripting/win_conditions/02_collectors.lua:15
-=======
+msgstr "Gille-dubh"
+
 #: ../../scripting/win_conditions/04_wood_gnome.lua:16
->>>>>>> b485e200
 msgid ""
 "As wood gnome you like big forests, so your task is to have more trees on\n"
 "your territory than any other player. The game will end after 4 hours of\n"
 "playing. The one with the most trees at that point will win the game."
 msgstr ""
 
-<<<<<<< HEAD
-#: ../../scripting/win_condition_texts.lua:3
-msgid "You have won this game!"
-msgstr ""
-
-#: ../../scripting/win_condition_texts.lua:17
-msgid "You lost"
-msgstr ""
-=======
 #: ../../scripting/win_conditions/04_wood_gnome.lua:19
 msgid "Trees owned"
 msgstr "Na craobhan a th' agad"
@@ -371,33 +219,10 @@
 msgid_plural "%i trees"
 msgstr[0] ""
 msgstr[1] ""
->>>>>>> b485e200
 
 #: ../../scripting/win_conditions/04_wood_gnome.lua:91
 msgid "%1$s has %2$s at the moment."
 msgstr ""
-<<<<<<< HEAD
-
-#: ../../scripting/win_condition_texts.lua:48
-msgid "You own more than half of the maps area."
-msgstr ""
-
-#: ../../scripting/win_condition_texts.lua:47
-msgid "You still got %i minutes to prevent a victory."
-msgstr ""
-
-#: ../../scripting/win_condition_texts.lua:12
-msgid "You won"
-msgstr ""
-
-#: ../../scripting/win_condition_texts.lua:18
-msgid "You've lost this game!"
-msgstr ""
-
-#: ../../scripting/win_condition_texts.lua:33
-msgid "with %i trees."
-msgstr ""
-=======
 
 #: ../../scripting/win_conditions/04_wood_gnome.lua:142
 msgid "%1$s had %2$s."
@@ -414,5 +239,4 @@
 #: ../../scripting/win_conditions/05_endless_game_fogless.lua:13
 msgid "This is an endless game without rules. Fog of war is disabled."
 msgstr ""
-"Seo geama gun chrìch is gun riaghailtean. Tha ceò a' chogaidh à comas."
->>>>>>> b485e200
+"Seo geama gun chrìch is gun riaghailtean. Tha ceò a' chogaidh à comas."