#!/usr/bin/env python
# -*- coding: utf-8 -*-

# Tries to find out the repository revision of the current working directory
# using bzr or git

###############################################
#
# ATTENTION CMAKE-TRANSITION
# This (in utils directory) is the future location of this file.
# The other file (in build/scons-utils) is for scons only and can be deleted after transition
#
###############################################

import os
import sys
import os.path as p
import subprocess

# Support for bzr local branches
try:
    from bzrlib.branch import Branch
    from bzrlib.bzrdir import BzrDir
    from bzrlib.errors import NotBranchError
    __has_bzrlib = True
except ImportError:
    __has_bzrlib = False

<<<<<<< HEAD
base_path = p.join(p.dirname(__file__),p.pardir)
=======
base_path = p.abspath(p.join(p.dirname(__file__),p.pardir))
>>>>>>> 0c2042cd

def check_for_explicit_version():
    """
    Checks for a file WL_RELEASE in the root directory. It then defaults to
    this version without further trying to find which revision we're on
    """
    fname = p.join(base_path, "WL_RELEASE")
    if os.path.exists(fname):
        return open(fname).read().strip()

def detect_git_revision():
    if not sys.platform.startswith('linux') and \
       not sys.platform.startswith('darwin'):
        return None

    is_git_workdir=os.system('git show >/dev/null 2>&1')==0
    if is_git_workdir:
        git_revnum=os.popen('git show --pretty=format:%h | head -n 1').read().rstrip()
        is_pristine=os.popen('git show --pretty=format:%b | grep ^git-svn-id\\:').read().find("git-svn-id:") == 0
        common_ancestor=os.popen('git show-branch --sha1-name refs/remotes/git-svn HEAD | tail -n 1 | sed "s@++ \\[\\([0-9a-f]*\\)\\] .*@\\1@"').read().rstrip()
        svn_revnum=os.popen('git show --pretty=format:%b%n '+common_ancestor+' | grep ^git-svn-id\\: -m 1 | sed "sM.*@\\([0-9]*\\) .*M\\1M"').read().rstrip()

        if svn_revnum=='':
            return 'unofficial-git-%s' % (git_revnum,)
        elif is_pristine:
            return 'unofficial-git-%s(svn%s)' % (git_revnum, svn_revnum)
        else:
            return 'unofficial-git-%s(svn%s+changes)' % (git_revnum, svn_revnum)


def detect_bzr_revision():
    if __has_bzrlib:
        b = BzrDir.open(base_path).open_branch()
        revno, nick = b.revno(), b.nick
    else:
        # Windows stand alone installer do not come with bzrlib. We try to
        # parse the output of bzr then directly
        run_bzr = lambda subcmd: subprocess.Popen(
                ["bzr",subcmd], stdout=subprocess.PIPE, cwd=base_path
            ).stdout.read().strip()
        revno = run_bzr("revno")
        nick = run_bzr("nick")
    return "bzr%s[%s] " % (revno,nick)

def detect_revision():
    for func in (
        check_for_explicit_version,
        detect_git_revision,
        detect_bzr_revision):
        rv = func()
        if rv:
            return rv

    return 'REVDETECT-BROKEN-PLEASE-REPORT-THIS'


    return revstring

if __name__ == "__main__":
    print detect_revision()
<|MERGE_RESOLUTION|>--- conflicted
+++ resolved
@@ -26,11 +26,7 @@
 except ImportError:
     __has_bzrlib = False
 
-<<<<<<< HEAD
-base_path = p.join(p.dirname(__file__),p.pardir)
-=======
 base_path = p.abspath(p.join(p.dirname(__file__),p.pardir))
->>>>>>> 0c2042cd
 
 def check_for_explicit_version():
     """
