--- conflicted
+++ resolved
@@ -5,11 +5,7 @@
 
 before_script:
   - export DISPLAY=:99.0
-<<<<<<< HEAD
   - if [[ "$TRAVIS_OS_NAME" == "linux" ]]; then sh -e /etc/init.d/xvfb start ; fi
-=======
-  - sh -e /etc/init.d/xvfb start
->>>>>>> a3eea825
   - sleep 3 # give xvfb some time to start
 
 # ignore this branch because it is only a mirror of master
@@ -48,79 +44,44 @@
 
 matrix:
   include:
-<<<<<<< HEAD
-     ### MAC OSX BUILDS
-     - os: osx
-       env: BUILD_TYPE="Debug"
-     - os: osx
-       env: BUILD_TYPE="Release"
-     ### LINUX + CLANG BUILDS
+   ### MAC OSX BUILDS
+   - os: osx
+     env: BUILD_TYPE="Debug"
+   - os: osx
+     env: BUILD_TYPE="Release"
+   ### LINUX + CLANG BUILDS
 # TODO Temporarily reduce number of builds for faster feedback
-#     - compiler: clang
-#       env: CLANG_VERSION="3.4" BUILD_TYPE="Debug"
-#     - compiler: clang
-#       env: CLANG_VERSION="3.5" BUILD_TYPE="Debug"
-#     - compiler: clang
-#       env: CLANG_VERSION="3.9" BUILD_TYPE="Debug"
-     - os: linux
-       compiler: clang
-       env: CLANG_VERSION="4.0" BUILD_TYPE="Debug"
-#     - compiler: clang
-#       env: CLANG_VERSION="3.4" BUILD_TYPE="Release"
-#     - compiler: clang
-#       env: CLANG_VERSION="3.5" BUILD_TYPE="Release"
-#     - compiler: clang
-#       env: CLANG_VERSION="3.9" BUILD_TYPE="Release"
-#     - compiler: clang
-#       env: CLANG_VERSION="4.0" BUILD_TYPE="Release"
-#     ### LINUX + GCC BUILDS
-#     - compiler: gcc
-#       env: GCC_VERSION="4.8" BUILD_TYPE="Debug"
-#     - compiler: gcc
-#       env: GCC_VERSION="4.9" BUILD_TYPE="Debug"
-#     - compiler: gcc
-#       env: GCC_VERSION="6" BUILD_TYPE="Debug"
-     - compiler: gcc
-       env: GCC_VERSION="7" BUILD_TYPE="Debug"
-#     - compiler: gcc
-#       env: GCC_VERSION="4.8" BUILD_TYPE="Release"
-#     - compiler: gcc
-#       env: GCC_VERSION="4.9" BUILD_TYPE="Release"
-#     - compiler: gcc
-#       env: GCC_VERSION="6" BUILD_TYPE="Release"
-#     - compiler: gcc
-#       env: GCC_VERSION="7" BUILD_TYPE="Release"
-=======
-    - compiler: clang
-      env: CLANG_VERSION="3.4" BUILD_TYPE="Debug"
-    - compiler: clang
-      env: CLANG_VERSION="3.5" BUILD_TYPE="Debug"
-    - compiler: clang
-      env: CLANG_VERSION="3.9" BUILD_TYPE="Debug"
-    - compiler: clang
-      env: CLANG_VERSION="4.0" BUILD_TYPE="Debug"
-    - compiler: clang
-      env: CLANG_VERSION="3.4" BUILD_TYPE="Release"
-    - compiler: clang
-      env: CLANG_VERSION="3.5" BUILD_TYPE="Release"
-    - compiler: clang
-      env: CLANG_VERSION="3.9" BUILD_TYPE="Release"
-    - compiler: clang
-      env: CLANG_VERSION="4.0" BUILD_TYPE="Release"
-    - compiler: gcc
-      env: GCC_VERSION="4.8" BUILD_TYPE="Debug"
-    - compiler: gcc
-      env: GCC_VERSION="4.9" BUILD_TYPE="Debug"
-    - compiler: gcc
-      env: GCC_VERSION="6" BUILD_TYPE="Debug"
-    - compiler: gcc
-      env: GCC_VERSION="7" BUILD_TYPE="Debug"
-    - compiler: gcc
-      env: GCC_VERSION="4.8" BUILD_TYPE="Release"
-    - compiler: gcc
-      env: GCC_VERSION="4.9" BUILD_TYPE="Release"
-    - compiler: gcc
-      env: GCC_VERSION="6" BUILD_TYPE="Release"
-    - compiler: gcc
-      env: GCC_VERSION="7" BUILD_TYPE="Release"
->>>>>>> a3eea825
+#   - compiler: clang
+#     env: CLANG_VERSION="3.4" BUILD_TYPE="Debug"
+#   - compiler: clang
+#     env: CLANG_VERSION="3.5" BUILD_TYPE="Debug"
+#   - compiler: clang
+#     env: CLANG_VERSION="3.9" BUILD_TYPE="Debug"
+   - os: linux
+     compiler: clang
+     env: CLANG_VERSION="4.0" BUILD_TYPE="Debug"
+#   - compiler: clang
+#     env: CLANG_VERSION="3.4" BUILD_TYPE="Release"
+#   - compiler: clang
+#     env: CLANG_VERSION="3.5" BUILD_TYPE="Release"
+#   - compiler: clang
+#     env: CLANG_VERSION="3.9" BUILD_TYPE="Release"
+#   - compiler: clang
+#     env: CLANG_VERSION="4.0" BUILD_TYPE="Release"
+#   ### LINUX + GCC BUILDS
+#   - compiler: gcc
+#     env: GCC_VERSION="4.8" BUILD_TYPE="Debug"
+#   - compiler: gcc
+#     env: GCC_VERSION="4.9" BUILD_TYPE="Debug"
+#   - compiler: gcc
+#     env: GCC_VERSION="6" BUILD_TYPE="Debug"
+   - compiler: gcc
+     env: GCC_VERSION="7" BUILD_TYPE="Debug"
+#   - compiler: gcc
+#     env: GCC_VERSION="4.8" BUILD_TYPE="Release"
+#   - compiler: gcc
+#     env: GCC_VERSION="4.9" BUILD_TYPE="Release"
+#   - compiler: gcc
+#     env: GCC_VERSION="6" BUILD_TYPE="Release"
+#   - compiler: gcc
+#     env: GCC_VERSION="7" BUILD_TYPE="Release"