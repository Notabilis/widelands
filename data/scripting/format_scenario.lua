-- RST
-- format_scenario.lua
-- -------------------
--
-- Function to simplify and unique text formatting in scenarios.  Most of these
-- functions are simple wrapper functions that make working with widelands rich
-- text formatting system more bearable.


-- RST
-- .. function:: speech(img, clr, title, text)
--
--    Formats a text as spoken by one person in a scenario. Use it as follows:
--
--    .. code-block:: lua
--
--        function jundlina(title, text)
--           return speech("map:princess.png", "2F9131", title, text)
--        end
--
--    :arg img: name of the image to use for this speaker
--    :arg clr: a valid 6 char hex color to use for the name of this speaker
--    :arg title: Title of this text.
--    :arg text: The text itself. If this is nil, :const:`title` is used as text
--       instead and there will not be any title.
--    :returns: the formatted text.
--
function speech(img, clr, g_title, g_text)
   local title, text = g_title, g_text
   if not text then
      title = nil
      text = g_title
   end

   -- Surround the text with translatable ","
   text = (_'“%s”'):format(text)

   local s = ""
   if title then
      s = rt("<p font-size=20 font-weight=bold font-face=serif " ..
         ("font-color=%s>"):format(clr) .. title ..
         "</p><p font-size=8> <br></p>"
      )
   end

   return s .. rt(("image=%s"):format(img), p(text))
end


-- RST
<<<<<<< HEAD
-- .. function:: listdivider()
--
--    Closes a paragraph and opens a new paragraph.
--    Use this before starting a list when it doesn't create a paragraph.
--    If you want more space, before the list, use paragraphdivider().
--
--    :returns: <br></p><p font-size=4><br></p><p line-spacing=3 font-size=12>
function listdivider()
   return ("<br></p><p font-size=4><br></p><p line-spacing=3 font-size=12>")
end

-- RST
=======
>>>>>>> e8030b70
-- .. function:: paragraphdivider()
--
--    Closes a paragraph and opens a new paragraph. Use this when you format a string with the speech function
--    and need to divide the speech into multiple paragraphs.
--
--    :returns: <br></p><p font-size=8><br></p><p line-spacing=3 font-size=12>
function paragraphdivider()
   return ("<br></p><p font-size=8><br></p><p line-spacing=3 font-size=12>")
end


-- RST
-- .. function:: objective_text(heading, body)
--
--    Provides nice formatting for objective texts.
--
--    :returns: a rich text object that contains the formatted
--       objective text.
--
function objective_text(heading, body)
   return rt(h2(heading) .. p(body))
end


-- RST
-- Append an objective text with a header to a dialog box in a nice fashion.
-- For displaying objectives with an extra title when an advisor is talking
--
--    Provides nice formatting for objective texts.
--    the following arguments will be parsed:
--    number: the number of objectives described in the body
--    body: the objective text, e.g. created with function objective_text(heading, body)
--
--    :returns: a rich text object that contains the formatted
--       objective text & title.
--
function new_objectives(...)
   local sum = 0
   local s = ""
   for idx,obj in ipairs{...} do
      s = s .. obj.body
      sum = sum + obj.number
   end
   return rt("<p font-size=10> <br></p>" ..
      "<p font=serif font-size=18 font-weight=bold font-color=D1D1D1>"
      .. ngettext("New Objective", "New Objectives", sum) .. "</p>") .. s
end<|MERGE_RESOLUTION|>--- conflicted
+++ resolved
@@ -48,21 +48,6 @@
 
 
 -- RST
-<<<<<<< HEAD
--- .. function:: listdivider()
---
---    Closes a paragraph and opens a new paragraph.
---    Use this before starting a list when it doesn't create a paragraph.
---    If you want more space, before the list, use paragraphdivider().
---
---    :returns: <br></p><p font-size=4><br></p><p line-spacing=3 font-size=12>
-function listdivider()
-   return ("<br></p><p font-size=4><br></p><p line-spacing=3 font-size=12>")
-end
-
--- RST
-=======
->>>>>>> e8030b70
 -- .. function:: paragraphdivider()
 --
 --    Closes a paragraph and opens a new paragraph. Use this when you format a string with the speech function
