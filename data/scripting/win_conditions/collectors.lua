--- conflicted
+++ resolved
@@ -28,17 +28,10 @@
 
    -- set the objective with the game type for all players
    broadcast_objective("win_condition", wc_descname, wc_desc)
-<<<<<<< HEAD
-   
+
    -- set the maximum game time of 4 hours
    local max_time = 4 * 60
-   
-=======
-
-   -- set the maximum game time of 4 hours
-   local max_time = 4 * 60
-
->>>>>>> 1d2fba48
+
    local game = wl.Game()
    local plrs = wl.Game().players
    local teams = {}
@@ -231,30 +224,18 @@
    -- Start a new coroutine that triggers status notifications.
    run(function()
       local remaining_time = max_time
-<<<<<<< HEAD
-      while game.time <= ((max_time - 5) * 60 * 1000) and count_factions(plrs) > 1 do 
-=======
       while game.time <= ((max_time - 5) * 60 * 1000) and count_factions(plrs) > 1 do
->>>>>>> 1d2fba48
          remaining_time, show_popup = notification_remaining_time(max_time, remaining_time)
          _send_state(remaining_time, plrs, show_popup)
       end
    end)
-<<<<<<< HEAD
-   
-=======
-
->>>>>>> 1d2fba48
+
    -- main loop checks for defeated players
    while game.time < (max_time * 60 * 1000) and count_factions(plrs) > 1 do
       sleep(1000)
       check_player_defeated(plrs, lost_game.title, lost_game.body, wc_descname, wc_version)
    end
-<<<<<<< HEAD
-   
-=======
-
->>>>>>> 1d2fba48
+
    -- Game has ended
    _game_over(plrs)
 end
