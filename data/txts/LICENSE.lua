include "scripting/richtext.lua"

set_textdomain("texts")

return {
   title = _"License",
   text = rt(
      p_font("align=center", "size=28 color=2F9131", _"Licensing information for Widelands") ..
      p_font("align=center", "size=14 italic=1 color=D1D1D1", _"Copyright 2002 - 2018 by the Widelands Development Team.") ..

<<<<<<< HEAD
      "<rt>" .. h2("<br>" ..
      _"Copyright 2002 - 2016 by the Widelands Development Team.") ..
   h2(_"This game is Free and Open Source (FOSS), licensed under the GNU General Public License (GPL) V2.0.")..

      --"<p font-size=8><br></p" ..

      p(_"You can find more information on FOSS and the GPL by visiting the following webpage: %s"):bformat(a("https://www.gnu.org/licenses/old-licenses/gpl-2.0.html")) ..
      p(_"You can find the full text of the license there as well as further information about its philosophy and the legal implications.") ..
=======
      p(vspace(12) .. b(_"This game is Free and Open Source (FOSS), licensed under the GNU General Public License (GPL) V2.0.")) ..

      p(vspace(6) .. _"You can find more information on FOSS and the GPL by visiting the following webpage: %s"):bformat(a("http://www.gnu.org/licenses/old-licenses/gpl-2.0")) ..
      p(vspace(6) .. _"You can find the full text of the license there as well as further information about its philosophy and the legal implications.") ..
>>>>>>> a37052ee

      p(vspace(6) .. _"We are also shipping the GPL as a text document with Widelands itself.") ..
      p(vspace(6) .. _"On Linux, you can find the file called COPYING in the root of the source or standalone binary package, or in the installation directory (like ‘%1%’)."):bformat(i("/usr/share/games/widelands")) ..
      p(vspace(6) .. _"On Windows, you can find the file called COPYING.txt in the installation folder, and the Widelands Start menu entry provides a link to this file.") ..
      p(vspace(6) .. _"On MacOS, you can find the file called COPYING in the archive you downloaded from the website.") ..

<<<<<<< HEAD
      h2(_"This game comes as-is and without any warranty.") ..

      "<p font-size=14>" .. (_"For more information and support you can find us at %1% (Website, Wiki, Forum for questions or general support), %2% (Bugtracker), and %3% (Translations)."):
         bformat(
            a2("widelands.org"),
            a2("widelands.org/wiki/ReportingBugs"),
            a2("widelands.org/wiki/TranslatingWidelands"))
         .. "</p>"
=======
      p_font("", "size=14 color=ff4444", vspace(6) .. b(_"This game comes as-is and without any warranty. For more information and support you can find us at %1% (Website, Wiki, Forum for questions or general support), %2% (Bugtracker), and %3% (Translations).")):
         bformat(
            a("http://wl.widelands.org"),
            a("https://launchpad.net/widelands"),
            a("https://www.transifex.com/widelands/"))
>>>>>>> a37052ee
   )
}<|MERGE_RESOLUTION|>--- conflicted
+++ resolved
@@ -8,42 +8,22 @@
       p_font("align=center", "size=28 color=2F9131", _"Licensing information for Widelands") ..
       p_font("align=center", "size=14 italic=1 color=D1D1D1", _"Copyright 2002 - 2018 by the Widelands Development Team.") ..
 
-<<<<<<< HEAD
-      "<rt>" .. h2("<br>" ..
-      _"Copyright 2002 - 2016 by the Widelands Development Team.") ..
-   h2(_"This game is Free and Open Source (FOSS), licensed under the GNU General Public License (GPL) V2.0.")..
+      h2(_"This game is Free and Open Source (FOSS), licensed under the GNU General Public License (GPL) V2.0.") ..
 
-      --"<p font-size=8><br></p" ..
+      p(vspace(6) .. _"You can find more information on FOSS and the GPL by visiting the following webpage: %s"):bformat(a("https://www.gnu.org/licenses/old-licenses/gpl-2.0.html")) ..
 
-      p(_"You can find more information on FOSS and the GPL by visiting the following webpage: %s"):bformat(a("https://www.gnu.org/licenses/old-licenses/gpl-2.0.html")) ..
-      p(_"You can find the full text of the license there as well as further information about its philosophy and the legal implications.") ..
-=======
-      p(vspace(12) .. b(_"This game is Free and Open Source (FOSS), licensed under the GNU General Public License (GPL) V2.0.")) ..
-
-      p(vspace(6) .. _"You can find more information on FOSS and the GPL by visiting the following webpage: %s"):bformat(a("http://www.gnu.org/licenses/old-licenses/gpl-2.0")) ..
       p(vspace(6) .. _"You can find the full text of the license there as well as further information about its philosophy and the legal implications.") ..
->>>>>>> a37052ee
 
       p(vspace(6) .. _"We are also shipping the GPL as a text document with Widelands itself.") ..
       p(vspace(6) .. _"On Linux, you can find the file called COPYING in the root of the source or standalone binary package, or in the installation directory (like ‘%1%’)."):bformat(i("/usr/share/games/widelands")) ..
       p(vspace(6) .. _"On Windows, you can find the file called COPYING.txt in the installation folder, and the Widelands Start menu entry provides a link to this file.") ..
       p(vspace(6) .. _"On MacOS, you can find the file called COPYING in the archive you downloaded from the website.") ..
 
-<<<<<<< HEAD
       h2(_"This game comes as-is and without any warranty.") ..
-
-      "<p font-size=14>" .. (_"For more information and support you can find us at %1% (Website, Wiki, Forum for questions or general support), %2% (Bugtracker), and %3% (Translations)."):
+      p(_"For more information and support you can find us at %1% (Website, Wiki, Forum for questions or general support), %2% (Bugtracker), and %3% (Translations)."):
          bformat(
-            a2("widelands.org"),
-            a2("widelands.org/wiki/ReportingBugs"),
-            a2("widelands.org/wiki/TranslatingWidelands"))
-         .. "</p>"
-=======
-      p_font("", "size=14 color=ff4444", vspace(6) .. b(_"This game comes as-is and without any warranty. For more information and support you can find us at %1% (Website, Wiki, Forum for questions or general support), %2% (Bugtracker), and %3% (Translations).")):
-         bformat(
-            a("http://wl.widelands.org"),
-            a("https://launchpad.net/widelands"),
-            a("https://www.transifex.com/widelands/"))
->>>>>>> a37052ee
+            a("widelands.org"),
+            a("widelands.org/wiki/ReportingBugs"),
+            a("widelands.org/wiki/TranslatingWidelands"))
    )
 }