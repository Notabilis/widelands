--- conflicted
+++ resolved
@@ -135,13 +135,8 @@
          actions = {
             "checksoldier=soldier attack 1",
             "animate=working 22800",
-<<<<<<< HEAD
             "checksoldier=soldier attack 1",
-            "consume=sword_curved bread_frisians beer smoked_fish,smoked_meat",
-=======
-            "check_soldier=soldier attack 1",
-            "consume=sword_broad bread_frisians beer smoked_fish,smoked_meat",
->>>>>>> 8ff5a95e
+            "consume=sword_broad bread_frisians beer smoked_fish,smoked_mea",
             "train=soldier attack 1 2",
             "produce=scrap_iron:2"
          }
