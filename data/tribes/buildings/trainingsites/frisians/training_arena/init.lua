--- conflicted
+++ resolved
@@ -121,16 +121,9 @@
          actions = {
             "checksoldier=soldier attack 3",
             "animate=working 22800",
-<<<<<<< HEAD
             "checksoldier=soldier attack 3", -- Because the soldier can be expelled by the player
-            "consume=sword_long:2 honey_bread mead:2 smoked_fish,smoked_meat",
-            "train=soldier attack 3 4",
-            "produce=scrap_metal_mixed:2"
-=======
-            "check_soldier=soldier attack 3", -- Because the soldier can be expelled by the player
             "consume=sword_long honey_bread mead:2 smoked_fish,smoked_meat",
             "train=soldier attack 3 4"
->>>>>>> 8ff5a95e
          }
       },
       upgrade_soldier_attack_4 = {
@@ -139,13 +132,8 @@
          actions = {
             "checksoldier=soldier attack 4",
             "animate=working 15600",
-<<<<<<< HEAD
             "checksoldier=soldier attack 4", -- Because the soldier can be expelled by the player
-            "consume=sword_curved:2 honey_bread mead:2 smoked_fish,smoked_meat",
-=======
-            "check_soldier=soldier attack 4", -- Because the soldier can be expelled by the player
             "consume=sword_broad honey_bread mead:2 smoked_fish,smoked_meat",
->>>>>>> 8ff5a95e
             "train=soldier attack 4 5",
             "produce=scrap_iron:2"
          }
@@ -156,13 +144,8 @@
          actions = {
             "checksoldier=soldier attack 5",
             "animate=working 15600",
-<<<<<<< HEAD
             "checksoldier=soldier attack 5", -- Because the soldier can be expelled by the player
-            "consume=sword_double:2 honey_bread mead:2 smoked_fish,smoked_meat",
-=======
-            "check_soldier=soldier attack 5", -- Because the soldier can be expelled by the player
             "consume=sword_double honey_bread mead:2 smoked_fish,smoked_meat",
->>>>>>> 8ff5a95e
             "train=soldier attack 5 6",
             "produce=scrap_iron scrap_metal_mixed"
          }
