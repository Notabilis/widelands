dirname = path.dirname(__file__)

tribes:new_productionsite_type {
   msgctxt = "atlanteans_building",
   name = "atlanteans_toolsmithy",
   -- TRANSLATORS: This is a building name used in lists of buildings
   descname = pgettext("atlanteans_building", "Toolsmithy"),
   helptext_script = dirname .. "helptexts.lua",
   icon = dirname .. "menu.png",
   size = "medium",

   buildcost = {
      log = 1,
      granite = 2,
      planks = 2,
      spidercloth = 1
   },
   return_on_dismantle = {
      granite = 1,
      planks = 1
   },

   animations = {
      idle = {
         pictures = path.list_files(dirname .. "idle_??.png"),
         hotspot = { 50, 53 },
      },
      working = {
         pictures = path.list_files(dirname .. "idle_??.png"), -- TODO(GunChleoc): No animation yet.
         hotspot = { 50, 53 },
      }
   },

   aihints = {
      prohibited_till = 440
   },

   working_positions = {
      atlanteans_toolsmith = 1
   },

   inputs = {
      { name = "log", amount = 6 },
      { name = "spidercloth", amount = 4 },
      { name = "iron", amount = 6 }
   },
   outputs = {
      "bread_paddle",
      "buckets",
      "fire_tongs",
      "fishing_net",
      "hammer",
      "hook_pole",
      "hunting_bow",
      "milking_tongs",
      "pick",
      "saw",
      "scythe",
      "shovel"
   },

   programs = {
      work = {
         -- TRANSLATORS: Completed/Skipped/Did not start working because ...
         descname = _"working",
         actions = {
            "call=produce_fire_tongs",
            "call=produce_hunting_bow",
            "call=produce_pick",
            "call=produce_hammer",
            "call=produce_saw",
            "call=produce_shovel",
<<<<<<< HEAD
            "call=produce_scythe",
            "call=produce_bread_paddle",
            "call=produce_hook_pole",
            "call=produce_buckets",
            "call=produce_milking_tongs",
            "call=produce_fishing_net",
            "return=skipped"
=======
            "return=no_stats"
>>>>>>> 0da0f694
         }
      },
      produce_bread_paddle = {
         -- TRANSLATORS: Completed/Skipped/Did not start making a bread paddle because ...
         descname = _"making a bread paddle",
         actions = {
            "return=skipped unless economy needs bread_paddle",
            "consume=iron log",
            "sleep=32000",
            "playsound=sound/smiths toolsmith 192",
            "animate=working 35000",
            "produce=bread_paddle"
         }
      },
      produce_buckets = {
         -- TRANSLATORS: Completed/Skipped/Did not start making a pair of buckets because ...
         descname = _"making a pair of buckets",
         actions = {
            "return=skipped unless economy needs buckets",
            "consume=iron log",
            "sleep=32000",
            "playsound=sound/smiths toolsmith 192",
            "animate=working 35000",
            "produce=buckets"
         }
      },
      produce_fire_tongs = {
         -- TRANSLATORS: Completed/Skipped/Did not start making fire tongs because ...
         descname = _"making fire tongs",
         actions = {
            "return=skipped unless economy needs fire_tongs",
            "consume=iron log",
            "sleep=32000",
            "playsound=sound/smiths toolsmith 192",
            "animate=working 35000",
            "produce=fire_tongs"
         }
      },
      produce_fishing_net = {
         -- TRANSLATORS: Completed/Skipped/Did not start making a fishing net because ...
         descname = _"making a fishing net",
         actions = {
            "return=skipped unless economy needs fishing_net",
            "consume=spidercloth:2",
            "sleep=32000",
            "playsound=sound/smiths toolsmith 192",
            "animate=working 35000",
            "produce=fishing_net"
         }
      },
      produce_hammer = {
         -- TRANSLATORS: Completed/Skipped/Did not start making a hammer because ...
         descname = _"making a hammer",
         actions = {
            "return=skipped unless economy needs hammer",
            "consume=iron log",
            "sleep=32000",
            "playsound=sound/smiths toolsmith 192",
            "animate=working 35000",
            "produce=hammer"
         }
      },
      produce_hook_pole = {
         -- TRANSLATORS: Completed/Skipped/Did not start making a hook pole because ...
         descname = _"making a hook pole",
         actions = {
            "return=skipped unless economy needs hook_pole",
            "consume=iron log",
            "sleep=32000",
            "playsound=sound/smiths toolsmith 192",
            "animate=working 35000",
            "produce=hook_pole"
         }
      },
      produce_hunting_bow = {
         -- TRANSLATORS: Completed/Skipped/Did not start making a hunting bow because ...
         descname = _"making a hunting bow",
         actions = {
            "return=skipped unless economy needs hunting_bow",
            "consume=log spidercloth",
            "sleep=32000",
            "playsound=sound/smiths toolsmith 192",
            "animate=working 35000",
            "produce=hunting_bow"
         }
      },
      produce_milking_tongs = {
         -- TRANSLATORS: Completed/Skipped/Did not start making milking tongs because ...
         descname = _"making milking tongs",
         actions = {
            "return=skipped unless economy needs milking_tongs",
            "consume=iron log",
            "sleep=32000",
            "playsound=sound/smiths toolsmith 192",
            "animate=working 35000",
            "produce=milking_tongs"
         }
      },
      produce_pick = {
         -- TRANSLATORS: Completed/Skipped/Did not start making a pick because ...
         descname = _"making a pick",
         actions = {
            "return=skipped unless economy needs pick",
            "consume=iron log",
            "sleep=32000",
            "playsound=sound/smiths toolsmith 192",
            "animate=working 35000",
            "produce=pick"
         }
      },
      produce_saw = {
         -- TRANSLATORS: Completed/Skipped/Did not start making a saw because ...
         descname = _"making a saw",
         actions = {
            "return=skipped unless economy needs saw",
            "consume=iron log",
            "sleep=32000",
            "playsound=sound/smiths toolsmith 192",
            "animate=working 35000",
            "produce=saw"
         }
      },
      produce_scythe = {
         -- TRANSLATORS: Completed/Skipped/Did not start making a scythe because ...
         descname = _"making a scythe",
         actions = {
            "return=skipped unless economy needs scythe",
            "consume=iron log",
            "sleep=32000",
            "playsound=sound/smiths toolsmith 192",
            "animate=working 35000",
            "produce=scythe"
         }
      },
      produce_shovel = {
         -- TRANSLATORS: Completed/Skipped/Did not start making a shovel because ...
         descname = _"making a shovel",
         actions = {
            "return=skipped unless economy needs shovel",
            "consume=iron log",
            "sleep=32000",
            "playsound=sound/smiths toolsmith 192",
            "animate=working 35000",
            "produce=shovel"
         }
      },
   },
}<|MERGE_RESOLUTION|>--- conflicted
+++ resolved
@@ -70,17 +70,13 @@
             "call=produce_hammer",
             "call=produce_saw",
             "call=produce_shovel",
-<<<<<<< HEAD
             "call=produce_scythe",
             "call=produce_bread_paddle",
             "call=produce_hook_pole",
             "call=produce_buckets",
             "call=produce_milking_tongs",
             "call=produce_fishing_net",
-            "return=skipped"
-=======
             "return=no_stats"
->>>>>>> 0da0f694
          }
       },
       produce_bread_paddle = {
