dirname = path.dirname(__file__)

tribes:new_productionsite_type {
   msgctxt = "frisians_building",
   name = "frisians_furnace",
   -- TRANSLATORS: This is a building name used in lists of buildings
   descname = pgettext("frisians_building", "Furnace"),
   helptext_script = dirname .. "helptexts.lua",
   icon = dirname .. "menu.png",
   size = "medium",

   buildcost = {
      brick = 4,
      granite = 2,
      log = 1,
      thatch_reed = 2
   },
   return_on_dismantle = {
      brick = 2,
      log = 1,
      thatch_reed = 1
   },

   animations = {
      idle = {
         pictures = path.list_files (dirname .. "idle_??.png"),
         hotspot = {56, 80},
         fps = 10,
      },
      unoccupied = {
         pictures = path.list_files (dirname .. "unoccupied_?.png"),
         hotspot = {56, 66},
      },
      working_iron = {
         pictures = path.list_files (dirname .. "working_iron_??.png"),
         hotspot = {56, 80},
         fps = 10,
      },
      working_gold = {
         pictures = path.list_files (dirname .. "working_gold_??.png"),
         hotspot = {56, 80},
         fps = 10,
      },
   },

   aihints = {
      prohibited_till = 700,
      very_weak_ai_limit = 1,
      weak_ai_limit = 2,
      basic_amount = 1
   },

   working_positions = {
      frisians_smelter = 1
   },

   inputs = {
      { name = "coal", amount = 8 },
      { name = "iron_ore", amount = 8 },
      { name = "gold_ore", amount = 8 },
   },
   outputs = {
      "iron",
      "gold"
   },

   programs = {
      work = {
         -- TRANSLATORS: Completed/Skipped/Did not start working because ...
         descname = _"working",
         actions = {
            "call=smelt_iron",
            "call=smelt_gold",
            "call=smelt_iron",
            "return=skipped",
         },
      },
      smelt_iron = {
         -- TRANSLATORS: Completed/Skipped/Did not start smelting iron because ...
         descname = _"smelting iron",
         actions = {
            "return=skipped unless economy needs iron",
            "consume=coal iron_ore",
<<<<<<< HEAD
            "sleep=27000",
            "animate=working 35000",
=======
            "sleep=22000",
            "animate=working_iron 35000",
>>>>>>> 91a19b4a
            "produce=iron"
         },
      },
      smelt_gold = {
         -- TRANSLATORS: Completed/Skipped/Did not start smelting gold because ...
         descname = _"smelting gold",
         actions = {
            "return=skipped unless economy needs gold",
            "consume=coal gold_ore",
<<<<<<< HEAD
            "sleep=27000",
            "animate=working 35000",
=======
            "sleep=17000",
            "animate=working_gold 35000",
>>>>>>> 91a19b4a
            "produce=gold"
         },
      },
   },
}<|MERGE_RESOLUTION|>--- conflicted
+++ resolved
@@ -81,13 +81,8 @@
          actions = {
             "return=skipped unless economy needs iron",
             "consume=coal iron_ore",
-<<<<<<< HEAD
             "sleep=27000",
-            "animate=working 35000",
-=======
-            "sleep=22000",
             "animate=working_iron 35000",
->>>>>>> 91a19b4a
             "produce=iron"
          },
       },
@@ -97,13 +92,8 @@
          actions = {
             "return=skipped unless economy needs gold",
             "consume=coal gold_ore",
-<<<<<<< HEAD
             "sleep=27000",
-            "animate=working 35000",
-=======
-            "sleep=17000",
             "animate=working_gold 35000",
->>>>>>> 91a19b4a
             "produce=gold"
          },
       },
