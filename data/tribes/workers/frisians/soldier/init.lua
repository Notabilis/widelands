dirname = path.dirname (__file__)

-- Quick overview: We use 4 sets of animations here.
-- The default set (fri_rookie, "rookie") is for soldiers with no helmet and one sword.
-- The set prefixed "h" (fri_health, "helm") is for soldiers with a helmet and one sword.
-- The set prefixed "s" (fri_attack, "sword") is for soldiers with no helmet and two swords.
-- The set prefixed "sh" (fri_hero, "hero") is for soldiers with a helmet and two swords.
--
-- Side Note for the w/e naming scheme:
-- The attack and evade animation consider the soldier on the LEFT to be called E
-- and the soldier on the RIGHT to be called W.
-- In my animations, the soldier on the LEFT is considered the WESTERN soldier
-- and the soldier on the RIGHT the EASTERN one.
-- The die animations consider the soldier on the LEFT to called W
-- and the soldier on the RIGHT to be called E.
-- That's the same as in the animations.
-- Confused?
-- Oh, and by the way, the soldiers' swords are not long enough to touch the opponent if the
-- hotspot is at the soldier's feet. That's why all battle hotspots are shifted by 3 pixels.
--
-- The above explanation refers only to frisian soldiers. Other tribes's soldiers
-- may follow other conventions described in their respective init.lua's.

animations = {
   -- normal
   idle = {
      pictures = path.list_files (dirname .. "rookie/idle_??.png"),
      hotspot = {20, 24},
      fps = 10
   },
   atk_ok_1_e = {
      pictures = path.list_files (dirname .. "rookie/atk_ok_1_e_??.png"),
      hotspot = {23, 24},
      fps = 10
   },
   atk_fail_1_e = {
      pictures = path.list_files (dirname .. "rookie/atk_fail_1_e_??.png"),
      hotspot = {23, 23},
      fps = 10
   },
   atk_ok_1_w = {
      pictures = path.list_files (dirname .. "rookie/atk_ok_1_w_??.png"),
      hotspot = {-1, 22},
      fps = 10
   },
   atk_fail_1_w = {
      pictures = path.list_files (dirname .. "rookie/atk_fail_1_w_??.png"),
      hotspot = {-1, 22},
      fps = 10
   },
   atk_ok_2_e = {
      pictures = path.list_files (dirname .. "rookie/atk_ok_2_e_??.png"),
      hotspot = {23, 23},
      fps = 10
   },
   atk_fail_2_e = {
      pictures = path.list_files (dirname .. "rookie/atk_fail_2_e_??.png"),
      hotspot = {23, 23},
      fps = 10
   },
   atk_ok_2_w = {
      pictures = path.list_files (dirname .. "rookie/atk_ok_2_w_??.png"),
      hotspot = {-1, 23},
      fps = 10
   },
   atk_fail_2_w = {
      pictures = path.list_files (dirname .. "rookie/atk_fail_2_w_??.png"),
      hotspot = {-1, 23},
      fps = 10
   },
   eva_ok_e = {
      pictures = path.list_files (dirname .. "rookie/eva_ok_e_??.png"),
      hotspot = {11, 23},
      fps = 10
   },
   eva_fail_e = {
      pictures = path.list_files (dirname .. "rookie/eva_fail_e_??.png"),
      hotspot = {12, 23},
      fps = 10
   },
   eva_ok_w = {
      pictures = path.list_files (dirname .. "rookie/eva_ok_w_??.png"),
      hotspot = {-1, 22},
      fps = 10
   },
   eva_fail_w = {
      pictures = path.list_files (dirname .. "rookie/eva_fail_w_??.png"),
      hotspot = {-1, 22},
      fps = 10
   },
   die_w = {
      pictures = path.list_files (dirname .. "rookie/die_w_??.png"),
      hotspot = {15, 25},
      fps = 10
   },
   die_e = {
      pictures = path.list_files (dirname .. "rookie/die_e_??.png"),
      hotspot = {12, 23},
      fps = 10
   },
   -- health upgrade only
   health_idle = {
      pictures = path.list_files (dirname .. "helm/idle_??.png"),
      hotspot = {20, 25},
      fps = 10
   },
   health_atk_ok_1_e = {
      pictures = path.list_files (dirname .. "helm/atk_ok_1_e_??.png"),
      hotspot = {23, 24},
      fps = 10
   },
   health_atk_fail_1_e = {
      pictures = path.list_files (dirname .. "helm/atk_fail_1_e_??.png"),
      hotspot = {23, 24},
      fps = 10
   },
   health_atk_ok_1_w = {
      pictures = path.list_files (dirname .. "helm/atk_ok_1_w_??.png"),
      hotspot = {-1, 24},
      fps = 10
   },
   health_atk_fail_1_w = {
      pictures = path.list_files (dirname .. "helm/atk_fail_1_w_??.png"),
      hotspot = {-1, 24},
      fps = 10
   },
   health_atk_ok_2_e = {
      pictures = path.list_files (dirname .. "helm/atk_ok_2_e_??.png"),
      hotspot = {23, 24},
      fps = 10
   },
   health_atk_fail_2_e = {
      pictures = path.list_files (dirname .. "helm/atk_fail_2_e_??.png"),
      hotspot = {23, 24},
      fps = 10
   },
   health_atk_ok_2_w = {
      pictures = path.list_files (dirname .. "helm/atk_ok_2_w_??.png"),
      hotspot = {-1, 24},
      fps = 10
   },
   health_atk_fail_2_w = {
      pictures = path.list_files (dirname .. "helm/atk_fail_2_w_??.png"),
      hotspot = {-1, 24},
      fps = 10
   },
   health_eva_ok_e = {
      pictures = path.list_files (dirname .. "helm/eva_ok_e_??.png"),
      hotspot = {11, 24},
      fps = 10
   },
   health_eva_fail_e = {
      pictures = path.list_files (dirname .. "helm/eva_fail_e_??.png"),
      hotspot = {12, 24},
      fps = 10
   },
   health_eva_ok_w = {
      pictures = path.list_files (dirname .. "helm/eva_ok_w_??.png"),
      hotspot = {-1, 24},
      fps = 10
   },
   health_eva_fail_w = {
      pictures = path.list_files (dirname .. "helm/eva_fail_w_??.png"),
      hotspot = {-1, 24},
      fps = 10
   },
   health_die_f_w = {
      pictures = path.list_files (dirname .. "helm/die_f_w_??.png"),
      hotspot = {-1, 24},
      fps = 10
   },
   health_die_f_e = {
      pictures = path.list_files (dirname .. "helm/die_f_e_??.png"),
      hotspot = {19, 24},
      fps = 10
   },
   health_die_b_w = {
      pictures = path.list_files (dirname .. "helm/die_b_w_??.png"),
      hotspot = {15, 24},
      fps = 10
   },
   health_die_b_e = {
      pictures = path.list_files (dirname .. "helm/die_b_e_??.png"),
      hotspot = {12, 24},
      fps = 10
   },
   -- health and attack upgrade
   hero_idle = {
      pictures = path.list_files (dirname .. "hero/idle_??.png"),
      hotspot = {20, 25},
      fps = 10
   },
   hero_atk_ok_1_e = {
      pictures = path.list_files (dirname .. "hero/atk_ok_1_e_??.png"),
      hotspot = {23, 25},
      fps = 10
   },
   hero_atk_fail_1_e = {
      pictures = path.list_files (dirname .. "hero/atk_fail_1_e_??.png"),
      hotspot = {22, 25},
      fps = 10
   },
   hero_atk_ok_1_w = {
      pictures = path.list_files (dirname .. "hero/atk_ok_1_w_??.png"),
      hotspot = {0, 25},
      fps = 10
   },
   hero_atk_fail_1_w = {
      pictures = path.list_files (dirname .. "hero/atk_fail_1_w_??.png"),
      hotspot = {0, 25},
      fps = 10
   },
   hero_atk_ok_2_e = {
      pictures = path.list_files (dirname .. "hero/atk_ok_2_e_??.png"),
      hotspot = {23, 25},
      fps = 10
   },
   hero_atk_fail_2_e = {
      pictures = path.list_files (dirname .. "hero/atk_fail_2_e_??.png"),
      hotspot = {23, 25},
      fps = 10
   },
   hero_atk_ok_2_w = {
      pictures = path.list_files (dirname .. "hero/atk_ok_2_w_??.png"),
      hotspot = {0, 25},
      fps = 10
   },
   hero_atk_fail_2_w = {
      pictures = path.list_files (dirname .. "hero/atk_fail_2_w_??.png"),
      hotspot = {0, 25},
      fps = 10
   },
   hero_eva_ok_e = {
      pictures = path.list_files (dirname .. "hero/eva_ok_e_??.png"),
      hotspot = {13, 25},
      fps = 10
   },
   hero_eva_fail_e = {
      pictures = path.list_files (dirname .. "hero/eva_fail_e_??.png"),
      hotspot = {13, 25},
      fps = 10
   },
   hero_eva_ok_w = {
      pictures = path.list_files (dirname .. "hero/eva_ok_w_??.png"),
      hotspot = {0, 25},
      fps = 10
   },
   hero_eva_fail_w = {
      pictures = path.list_files (dirname .. "hero/eva_fail_w_??.png"),
      hotspot = {0, 25},
      fps = 10
   },
   hero_die_w = {
      pictures = path.list_files (dirname .. "hero/die_w_??.png"),
      hotspot = {-1, 24},
      fps = 10
   },
   hero_die_e = {
      pictures = path.list_files (dirname .. "hero/die_e_??.png"),
      hotspot = {19, 24},
      fps = 10
   },
   -- sword upgrade only
   attack_idle = {
      pictures = path.list_files (dirname .. "sword/idle_??.png"),
      hotspot = {20, 25},
      fps = 10
   },
   attack_atk_ok_1_e = {
      pictures = path.list_files (dirname .. "sword/atk_ok_1_e_??.png"),
      hotspot = {23, 24},
      fps = 10
   },
   attack_atk_fail_1_e = {
      pictures = path.list_files (dirname .. "sword/atk_fail_1_e_??.png"),
      hotspot = {23, 24},
      fps = 10
   },
   attack_atk_ok_1_w = {
      pictures = path.list_files (dirname .. "sword/atk_ok_1_w_??.png"),
      hotspot = {0, 23},
      fps = 10
   },
   attack_atk_fail_1_w = {
      pictures = path.list_files (dirname .. "sword/atk_fail_1_w_??.png"),
      hotspot = {0, 23},
      fps = 10
   },
   attack_atk_ok_2_e = {
      pictures = path.list_files (dirname .. "sword/atk_ok_2_e_??.png"),
      hotspot = {23, 23},
      fps = 10
   },
   attack_atk_fail_2_e = {
      pictures = path.list_files (dirname .. "sword/atk_fail_2_e_??.png"),
      hotspot = {23, 23},
      fps = 10
   },
   attack_atk_ok_2_w = {
      pictures = path.list_files (dirname .. "sword/atk_ok_2_w_??.png"),
      hotspot = {0, 23},
      fps = 10
   },
   attack_atk_fail_2_w = {
      pictures = path.list_files (dirname .. "sword/atk_fail_2_w_??.png"),
      hotspot = {0, 23},
      fps = 10
   },
   attack_eva_ok_e = {
      pictures = path.list_files (dirname .. "sword/eva_ok_e_??.png"),
      hotspot = {13, 23},
      fps = 10
   },
   attack_eva_fail_e = {
      pictures = path.list_files (dirname .. "sword/eva_fail_e_??.png"),
      hotspot = {13, 23},
      fps = 10
   },
   attack_eva_ok_w = {
      pictures = path.list_files (dirname .. "sword/eva_ok_w_??.png"),
      hotspot = {0, 24},
      fps = 10
   },
   attack_eva_fail_w = {
      pictures = path.list_files (dirname .. "sword/eva_fail_w_??.png"),
      hotspot = {0, 23},
      fps = 10
   },
   attack_die_f_w = {
      pictures = path.list_files (dirname .. "sword/die_f_w_??.png"),
      hotspot = {-1, 21},
      fps = 10
   },
   attack_die_f_e = {
      pictures = path.list_files (dirname .. "sword/die_f_e_??.png"),
      hotspot = {19, 22},
      fps = 10
   },
   attack_die_b_w = {
      pictures = path.list_files (dirname .. "sword/die_b_w_??.png"),
      hotspot = {17, 25},
      fps = 10
   },
   attack_die_b_e = {
      pictures = path.list_files (dirname .. "sword/die_b_e_??.png"),
      hotspot = {13, 23},
      fps = 10
   },
}
add_walking_animations (animations, "walk", dirname, "rookie/walk", {7, 24}, 15)
add_walking_animations (animations, "health_walk", dirname, "helm/walk", {7, 25}, 15)
add_walking_animations (animations, "attack_walk", dirname, "sword/walk", {8, 24}, 15)
add_walking_animations (animations, "hero_walk", dirname, "hero/walk", {8, 25}, 15)

-- convenience definitions so we don´t have to repeat this table for every single entry below
fri_health = {
   min_health = 1,
   min_attack = 0,
   min_defense = 0,
   min_evade = 0,
   max_health = 2,
   max_attack = 3,
   max_defense = 2,
   max_evade = 0,
}
fri_attack = {
   min_health = 0,
   min_attack = 4,
   min_defense = 0,
   min_evade = 0,
   max_health = 0,
   max_attack = 6,
   max_defense = 2,
   max_evade = 0,
}
fri_hero = {
   min_health = 1,
   min_attack = 4,
   min_defense = 0,
   min_evade = 0,
   max_health = 2,
   max_attack = 6,
   max_defense = 2,
   max_evade = 0,
}
fri_rookie = {
   min_health = 0,
   min_attack = 0,
   min_defense = 0,
   min_evade = 0,
   max_health = 0,
   max_attack = 3,
   max_defense = 2,
   max_evade = 0,
}
<<<<<<< HEAD
add_directional_animation(animations, "walk", dirname, "walk", {10, 25}, 15)
=======
>>>>>>> 8b6efdba

tribes:new_soldier_type {
   msgctxt = "frisians_worker",
   name = "frisians_soldier",
   -- TRANSLATORS: This is a worker name used in lists of workers
   descname = pgettext ("frisians_worker", "Soldier"),
   helptext_script = dirname .. "helptexts.lua",
   icon = dirname .. "menu.png",
   vision_range = 2,

   animations = animations,

   default_target_quantity = 10,

   -- Battle attributes - initial values and per level increase
   health = {
      max_level = 2,
      base = 12250,
      increase_per_level = 2955,
      pictures = path.list_files (dirname .. "health_level?.png"),
   },
   attack = {
      max_level = 6,
      base = 1300,
      maximum = 1600,
      increase_per_level = 1006,
      pictures = path.list_files (dirname .. "attack_level?.png"),
   },
   defense = {
      max_level = 2,
      base = 4,
      increase_per_level = 16,
      pictures = path.list_files (dirname .. "defense_level?.png"),
   },
   evade = {
      max_level = 0,
      base = 35,
      increase_per_level = 0,
      pictures = path.list_files (dirname .. "evade_level?.png"),
   },

   aihints = {
      preciousness = {
         frisians = 5
      },
   },

   -- Random animations for battle
   attack_success_e = {
      atk_ok_1_w = fri_rookie,
      atk_ok_2_w = fri_rookie,
      health_atk_ok_1_w = fri_health,
      health_atk_ok_2_w = fri_health,
      attack_atk_ok_1_w = fri_attack,
      attack_atk_ok_2_w = fri_attack,
      hero_atk_ok_1_w = fri_hero,
      hero_atk_ok_2_w = fri_hero,
   },
   attack_success_w = {
      atk_ok_1_e = fri_rookie,
      atk_ok_2_e = fri_rookie,
      health_atk_ok_1_e = fri_health,
      health_atk_ok_2_e = fri_health,
      attack_atk_ok_1_e = fri_attack,
      attack_atk_ok_2_e = fri_attack,
      hero_atk_ok_1_e = fri_hero,
      hero_atk_ok_2_e = fri_hero,
   },
   attack_failure_e = {
      atk_fail_1_w = fri_rookie,
      atk_fail_2_w = fri_rookie,
      health_atk_fail_1_w = fri_health,
      health_atk_fail_2_w = fri_health,
      attack_atk_fail_1_w = fri_attack,
      attack_atk_fail_2_w = fri_attack,
      hero_atk_fail_1_w = fri_hero,
      hero_atk_fail_2_w = fri_hero,
   },
   attack_failure_w = {
      atk_fail_1_e = fri_rookie,
      atk_fail_2_e = fri_rookie,
      health_atk_fail_1_e = fri_health,
      health_atk_fail_2_e = fri_health,
      attack_atk_fail_1_e = fri_attack,
      attack_atk_fail_2_e = fri_attack,
      hero_atk_fail_1_e = fri_hero,
      hero_atk_fail_2_e = fri_hero,
   },
   evade_failure_e = {
      health_eva_fail_w = fri_health,
      hero_eva_fail_w = fri_hero,
      eva_fail_w = fri_rookie,
      attack_eva_fail_w = fri_attack,
   },
   evade_failure_w = {
      health_eva_fail_e = fri_health,
      hero_eva_fail_e = fri_hero,
      eva_fail_e = fri_rookie,
      attack_eva_fail_e = fri_attack,
   },
   evade_success_e = {
      health_eva_ok_w = fri_health,
      hero_eva_ok_w = fri_hero,
      eva_ok_w = fri_rookie,
      attack_eva_ok_w = fri_attack,
   },
   evade_success_w = {
      health_eva_ok_e = fri_health,
      hero_eva_ok_e = fri_hero,
      eva_ok_e = fri_rookie,
      attack_eva_ok_e = fri_attack,
   },
   die_w = {
      health_die_f_w = fri_health,
      health_die_b_w = fri_health,
      hero_die_w = fri_hero,
      die_w = fri_rookie,
      attack_die_f_w = fri_attack,
      attack_die_b_w = fri_attack,
   },
   die_e = {
      health_die_f_e = fri_health,
      health_die_b_e = fri_health,
      hero_die_e = fri_hero,
      die_e = fri_rookie,
      attack_die_f_e = fri_attack,
      attack_die_b_e = fri_attack,
   },
   -- level-dependent walking and idle animations
   idle = {
      health_idle = fri_health,
      hero_idle = fri_hero,
      idle = fri_rookie,
      attack_idle = fri_attack,
   },
   walk = {
      {
         range = fri_rookie,
         sw = "walk_sw",
         se = "walk_se",
         nw = "walk_nw",
         ne = "walk_ne",
         w = "walk_w",
         e = "walk_e",
      },
      {
         range = fri_attack,
         sw = "attack_walk_sw",
         se = "attack_walk_se",
         nw = "attack_walk_nw",
         ne = "attack_walk_ne",
         w = "attack_walk_w",
         e = "attack_walk_e",
      },
      {
         range = fri_health,
         sw = "health_walk_sw",
         se = "health_walk_se",
         nw = "health_walk_nw",
         ne = "health_walk_ne",
         w = "health_walk_w",
         e = "health_walk_e",
      },
      {
         range = fri_hero,
         sw = "hero_walk_sw",
         se = "hero_walk_se",
         nw = "hero_walk_nw",
         ne = "hero_walk_ne",
         w = "hero_walk_w",
         e = "hero_walk_e",
      },
   },
}<|MERGE_RESOLUTION|>--- conflicted
+++ resolved
@@ -347,10 +347,10 @@
       fps = 10
    },
 }
-add_walking_animations (animations, "walk", dirname, "rookie/walk", {7, 24}, 15)
-add_walking_animations (animations, "health_walk", dirname, "helm/walk", {7, 25}, 15)
-add_walking_animations (animations, "attack_walk", dirname, "sword/walk", {8, 24}, 15)
-add_walking_animations (animations, "hero_walk", dirname, "hero/walk", {8, 25}, 15)
+add_directional_animation(animations, "walk", dirname .. "rookie", "walk", {7, 24}, 15)
+add_directional_animation(animations, "health_walk", dirname .. "helm", "walk", {7, 25}, 15)
+add_directional_animation(animations, "attack_walk", dirname .. "sword", "walk", {8, 24}, 15)
+add_directional_animation(animations, "hero_walk", dirname .. "hero", "walk", {8, 25}, 15)
 
 -- convenience definitions so we don´t have to repeat this table for every single entry below
 fri_health = {
@@ -393,10 +393,6 @@
    max_defense = 2,
    max_evade = 0,
 }
-<<<<<<< HEAD
-add_directional_animation(animations, "walk", dirname, "walk", {10, 25}, 15)
-=======
->>>>>>> 8b6efdba
 
 tribes:new_soldier_type {
    msgctxt = "frisians_worker",
