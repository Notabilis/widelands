dirname = path.dirname (__file__)

animations = {
   idle = {
      pictures = path.list_files (dirname .. "idle_??.png"),
      hotspot = {8, 23},
   },
}
add_walking_animations (animations, "walk", dirname, "walk", {13, 23}, 15)
add_walking_animations (animations, "walkload", dirname, "walkload", {10, 23}, 15)

tribes:new_worker_type {
   msgctxt = "frisians_worker",
   name = "frisians_brickmaker",
   -- TRANSLATORS: This is a worker name used in lists of workers
   descname = pgettext ("frisians_worker", "Brickmaker"),
   helptext_script = dirname .. "helptexts.lua",
   icon = dirname .. "menu.png",
   vision_range = 2,

   buildcost = {
      frisians_carrier = 1,
<<<<<<< HEAD
      fire_tongs = 1,
      shovel = 1
   },

   programs = {
      dig = {
         "findspace=size:any radius:4",
         "walk=coords",
         "animate=dig 8000",
         "plant=attrib:pond_dry",
         "return"
      }
=======
      fire_tongs = 1
>>>>>>> 8ff5a95e
   },

   animations = animations,
}<|MERGE_RESOLUTION|>--- conflicted
+++ resolved
@@ -20,22 +20,7 @@
 
    buildcost = {
       frisians_carrier = 1,
-<<<<<<< HEAD
-      fire_tongs = 1,
-      shovel = 1
-   },
-
-   programs = {
-      dig = {
-         "findspace=size:any radius:4",
-         "walk=coords",
-         "animate=dig 8000",
-         "plant=attrib:pond_dry",
-         "return"
-      }
-=======
       fire_tongs = 1
->>>>>>> 8ff5a95e
    },
 
    animations = animations,
