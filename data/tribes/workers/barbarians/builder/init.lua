--- conflicted
+++ resolved
@@ -1,29 +1,11 @@
 dirname = path.dirname(__file__)
 
-<<<<<<< HEAD
 animations = {}
 add_animation(animations, "idle", dirname, "waiting", {11, 22}, 10)
 add_animation(animations, "work", dirname, "work", {10, 22}, 10)
 animations["work"]["sound_effect"] = {
-   name = "hammering",
-   directory = "sound/hammering"
-=======
-animations = {
-   idle = {
-      pictures = path.list_files(dirname .. "waiting_???.png"),
-      hotspot = { 11, 22 },
-      fps = 10
-   },
-   work = {
-      pictures = path.list_files(dirname .. "work_??.png"),
-      sound_effect = {
-         path = "sound/hammering/hammering",
-         priority = 64
-      },
-      hotspot = { 10, 22 },
-      fps = 10
-   }
->>>>>>> 6c1eaf6c
+   path = "sound/hammering/hammering",
+   priority = 64
 }
 add_walking_animations(animations, "walk", dirname, "walk", {7, 22}, 10)
 add_walking_animations(animations, "walkload", dirname, "walk", {7, 22}, 10)
