dirname = path.dirname(__file__)

animations = {
   idle = {
      pictures = path.list_files(dirname .. "idle_??.png"),
      hotspot = { 13, 24 },
   },
   work = {
      pictures = path.list_files(dirname .. "work_??.png"),
      sound_effect = {
            directory = "sound/hammering",
            name = "hammering",
      },
      hotspot = { 12, 27 },
      fps = 10
   }
}
add_walking_animations(animations, "walk", dirname, "walk", {11, 24}, 10)
add_walking_animations(animations, "walkload", dirname, "walkload", {9, 22}, 10)


tribes:new_worker_type {
   msgctxt = "empire_worker",
   name = "empire_shipwright",
   -- TRANSLATORS: This is a worker name used in lists of workers
   descname = pgettext("empire_worker", "Shipwright"),
   helptext_script = dirname .. "helptexts.lua",
   icon = dirname .. "menu.png",
   vision_range = 2,

   buildcost = {
      empire_carrier = 1,
      hammer = 1
   },

   programs = {
      buildship = {
<<<<<<< HEAD
         "walk=object-or-coords",
         "plant=tribe:empire_shipconstruction unless object",
         "playsound=sound/sawmill sawmill 230",
         "animate=work 500",
=======
         "walk object-or-coords",
         "plant attrib:shipconstruction unless object",
         "play_sound sound/sawmill sawmill 230",
         "animation work 500",
>>>>>>> a37052ee
         "construct",
         "animate=work 5000",
         "return"
      }
   },

   animations = animations,
}<|MERGE_RESOLUTION|>--- conflicted
+++ resolved
@@ -35,17 +35,10 @@
 
    programs = {
       buildship = {
-<<<<<<< HEAD
          "walk=object-or-coords",
-         "plant=tribe:empire_shipconstruction unless object",
+         "plant=attrib:shipconstruction unless object",
          "playsound=sound/sawmill sawmill 230",
          "animate=work 500",
-=======
-         "walk object-or-coords",
-         "plant attrib:shipconstruction unless object",
-         "play_sound sound/sawmill sawmill 230",
-         "animation work 500",
->>>>>>> a37052ee
          "construct",
          "animate=work 5000",
          "return"
