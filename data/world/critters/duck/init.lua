dirname = path.dirname(__file__)

animations = {
   idle = {
      pictures = path.list_files(dirname .. "idle_??.png"),
      sound_effect = {
         directory = dirname,
         name = "duck",
      },
      hotspot = { 5, 7 },
      fps = 4,
   },
}
<<<<<<< HEAD
add_walking_animations(animations, "walk", dirname, "duck_walk", {5, 10})
=======
add_walking_animations(animations, dirname, "walk", {5, 10})
>>>>>>> 074d7a12

world:new_critter_type{
   name = "duck",
   descname = _ "Duck",
   editor_category = "critters_aquatic",
   attributes = { "swimming" },
   programs = {
      remove = { "remove" },
   },
   animations = animations,
}<|MERGE_RESOLUTION|>--- conflicted
+++ resolved
@@ -11,11 +11,8 @@
       fps = 4,
    },
 }
-<<<<<<< HEAD
-add_walking_animations(animations, "walk", dirname, "duck_walk", {5, 10})
-=======
-add_walking_animations(animations, dirname, "walk", {5, 10})
->>>>>>> 074d7a12
+
+add_walking_animations(animations, "walk", dirname, "walk", {5, 10})
 
 world:new_critter_type{
    name = "duck",
