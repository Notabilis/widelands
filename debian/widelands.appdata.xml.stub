--- conflicted
+++ resolved
@@ -4,6 +4,7 @@
   <id>org.widelands.widelands</id>
   <metadata_license>CC0-1.0</metadata_license>
   <project_license>GPL-2.0</project_license>
+  <icon type="stock">widelands</icon>
   SUMMARY_DESCRIPTION_HOOK
   <screenshots>
     <screenshot type="default">
@@ -27,15 +28,12 @@
       <caption>Map Selection Screen</caption>
     </screenshot>
   </screenshots>
-<<<<<<< HEAD
   <url type="homepage">https://wl.widelands.org/</url>
   <update_contact>widelands-dev_at_lists.launchpad.net</update_contact>
-=======
   <provides>
     <binary>widelands</binary>
   </provides>
   <launchable type="desktop-id">org.widelands.widelands.desktop</launchable>
->>>>>>> a17e7e3b
   <releases>
     <release date="2016-11-11" version="Build 19"/>
     <release date="2014-02-22" version="Build 18"/>
